Kernel driver i2c-i801

Supported adapters:
  * Intel 82801AA and 82801AB (ICH and ICH0 - part of the
    '810' and '810E' chipsets)
  * Intel 82801BA (ICH2 - part of the '815E' chipset)
  * Intel 82801CA/CAM (ICH3)
  * Intel 82801DB (ICH4) (HW PEC supported)
  * Intel 82801EB/ER (ICH5) (HW PEC supported)
  * Intel 6300ESB
  * Intel 82801FB/FR/FW/FRW (ICH6)
  * Intel 82801G (ICH7)
  * Intel 631xESB/632xESB (ESB2)
  * Intel 82801H (ICH8)
  * Intel 82801I (ICH9)
  * Intel EP80579 (Tolapai)
  * Intel 82801JI (ICH10)
  * Intel 5/3400 Series (PCH)
  * Intel 6 Series (PCH)
  * Intel Patsburg (PCH)
  * Intel DH89xxCC (PCH)
  * Intel Panther Point (PCH)
  * Intel Lynx Point (PCH)
  * Intel Lynx Point-LP (PCH)
  * Intel Avoton (SOC)
  * Intel Wellsburg (PCH)
  * Intel Coleto Creek (PCH)
<<<<<<< HEAD
=======
  * Intel Wildcat Point-LP (PCH)
  * Intel BayTrail (SOC)
>>>>>>> 0c992013
   Datasheets: Publicly available at the Intel website

On Intel Patsburg and later chipsets, both the normal host SMBus controller
and the additional 'Integrated Device Function' controllers are supported.

Authors: 
	Mark Studebaker <mdsxyz123@yahoo.com>
	Jean Delvare <khali@linux-fr.org>


Module Parameters
-----------------

* disable_features (bit vector)
Disable selected features normally supported by the device. This makes it
possible to work around possible driver or hardware bugs if the feature in
question doesn't work as intended for whatever reason. Bit values:
 0x01  disable SMBus PEC
 0x02  disable the block buffer
 0x08  disable the I2C block read functionality
 0x10  don't use interrupts


Description
-----------

The ICH (properly known as the 82801AA), ICH0 (82801AB), ICH2 (82801BA),
ICH3 (82801CA/CAM) and later devices (PCH) are Intel chips that are a part of
Intel's '810' chipset for Celeron-based PCs, '810E' chipset for
Pentium-based PCs, '815E' chipset, and others.

The ICH chips contain at least SEVEN separate PCI functions in TWO logical
PCI devices. An output of lspci will show something similar to the
following:

  00:1e.0 PCI bridge: Intel Corporation: Unknown device 2418 (rev 01)
  00:1f.0 ISA bridge: Intel Corporation: Unknown device 2410 (rev 01)
  00:1f.1 IDE interface: Intel Corporation: Unknown device 2411 (rev 01)
  00:1f.2 USB Controller: Intel Corporation: Unknown device 2412 (rev 01)
  00:1f.3 Unknown class [0c05]: Intel Corporation: Unknown device 2413 (rev 01)

The SMBus controller is function 3 in device 1f. Class 0c05 is SMBus Serial
Controller.

The ICH chips are quite similar to Intel's PIIX4 chip, at least in the
SMBus controller.


Process Call Support
--------------------

Not supported.


I2C Block Read Support
----------------------

I2C block read is supported on the 82801EB (ICH5) and later chips.


SMBus 2.0 Support
-----------------

The 82801DB (ICH4) and later chips support several SMBus 2.0 features.


Interrupt Support
-----------------

PCI interrupt support is supported on the 82801EB (ICH5) and later chips.


Hidden ICH SMBus
----------------

If your system has an Intel ICH south bridge, but you do NOT see the
SMBus device at 00:1f.3 in lspci, and you can't figure out any way in the
BIOS to enable it, it means it has been hidden by the BIOS code. Asus is
well known for first doing this on their P4B motherboard, and many other
boards after that. Some vendor machines are affected as well.

The first thing to try is the "i2c_ec" ACPI driver. It could be that the
SMBus was hidden on purpose because it'll be driven by ACPI. If the
i2c_ec driver works for you, just forget about the i2c-i801 driver and
don't try to unhide the ICH SMBus. Even if i2c_ec doesn't work, you
better make sure that the SMBus isn't used by the ACPI code. Try loading
the "fan" and "thermal" drivers, and check in /proc/acpi/fan and
/proc/acpi/thermal_zone. If you find anything there, it's likely that
the ACPI is accessing the SMBus and it's safer not to unhide it. Only
once you are certain that ACPI isn't using the SMBus, you can attempt
to unhide it.

In order to unhide the SMBus, we need to change the value of a PCI
register before the kernel enumerates the PCI devices. This is done in
drivers/pci/quirks.c, where all affected boards must be listed (see
function asus_hides_smbus_hostbridge.) If the SMBus device is missing,
and you think there's something interesting on the SMBus (e.g. a
hardware monitoring chip), you need to add your board to the list.

The motherboard is identified using the subvendor and subdevice IDs of the
host bridge PCI device. Get yours with "lspci -n -v -s 00:00.0":

00:00.0 Class 0600: 8086:2570 (rev 02)
        Subsystem: 1043:80f2
        Flags: bus master, fast devsel, latency 0
        Memory at fc000000 (32-bit, prefetchable) [size=32M]
        Capabilities: [e4] #09 [2106]
        Capabilities: [a0] AGP version 3.0

Here the host bridge ID is 2570 (82865G/PE/P), the subvendor ID is 1043
(Asus) and the subdevice ID is 80f2 (P4P800-X). You can find the symbolic
names for the bridge ID and the subvendor ID in include/linux/pci_ids.h,
and then add a case for your subdevice ID at the right place in
drivers/pci/quirks.c. Then please give it very good testing, to make sure
that the unhidden SMBus doesn't conflict with e.g. ACPI.

If it works, proves useful (i.e. there are usable chips on the SMBus)
and seems safe, please submit a patch for inclusion into the kernel.

Note: There's a useful script in lm_sensors 2.10.2 and later, named
unhide_ICH_SMBus (in prog/hotplug), which uses the fakephp driver to
temporarily unhide the SMBus without having to patch and recompile your
kernel. It's very convenient if you just want to check if there's
anything interesting on your hidden ICH SMBus.


**********************
The lm_sensors project gratefully acknowledges the support of Texas
Instruments in the initial development of this driver.

The lm_sensors project gratefully acknowledges the support of Intel in the
development of SMBus 2.0 / ICH4 features of this driver.<|MERGE_RESOLUTION|>--- conflicted
+++ resolved
@@ -25,11 +25,8 @@
   * Intel Avoton (SOC)
   * Intel Wellsburg (PCH)
   * Intel Coleto Creek (PCH)
-<<<<<<< HEAD
-=======
   * Intel Wildcat Point-LP (PCH)
   * Intel BayTrail (SOC)
->>>>>>> 0c992013
    Datasheets: Publicly available at the Intel website
 
 On Intel Patsburg and later chipsets, both the normal host SMBus controller
