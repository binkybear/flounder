--- conflicted
+++ resolved
@@ -1,10 +1,6 @@
 VERSION = 3
 PATCHLEVEL = 10
-<<<<<<< HEAD
-SUBLEVEL = 96
-=======
 SUBLEVEL = 101
->>>>>>> e4299a2f
 EXTRAVERSION =
 NAME = TOSSUG Baby Fish
 
