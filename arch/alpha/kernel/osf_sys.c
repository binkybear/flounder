--- conflicted
+++ resolved
@@ -157,15 +157,6 @@
 	if (!arg.file)
 		return -EBADF;
 
-<<<<<<< HEAD
-	buf.dirent = dirent;
-	buf.basep = basep;
-	buf.count = count;
-	buf.error = 0;
-	buf.ctx.actor = osf_filldir;
-
-=======
->>>>>>> 5b47ea21
 	error = iterate_dir(arg.file, &buf.ctx);
 	if (error >= 0)
 		error = buf.error;
