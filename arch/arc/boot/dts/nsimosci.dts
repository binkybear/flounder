/*
 * Copyright (C) 2013 Synopsys, Inc. (www.synopsys.com)
 *
 * This program is free software; you can redistribute it and/or modify
 * it under the terms of the GNU General Public License version 2 as
 * published by the Free Software Foundation.
 */
/dts-v1/;

/include/ "skeleton.dtsi"

/ {
	compatible = "snps,nsimosci";
	clock-frequency = <20000000>;	/* 20 MHZ */
	#address-cells = <1>;
	#size-cells = <1>;
	interrupt-parent = <&intc>;

	chosen {
		/* this is for console on PGU */
		/* bootargs = "console=tty0 consoleblank=0"; */
		/* this is for console on serial */
<<<<<<< HEAD
		bootargs = "earlycon=uart8250,mmio32,0xc0000000,115200n8 console=ttyS0,115200n8 consoleblank=0 debug";
=======
		bootargs = "earlycon=uart8250,mmio32,0xf0000000,115200n8 console=tty0 console=ttyS0,115200n8 consoleblank=0 debug";
>>>>>>> 0c992013
	};

	aliases {
		serial0 = &uart0;
	};

	memory {
		device_type = "memory";
		reg = <0x80000000 0x10000000>;	/* 256M */
	};

	fpga {
		compatible = "simple-bus";
		#address-cells = <1>;
		#size-cells = <1>;

		/* child and parent address space 1:1 mapped */
		ranges;

		intc: interrupt-controller {
			compatible = "snps,arc700-intc";
			interrupt-controller;
			#interrupt-cells = <1>;
		};

<<<<<<< HEAD
		uart0: serial@c0000000 {
			compatible = "ns8250";
			reg = <0xc0000000 0x2000>;
=======
		uart0: serial@f0000000 {
			compatible = "ns8250";
			reg = <0xf0000000 0x2000>;
>>>>>>> 0c992013
			interrupts = <11>;
			clock-frequency = <3686400>;
			baud = <115200>;
			reg-shift = <2>;
			reg-io-width = <4>;
			no-loopback-test = <1>;
		};

		pgu0: pgu@f9000000 {
			compatible = "snps,arcpgufb";
			reg = <0xf9000000 0x400>;
		};

		ps2: ps2@f9001000 {
			compatible = "snps,arc_ps2";
			reg = <0xf9000400 0x14>;
			interrupts = <13>;
			interrupt-names = "arc_ps2_irq";
		};

		eth0: ethernet@f0003000 {
			compatible = "snps,oscilan";
			reg = <0xf0003000 0x44>;
			interrupts = <7>, <8>;
			interrupt-names = "rx", "tx";
		};
	};
};<|MERGE_RESOLUTION|>--- conflicted
+++ resolved
@@ -20,11 +20,7 @@
 		/* this is for console on PGU */
 		/* bootargs = "console=tty0 consoleblank=0"; */
 		/* this is for console on serial */
-<<<<<<< HEAD
-		bootargs = "earlycon=uart8250,mmio32,0xc0000000,115200n8 console=ttyS0,115200n8 consoleblank=0 debug";
-=======
 		bootargs = "earlycon=uart8250,mmio32,0xf0000000,115200n8 console=tty0 console=ttyS0,115200n8 consoleblank=0 debug";
->>>>>>> 0c992013
 	};
 
 	aliases {
@@ -50,15 +46,9 @@
 			#interrupt-cells = <1>;
 		};
 
-<<<<<<< HEAD
-		uart0: serial@c0000000 {
-			compatible = "ns8250";
-			reg = <0xc0000000 0x2000>;
-=======
 		uart0: serial@f0000000 {
 			compatible = "ns8250";
 			reg = <0xf0000000 0x2000>;
->>>>>>> 0c992013
 			interrupts = <11>;
 			clock-frequency = <3686400>;
 			baud = <115200>;
