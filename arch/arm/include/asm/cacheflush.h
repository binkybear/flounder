--- conflicted
+++ resolved
@@ -464,11 +464,7 @@
  *   CPUs other than the one you have may have more relaxed rules.
  * The caller is required to take care of these.
  */
-<<<<<<< HEAD
-
-=======
 #ifdef CONFIG_CPA
->>>>>>> b6bb0aa3
 int set_memory_uc(unsigned long addr, int numpages);
 int set_memory_wc(unsigned long addr, int numpages);
 int set_memory_wb(unsigned long addr, int numpages);
@@ -489,10 +485,7 @@
 int set_pages_array_wc(struct page **pages, int addrinarray);
 int set_pages_array_wb(struct page **pages, int addrinarray);
 int set_pages_array_iwb(struct page **pages, int addrinarray);
-<<<<<<< HEAD
-=======
 #endif
->>>>>>> b6bb0aa3
 
 extern size_t cache_maint_inner_threshold;
 
