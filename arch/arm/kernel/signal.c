--- conflicted
+++ resolved
@@ -401,10 +401,7 @@
 #ifdef CONFIG_MMU
 		if (cpsr & MODE32_BIT) {
 			struct mm_struct *mm = current->mm;
-<<<<<<< HEAD
-=======
-
->>>>>>> 9fc5f368
+
 			/*
 			 * 32-bit code can use the signal return page
 			 * except when the MPU has protected the vectors
@@ -412,13 +409,9 @@
 			 */
 			retcode = mm->context.sigpage + signal_return_offset +
 				  (idx << 2) + thumb;
-<<<<<<< HEAD
 		} else
 #endif
 		{
-=======
-		} else {
->>>>>>> 9fc5f368
 			/*
 			 * Ensure that the instruction cache sees
 			 * the return code written onto the stack.
@@ -620,36 +613,6 @@
 	return 0;
 }
 
-<<<<<<< HEAD
-struct page *get_signal_page(void)
-{
-	unsigned long ptr;
-	unsigned offset;
-	struct page *page;
-	void *addr;
-
-	page = alloc_pages(GFP_KERNEL, 0);
-
-	if (!page)
-		return NULL;
-
-	addr = page_address(page);
-
-	/* Give the signal return code some randomness */
-	offset = 0x200 + (get_random_int() & 0x7fc);
-	signal_return_offset = offset;
-
-	/*
-	 * Copy signal return handlers into the vector page, and
-	 * set sigreturn to be a pointer to these.
-	 */
-	memcpy(addr + offset, sigreturn_codes, sizeof(sigreturn_codes));
-
-	ptr = (unsigned long)addr + offset;
-	flush_icache_range(ptr, ptr + sizeof(sigreturn_codes));
-
-	return page;
-=======
 static struct page *signal_page;
 
 struct page *get_signal_page(void)
@@ -681,5 +644,4 @@
 	}
 
 	return signal_page;
->>>>>>> 9fc5f368
 }