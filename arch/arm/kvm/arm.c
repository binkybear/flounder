/*
 * Copyright (C) 2012 - Virtual Open Systems and Columbia University
 * Author: Christoffer Dall <c.dall@virtualopensystems.com>
 *
 * This program is free software; you can redistribute it and/or modify
 * it under the terms of the GNU General Public License, version 2, as
 * published by the Free Software Foundation.
 *
 * This program is distributed in the hope that it will be useful,
 * but WITHOUT ANY WARRANTY; without even the implied warranty of
 * MERCHANTABILITY or FITNESS FOR A PARTICULAR PURPOSE.  See the
 * GNU General Public License for more details.
 *
 * You should have received a copy of the GNU General Public License
 * along with this program; if not, write to the Free Software
 * Foundation, 51 Franklin Street, Fifth Floor, Boston, MA  02110-1301, USA.
 */

#include <linux/cpu.h>
#include <linux/errno.h>
#include <linux/err.h>
#include <linux/kvm_host.h>
#include <linux/module.h>
#include <linux/vmalloc.h>
#include <linux/fs.h>
#include <linux/mman.h>
#include <linux/sched.h>
#include <linux/kvm.h>
#include <trace/events/kvm.h>

#define CREATE_TRACE_POINTS
#include "trace.h"

#include <asm/uaccess.h>
#include <asm/ptrace.h>
#include <asm/mman.h>
#include <asm/tlbflush.h>
#include <asm/cacheflush.h>
#include <asm/virt.h>
#include <asm/kvm_arm.h>
#include <asm/kvm_asm.h>
#include <asm/kvm_mmu.h>
#include <asm/kvm_emulate.h>
#include <asm/kvm_coproc.h>
#include <asm/kvm_psci.h>

#ifdef REQUIRES_VIRT
__asm__(".arch_extension	virt");
#endif

static DEFINE_PER_CPU(unsigned long, kvm_arm_hyp_stack_page);
static kvm_cpu_context_t __percpu *kvm_host_cpu_state;
static unsigned long hyp_default_vectors;

/* Per-CPU variable containing the currently running vcpu. */
static DEFINE_PER_CPU(struct kvm_vcpu *, kvm_arm_running_vcpu);

/* The VMID used in the VTTBR */
static atomic64_t kvm_vmid_gen = ATOMIC64_INIT(1);
static u8 kvm_next_vmid;
static DEFINE_SPINLOCK(kvm_vmid_lock);

static bool vgic_present;

static void kvm_arm_set_running_vcpu(struct kvm_vcpu *vcpu)
{
	BUG_ON(preemptible());
	__this_cpu_write(kvm_arm_running_vcpu, vcpu);
}

/**
 * kvm_arm_get_running_vcpu - get the vcpu running on the current CPU.
 * Must be called from non-preemptible context
 */
struct kvm_vcpu *kvm_arm_get_running_vcpu(void)
{
	BUG_ON(preemptible());
	return __this_cpu_read(kvm_arm_running_vcpu);
}

/**
 * kvm_arm_get_running_vcpus - get the per-CPU array of currently running vcpus.
 */
struct kvm_vcpu __percpu **kvm_get_running_vcpus(void)
{
	return &kvm_arm_running_vcpu;
}

int kvm_arch_hardware_enable(void *garbage)
{
	return 0;
}

int kvm_arch_vcpu_should_kick(struct kvm_vcpu *vcpu)
{
	return kvm_vcpu_exiting_guest_mode(vcpu) == IN_GUEST_MODE;
}

void kvm_arch_hardware_disable(void *garbage)
{
}

int kvm_arch_hardware_setup(void)
{
	return 0;
}

void kvm_arch_hardware_unsetup(void)
{
}

void kvm_arch_check_processor_compat(void *rtn)
{
	*(int *)rtn = 0;
}

void kvm_arch_sync_events(struct kvm *kvm)
{
}

/**
 * kvm_arch_init_vm - initializes a VM data structure
 * @kvm:	pointer to the KVM struct
 */
int kvm_arch_init_vm(struct kvm *kvm, unsigned long type)
{
	int ret = 0;

	if (type)
		return -EINVAL;

	ret = kvm_alloc_stage2_pgd(kvm);
	if (ret)
		goto out_fail_alloc;

	ret = create_hyp_mappings(kvm, kvm + 1);
	if (ret)
		goto out_free_stage2_pgd;

	/* Mark the initial VMID generation invalid */
	kvm->arch.vmid_gen = 0;

	return ret;
out_free_stage2_pgd:
	kvm_free_stage2_pgd(kvm);
out_fail_alloc:
	return ret;
}

int kvm_arch_vcpu_fault(struct kvm_vcpu *vcpu, struct vm_fault *vmf)
{
	return VM_FAULT_SIGBUS;
}

void kvm_arch_free_memslot(struct kvm_memory_slot *free,
			   struct kvm_memory_slot *dont)
{
}

int kvm_arch_create_memslot(struct kvm_memory_slot *slot, unsigned long npages)
{
	return 0;
}

/**
 * kvm_arch_destroy_vm - destroy the VM data structure
 * @kvm:	pointer to the KVM struct
 */
void kvm_arch_destroy_vm(struct kvm *kvm)
{
	int i;

	kvm_free_stage2_pgd(kvm);

	for (i = 0; i < KVM_MAX_VCPUS; ++i) {
		if (kvm->vcpus[i]) {
			kvm_arch_vcpu_free(kvm->vcpus[i]);
			kvm->vcpus[i] = NULL;
		}
	}
}

int kvm_dev_ioctl_check_extension(long ext)
{
	int r;
	switch (ext) {
	case KVM_CAP_IRQCHIP:
		r = vgic_present;
		break;
	case KVM_CAP_USER_MEMORY:
	case KVM_CAP_SYNC_MMU:
	case KVM_CAP_DESTROY_MEMORY_REGION_WORKS:
	case KVM_CAP_ONE_REG:
	case KVM_CAP_ARM_PSCI:
		r = 1;
		break;
	case KVM_CAP_COALESCED_MMIO:
		r = KVM_COALESCED_MMIO_PAGE_OFFSET;
		break;
	case KVM_CAP_ARM_SET_DEVICE_ADDR:
		r = 1;
		break;
	case KVM_CAP_NR_VCPUS:
		r = num_online_cpus();
		break;
	case KVM_CAP_MAX_VCPUS:
		r = KVM_MAX_VCPUS;
		break;
	default:
		r = kvm_arch_dev_ioctl_check_extension(ext);
		break;
	}
	return r;
}

long kvm_arch_dev_ioctl(struct file *filp,
			unsigned int ioctl, unsigned long arg)
{
	return -EINVAL;
}

int kvm_arch_prepare_memory_region(struct kvm *kvm,
				   struct kvm_memory_slot *memslot,
				   struct kvm_userspace_memory_region *mem,
				   enum kvm_mr_change change)
{
	return 0;
}

void kvm_arch_commit_memory_region(struct kvm *kvm,
				   struct kvm_userspace_memory_region *mem,
				   const struct kvm_memory_slot *old,
				   enum kvm_mr_change change)
{
}

void kvm_arch_flush_shadow_all(struct kvm *kvm)
{
}

void kvm_arch_flush_shadow_memslot(struct kvm *kvm,
				   struct kvm_memory_slot *slot)
{
}

struct kvm_vcpu *kvm_arch_vcpu_create(struct kvm *kvm, unsigned int id)
{
	int err;
	struct kvm_vcpu *vcpu;

	vcpu = kmem_cache_zalloc(kvm_vcpu_cache, GFP_KERNEL);
	if (!vcpu) {
		err = -ENOMEM;
		goto out;
	}

	err = kvm_vcpu_init(vcpu, kvm, id);
	if (err)
		goto free_vcpu;

	err = create_hyp_mappings(vcpu, vcpu + 1);
	if (err)
		goto vcpu_uninit;

	return vcpu;
vcpu_uninit:
	kvm_vcpu_uninit(vcpu);
free_vcpu:
	kmem_cache_free(kvm_vcpu_cache, vcpu);
out:
	return ERR_PTR(err);
}

int kvm_arch_vcpu_postcreate(struct kvm_vcpu *vcpu)
{
	return 0;
}

void kvm_arch_vcpu_free(struct kvm_vcpu *vcpu)
{
	kvm_mmu_free_memory_caches(vcpu);
	kvm_timer_vcpu_terminate(vcpu);
	kmem_cache_free(kvm_vcpu_cache, vcpu);
}

void kvm_arch_vcpu_destroy(struct kvm_vcpu *vcpu)
{
	kvm_arch_vcpu_free(vcpu);
}

int kvm_cpu_has_pending_timer(struct kvm_vcpu *vcpu)
{
	return 0;
}

int kvm_arch_vcpu_init(struct kvm_vcpu *vcpu)
{
	int ret;

	/* Force users to call KVM_ARM_VCPU_INIT */
	vcpu->arch.target = -1;

	/* Set up VGIC */
	ret = kvm_vgic_vcpu_init(vcpu);
	if (ret)
		return ret;

	/* Set up the timer */
	kvm_timer_vcpu_init(vcpu);

	return 0;
}

void kvm_arch_vcpu_uninit(struct kvm_vcpu *vcpu)
{
}

void kvm_arch_vcpu_load(struct kvm_vcpu *vcpu, int cpu)
{
	vcpu->cpu = cpu;
	vcpu->arch.host_cpu_context = this_cpu_ptr(kvm_host_cpu_state);

	/*
	 * Check whether this vcpu requires the cache to be flushed on
	 * this physical CPU. This is a consequence of doing dcache
	 * operations by set/way on this vcpu. We do it here to be in
	 * a non-preemptible section.
	 */
	if (cpumask_test_and_clear_cpu(cpu, &vcpu->arch.require_dcache_flush))
		flush_cache_all(); /* We'd really want v7_flush_dcache_all() */

	kvm_arm_set_running_vcpu(vcpu);
}

void kvm_arch_vcpu_put(struct kvm_vcpu *vcpu)
{
	kvm_arm_set_running_vcpu(NULL);
}

int kvm_arch_vcpu_ioctl_set_guest_debug(struct kvm_vcpu *vcpu,
					struct kvm_guest_debug *dbg)
{
	return -EINVAL;
}


int kvm_arch_vcpu_ioctl_get_mpstate(struct kvm_vcpu *vcpu,
				    struct kvm_mp_state *mp_state)
{
	return -EINVAL;
}

int kvm_arch_vcpu_ioctl_set_mpstate(struct kvm_vcpu *vcpu,
				    struct kvm_mp_state *mp_state)
{
	return -EINVAL;
}

/**
 * kvm_arch_vcpu_runnable - determine if the vcpu can be scheduled
 * @v:		The VCPU pointer
 *
 * If the guest CPU is not waiting for interrupts or an interrupt line is
 * asserted, the CPU is by definition runnable.
 */
int kvm_arch_vcpu_runnable(struct kvm_vcpu *v)
{
	return !!v->arch.irq_lines || kvm_vgic_vcpu_pending_irq(v);
}

/* Just ensure a guest exit from a particular CPU */
static void exit_vm_noop(void *info)
{
}

void force_vm_exit(const cpumask_t *mask)
{
	smp_call_function_many(mask, exit_vm_noop, NULL, true);
}

/**
 * need_new_vmid_gen - check that the VMID is still valid
 * @kvm: The VM's VMID to checkt
 *
 * return true if there is a new generation of VMIDs being used
 *
 * The hardware supports only 256 values with the value zero reserved for the
 * host, so we check if an assigned value belongs to a previous generation,
 * which which requires us to assign a new value. If we're the first to use a
 * VMID for the new generation, we must flush necessary caches and TLBs on all
 * CPUs.
 */
static bool need_new_vmid_gen(struct kvm *kvm)
{
	return unlikely(kvm->arch.vmid_gen != atomic64_read(&kvm_vmid_gen));
}

/**
 * update_vttbr - Update the VTTBR with a valid VMID before the guest runs
 * @kvm	The guest that we are about to run
 *
 * Called from kvm_arch_vcpu_ioctl_run before entering the guest to ensure the
 * VM has a valid VMID, otherwise assigns a new one and flushes corresponding
 * caches and TLBs.
 */
static void update_vttbr(struct kvm *kvm)
{
	phys_addr_t pgd_phys;
	u64 vmid;

	if (!need_new_vmid_gen(kvm))
		return;

	spin_lock(&kvm_vmid_lock);

	/*
	 * We need to re-check the vmid_gen here to ensure that if another vcpu
	 * already allocated a valid vmid for this vm, then this vcpu should
	 * use the same vmid.
	 */
	if (!need_new_vmid_gen(kvm)) {
		spin_unlock(&kvm_vmid_lock);
		return;
	}

	/* First user of a new VMID generation? */
	if (unlikely(kvm_next_vmid == 0)) {
		atomic64_inc(&kvm_vmid_gen);
		kvm_next_vmid = 1;

		/*
		 * On SMP we know no other CPUs can use this CPU's or each
		 * other's VMID after force_vm_exit returns since the
		 * kvm_vmid_lock blocks them from reentry to the guest.
		 */
		force_vm_exit(cpu_all_mask);
		/*
		 * Now broadcast TLB + ICACHE invalidation over the inner
		 * shareable domain to make sure all data structures are
		 * clean.
		 */
		kvm_call_hyp(__kvm_flush_vm_context);
	}

	kvm->arch.vmid_gen = atomic64_read(&kvm_vmid_gen);
	kvm->arch.vmid = kvm_next_vmid;
	kvm_next_vmid++;

	/* update vttbr to be used with the new vmid */
	pgd_phys = virt_to_phys(kvm->arch.pgd);
	vmid = ((u64)(kvm->arch.vmid) << VTTBR_VMID_SHIFT) & VTTBR_VMID_MASK;
	kvm->arch.vttbr = pgd_phys & VTTBR_BADDR_MASK;
	kvm->arch.vttbr |= vmid;

	spin_unlock(&kvm_vmid_lock);
}

static int kvm_vcpu_first_run_init(struct kvm_vcpu *vcpu)
{
	if (likely(vcpu->arch.has_run_once))
		return 0;

	vcpu->arch.has_run_once = true;

	/*
	 * Initialize the VGIC before running a vcpu the first time on
	 * this VM.
	 */
	if (irqchip_in_kernel(vcpu->kvm) &&
	    unlikely(!vgic_initialized(vcpu->kvm))) {
		int ret = kvm_vgic_init(vcpu->kvm);
		if (ret)
			return ret;
	}

	/*
	 * Handle the "start in power-off" case by calling into the
	 * PSCI code.
	 */
	if (test_and_clear_bit(KVM_ARM_VCPU_POWER_OFF, vcpu->arch.features)) {
		*vcpu_reg(vcpu, 0) = KVM_PSCI_FN_CPU_OFF;
		kvm_psci_call(vcpu);
	}

	return 0;
}

static void vcpu_pause(struct kvm_vcpu *vcpu)
{
	wait_queue_head_t *wq = kvm_arch_vcpu_wq(vcpu);

	wait_event_interruptible(*wq, !vcpu->arch.pause);
}

static int kvm_vcpu_initialized(struct kvm_vcpu *vcpu)
{
	return vcpu->arch.target >= 0;
}

/**
 * kvm_arch_vcpu_ioctl_run - the main VCPU run function to execute guest code
 * @vcpu:	The VCPU pointer
 * @run:	The kvm_run structure pointer used for userspace state exchange
 *
 * This function is called through the VCPU_RUN ioctl called from user space. It
 * will execute VM code in a loop until the time slice for the process is used
 * or some emulation is needed from user space in which case the function will
 * return with return value 0 and with the kvm_run structure filled in with the
 * required data for the requested emulation.
 */
int kvm_arch_vcpu_ioctl_run(struct kvm_vcpu *vcpu, struct kvm_run *run)
{
	int ret;
	sigset_t sigsaved;

	if (unlikely(!kvm_vcpu_initialized(vcpu)))
		return -ENOEXEC;

	ret = kvm_vcpu_first_run_init(vcpu);
	if (ret)
		return ret;

	if (run->exit_reason == KVM_EXIT_MMIO) {
		ret = kvm_handle_mmio_return(vcpu, vcpu->run);
		if (ret)
			return ret;
	}

	if (vcpu->sigset_active)
		sigprocmask(SIG_SETMASK, &vcpu->sigset, &sigsaved);

	ret = 1;
	run->exit_reason = KVM_EXIT_UNKNOWN;
	while (ret > 0) {
		/*
		 * Check conditions before entering the guest
		 */
		cond_resched();

		update_vttbr(vcpu->kvm);

		if (vcpu->arch.pause)
			vcpu_pause(vcpu);

		kvm_vgic_flush_hwstate(vcpu);
		kvm_timer_flush_hwstate(vcpu);

		local_irq_disable();

		/*
		 * Re-check atomic conditions
		 */
		if (signal_pending(current)) {
			ret = -EINTR;
			run->exit_reason = KVM_EXIT_INTR;
		}

		if (ret <= 0 || need_new_vmid_gen(vcpu->kvm)) {
			local_irq_enable();
			kvm_timer_sync_hwstate(vcpu);
			kvm_vgic_sync_hwstate(vcpu);
			continue;
		}

		/**************************************************************
		 * Enter the guest
		 */
		trace_kvm_entry(*vcpu_pc(vcpu));
		kvm_guest_enter();
		vcpu->mode = IN_GUEST_MODE;

		ret = kvm_call_hyp(__kvm_vcpu_run, vcpu);

		vcpu->mode = OUTSIDE_GUEST_MODE;
		vcpu->arch.last_pcpu = smp_processor_id();
		kvm_guest_exit();
		trace_kvm_exit(*vcpu_pc(vcpu));
		/*
		 * We may have taken a host interrupt in HYP mode (ie
		 * while executing the guest). This interrupt is still
		 * pending, as we haven't serviced it yet!
		 *
		 * We're now back in SVC mode, with interrupts
		 * disabled.  Enabling the interrupts now will have
		 * the effect of taking the interrupt again, in SVC
		 * mode this time.
		 */
		local_irq_enable();

		/*
		 * Back from guest
		 *************************************************************/

		kvm_timer_sync_hwstate(vcpu);
		kvm_vgic_sync_hwstate(vcpu);

		ret = handle_exit(vcpu, run, ret);
	}

	if (vcpu->sigset_active)
		sigprocmask(SIG_SETMASK, &sigsaved, NULL);
	return ret;
}

static int vcpu_interrupt_line(struct kvm_vcpu *vcpu, int number, bool level)
{
	int bit_index;
	bool set;
	unsigned long *ptr;

	if (number == KVM_ARM_IRQ_CPU_IRQ)
		bit_index = __ffs(HCR_VI);
	else /* KVM_ARM_IRQ_CPU_FIQ */
		bit_index = __ffs(HCR_VF);

	ptr = (unsigned long *)&vcpu->arch.irq_lines;
	if (level)
		set = test_and_set_bit(bit_index, ptr);
	else
		set = test_and_clear_bit(bit_index, ptr);

	/*
	 * If we didn't change anything, no need to wake up or kick other CPUs
	 */
	if (set == level)
		return 0;

	/*
	 * The vcpu irq_lines field was updated, wake up sleeping VCPUs and
	 * trigger a world-switch round on the running physical CPU to set the
	 * virtual IRQ/FIQ fields in the HCR appropriately.
	 */
	kvm_vcpu_kick(vcpu);

	return 0;
}

int kvm_vm_ioctl_irq_line(struct kvm *kvm, struct kvm_irq_level *irq_level,
			  bool line_status)
{
	u32 irq = irq_level->irq;
	unsigned int irq_type, vcpu_idx, irq_num;
	int nrcpus = atomic_read(&kvm->online_vcpus);
	struct kvm_vcpu *vcpu = NULL;
	bool level = irq_level->level;

	irq_type = (irq >> KVM_ARM_IRQ_TYPE_SHIFT) & KVM_ARM_IRQ_TYPE_MASK;
	vcpu_idx = (irq >> KVM_ARM_IRQ_VCPU_SHIFT) & KVM_ARM_IRQ_VCPU_MASK;
	irq_num = (irq >> KVM_ARM_IRQ_NUM_SHIFT) & KVM_ARM_IRQ_NUM_MASK;

	trace_kvm_irq_line(irq_type, vcpu_idx, irq_num, irq_level->level);

	switch (irq_type) {
	case KVM_ARM_IRQ_TYPE_CPU:
		if (irqchip_in_kernel(kvm))
			return -ENXIO;

		if (vcpu_idx >= nrcpus)
			return -EINVAL;

		vcpu = kvm_get_vcpu(kvm, vcpu_idx);
		if (!vcpu)
			return -EINVAL;

		if (irq_num > KVM_ARM_IRQ_CPU_FIQ)
			return -EINVAL;

		return vcpu_interrupt_line(vcpu, irq_num, level);
	case KVM_ARM_IRQ_TYPE_PPI:
		if (!irqchip_in_kernel(kvm))
			return -ENXIO;

		if (vcpu_idx >= nrcpus)
			return -EINVAL;

		vcpu = kvm_get_vcpu(kvm, vcpu_idx);
		if (!vcpu)
			return -EINVAL;

		if (irq_num < VGIC_NR_SGIS || irq_num >= VGIC_NR_PRIVATE_IRQS)
			return -EINVAL;

		return kvm_vgic_inject_irq(kvm, vcpu->vcpu_id, irq_num, level);
	case KVM_ARM_IRQ_TYPE_SPI:
		if (!irqchip_in_kernel(kvm))
			return -ENXIO;

		if (irq_num < VGIC_NR_PRIVATE_IRQS ||
		    irq_num > KVM_ARM_IRQ_GIC_MAX)
			return -EINVAL;

		return kvm_vgic_inject_irq(kvm, 0, irq_num, level);
	}

	return -EINVAL;
}

long kvm_arch_vcpu_ioctl(struct file *filp,
			 unsigned int ioctl, unsigned long arg)
{
	struct kvm_vcpu *vcpu = filp->private_data;
	void __user *argp = (void __user *)arg;

	switch (ioctl) {
	case KVM_ARM_VCPU_INIT: {
		struct kvm_vcpu_init init;

		if (copy_from_user(&init, argp, sizeof(init)))
			return -EFAULT;

		return kvm_vcpu_set_target(vcpu, &init);

	}
	case KVM_SET_ONE_REG:
	case KVM_GET_ONE_REG: {
		struct kvm_one_reg reg;

		if (unlikely(!kvm_vcpu_initialized(vcpu)))
			return -ENOEXEC;

		if (copy_from_user(&reg, argp, sizeof(reg)))
			return -EFAULT;
		if (ioctl == KVM_SET_ONE_REG)
			return kvm_arm_set_reg(vcpu, &reg);
		else
			return kvm_arm_get_reg(vcpu, &reg);
	}
	case KVM_GET_REG_LIST: {
		struct kvm_reg_list __user *user_list = argp;
		struct kvm_reg_list reg_list;
		unsigned n;

		if (unlikely(!kvm_vcpu_initialized(vcpu)))
			return -ENOEXEC;

		if (copy_from_user(&reg_list, user_list, sizeof(reg_list)))
			return -EFAULT;
		n = reg_list.n;
		reg_list.n = kvm_arm_num_regs(vcpu);
		if (copy_to_user(user_list, &reg_list, sizeof(reg_list)))
			return -EFAULT;
		if (n < reg_list.n)
			return -E2BIG;
		return kvm_arm_copy_reg_indices(vcpu, user_list->reg);
	}
	default:
		return -EINVAL;
	}
}

int kvm_vm_ioctl_get_dirty_log(struct kvm *kvm, struct kvm_dirty_log *log)
{
	return -EINVAL;
}

static int kvm_vm_ioctl_set_device_addr(struct kvm *kvm,
					struct kvm_arm_device_addr *dev_addr)
{
	unsigned long dev_id, type;

	dev_id = (dev_addr->id & KVM_ARM_DEVICE_ID_MASK) >>
		KVM_ARM_DEVICE_ID_SHIFT;
	type = (dev_addr->id & KVM_ARM_DEVICE_TYPE_MASK) >>
		KVM_ARM_DEVICE_TYPE_SHIFT;

	switch (dev_id) {
	case KVM_ARM_DEVICE_VGIC_V2:
		if (!vgic_present)
			return -ENXIO;
		return kvm_vgic_set_addr(kvm, type, dev_addr->addr);
	default:
		return -ENODEV;
	}
}

long kvm_arch_vm_ioctl(struct file *filp,
		       unsigned int ioctl, unsigned long arg)
{
	struct kvm *kvm = filp->private_data;
	void __user *argp = (void __user *)arg;

	switch (ioctl) {
	case KVM_CREATE_IRQCHIP: {
		if (vgic_present)
			return kvm_vgic_create(kvm);
		else
			return -ENXIO;
	}
	case KVM_ARM_SET_DEVICE_ADDR: {
		struct kvm_arm_device_addr dev_addr;

		if (copy_from_user(&dev_addr, argp, sizeof(dev_addr)))
			return -EFAULT;
		return kvm_vm_ioctl_set_device_addr(kvm, &dev_addr);
	}
	default:
		return -EINVAL;
	}
}

static void cpu_init_hyp_mode(void *dummy)
{
	unsigned long long boot_pgd_ptr;
	unsigned long long pgd_ptr;
	unsigned long hyp_stack_ptr;
	unsigned long stack_page;
	unsigned long vector_ptr;

	/* Switch from the HYP stub to our own HYP init vector */
	__hyp_set_vectors(kvm_get_idmap_vector());

<<<<<<< HEAD
	boot_pgd_ptr = kvm_mmu_get_boot_httbr();
	pgd_ptr = kvm_mmu_get_httbr();
=======
	boot_pgd_ptr = (unsigned long long)kvm_mmu_get_boot_httbr();
	pgd_ptr = (unsigned long long)kvm_mmu_get_httbr();
>>>>>>> 95b166b8
	stack_page = __this_cpu_read(kvm_arm_hyp_stack_page);
	hyp_stack_ptr = stack_page + PAGE_SIZE;
	vector_ptr = (unsigned long)__kvm_hyp_vector;

	__cpu_init_hyp_mode(boot_pgd_ptr, pgd_ptr, hyp_stack_ptr, vector_ptr);
}

static int hyp_init_cpu_notify(struct notifier_block *self,
			       unsigned long action, void *cpu)
{
	switch (action) {
	case CPU_STARTING:
	case CPU_STARTING_FROZEN:
		cpu_init_hyp_mode(NULL);
		break;
	}

	return NOTIFY_OK;
}

static struct notifier_block hyp_init_cpu_nb = {
	.notifier_call = hyp_init_cpu_notify,
};

/**
 * Inits Hyp-mode on all online CPUs
 */
static int init_hyp_mode(void)
{
	int cpu;
	int err = 0;

	/*
	 * Allocate Hyp PGD and setup Hyp identity mapping
	 */
	err = kvm_mmu_init();
	if (err)
		goto out_err;

	/*
	 * It is probably enough to obtain the default on one
	 * CPU. It's unlikely to be different on the others.
	 */
	hyp_default_vectors = __hyp_get_vectors();

	/*
	 * Allocate stack pages for Hypervisor-mode
	 */
	for_each_possible_cpu(cpu) {
		unsigned long stack_page;

		stack_page = __get_free_page(GFP_KERNEL);
		if (!stack_page) {
			err = -ENOMEM;
			goto out_free_stack_pages;
		}

		per_cpu(kvm_arm_hyp_stack_page, cpu) = stack_page;
	}

	/*
	 * Map the Hyp-code called directly from the host
	 */
	err = create_hyp_mappings(__kvm_hyp_code_start, __kvm_hyp_code_end);
	if (err) {
		kvm_err("Cannot map world-switch code\n");
		goto out_free_mappings;
	}

	/*
	 * Map the Hyp stack pages
	 */
	for_each_possible_cpu(cpu) {
		char *stack_page = (char *)per_cpu(kvm_arm_hyp_stack_page, cpu);
		err = create_hyp_mappings(stack_page, stack_page + PAGE_SIZE);

		if (err) {
			kvm_err("Cannot map hyp stack\n");
			goto out_free_mappings;
		}
	}

	/*
	 * Map the host CPU structures
	 */
	kvm_host_cpu_state = alloc_percpu(kvm_cpu_context_t);
	if (!kvm_host_cpu_state) {
		err = -ENOMEM;
		kvm_err("Cannot allocate host CPU state\n");
		goto out_free_mappings;
	}

	for_each_possible_cpu(cpu) {
		kvm_cpu_context_t *cpu_ctxt;

		cpu_ctxt = per_cpu_ptr(kvm_host_cpu_state, cpu);
		err = create_hyp_mappings(cpu_ctxt, cpu_ctxt + 1);

		if (err) {
			kvm_err("Cannot map host CPU state: %d\n", err);
			goto out_free_context;
		}
	}

	/*
	 * Execute the init code on each CPU.
	 */
	on_each_cpu(cpu_init_hyp_mode, NULL, 1);

	/*
	 * Init HYP view of VGIC
	 */
	err = kvm_vgic_hyp_init();
	if (err)
		goto out_free_context;

#ifdef CONFIG_KVM_ARM_VGIC
		vgic_present = true;
#endif

	/*
	 * Init HYP architected timer support
	 */
	err = kvm_timer_hyp_init();
	if (err)
		goto out_free_mappings;

#ifndef CONFIG_HOTPLUG_CPU
	free_boot_hyp_pgd();
#endif

	kvm_perf_init();

	kvm_info("Hyp mode initialized successfully\n");

	return 0;
out_free_context:
	free_percpu(kvm_host_cpu_state);
out_free_mappings:
	free_hyp_pgds();
out_free_stack_pages:
	for_each_possible_cpu(cpu)
		free_page(per_cpu(kvm_arm_hyp_stack_page, cpu));
out_err:
	kvm_err("error initializing Hyp mode: %d\n", err);
	return err;
}

static void check_kvm_target_cpu(void *ret)
{
	*(int *)ret = kvm_target_cpu();
}

/**
 * Initialize Hyp-mode and memory mappings on all CPUs.
 */
int kvm_arch_init(void *opaque)
{
	int err;
	int ret, cpu;

	if (!is_hyp_mode_available()) {
		kvm_err("HYP mode not available\n");
		return -ENODEV;
	}

	for_each_online_cpu(cpu) {
		smp_call_function_single(cpu, check_kvm_target_cpu, &ret, 1);
		if (ret < 0) {
			kvm_err("Error, CPU %d not supported!\n", cpu);
			return -ENODEV;
		}
	}

	err = init_hyp_mode();
	if (err)
		goto out_err;

	err = register_cpu_notifier(&hyp_init_cpu_nb);
	if (err) {
		kvm_err("Cannot register HYP init CPU notifier (%d)\n", err);
		goto out_err;
	}

	kvm_coproc_table_init();
	return 0;
out_err:
	return err;
}

/* NOP: Compiling as a module not supported */
void kvm_arch_exit(void)
{
	kvm_perf_teardown();
}

static int arm_init(void)
{
	int rc = kvm_init(NULL, sizeof(struct kvm_vcpu), 0, THIS_MODULE);
	return rc;
}

module_init(arm_init);<|MERGE_RESOLUTION|>--- conflicted
+++ resolved
@@ -809,13 +809,8 @@
 	/* Switch from the HYP stub to our own HYP init vector */
 	__hyp_set_vectors(kvm_get_idmap_vector());
 
-<<<<<<< HEAD
-	boot_pgd_ptr = kvm_mmu_get_boot_httbr();
-	pgd_ptr = kvm_mmu_get_httbr();
-=======
 	boot_pgd_ptr = (unsigned long long)kvm_mmu_get_boot_httbr();
 	pgd_ptr = (unsigned long long)kvm_mmu_get_httbr();
->>>>>>> 95b166b8
 	stack_page = __this_cpu_read(kvm_arm_hyp_stack_page);
 	hyp_stack_ptr = stack_page + PAGE_SIZE;
 	vector_ptr = (unsigned long)__kvm_hyp_vector;
