--- conflicted
+++ resolved
@@ -263,19 +263,17 @@
 	.num_leds	= ARRAY_SIZE(mx53loco_leds),
 };
 
-<<<<<<< HEAD
 void __init imx53_qsb_common_init(void)
 {
 	mxc_iomux_v3_setup_multiple_pads(mx53_loco_pads,
 					 ARRAY_SIZE(mx53_loco_pads));
 }
-=======
+
 static struct i2c_board_info mx53loco_i2c_devices[] = {
 	{
 		I2C_BOARD_INFO("mma8450", 0x1C),
 	},
 };
->>>>>>> b4cbb8a4
 
 static void __init mx53_loco_board_init(void)
 {
