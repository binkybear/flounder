--- conflicted
+++ resolved
@@ -89,10 +89,6 @@
 	select PCI_MSI if PCI_TEGRA
 	select NVMAP_CACHE_MAINT_BY_SET_WAYS if TEGRA_NVMAP && !ARM64
 	select NVMAP_CACHE_MAINT_BY_SET_WAYS_ON_ONE_CPU if TEGRA_NVMAP && !ARM64
-<<<<<<< HEAD
-	select NVMAP_USE_CMA_FOR_CARVEOUT if TEGRA_NVMAP && CMA && TRUSTED_LITTLE_KERNEL
-=======
->>>>>>> 95b166b8
 	select ARCH_TEGRA_HAS_CL_DVFS
 	select TEGRA_DUAL_CBUS
 	select SOC_BUS
@@ -194,10 +190,7 @@
 	 depends on ARCH_TEGRA_12x_SOC || ARCH_TEGRA_11x_SOC
 	 select MACH_HAS_SND_SOC_TEGRA_RT5639 if SND_SOC
 	 select MACH_HAS_SND_SOC_TEGRA_RT5645 if SND_SOC
-<<<<<<< HEAD
-=======
 	 select MACH_HAS_SND_SOC_TEGRA_MAX98090 if SND_SOC
->>>>>>> 95b166b8
 	 help
 	 Support for NVIDIA LAGUNA Development platform
 
