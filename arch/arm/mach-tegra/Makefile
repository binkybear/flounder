--- conflicted
+++ resolved
@@ -1,11 +1,7 @@
 GCOV_PROFILE := y
 
 asflags-y				+= -march=armv7-a
-<<<<<<< HEAD
-#subdir-ccflags-y := -Werror
-=======
 subdir-ccflags-y := -Werror
->>>>>>> b6bb0aa3
 
 obj-y                                   += ahb.o
 obj-y                                   += common.o
@@ -13,33 +9,6 @@
 obj-y                                   += board-info.o
 obj-y                                   += io.o
 obj-y                                   += clock.o
-<<<<<<< HEAD
-ifneq ($(CONFIG_CLK_SRC_TEGRA_TIMER),y)
-obj-y                                   += timer.o
-endif
-obj-$(CONFIG_HAVE_ARM_TWD)              += cpu_timer_twd.o
-obj-y                                   += timerinfo.o
-ifneq ($(CONFIG_ARCH_TEGRA_2x_SOC),y)
-ifneq ($(CONFIG_ARCH_TEGRA_3x_SOC),y)
-obj-y                                   += mipi-cal.o
-endif
-endif
-
-obj-$(CONFIG_PM_SLEEP)                  += tegra-wakeups.o
-
-obj-$(CONFIG_TEGRA_CPU_VOLT_CAP)	+= tegra_volt_cap.o
-ifeq ($(CONFIG_ARCH_TEGRA_2x_SOC),y)
-obj-y                                   += common-t2.o
-obj-y                                   += pm-t2.o
-obj-$(CONFIG_ARCH_TEGRA_2x_SOC)		+= sleep-t20.o
-ifneq ($(CONFIG_CLK_SRC_TEGRA_TIMER),y)
-obj-y                                   += timer-t2.o
-endif
-obj-$(CONFIG_PM_SLEEP)                  += wakeups-t2.o
-ifeq ($(CONFIG_CPU_IDLE),y)
-obj-$(CONFIG_PM_SLEEP)                  += cpuidle-t2.o
-endif
-=======
 obj-$(CONFIG_HAVE_ARM_TWD)              += cpu_timer_twd.o
 obj-y                                   += timerinfo.o
 
@@ -54,21 +23,12 @@
 ifeq ($(CONFIG_CPU_IDLE),y)
 obj-$(CONFIG_PM_SLEEP)                  += cpuidle-t2.o
 endif
->>>>>>> b6bb0aa3
 else
 obj-y                                   += pm-t3.o
 obj-y                                   += sleep-t30.o
 obj-$(CONFIG_DEBUG_FS)                  += clocks_stats.o
-<<<<<<< HEAD
-ifneq ($(CONFIG_CLK_SRC_TEGRA_TIMER),y)
-obj-y                                   += timer-t3.o
-endif
-obj-y                                   += tegra_core_volt_cap.o
-obj-y                                   += tegra_simon.o
-=======
 obj-y                                   += tegra_core_volt_cap.o
 obj-$(CONFIG_TEGRA_USE_SIMON)           += tegra_simon.o
->>>>>>> b6bb0aa3
 ifeq ($(CONFIG_ARCH_TEGRA_3x_SOC),y)
 obj-$(CONFIG_PM_SLEEP)                  += wakeups-t3.o
 endif
@@ -80,13 +40,6 @@
 endif
 ifeq ($(CONFIG_ARCH_TEGRA_12x_SOC),y)
 obj-$(CONFIG_PM_SLEEP)			+= wakeups-t12x.o
-<<<<<<< HEAD
-endif
-
-ifeq ($(CONFIG_PM_SLEEP),y)
-obj-$(CONFIG_ARCH_TEGRA_12x_SOC)        += mc-timing-t12x.o
-=======
->>>>>>> b6bb0aa3
 endif
 
 ifeq ($(CONFIG_CPU_IDLE),y)
@@ -95,7 +48,6 @@
 obj-$(CONFIG_ARCH_TEGRA_11x_SOC)        += cpuidle-t11x.o
 obj-$(CONFIG_ARCH_TEGRA_12x_SOC)        += cpuidle-t11x.o
 obj-$(CONFIG_ARCH_TEGRA_14x_SOC)        += cpuidle-t14x.o
-<<<<<<< HEAD
 endif
 endif
 endif
@@ -124,12 +76,15 @@
 obj-$(CONFIG_ARCH_TEGRA_12x_SOC)        += powergate-t12x.o
 
 obj-y                                   += apbio.o
-obj-y                                   += mc.o
 obj-$(CONFIG_TEGRA_ARB_SEMAPHORE)       += arb_sema.o
 obj-$(CONFIG_PM_GENERIC_DOMAINS)        += pm_domains.o
 obj-y                                   += dvfs.o
 obj-$(CONFIG_ARCH_TEGRA_11x_SOC)        += tegra11_dvfs.o
+ifeq ($(CONFIG_ARCH_TEGRA_13x_SOC),y)
+obj-y                                   += tegra13_dvfs.o
+else
 obj-$(CONFIG_ARCH_TEGRA_12x_SOC)        += tegra12_dvfs.o
+endif
 obj-$(CONFIG_ARCH_TEGRA_14x_SOC)        += tegra14_dvfs.o
 obj-$(CONFIG_ARCH_TEGRA_14x_SOC)        += tegra_emc_therm.o
 
@@ -145,7 +100,11 @@
 obj-$(CONFIG_ARCH_TEGRA_12x_SOC)        += tegra12_edp.o
 obj-$(CONFIG_ARCH_TEGRA_11x_SOC)        += tegra11_speedo.o
 obj-$(CONFIG_ARCH_TEGRA_14x_SOC)        += tegra14_speedo.o
+ifeq ($(CONFIG_ARCH_TEGRA_13x_SOC),y)
+obj-y                                   += tegra13_speedo.o
+else
 obj-$(CONFIG_ARCH_TEGRA_12x_SOC)        += tegra12_speedo.o
+endif
 obj-$(CONFIG_ARCH_TEGRA_3x_SOC)         += tegra3_actmon.o
 obj-$(CONFIG_ARCH_TEGRA_11x_SOC)        += tegra3_actmon.o
 obj-$(CONFIG_ARCH_TEGRA_14x_SOC)        += tegra3_actmon.o
@@ -187,106 +146,6 @@
 obj-$(CONFIG_ARCH_TEGRA_14x_SOC)        += tegra11_soctherm.o
 obj-$(CONFIG_ARCH_TEGRA_12x_SOC)        += tegra11_soctherm.o
 endif
-=======
-endif
-endif
-endif
-
-obj-y                                   += delay.o
-obj-y                                   += pm.o
-obj-$(CONFIG_TEGRA_WDT_RECOVERY)        += wdt-recovery.o
-obj-$(CONFIG_PM_SLEEP)                  += pm-irq.o
-
-obj-y                                   += sleep.o
-obj-$(CONFIG_TEGRA_USE_NCT)             += nct.o nct_sysfs.o
-
-plus_sec := $(call as-instr,.arch_extension sec,+sec)
-AFLAGS_sleep.o :=-Wa,-march=armv7-a$(plus_sec)
-
-obj-y                                   += kfuse.o
-obj-$(CONFIG_TEGRA_PTM)                 += tegra_ptm.o
-
-obj-y                                   += powergate.o
-obj-y                                   += powergate-ops-txx.o
-obj-y                                   += powergate-ops-t1xx.o
-obj-$(CONFIG_ARCH_TEGRA_2x_SOC)         += powergate-t20.o
-obj-$(CONFIG_ARCH_TEGRA_3x_SOC)         += powergate-t30.o
-obj-$(CONFIG_ARCH_TEGRA_11x_SOC)        += powergate-t11x.o
-obj-$(CONFIG_ARCH_TEGRA_14x_SOC)        += powergate-t14x.o
-obj-$(CONFIG_ARCH_TEGRA_12x_SOC)        += powergate-t12x.o
-
-obj-y                                   += apbio.o
-obj-$(CONFIG_TEGRA_ARB_SEMAPHORE)       += arb_sema.o
-obj-$(CONFIG_PM_GENERIC_DOMAINS)        += pm_domains.o
-obj-y                                   += dvfs.o
-obj-$(CONFIG_ARCH_TEGRA_11x_SOC)        += tegra11_dvfs.o
-ifeq ($(CONFIG_ARCH_TEGRA_13x_SOC),y)
-obj-y                                   += tegra13_dvfs.o
-else
-obj-$(CONFIG_ARCH_TEGRA_12x_SOC)        += tegra12_dvfs.o
-endif
-obj-$(CONFIG_ARCH_TEGRA_14x_SOC)        += tegra14_dvfs.o
-obj-$(CONFIG_ARCH_TEGRA_14x_SOC)        += tegra_emc_therm.o
-
-obj-y                                   += latency_allowance.o
-obj-$(CONFIG_ARCH_TEGRA_3x_SOC)         += tegra3_la.o
-obj-$(CONFIG_ARCH_TEGRA_11x_SOC)        += tegra11x_la.o
-obj-$(CONFIG_ARCH_TEGRA_14x_SOC)        += tegra14x_la.o
-obj-$(CONFIG_ARCH_TEGRA_12x_SOC)        += tegra12x_la.o
-obj-$(CONFIG_TEGRA_EDP_LIMITS)          += edp.o
-obj-$(CONFIG_TEGRA_CORE_EDP_LIMITS)     += edp_core.o
-obj-$(CONFIG_ARCH_TEGRA_11x_SOC)        += tegra11_edp.o
-obj-$(CONFIG_ARCH_TEGRA_14x_SOC)        += tegra14_edp.o
-obj-$(CONFIG_ARCH_TEGRA_12x_SOC)        += tegra12_edp.o
-obj-$(CONFIG_ARCH_TEGRA_11x_SOC)        += tegra11_speedo.o
-obj-$(CONFIG_ARCH_TEGRA_14x_SOC)        += tegra14_speedo.o
-ifeq ($(CONFIG_ARCH_TEGRA_13x_SOC),y)
-obj-y                                   += tegra13_speedo.o
-else
-obj-$(CONFIG_ARCH_TEGRA_12x_SOC)        += tegra12_speedo.o
-endif
-obj-$(CONFIG_ARCH_TEGRA_3x_SOC)         += tegra3_actmon.o
-obj-$(CONFIG_ARCH_TEGRA_11x_SOC)        += tegra3_actmon.o
-obj-$(CONFIG_ARCH_TEGRA_14x_SOC)        += tegra3_actmon.o
-obj-$(CONFIG_ARCH_TEGRA_12x_SOC)        += tegra3_actmon.o
-obj-$(CONFIG_ARCH_TEGRA_2x_SOC)         += tegra2_emc.o
-obj-$(CONFIG_ARCH_TEGRA_3x_SOC)         += tegra3_emc.o
-obj-$(CONFIG_ARCH_TEGRA_11x_SOC)        += tegra11_emc.o
-obj-$(CONFIG_ARCH_TEGRA_12x_SOC)        += tegra12_emc.o
-obj-$(CONFIG_ARCH_TEGRA_14x_SOC)        += tegra14_emc.o
-obj-$(CONFIG_ARCH_TEGRA_11x_SOC)        += tegra_emc_dt_parse.o
-obj-$(CONFIG_ARCH_TEGRA_12x_SOC)        += tegra_emc_dt_parse.o
-obj-y					+= tegra_emc.o
-obj-$(CONFIG_ARCH_TEGRA_2x_SOC)		+= tegra20_speedo.o
-obj-$(CONFIG_ARCH_TEGRA_3x_SOC)		+= tegra30_speedo.o
-obj-$(CONFIG_HOTPLUG_CPU)               += hotplug.o
-obj-y                                   += pmc.o
-obj-y                                   += flowctrl.o
-obj-$(CONFIG_CPU_IDLE)                  += cpuidle.o
-obj-$(CONFIG_CPU_IDLE)                  += sleep.o
-obj-$(CONFIG_ARCH_TEGRA_11x_SOC)        += tegra11_clocks.o
-obj-$(CONFIG_ARCH_TEGRA_12x_SOC)        += tegra12_clocks.o
-obj-$(CONFIG_ARCH_TEGRA_14x_SOC)        += tegra14_clocks.o
-obj-$(CONFIG_SMP)                       += platsmp.o
-obj-y                                   += reset.o
-obj-y                                   += headsmp.o
-obj-$(CONFIG_CPU_FREQ)                  += cpu-tegra.o
-ifeq ($(CONFIG_TEGRA_AUTO_HOTPLUG),y)
-ifeq ($(CONFIG_TEGRA_CPUQUIET),y)
-obj-$(CONFIG_ARCH_TEGRA_3x_SOC)         += cpuquiet.o
-obj-$(CONFIG_ARCH_TEGRA_11x_SOC)        += cpuquiet.o
-obj-$(CONFIG_ARCH_TEGRA_14x_SOC)        += cpuquiet.o
-obj-$(CONFIG_ARCH_TEGRA_12x_SOC)        += cpuquiet.o
-else
-obj-$(CONFIG_ARCH_TEGRA_3x_SOC)         += cpu-tegra3.o
-endif
-endif
-ifeq ($(CONFIG_TEGRA_SOCTHERM),y)
-obj-$(CONFIG_ARCH_TEGRA_11x_SOC)        += tegra11_soctherm.o
-obj-$(CONFIG_ARCH_TEGRA_14x_SOC)        += tegra11_soctherm.o
-obj-$(CONFIG_ARCH_TEGRA_12x_SOC)        += tegra11_soctherm.o
-endif
->>>>>>> b6bb0aa3
 ifeq ($(CONFIG_TEGRA_THERMAL_THROTTLE),y)
 obj-$(CONFIG_ARCH_TEGRA_3x_SOC)         += tegra3_throttle.o
 obj-$(CONFIG_ARCH_TEGRA_11x_SOC)        += tegra3_throttle.o
@@ -310,26 +169,10 @@
 obj-y					+= board-common.o
 obj-$(CONFIG_TEGRA_WAKEUP_MONITOR)      += tegra_wakeup_monitor.o
 
-<<<<<<< HEAD
-# MC error reporting.
-ifeq ($(CONFIG_ARCH_TEGRA_2x_SOC),)
-obj-y                                   += mcerr.o
-obj-$(CONFIG_ARCH_TEGRA_3x_SOC)         += mcerr-t3.o
-obj-$(CONFIG_ARCH_TEGRA_11x_SOC)        += mcerr-t11.o
-obj-$(CONFIG_ARCH_TEGRA_12x_SOC)        += mcerr-t12.o
-obj-$(CONFIG_ARCH_TEGRA_14x_SOC)        += mcerr-t14.o
-endif
-
-=======
->>>>>>> b6bb0aa3
 obj-$(CONFIG_TEGRA_USE_SECURE_KERNEL)   += tegra_tzram.o
 
 obj-${CONFIG_MACH_BONAIRE}              += board-bonaire.o
 obj-${CONFIG_MACH_BONAIRE}              += board-bonaire-panel.o
-<<<<<<< HEAD
-obj-${CONFIG_MACH_BONAIRE}              += board-bonaire-pinmux.o
-=======
->>>>>>> b6bb0aa3
 obj-${CONFIG_MACH_BONAIRE}              += board-bonaire-power.o
 obj-${CONFIG_MACH_BONAIRE}              += board-bonaire-sdhci.o
 obj-${CONFIG_MACH_BONAIRE}              += board-bonaire-sensors.o
@@ -340,18 +183,11 @@
 
 obj-y                                   += board-panel.o
 obj-y                                   += panel-p-wuxga-10-1.o
-<<<<<<< HEAD
+obj-y                                   += panel-lgd-wxga-7-0.o
+obj-y                                   += panel-s-wqxga-10-1.o
 
 obj-${CONFIG_MACH_DALMORE}              += board-dalmore.o
 obj-${CONFIG_MACH_DALMORE}              += board-dalmore-memory.o
-obj-${CONFIG_MACH_DALMORE}              += board-dalmore-pinmux.o
-=======
-obj-y                                   += panel-lgd-wxga-7-0.o
-obj-y                                   += panel-s-wqxga-10-1.o
-
-obj-${CONFIG_MACH_DALMORE}              += board-dalmore.o
-obj-${CONFIG_MACH_DALMORE}              += board-dalmore-memory.o
->>>>>>> b6bb0aa3
 obj-${CONFIG_MACH_DALMORE}              += board-dalmore-power.o
 obj-${CONFIG_MACH_DALMORE}              += board-dalmore-powermon.o
 obj-${CONFIG_MACH_DALMORE}              += board-dalmore-sdhci.o
@@ -360,18 +196,10 @@
 obj-${CONFIG_MACH_DALMORE}              += board-dalmore-kbc.o
 obj-${CONFIG_MACH_DALMORE}              += board-dalmore-sensors.o
 obj-${CONFIG_MACH_DALMORE}              += panel-a-1080p-11-6.o
-<<<<<<< HEAD
-obj-${CONFIG_MACH_DALMORE}              += panel-p-wuxga-10-1.o
-=======
->>>>>>> b6bb0aa3
 obj-${CONFIG_MACH_DALMORE}              += panel-s-wqxga-10-1.o
 
 obj-${CONFIG_MACH_PISMO}                += board-pismo.o
 obj-${CONFIG_MACH_PISMO}                += board-pismo-memory.o
-<<<<<<< HEAD
-obj-${CONFIG_MACH_PISMO}                += board-pismo-pinmux.o
-=======
->>>>>>> b6bb0aa3
 obj-${CONFIG_MACH_PISMO}                += board-pismo-power.o
 obj-${CONFIG_MACH_PISMO}                += board-pismo-powermon.o
 obj-${CONFIG_MACH_PISMO}                += board-pismo-sdhci.o
@@ -380,28 +208,16 @@
 
 obj-${CONFIG_MACH_MACALLAN}             += board-macallan.o
 obj-${CONFIG_MACH_MACALLAN}             += board-macallan-memory.o
-<<<<<<< HEAD
-obj-${CONFIG_MACH_MACALLAN}             += board-macallan-pinmux.o
-=======
->>>>>>> b6bb0aa3
 obj-${CONFIG_MACH_MACALLAN}             += board-macallan-power.o
 obj-${CONFIG_MACH_MACALLAN}             += board-macallan-powermon.o
 obj-${CONFIG_MACH_MACALLAN}             += board-macallan-sdhci.o
 obj-${CONFIG_MACH_MACALLAN}             += board-macallan-panel.o
 obj-${CONFIG_MACH_MACALLAN}             += board-macallan-kbc.o
 obj-${CONFIG_MACH_MACALLAN}             += board-macallan-sensors.o
-<<<<<<< HEAD
-obj-${CONFIG_MACH_MACALLAN}             += panel-p-wuxga-10-1.o
-=======
->>>>>>> b6bb0aa3
 
 
 obj-${CONFIG_MACH_TEGRA_PLUTO}          += board-pluto.o
 obj-${CONFIG_MACH_TEGRA_PLUTO}          += board-pluto-memory.o
-<<<<<<< HEAD
-obj-${CONFIG_MACH_TEGRA_PLUTO}          += board-pluto-pinmux.o
-=======
->>>>>>> b6bb0aa3
 obj-${CONFIG_MACH_TEGRA_PLUTO}          += board-pluto-power.o
 obj-${CONFIG_MACH_TEGRA_PLUTO}          += board-pluto-sdhci.o
 obj-${CONFIG_MACH_TEGRA_PLUTO}          += board-pluto-panel.o
@@ -420,19 +236,6 @@
 obj-${CONFIG_MACH_ARDBEG}               += board-ardbeg-memory.o
 obj-${CONFIG_MACH_ARDBEG}               += board-ardbeg-power.o
 obj-${CONFIG_MACH_ARDBEG}               += board-tn8-power.o
-<<<<<<< HEAD
-obj-${CONFIG_MACH_ARDBEG}               += board-tn8-p1761-pinmux.o
-obj-${CONFIG_MACH_ARDBEG}               += board-norrin-power.o
-obj-${CONFIG_MACH_ARDBEG}               += board-ardbeg-powermon.o
-obj-${CONFIG_MACH_ARDBEG}               += panel-a-1080p-11-6.o
-obj-${CONFIG_MACH_ARDBEG}               += panel-p-wuxga-10-1.o
-obj-${CONFIG_MACH_ARDBEG}               += panel-s-wqxga-10-1.o
-obj-${CONFIG_MACH_ARDBEG}               += panel-lgd-wxga-7-0.o
-obj-${CONFIG_MACH_ARDBEG}               += panel-a-edp-1080p-14-0.o
-obj-${CONFIG_MACH_ARDBEG}               += panel-s-edp-uhdtv-15-6.o
-obj-${CONFIG_MACH_ARDBEG}               += panel-c-lvds-1366-14.o
-obj-${CONFIG_MACH_ARDBEG}               += panel-s-edp-wqxgap-15-6.o
-=======
 obj-${CONFIG_MACH_ARDBEG}               += board-norrin-power.o
 obj-${CONFIG_MACH_ARDBEG}               += board-norrin-kbc.o
 obj-${CONFIG_MACH_ARDBEG}               += board-ardbeg-powermon.o
@@ -446,7 +249,6 @@
 obj-${CONFIG_MACH_ARDBEG}               += panel-s-edp-wqxgap-15-6.o
 obj-${CONFIG_MACH_ARDBEG}               += panel-a-1200-1920-7-0.o
 obj-${CONFIG_MACH_ARDBEG}               += panel-a-1200-800-8-0.o
->>>>>>> b6bb0aa3
 ifeq ($(CONFIG_MACH_ARDBEG),y)
 obj-${CONFIG_SYSEDP_FRAMEWORK}          += board-tn8-sysedp.o
 obj-${CONFIG_SYSEDP_FRAMEWORK}          += board-ardbeg-sysedp.o
@@ -464,10 +266,6 @@
 obj-${CONFIG_MACH_LOKI}               	+= board-loki-powermon.o
 obj-${CONFIG_MACH_LOKI}               	+= board-loki-sdhci.o
 obj-${CONFIG_MACH_LOKI}               	+= panel-a-1080p-11-6.o
-<<<<<<< HEAD
-obj-${CONFIG_MACH_LOKI}               	+= panel-p-wuxga-10-1.o
-=======
->>>>>>> b6bb0aa3
 obj-${CONFIG_MACH_LOKI}               	+= panel-s-wqxga-10-1.o
 obj-${CONFIG_MACH_LOKI}               	+= panel-a-edp-1080p-14-0.o
 obj-${CONFIG_MACH_LOKI}               	+= panel-l-720p-5-loki.o
@@ -479,27 +277,15 @@
 obj-${CONFIG_MACH_LAGUNA}               += board-ardbeg-sata.o
 obj-${CONFIG_MACH_LAGUNA}               += board-ardbeg-sensors.o
 obj-${CONFIG_MACH_LAGUNA}               += board-ardbeg-panel.o
-<<<<<<< HEAD
-obj-${CONFIG_MACH_LAGUNA}               += board-laguna-pinmux.o
 obj-${CONFIG_MACH_LAGUNA}               += board-laguna-power.o
 obj-${CONFIG_MACH_LAGUNA}               += board-laguna-powermon.o
 obj-${CONFIG_MACH_LAGUNA}               += panel-a-1080p-11-6.o
-obj-${CONFIG_MACH_LAGUNA}               += panel-p-wuxga-10-1.o
-=======
-obj-${CONFIG_MACH_LAGUNA}               += board-laguna-power.o
-obj-${CONFIG_MACH_LAGUNA}               += board-laguna-powermon.o
-obj-${CONFIG_MACH_LAGUNA}               += panel-a-1080p-11-6.o
->>>>>>> b6bb0aa3
 obj-${CONFIG_MACH_LAGUNA}               += panel-s-wqxga-10-1.o
 obj-${CONFIG_MACH_LAGUNA}               += panel-a-1080p-14-0.o
 obj-${CONFIG_MACH_LAGUNA}               += panel-a-edp-1080p-14-0.o
 
 obj-${CONFIG_MACH_VCM30_T124}           += board-vcm30_t124.o
 obj-${CONFIG_MACH_VCM30_T124}           += board-vcm30_t124-sdhci.o
-<<<<<<< HEAD
-obj-${CONFIG_MACH_VCM30_T124}           += board-vcm30_t124-pinmux.o
-=======
->>>>>>> b6bb0aa3
 obj-${CONFIG_MACH_VCM30_T124}           += board-vcm30_t124-power.o
 obj-${CONFIG_MACH_VCM30_T124}           += board-vcm30_t124-panel.o
 
@@ -516,10 +302,6 @@
 
 obj-${CONFIG_MACH_ROTH}                 += board-roth.o
 obj-${CONFIG_MACH_ROTH}                 += board-roth-memory.o
-<<<<<<< HEAD
-obj-${CONFIG_MACH_ROTH}                 += board-roth-pinmux.o
-=======
->>>>>>> b6bb0aa3
 obj-${CONFIG_MACH_ROTH}                 += board-roth-power.o
 obj-${CONFIG_MACH_ROTH}                 += board-roth-powermon.o
 obj-${CONFIG_MACH_ROTH}                 += board-roth-sdhci.o
