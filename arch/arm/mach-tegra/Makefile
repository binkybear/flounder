GCOV_PROFILE := y

asflags-y				+= -march=armv7-a
subdir-ccflags-y := -Werror

obj-y                                   += ahb.o
obj-y                                   += common.o
obj-y                                   += devices.o
obj-y                                   += board-info.o
obj-y                                   += io.o
obj-y                                   += clock.o
obj-$(CONFIG_HAVE_ARM_TWD)              += cpu_timer_twd.o

obj-$(CONFIG_PM_SLEEP)                  += tegra-wakeups.o

obj-$(CONFIG_TEGRA_CPU_VOLT_CAP)	+= tegra_volt_cap.o
ifeq ($(CONFIG_ARCH_TEGRA_2x_SOC),y)
obj-y                                   += common-t2.o
obj-y                                   += pm-t2.o
obj-$(CONFIG_ARCH_TEGRA_2x_SOC)		+= sleep-t20.o
obj-$(CONFIG_PM_SLEEP)                  += wakeups-t2.o
ifeq ($(CONFIG_CPU_IDLE),y)
obj-$(CONFIG_PM_SLEEP)                  += cpuidle-t2.o
endif
else
obj-y                                   += pm-t3.o
obj-y                                   += sleep-t30.o
obj-$(CONFIG_DEBUG_FS)                  += clocks_stats.o
obj-y                                   += tegra_core_volt_cap.o
obj-$(CONFIG_TEGRA_USE_SIMON)           += tegra_simon.o
ifeq ($(CONFIG_ARCH_TEGRA_3x_SOC),y)
obj-$(CONFIG_PM_SLEEP)                  += wakeups-t3.o
endif
ifeq ($(CONFIG_ARCH_TEGRA_14x_SOC),y)
obj-$(CONFIG_PM_SLEEP)                  += wakeups-t14x.o
endif
ifeq ($(CONFIG_ARCH_TEGRA_11x_SOC),y)
obj-$(CONFIG_PM_SLEEP)                  += wakeups-t11x.o
endif
ifeq ($(CONFIG_ARCH_TEGRA_12x_SOC),y)
obj-$(CONFIG_PM_SLEEP)			+= wakeups-t12x.o
endif

ifeq ($(CONFIG_CPU_IDLE),y)
ifeq ($(CONFIG_PM_SLEEP),y)
obj-$(CONFIG_ARCH_TEGRA_3x_SOC)         += cpuidle-t3.o
obj-$(CONFIG_ARCH_TEGRA_11x_SOC)        += cpuidle-t11x.o
obj-$(CONFIG_ARCH_TEGRA_12x_SOC)        += cpuidle-t11x.o
obj-$(CONFIG_ARCH_TEGRA_14x_SOC)        += cpuidle-t14x.o
endif
endif
endif

obj-y                                   += delay.o
obj-y                                   += pm.o
obj-$(CONFIG_TEGRA_WDT_RECOVERY)        += wdt-recovery.o

obj-y                                   += sleep.o
obj-$(CONFIG_TEGRA_USE_NCT)             += nct.o nct_sysfs.o

plus_sec := $(call as-instr,.arch_extension sec,+sec)
AFLAGS_sleep.o :=-Wa,-march=armv7-a$(plus_sec)

obj-y                                   += kfuse.o
obj-$(CONFIG_TEGRA_PTM)                 += tegra_ptm.o

obj-y                                   += powergate.o
obj-y                                   += powergate-ops-txx.o
obj-y                                   += powergate-ops-t1xx.o
obj-$(CONFIG_ARCH_TEGRA_2x_SOC)         += powergate-t20.o
obj-$(CONFIG_ARCH_TEGRA_3x_SOC)         += powergate-t30.o
obj-$(CONFIG_ARCH_TEGRA_11x_SOC)        += powergate-t11x.o
obj-$(CONFIG_ARCH_TEGRA_14x_SOC)        += powergate-t14x.o
obj-$(CONFIG_ARCH_TEGRA_12x_SOC)        += powergate-t12x.o

obj-y                                   += apbio.o
obj-$(CONFIG_TEGRA_ARB_SEMAPHORE)       += arb_sema.o
obj-y                                   += dvfs.o
obj-$(CONFIG_ARCH_TEGRA_11x_SOC)        += tegra11_dvfs.o
ifeq ($(CONFIG_ARCH_TEGRA_13x_SOC),y)
obj-y                                   += tegra13_dvfs.o
else
obj-$(CONFIG_ARCH_TEGRA_12x_SOC)        += tegra12_dvfs.o
endif
obj-$(CONFIG_ARCH_TEGRA_14x_SOC)        += tegra14_dvfs.o
obj-$(CONFIG_ARCH_TEGRA_14x_SOC)        += tegra_emc_therm.o
obj-$(CONFIG_ARCH_TEGRA_12x_SOC)        += tegra_emc_therm.o

obj-y                                   += latency_allowance.o
obj-$(CONFIG_ARCH_TEGRA_3x_SOC)         += tegra3_la.o
obj-$(CONFIG_ARCH_TEGRA_11x_SOC)        += tegra11x_la.o
obj-$(CONFIG_ARCH_TEGRA_14x_SOC)        += tegra14x_la.o
obj-$(CONFIG_ARCH_TEGRA_12x_SOC)        += tegra12x_la.o
obj-$(CONFIG_TEGRA_EDP_LIMITS)          += edp.o
obj-$(CONFIG_TEGRA_CORE_EDP_LIMITS)     += edp_core.o
obj-$(CONFIG_ARCH_TEGRA_11x_SOC)        += tegra11_edp.o
obj-$(CONFIG_ARCH_TEGRA_14x_SOC)        += tegra14_edp.o
obj-$(CONFIG_ARCH_TEGRA_12x_SOC)        += tegra12_edp.o
obj-$(CONFIG_ARCH_TEGRA_11x_SOC)        += tegra11_speedo.o
obj-$(CONFIG_ARCH_TEGRA_14x_SOC)        += tegra14_speedo.o
ifeq ($(CONFIG_ARCH_TEGRA_13x_SOC),y)
obj-y                                   += tegra13_speedo.o
else
obj-$(CONFIG_ARCH_TEGRA_12x_SOC)        += tegra12_speedo.o
endif
obj-$(CONFIG_ARCH_TEGRA_3x_SOC)         += tegra3_actmon.o
obj-$(CONFIG_ARCH_TEGRA_11x_SOC)        += tegra3_actmon.o
obj-$(CONFIG_ARCH_TEGRA_14x_SOC)        += tegra3_actmon.o
obj-$(CONFIG_ARCH_TEGRA_12x_SOC)        += tegra3_actmon.o
obj-$(CONFIG_ARCH_TEGRA_2x_SOC)         += tegra2_emc.o
obj-$(CONFIG_ARCH_TEGRA_3x_SOC)         += tegra3_emc.o
obj-$(CONFIG_ARCH_TEGRA_11x_SOC)        += tegra11_emc.o
obj-$(CONFIG_ARCH_TEGRA_12x_SOC)        += tegra12_emc.o
obj-$(CONFIG_ARCH_TEGRA_14x_SOC)        += tegra14_emc.o
obj-$(CONFIG_ARCH_TEGRA_11x_SOC)        += tegra_emc_dt_parse.o
obj-$(CONFIG_ARCH_TEGRA_12x_SOC)        += tegra_emc_dt_parse.o
obj-y					+= tegra_emc.o
obj-$(CONFIG_ARCH_TEGRA_2x_SOC)		+= tegra20_speedo.o
obj-$(CONFIG_ARCH_TEGRA_3x_SOC)		+= tegra30_speedo.o
obj-$(CONFIG_HOTPLUG_CPU)               += hotplug.o
obj-y                                   += flowctrl.o
obj-$(CONFIG_CPU_IDLE)                  += cpuidle.o
obj-$(CONFIG_CPU_IDLE)                  += sleep.o
obj-$(CONFIG_ARCH_TEGRA_11x_SOC)        += tegra11_clocks.o
obj-$(CONFIG_ARCH_TEGRA_12x_SOC)        += tegra12_clocks.o
obj-$(CONFIG_ARCH_TEGRA_14x_SOC)        += tegra14_clocks.o
obj-$(CONFIG_SMP)                       += platsmp.o
obj-y                                   += reset.o
obj-y                                   += headsmp.o
obj-$(CONFIG_CPU_FREQ)                  += cpu-tegra.o
ifeq ($(CONFIG_TEGRA_AUTO_HOTPLUG),y)
ifeq ($(CONFIG_TEGRA_CPUQUIET),y)
obj-$(CONFIG_ARCH_TEGRA_3x_SOC)         += cpuquiet.o
obj-$(CONFIG_ARCH_TEGRA_11x_SOC)        += cpuquiet.o
obj-$(CONFIG_ARCH_TEGRA_14x_SOC)        += cpuquiet.o
obj-$(CONFIG_ARCH_TEGRA_12x_SOC)        += cpuquiet.o
else
obj-$(CONFIG_ARCH_TEGRA_3x_SOC)         += cpu-tegra3.o
endif
endif
ifeq ($(CONFIG_TEGRA_SOCTHERM),y)
obj-$(CONFIG_ARCH_TEGRA_11x_SOC)        += tegra11_soctherm.o
obj-$(CONFIG_ARCH_TEGRA_14x_SOC)        += tegra11_soctherm.o
obj-$(CONFIG_ARCH_TEGRA_12x_SOC)        += tegra11_soctherm.o
endif
ifeq ($(CONFIG_TEGRA_THERMAL_THROTTLE),y)
obj-$(CONFIG_ARCH_TEGRA_3x_SOC)         += tegra3_throttle.o
obj-$(CONFIG_ARCH_TEGRA_11x_SOC)        += tegra3_throttle.o
obj-$(CONFIG_ARCH_TEGRA_14x_SOC)        += tegra3_throttle.o
obj-$(CONFIG_ARCH_TEGRA_12x_SOC)        += tegra3_throttle.o
endif
obj-$(CONFIG_DEBUG_ICEDCC)              += sysfs-dcc.o
obj-$(CONFIG_TEGRA_CLUSTER_CONTROL)     += sysfs-cluster.o
obj-$(CONFIG_TEGRA_DYNAMIC_PWRDET)      += powerdetect.o
obj-$(CONFIG_ARCH_TEGRA_HAS_CL_DVFS)    += tegra_cl_dvfs.o

obj-$(CONFIG_ARCH_TEGRA_2x_SOC)         += board-dt-tegra20.o
obj-$(CONFIG_ARCH_TEGRA_3x_SOC)         += board-dt-tegra30.o
obj-$(CONFIG_ARCH_TEGRA_14x_SOC)        += board-dt-tegra148.o

obj-$(CONFIG_ARCH_TEGRA_2x_SOC)		+= board-harmony-pcie.o

obj-$(CONFIG_ARCH_TEGRA_2x_SOC)		+= board-paz00.o

obj-y					+= board-common.o
obj-$(CONFIG_TEGRA_WAKEUP_MONITOR)      += tegra_wakeup_monitor.o

obj-$(CONFIG_TRUSTED_LITTLE_KERNEL)     += tegra_tzram.o

obj-${CONFIG_MACH_BONAIRE}              += board-bonaire.o
obj-${CONFIG_MACH_BONAIRE}              += board-bonaire-panel.o
obj-${CONFIG_MACH_BONAIRE}              += board-bonaire-power.o
obj-${CONFIG_MACH_BONAIRE}              += board-bonaire-sdhci.o
obj-${CONFIG_MACH_BONAIRE}              += board-bonaire-sensors.o

obj-y                                   += board-touch-raydium_spi.o
obj-y                                   += board-touch-synaptics-spi.o
obj-y                                   += board-touch-maxim_sti-spi.o

obj-y                                   += board-panel.o
obj-y                                   += panel-p-wuxga-10-1.o
obj-y                                   += panel-lgd-wxga-7-0.o
obj-y                                   += panel-s-wqxga-10-1.o

obj-${CONFIG_MACH_ARDBEG}               += board-ardbeg.o
obj-${CONFIG_MACH_ARDBEG}               += board-ardbeg-sdhci.o
obj-${CONFIG_MACH_ARDBEG}               += board-ardbeg-sensors.o
obj-${CONFIG_MACH_ARDBEG}               += board-ardbeg-panel.o
obj-${CONFIG_MACH_ARDBEG}               += board-ardbeg-memory.o
obj-${CONFIG_MACH_ARDBEG}               += board-ardbeg-power.o
obj-${CONFIG_MACH_ARDBEG}               += board-tn8-power.o
obj-${CONFIG_MACH_ARDBEG}               += board-norrin-power.o
obj-${CONFIG_MACH_ARDBEG}               += board-norrin-memory.o
obj-${CONFIG_MACH_ARDBEG}               += panel-a-1080p-11-6.o
obj-${CONFIG_MACH_ARDBEG}               += panel-a-1200-800-8-0.o
obj-${CONFIG_MACH_ARDBEG}               += panel-s-wqxga-10-1.o
obj-${CONFIG_MACH_ARDBEG}               += panel-a-edp-1080p-14-0.o
obj-${CONFIG_MACH_ARDBEG}               += panel-i-edp-1080p-11-6.o
obj-${CONFIG_MACH_ARDBEG}               += panel-s-edp-uhdtv-15-6.o
obj-${CONFIG_MACH_ARDBEG}               += panel-c-lvds-1366-14.o
obj-${CONFIG_MACH_ARDBEG}               += panel-s-edp-wqxgap-15-6.o
obj-${CONFIG_MACH_ARDBEG}               += panel-a-1200-1920-8-0.o
obj-${CONFIG_MACH_ARDBEG}               += panel-a-1200-800-8-0.o
ifeq ($(CONFIG_MACH_ARDBEG),y)
obj-${CONFIG_SYSEDP_FRAMEWORK}          += board-tn8-sysedp.o
obj-${CONFIG_SYSEDP_FRAMEWORK}          += board-ardbeg-sysedp.o
endif

obj-${CONFIG_MACH_FLOUNDER}             += board-flounder.o
obj-${CONFIG_MACH_FLOUNDER}             += board-flounder-kbc.o
obj-${CONFIG_MACH_FLOUNDER}             += board-flounder-sdhci.o
obj-${CONFIG_MACH_FLOUNDER}             += board-flounder-sensors.o
obj-${CONFIG_MACH_FLOUNDER}             += board-flounder-panel.o
obj-${CONFIG_MACH_FLOUNDER}             += board-flounder-memory.o
obj-${CONFIG_MACH_FLOUNDER}             += board-flounder-pinmux.o
obj-${CONFIG_MACH_FLOUNDER}             += board-flounder-power.o
obj-${CONFIG_MACH_FLOUNDER}             += panel-j-qxga-8-9.o
obj-${CONFIG_MACH_FLOUNDER}             += panel-s-wqxga-10-1.o
obj-${CONFIG_MACH_FLOUNDER}             += flounder-bdaddress.o

obj-${CONFIG_MACH_FLOUNDER}             += board-flounder-bootparams.o
obj-${CONFIG_MACH_FLOUNDER}             += board-flounder-mdm9k.o

obj-${CONFIG_MACH_LOKI}               	+= board-loki.o
obj-${CONFIG_MACH_LOKI}               	+= board-loki-kbc.o
obj-${CONFIG_MACH_LOKI}               	+= board-loki-sensors.o
obj-${CONFIG_MACH_LOKI}               	+= board-loki-panel.o
obj-${CONFIG_MACH_LOKI}               	+= board-loki-pinmux.o
obj-${CONFIG_MACH_LOKI}               	+= board-loki-memory.o
obj-${CONFIG_MACH_LOKI}               	+= board-loki-power.o
obj-${CONFIG_MACH_LOKI}               	+= board-loki-fan.o
obj-${CONFIG_MACH_LOKI}               	+= board-tn8-power.o
obj-${CONFIG_MACH_LOKI}               	+= board-loki-sdhci.o
obj-${CONFIG_MACH_LOKI}               	+= panel-a-1080p-11-6.o
obj-${CONFIG_MACH_LOKI}               	+= panel-s-wqxga-10-1.o
obj-${CONFIG_MACH_LOKI}               	+= panel-a-edp-1080p-14-0.o
obj-${CONFIG_MACH_LOKI}               	+= panel-l-720p-5-loki.o
obj-${CONFIG_MACH_LOKI}               	+= panel-j-1440-810-5-8.o
obj-${CONFIG_MACH_LOKI}               	+= panel-j-720p-5.o

obj-${CONFIG_MACH_LAGUNA}               += board-ardbeg.o
obj-${CONFIG_MACH_LAGUNA}               += board-ardbeg-sdhci.o
obj-${CONFIG_MACH_LAGUNA}               += board-ardbeg-sensors.o
obj-${CONFIG_MACH_LAGUNA}               += board-ardbeg-panel.o
obj-${CONFIG_MACH_LAGUNA}               += board-laguna-power.o
obj-${CONFIG_MACH_LAGUNA}               += panel-a-1080p-11-6.o
obj-${CONFIG_MACH_LAGUNA}               += panel-s-wqxga-10-1.o
obj-${CONFIG_MACH_LAGUNA}               += panel-a-1080p-14-0.o
obj-${CONFIG_MACH_LAGUNA}               += panel-a-edp-1080p-14-0.o

obj-${CONFIG_MACH_VCM30_T124}           += board-vcm30_t124.o
obj-${CONFIG_MACH_VCM30_T124}           += board-vcm30_t124-sdhci.o
obj-${CONFIG_MACH_VCM30_T124}           += board-vcm30_t124-power.o
obj-${CONFIG_MACH_VCM30_T124}           += board-vcm30_t124-panel.o
obj-${CONFIG_MACH_VCM30_T124}           += panel-a-edp-1080p-14-0.o
obj-${CONFIG_MACH_VCM30_T124}           += therm-monitor.o

obj-${CONFIG_MACH_P2360}                += board-p2360.o
obj-${CONFIG_MACH_P2360}                += board-p2360-sdhci.o
obj-${CONFIG_MACH_P2360}                += board-p2360-panel.o

obj-${CONFIG_TEGRA_BB_XMM_POWER}        += baseband-xmm-power.o
obj-${CONFIG_TEGRA_BB_XMM_POWER2}       += baseband-xmm-power2.o

obj-${CONFIG_TEGRA_BASEBAND}            += tegra_bb.o
obj-$(CONFIG_TEGRA_BBC_PROXY)           += tegra_bbc_proxy.o
obj-$(CONFIG_TEGRA_BBC_THERMAL)         += tegra_bbc_thermal.o

obj-${CONFIG_TEGRA_ISOMGR}              += isomgr.o

<<<<<<< HEAD
obj-${CONFIG_TEGRA_NVDUMPER}            += nvdumper.o

obj-${CONFIG_MACH_ROTH}                 += board-roth.o
obj-${CONFIG_MACH_ROTH}                 += board-roth-memory.o
obj-${CONFIG_MACH_ROTH}                 += board-roth-power.o
obj-${CONFIG_MACH_ROTH}                 += board-roth-sdhci.o
obj-${CONFIG_MACH_ROTH}                 += board-roth-panel.o
obj-${CONFIG_MACH_ROTH}                 += board-roth-kbc.o
obj-${CONFIG_MACH_ROTH}                 += board-roth-sensors.o
obj-${CONFIG_MACH_ROTH}                 += board-roth-fan.o
obj-${CONFIG_MACH_ROTH}                 += board-roth-leds.o
=======
obj-${CONFIG_TEGRA_NVDUMPER}            += nvdumper.o
>>>>>>> 74c7c587
<|MERGE_RESOLUTION|>--- conflicted
+++ resolved
@@ -268,18 +268,4 @@
 
 obj-${CONFIG_TEGRA_ISOMGR}              += isomgr.o
 
-<<<<<<< HEAD
-obj-${CONFIG_TEGRA_NVDUMPER}            += nvdumper.o
-
-obj-${CONFIG_MACH_ROTH}                 += board-roth.o
-obj-${CONFIG_MACH_ROTH}                 += board-roth-memory.o
-obj-${CONFIG_MACH_ROTH}                 += board-roth-power.o
-obj-${CONFIG_MACH_ROTH}                 += board-roth-sdhci.o
-obj-${CONFIG_MACH_ROTH}                 += board-roth-panel.o
-obj-${CONFIG_MACH_ROTH}                 += board-roth-kbc.o
-obj-${CONFIG_MACH_ROTH}                 += board-roth-sensors.o
-obj-${CONFIG_MACH_ROTH}                 += board-roth-fan.o
-obj-${CONFIG_MACH_ROTH}                 += board-roth-leds.o
-=======
-obj-${CONFIG_TEGRA_NVDUMPER}            += nvdumper.o
->>>>>>> 74c7c587
+obj-${CONFIG_TEGRA_NVDUMPER}            += nvdumper.o