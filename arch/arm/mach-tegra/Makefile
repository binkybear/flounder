asflags-y				+= -march=armv7-a

obj-y                                   += board-pinmux.o
obj-y                                   += ahb.o
obj-y                                   += common.o
obj-y                                   += devices.o
obj-y                                   += board-info.o
obj-$(CONFIG_ARCH_TEGRA_2x_SOC)         += common-t2.o
obj-$(CONFIG_ARCH_TEGRA_3x_SOC)         += common-t3.o
obj-y                                   += io.o
obj-y                                   += irq.o
obj-y                                   += clock.o
obj-y                                   += timer.o
obj-y                                   += timerinfo.o
ifeq ($(CONFIG_ARCH_TEGRA_2x_SOC),y)
obj-y                                   += timer-t2.o
else
ifeq ($(CONFIG_ARCH_TEGRA_3x_SOC),y)
obj-y                                   += timer-t3.o
else
obj-y                                   += tegra11_clocks.o
endif
endif
obj-y                                   += pinmux.o
obj-y                                   += delay.o
obj-y                                   += pm.o
obj-$(CONFIG_TEGRA_WDT_RECOVERY)        += wdt-recovery.o
obj-$(CONFIG_PM_SLEEP)                  += pm-irq.o
obj-y                                   += gic.o
obj-y                                   += tegra_fuse.o
obj-y                                   += kfuse.o
obj-y                                   += csi.o
obj-$(CONFIG_TEGRA_SILICON_PLATFORM)    += tegra_odm_fuses.o
obj-y                                   += pmc.o
obj-y                                   += flowctrl.o
obj-y                                   += powergate.o
obj-y                                   += apbio.o
ifeq ($(CONFIG_CPU_IDLE),y)
obj-y                                   += cpuidle.o
ifeq ($(CONFIG_PM_SLEEP),y)
obj-$(CONFIG_ARCH_TEGRA_2x_SOC)         += cpuidle-t2.o
obj-$(CONFIG_ARCH_TEGRA_3x_SOC)         += cpuidle-t3.o
endif
endif
ifeq ($(CONFIG_TEGRA_THERMAL_THROTTLE),y)
obj-$(CONFIG_ARCH_TEGRA_3x_SOC)         += tegra3_throttle.o
endif
obj-$(CONFIG_ARCH_TEGRA_3x_SOC)         += tegra3_thermal.o
obj-y                                   += sleep.o
obj-$(CONFIG_ARCH_TEGRA_2x_SOC)         += sleep-t2.o
obj-y                                   += mc.o
obj-$(CONFIG_USB_SUPPORT)               += usb_phy.o
obj-$(CONFIG_USB_SUPPORT)               += tegra3_usb_phy.o
obj-$(CONFIG_USB_SUPPORT)               += tegra2_usb_phy.o
obj-$(CONFIG_FIQ)                       += fiq.o
obj-$(CONFIG_TEGRA_ARB_SEMAPHORE)	+= arb_sema.o
ifeq ($(CONFIG_TEGRA_SILICON_PLATFORM),y)
obj-y                                   += dvfs.o
obj-$(CONFIG_ARCH_TEGRA_3x_SOC)         += latency_allowance.o
obj-$(CONFIG_TEGRA_EDP_LIMITS)          += edp.o
endif
ifeq ($(CONFIG_TEGRA_SILICON_PLATFORM),y)
obj-$(CONFIG_ARCH_TEGRA_11x_SOC)        += tegra11_speedo.o
obj-$(CONFIG_ARCH_TEGRA_3x_SOC)         += tegra3_actmon.o
endif
obj-$(CONFIG_ARCH_TEGRA_2x_SOC)         += tegra2_emc.o
obj-$(CONFIG_ARCH_TEGRA_3x_SOC)         += tegra3_emc.o
obj-$(CONFIG_ARCH_TEGRA_11x_SOC)        += tegra11_emc.o
obj-$(CONFIG_ARCH_TEGRA_2x_SOC)		+= sleep-t20.o
obj-$(CONFIG_ARCH_TEGRA_2x_SOC)		+= wakeups-t2.o
obj-$(CONFIG_ARCH_TEGRA_3x_SOC)		+= wakeups-t3.o
obj-$(CONFIG_ARCH_TEGRA_2x_SOC)		+= pm-t2.o
obj-$(CONFIG_ARCH_TEGRA_3x_SOC)         += pm-t3.o
obj-$(CONFIG_ARCH_TEGRA_2x_SOC)		+= pinmux-tegra20-tables.o
obj-$(CONFIG_ARCH_TEGRA_3x_SOC)		+= pinmux-tegra30-tables.o
obj-$(CONFIG_ARCH_TEGRA_11x_SOC)        += pinmux-t11-tables.o
obj-$(CONFIG_ARCH_TEGRA_2x_SOC)		+= tegra20_speedo.o
obj-$(CONFIG_ARCH_TEGRA_3x_SOC)		+= tegra30_speedo.o
obj-$(CONFIG_ARCH_TEGRA_3x_SOC)		+= sleep-t30.o
obj-$(CONFIG_SMP)			+= platsmp.o
obj-y                                   += reset.o
obj-y                                   += headsmp.o
obj-$(CONFIG_HOTPLUG_CPU)               += hotplug.o
obj-$(CONFIG_CPU_FREQ)                  += cpu-tegra.o
ifeq ($(CONFIG_TEGRA_AUTO_HOTPLUG),y)
obj-$(CONFIG_ARCH_TEGRA_3x_SOC)         += cpu-tegra3.o
endif
obj-$(CONFIG_TEGRA_PCI)			+= pcie.o
obj-$(CONFIG_DEBUG_ICEDCC)              += sysfs-dcc.o
obj-$(CONFIG_TEGRA_CLUSTER_CONTROL)     += sysfs-cluster.o
obj-$(CONFIG_SENSORS_TEGRA_TSENSOR)     += tegra3_tsensor.o
obj-$(CONFIG_TEGRA_DYNAMIC_PWRDET)      += powerdetect.o
obj-$(CONFIG_TEGRA_USB_MODEM_POWER)     += tegra_usb_modem_power.o

obj-$(CONFIG_ARCH_TEGRA_2x_SOC)		+= board-dt-tegra20.o
obj-$(CONFIG_ARCH_TEGRA_3x_SOC)		+= board-dt-tegra30.o

obj-$(CONFIG_ARCH_TEGRA_2x_SOC)		+= board-harmony-pcie.o

obj-$(CONFIG_ARCH_TEGRA_2x_SOC)		+= board-paz00.o

obj-${CONFIG_MACH_CARDHU}               += baseband-xmm-power.o
obj-m += baseband-xmm-power2.o

<<<<<<< HEAD
obj-y                                   += board-touch-raydium_spi.o
=======
obj-${CONFIG_MACH_KAI}                  += board-touch-kai-synaptics-spi.o
>>>>>>> b8103121
<|MERGE_RESOLUTION|>--- conflicted
+++ resolved
@@ -102,8 +102,5 @@
 obj-${CONFIG_MACH_CARDHU}               += baseband-xmm-power.o
 obj-m += baseband-xmm-power2.o
 
-<<<<<<< HEAD
-obj-y                                   += board-touch-raydium_spi.o
-=======
 obj-${CONFIG_MACH_KAI}                  += board-touch-kai-synaptics-spi.o
->>>>>>> b8103121
+obj-y                                   += board-touch-raydium_spi.o