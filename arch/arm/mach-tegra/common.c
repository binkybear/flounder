/*
 * arch/arm/mach-tegra/common.c
 *
 * Copyright (C) 2010 Google, Inc.
 * Copyright (C) 2010-2014 NVIDIA Corporation. All rights reserved.
 *
 * Author:
 *	Colin Cross <ccross@android.com>
 *
 * This software is licensed under the terms of the GNU General Public
 * License version 2, as published by the Free Software Foundation, and
 * may be copied, distributed, and modified under those terms.
 *
 * This program is distributed in the hope that it will be useful,
 * but WITHOUT ANY WARRANTY; without even the implied warranty of
 * MERCHANTABILITY or FITNESS FOR A PARTICULAR PURPOSE.  See the
 * GNU General Public License for more details.
 *
 */

#include <linux/platform_device.h>
#include <linux/console.h>
#include <linux/init.h>
#include <linux/io.h>
#include <linux/clk.h>
#include <linux/delay.h>
#include <linux/clk/tegra.h>
#include <linux/highmem.h>
#include <linux/memblock.h>
#include <linux/bitops.h>
#include <linux/sched.h>
#include <linux/of.h>
#include <linux/of_address.h>
#include <linux/of_fdt.h>
#include <linux/pstore_ram.h>
#include <linux/dma-mapping.h>
#include <linux/sys_soc.h>
#include <linux/tegra-pmc.h>
#if defined(CONFIG_SMSC911X)
#include <linux/smsc911x.h>
#endif
#include <linux/pm.h>
#include <linux/tegra-powergate.h>

#include <linux/export.h>
#include <linux/bootmem.h>
#include <linux/tegra-soc.h>
#include <linux/dma-contiguous.h>
#include <linux/tegra-fuse.h>
#ifdef CONFIG_TRUSTED_LITTLE_KERNEL
#include <linux/ote_protocol.h>
#endif
#include <linux/gk20a.h>

#ifdef CONFIG_ARM64
#include <linux/irqchip/arm-gic.h>
#include <asm/system_info.h>
#else
#include <asm/system.h>
#include <asm/hardware/cache-l2x0.h>
#endif
#include <asm/dma-mapping.h>

#include <mach/tegra_smmu.h>
#include <mach/nct.h>
#include <mach/dc.h>

#include "apbio.h"
#include "board.h"
#include "clock.h"
#include "common.h"
#include "dvfs.h"
#include "iomap.h"
#include "pm.h"
#include "sleep.h"
#include "reset.h"
#include "devices.h"

#define MC_SECURITY_CFG2	0x7c

#define AHB_ARBITRATION_PRIORITY_CTRL		0x4
#define   AHB_PRIORITY_WEIGHT(x)	(((x) & 0x7) << 29)
#define   PRIORITY_SELECT_USB	BIT(6)
#define   PRIORITY_SELECT_USB2	BIT(18)
#define   PRIORITY_SELECT_USB3	BIT(17)
#define   PRIORITY_SELECT_SE BIT(14)

#define AHB_GIZMO_AHB_MEM		0xc
#define   ENB_FAST_REARBITRATE	BIT(2)
#define   DONT_SPLIT_AHB_WR     BIT(7)
#define   WR_WAIT_COMMIT_ON_1K	BIT(8)
#define   EN_USB_WAIT_COMMIT_ON_1K_STALL	BIT(9)

#define   RECOVERY_MODE	BIT(31)
#define   BOOTLOADER_MODE	BIT(30)
#define   FORCED_RECOVERY_MODE	BIT(1)

#define AHB_GIZMO_USB		0x1c
#define AHB_GIZMO_USB2		0x78
#define AHB_GIZMO_USB3		0x7c
#define AHB_GIZMO_SE		0x4c
#define   IMMEDIATE	BIT(18)

#define AHB_MEM_PREFETCH_CFG5	0xc8
#define AHB_MEM_PREFETCH_CFG3	0xe0
#define AHB_MEM_PREFETCH_CFG4	0xe4
#define AHB_MEM_PREFETCH_CFG1	0xec
#define AHB_MEM_PREFETCH_CFG2	0xf0
#define AHB_MEM_PREFETCH_CFG6	0xcc
#define   PREFETCH_ENB	BIT(31)
#define   MST_ID(x)	(((x) & 0x1f) << 26)
#define   AHBDMA_MST_ID	MST_ID(5)
#define   USB_MST_ID	MST_ID(6)
#define SDMMC4_MST_ID	MST_ID(12)
#define   USB2_MST_ID	MST_ID(18)
#define   USB3_MST_ID	MST_ID(17)
#define   SE_MST_ID	MST_ID(14)
#define   ADDR_BNDRY(x)	(((x) & 0xf) << 21)
#define   INACTIVITY_TIMEOUT(x)	(((x) & 0xffff) << 0)

#ifdef CONFIG_PSTORE_RAM
#define RAMOOPS_MEM_SIZE SZ_2M
#define FTRACE_MEM_SIZE SZ_1M
#endif

phys_addr_t tegra_bootloader_fb_start;
phys_addr_t tegra_bootloader_fb_size;
phys_addr_t tegra_bootloader_fb2_start;
phys_addr_t tegra_bootloader_fb2_size;
phys_addr_t tegra_fb_start;
phys_addr_t tegra_fb_size;
phys_addr_t tegra_fb2_start;
phys_addr_t tegra_fb2_size;
phys_addr_t tegra_carveout_start;
phys_addr_t tegra_carveout_size;
phys_addr_t tegra_vpr_start;
phys_addr_t tegra_vpr_size;
phys_addr_t tegra_tsec_start;
phys_addr_t tegra_tsec_size;
phys_addr_t tegra_lp0_vec_start;
phys_addr_t tegra_lp0_vec_size;
#if defined(CONFIG_ARCH_TEGRA_14x_SOC)
phys_addr_t tegra_wb0_params_address;
phys_addr_t tegra_wb0_params_instances;
phys_addr_t tegra_wb0_params_block_size;
#endif

#ifdef CONFIG_TEGRA_NVDUMPER
unsigned long nvdumper_reserved;
#endif
#ifdef CONFIG_TRUSTED_LITTLE_KERNEL
unsigned long tegra_tzram_start;
unsigned long tegra_tzram_size;
#endif
bool tegra_lp0_vec_relocate;
unsigned long tegra_grhost_aperture = ~0ul;
static   bool is_tegra_debug_uart_hsport;
static struct board_info main_board_info;
static struct board_info pmu_board_info;
static struct board_info display_board_info;
static int panel_id;
static struct board_info camera_board_info;
static int touch_vendor_id;
static int touch_panel_id;
static struct board_info io_board_info;
static struct board_info button_board_info;
static struct board_info joystick_board_info;
static struct board_info rightspeaker_board_info;
static struct board_info leftspeaker_board_info;
#ifdef CONFIG_TEGRA_USE_NCT
unsigned long tegra_nck_start;
unsigned long tegra_nck_size;
#endif

int tegra_with_secure_firmware;

static int pmu_core_edp;
static int board_panel_type;
static enum power_supply_type pow_supply_type = POWER_SUPPLY_TYPE_MAINS;
static int pwr_i2c_clk = 400;
static u8 power_config;
static u8 display_config;

static int tegra_split_mem_set;

struct device tegra_generic_cma_dev;
struct device tegra_vpr_cma_dev;

struct device tegra_generic_dev;

struct device tegra_vpr_dev;
EXPORT_SYMBOL(tegra_vpr_dev);

struct device tegra_iram_dev;
EXPORT_SYMBOL(tegra_iram_dev);

#define CREATE_TRACE_POINTS
#include <trace/events/nvsecurity.h>

static inline phys_addr_t memblock_end_of_4G(phys_addr_t size)
{
<<<<<<< HEAD
	return memblock_find_in_range(0, SZ_4G, size, PAGE_SIZE);
=======
	return memblock_find_in_range(0, SZ_4G-1, size, PAGE_SIZE);
>>>>>>> 7662ea2a
}

static int tegra_update_resize_cfg(phys_addr_t base , size_t size)
{
	int err = 0;
#ifdef CONFIG_TRUSTED_LITTLE_KERNEL

	err = gk20a_do_idle();
	if (!err) {
		/* Config VPR_BOM/_SIZE in MC */
		err = te_set_vpr_params((void *)(uintptr_t)base, size);
		gk20a_do_unidle();
	}
#endif
	return err;
}

struct dma_resize_notifier_ops vpr_dev_ops = {
	.resize = tegra_update_resize_cfg
};

u32 notrace tegra_read_cycle(void)
{
	u32 cycle_count;

#ifdef CONFIG_ARM64
	asm volatile("mrs %0, pmccntr_el0" : "=r"(cycle_count));
#else
	asm volatile("mrc p15, 0, %0, c9, c13, 0" : "=r"(cycle_count));
#endif

	return cycle_count;
}

/*
 * Storage for debug-macro.S's state.
 *
 * This must be in .data not .bss so that it gets initialized each time the
 * kernel is loaded. The data is declared here rather than debug-macro.S so
 * that multiple inclusions of debug-macro.S point at the same data.
 */
u32 tegra_uart_config[4] = {
	/* Debug UART initialization required */
	1,
	/* Debug UART physical address */
	0,
	/* Debug UART virtual address */
	0,
	/* Scratch space for debug macro */
	0,
};


#define NEVER_RESET 0
static DEFINE_SPINLOCK(ahb_lock);

void ahb_gizmo_writel(unsigned long val, void __iomem *reg)
{
	unsigned long check;
	int retry = 10;
	unsigned long flags;

	/* Read and check if write is successful,
	 * if val doesn't match with read, retry write.
	 */
	spin_lock_irqsave(&ahb_lock, flags);
	do {
		writel(val, reg);
		check = readl(reg);
		if (likely(check == val))
			break;
		else
			pr_err("AHB register access fail for reg\n");
	} while (--retry);
	spin_unlock_irqrestore(&ahb_lock, flags);
}

void tegra_assert_system_reset(char mode, const char *cmd)
{
	void __iomem *reset = IO_ADDRESS(TEGRA_PMC_BASE + 0);
	u32 reg;
	bool empty_command = false;

	if (tegra_platform_is_fpga() || NEVER_RESET) {
		pr_info("tegra_assert_system_reset() ignored.....");
		do { } while (1);
	}

	reg = readl_relaxed(reset + PMC_SCRATCH0);
	/* Writing recovery kernel or Bootloader mode in SCRATCH0 31:30:1 */
	if (cmd) {
		if (!strcmp(cmd, "recovery"))
			reg |= RECOVERY_MODE;
		else if (!strcmp(cmd, "bootloader"))
			reg |= BOOTLOADER_MODE;
		else if (!strcmp(cmd, "forced-recovery"))
			reg |= FORCED_RECOVERY_MODE;
		else {
			reg &= ~(BOOTLOADER_MODE | RECOVERY_MODE | FORCED_RECOVERY_MODE);
			empty_command = true;
		}
	}
	else {
		/* Clearing SCRATCH0 31:30:1 on default reboot */
		reg &= ~(BOOTLOADER_MODE | RECOVERY_MODE | FORCED_RECOVERY_MODE);
	}
	writel_relaxed(reg, reset + PMC_SCRATCH0);
	if ((!cmd || empty_command) && pm_power_reset) {
		pm_power_reset();
	} else {
		reg = readl_relaxed(reset);
		reg |= 0x10;
		writel_relaxed(reg, reset);
	}
}
static int modem_id;
static int commchip_id;
static int sku_override;
static int debug_uart_port_id;
static bool uart_over_sd;
static enum audio_codec_type audio_codec_name;
static enum image_type board_image_type = system_image;
static int max_cpu_current;
static int max_core_current;
static int emc_max_dvfs;
static unsigned int memory_type;
static int usb_port_owner_info;
static int lane_owner_info;

#ifdef CONFIG_ARCH_TEGRA_11x_SOC
static __initdata struct tegra_clk_init_table tegra11x_clk_init_table[] = {
	/* name		parent		rate		enabled */
	{ "clk_m",	NULL,		0,		true },
	{ "emc",	NULL,		0,		true },
	{ "cpu",	NULL,		0,		true },
	{ "kfuse",	NULL,		0,		true },
	{ "fuse",	NULL,		0,		true },
	{ "sclk",	NULL,		0,		true },
	{ "pll_p",	NULL,		0,		true },
	{ "pll_p_out1",	"pll_p",	0,		false },
	{ "pll_p_out3",	"pll_p",	0,		false },
#ifdef CONFIG_TEGRA_SILICON_PLATFORM
	{ "pll_m_out1",	"pll_m",	275000000,	false },
	{ "pll_p_out2",	 "pll_p",	102000000,	false },
	{ "sclk",	 "pll_p_out2",	102000000,	true },
	{ "pll_p_out4",	 "pll_p",	204000000,	true },
	{ "hclk",	"sclk",		102000000,	true },
	{ "pclk",	"hclk",		51000000,	true },
	{ "mselect",	"pll_p",	102000000,	true },
	{ "host1x",	"pll_p",	102000000,	false },
	{ "cl_dvfs_ref", "pll_p",       51000000,       true },
	{ "cl_dvfs_soc", "pll_p",       51000000,       true },
	{ "dsialp", "pll_p",	70000000,	false },
	{ "dsiblp", "pll_p",	70000000,	false },
#else
	{ "pll_m_out1",	"pll_m",	275000000,	true },
	{ "pll_p_out2",	"pll_p",	108000000,	false },
	{ "sclk",	"pll_p_out2",	108000000,	true },
	{ "pll_p_out4",	"pll_p",	216000000,	true },
	{ "hclk",	"sclk",		108000000,	true },
	{ "pclk",	"hclk",		54000000,	true },
	{ "mselect",	"pll_p",	108000000,	true },
	{ "host1x",	"pll_p",	108000000,	false },
	{ "cl_dvfs_ref", "clk_m",	13000000,	false },
	{ "cl_dvfs_soc", "clk_m",	13000000,	false },
#endif
#ifdef CONFIG_TEGRA_SLOW_CSITE
	{ "csite",	"clk_m",	1000000,	true },
#else
	{ "csite",      NULL,           0,              true },
#endif
	{ "pll_u",	NULL,		480000000,	true },
	{ "pll_re_vco",	NULL,		612000000,	true },
	{ "xusb_falcon_src",	"pll_p",	204000000,	false},
	{ "xusb_host_src",	"pll_p",	102000000,	false},
	{ "xusb_ss_src",	"pll_re_vco",	122400000,	false},
	{ "xusb_hs_src",	"xusb_ss_div2",	61200000,	false},
	{ "xusb_fs_src",	"pll_u_48M",	48000000,	false},
	{ "sdmmc1",	"pll_p",	48000000,	false},
	{ "sdmmc3",	"pll_p",	48000000,	false},
	{ "sdmmc4",	"pll_p",	48000000,	false},
	{ "sbc1.sclk",	NULL,		40000000,	false},
	{ "sbc2.sclk",	NULL,		40000000,	false},
	{ "sbc3.sclk",	NULL,		40000000,	false},
	{ "sbc4.sclk",	NULL,		40000000,	false},
	{ "sbc5.sclk",	NULL,		40000000,	false},
	{ "sbc6.sclk",	NULL,		40000000,	false},
#ifdef CONFIG_TEGRA_DUAL_CBUS
	{ "c2bus",	"pll_c2",	250000000,	false },
	{ "c3bus",	"pll_c3",	250000000,	false },
	{ "pll_c",	NULL,		624000000,	false },
#else
	{ "cbus",	"pll_c",	250000000,	false },
#endif
	{ "pll_c_out1",	"pll_c",	150000000,	false },
#ifdef CONFIG_TEGRA_PLLM_SCALED
	{ "vi",		"pll_p",	0,		false},
#endif
#ifdef CONFIG_TEGRA_SOCTHERM
	{ "soc_therm",	"pll_p",	136000000,	false },
	{ "tsensor",	"clk_m",	500000,		false },
#endif
	{ "csite",	NULL,		0,		true },
	{ NULL,		NULL,		0,		0},
};
static __initdata struct tegra_clk_init_table tegra11x_cbus_init_table[] = {
#ifdef CONFIG_TEGRA_DUAL_CBUS
	{ "c2bus",	"pll_c2",	250000000,	false },
	{ "c3bus",	"pll_c3",	250000000,	false },
	{ "pll_c",	NULL,		624000000,	false },
#else
	{ "cbus",	"pll_c",	250000000,	false },
#endif
	{ "pll_c_out1",	"pll_c",	150000000,	false },
	{ NULL,		NULL,		0,		0},
};
#endif
#ifdef CONFIG_ARCH_TEGRA_12x_SOC
static __initdata struct tegra_clk_init_table tegra12x_clk_init_table[] = {
	/* name		parent		rate		enabled */
	{ "clk_m",	NULL,		0,		true },
	{ "mc",		NULL,		0,		true },
	{ "cpu",	NULL,		0,		true },
	{ "kfuse",	NULL,		0,		true },
	{ "fuse",	NULL,		0,		true },
	{ "sclk",	NULL,		0,		true },
	{ "pll_p",	NULL,		0,		true,
		TEGRA_CLK_INIT_PLATFORM_SI },
	{ "pll_p_out1",	"pll_p",	0,		false,
		TEGRA_CLK_INIT_PLATFORM_SI },
	{ "pll_p_out3",	"pll_p",	0,		true,
		TEGRA_CLK_INIT_PLATFORM_SI },
	{ "pll_m_out1",	"pll_m",	275000000,	false,
		TEGRA_CLK_INIT_PLATFORM_SI },
	{ "pll_p_out2",	"pll_p",	102000000,	false,
		TEGRA_CLK_INIT_PLATFORM_SI },
	{ "sclk",	"pll_p_out2",	102000000,	true,
		TEGRA_CLK_INIT_PLATFORM_SI },
	{ "pll_p_out4",	"pll_p",	204000000,	true,
		TEGRA_CLK_INIT_PLATFORM_SI },
	{ "host1x",	"pll_p",	102000000,	false,
		TEGRA_CLK_INIT_PLATFORM_SI },
	{ "cl_dvfs_ref", "pll_p",	54000000,	true,
		TEGRA_CLK_INIT_PLATFORM_SI },
	{ "cl_dvfs_soc", "pll_p",	54000000,	true,
		TEGRA_CLK_INIT_PLATFORM_SI },
	{ "hclk",	"sclk",		102000000,	true,
		TEGRA_CLK_INIT_PLATFORM_SI },
	{ "pclk",	"hclk",		51000000,	true,
		TEGRA_CLK_INIT_PLATFORM_SI },
	{ "wake.sclk",	NULL,		40000000,	true,
		TEGRA_CLK_INIT_PLATFORM_SI },
	{ "mselect",	"pll_p",	102000000,	true,
		TEGRA_CLK_INIT_PLATFORM_SI },
	{ "pll_p_out5", "pll_p",	102000000,	true,
		TEGRA_CLK_INIT_PLATFORM_SI },
#ifdef CONFIG_TEGRA_PRE_SILICON_SUPPORT
	{ "pll_m_out1",	"pll_m",	275000000,	true,
		TEGRA_CLK_INIT_PLATFORM_NON_SI },
	{ "pll_p_out2",	"pll_p",	108000000,	false,
		TEGRA_CLK_INIT_PLATFORM_NON_SI },
	{ "sclk",	"pll_p_out2",	108000000,	true,
		TEGRA_CLK_INIT_PLATFORM_NON_SI },
	{ "pll_p_out4",	"pll_p",	216000000,	true,
		TEGRA_CLK_INIT_PLATFORM_NON_SI },
	{ "hclk",	"sclk",		108000000,	true,
		TEGRA_CLK_INIT_PLATFORM_NON_SI },
	{ "pclk",	"hclk",		54000000,	true,
		TEGRA_CLK_INIT_PLATFORM_NON_SI },
	{ "mselect",	"pll_p",	108000000,	true,
		TEGRA_CLK_INIT_PLATFORM_NON_SI },
	{ "host1x",	"pll_p",	108000000,	false,
		TEGRA_CLK_INIT_PLATFORM_NON_SI },
	{ "cl_dvfs_ref", "clk_m",	13000000,	false,
		TEGRA_CLK_INIT_PLATFORM_NON_SI },
	{ "cl_dvfs_soc", "clk_m",	13000000,	false,
		TEGRA_CLK_INIT_PLATFORM_NON_SI },
	{ "vde",	"pll_c3",	48400000,	true,
		TEGRA_CLK_INIT_CPU_ASIM},
#endif
#ifdef CONFIG_TEGRA_SLOW_CSITE
	{ "csite",	"clk_m",	1000000,	true },
#else
	{ "csite",      NULL,           0,              true },
#endif
	{ "pll_u",	NULL,		480000000,	true },
	{ "pll_re_vco",	NULL,		672000000,	true },
	{ "xusb_falcon_src",	"pll_re_out",	224000000,	false},
	{ "xusb_host_src",	"pll_re_out",	112000000,	false},
	{ "xusb_ss_src",	"pll_u_480M",	120000000,	false},
	{ "xusb_hs_src",	"pll_u_60M",	60000000,	false},
	{ "xusb_fs_src",	"pll_u_48M",	48000000,	false},
	{ "sdmmc1",	"pll_p",	48000000,	false},
	{ "sdmmc3",	"pll_p",	48000000,	false},
	{ "sdmmc4",	"pll_p",	48000000,	false},
	{ "sdmmc1_ddr",	"pll_p",	48000000,	false},
	{ "sdmmc3_ddr",	"pll_p",	48000000,	false},
	{ "sdmmc4_ddr",	"pll_p",	48000000,	false},
	{ "sbc1.sclk",	NULL,		40000000,	false},
	{ "sbc2.sclk",	NULL,		40000000,	false},
	{ "sbc3.sclk",	NULL,		40000000,	false},
	{ "sbc4.sclk",	NULL,		40000000,	false},
	{ "sbc5.sclk",	NULL,		40000000,	false},
	{ "sbc6.sclk",	NULL,		40000000,	false},
	{ "cpu.mselect", NULL,		102000000,	true},
	{ "gpu_ref",	NULL,		0,		true},
	{ "gk20a.gbus",	NULL,		252000000,	false},
#ifdef CONFIG_TEGRA_PLLM_SCALED
	{ "vi",		"pll_p",	0,		false},
	{ "isp",	"pll_p",	0,		false},
#endif
#ifdef CONFIG_TEGRA_SOCTHERM
	{ "soc_therm",	"pll_p",	51000000,	false },
	{ "tsensor",	"clk_m",	500000,		false },
#endif
	{ "pll_d",	NULL,		0,		true },
	{ "dsialp",	"pll_p",	70000000,       false },
	{ "dsiblp",     "pll_p",        70000000,       false },
	{ NULL,		NULL,		0,		0},
};
static __initdata struct tegra_clk_init_table tegra12x_cbus_init_table[] = {
	/* Initialize c2bus, c3bus, or cbus at the end of the list
	 * after all the clocks are moved under the proper parents.
	 */
#ifdef CONFIG_TEGRA_DUAL_CBUS
	{ "c2bus",	"pll_c2",	250000000,	false },
	{ "c3bus",	"pll_c3",	250000000,	false },
	{ "pll_c",	NULL,		600000000,	false },
#else
	{ "cbus",	"pll_c",	200000000,	false },
#endif
	{ "pll_c_out1",	"pll_c",	100000000,	false },
	{ "c4bus",	"pll_c4",	200000000,	false },
	{ NULL,		NULL,		0,		0},
};
#endif

#ifdef CONFIG_ARCH_TEGRA_14x_SOC
static __initdata struct tegra_clk_init_table tegra14x_clk_init_table[] = {
	/* name		parent		rate		enabled */
	{ "osc",	NULL,		0,		true },
	{ "clk_m",	"osc",		0,		true },
	{ "emc",	NULL,		0,		true },
	{ "cpu",	NULL,		0,		true },
	{ "kfuse",	NULL,		0,		true },
	{ "fuse",	NULL,		0,		true },
	{ "sclk",	NULL,		0,		true },
#ifdef CONFIG_TEGRA_SILICON_PLATFORM
	{ "pll_p",	NULL,		0,		true },
	{ "pll_p_out1",	"pll_p",	0,		false },
	{ "pll_p_out3",	"pll_p",	0,		true },
	{ "pll_m_out1",	"pll_m",	275000000,	false },
	{ "pll_p_out2",	 "pll_p",	102000000,	false },
	{ "sclk",	 "pll_p_out2",	102000000,	true },
	{ "pll_p_out4",	 "pll_p",	204000000,	true },
	{ "hclk",	"sclk",		102000000,	true },
	{ "pclk",	"hclk",		51000000,	true },
	{ "mselect",	"pll_p",	102000000,	true },
	{ "host1x",	"pll_p",	102000000,	false },
	{ "cl_dvfs_ref", "pll_p",       51000000,       true },
	{ "cl_dvfs_soc", "pll_p",       51000000,       true },
#else
	{ "pll_p",	NULL,		0,		true },
	{ "pll_p_out1",	"pll_p",	0,		false },
	{ "pll_p_out3",	"pll_p",	0,		true },
	{ "pll_m_out1",	"pll_m",	275000000,	true },
	{ "pll_p_out2",	"pll_p",	108000000,	false },
	{ "sclk",	"pll_p_out2",	108000000,	true },
	{ "pll_p_out4",	"pll_p",	216000000,	true },
	{ "host1x",	"pll_p",	108000000,	false },
	{ "cl_dvfs_ref", "clk_m",	13000000,	false },
	{ "cl_dvfs_soc", "clk_m",	13000000,	false },
	{ "hclk",	"sclk",		108000000,	true },
	{ "pclk",	"hclk",		54000000,	true },
	{ "wake.sclk",  NULL,           250000000,	true },
	{ "mselect",	"pll_p",	108000000,	true },
#endif
#ifdef CONFIG_TEGRA_SLOW_CSITE
	{ "csite",	"clk_m",	1000000,	true },
#else
	{ "csite",      NULL,           0,              true },
#endif
	{ "pll_u",	NULL,		480000000,	false },
	{ "sdmmc1",	"pll_p",	48000000,	false},
	{ "sdmmc3",	"pll_p",	48000000,	false},
	{ "sdmmc4",	"pll_p",	48000000,	false},
	{ "mon.avp",	NULL,		80000000,	true },
	{ "sbc1.sclk",	NULL,		20000000,	false},
	{ "sbc2.sclk",	NULL,		20000000,	false},
	{ "sbc3.sclk",	NULL,		20000000,	false},
	{ "msenc",	"pll_p",	108000000,	false },
	{ "tsec",	"pll_p",	108000000,	false },
	{ "mc_capa",	"emc",		0,		true },
	{ "mc_cbpa",	"emc",		0,		true },
#ifdef CONFIG_TEGRA_SOCTHERM
	{ "soc_therm",	"pll_p",	51000000,	false },
	{ "tsensor",	"clk_m",	400000,		false },
#endif
	{ NULL,		NULL,		0,		0},
};
static __initdata struct tegra_clk_init_table tegra14x_cbus_init_table[] = {
	/* Initialize c2bus, c3bus, or cbus at the end of the list
	 * after all the clocks are moved under the proper parents.
	 */
#ifdef CONFIG_TEGRA_DUAL_CBUS
	{ "c2bus",	"pll_c2",	200000000,	false },
	{ "c3bus",	"pll_c3",	200000000,	false },
	{ "pll_c",	NULL,		768000000,	false },
#else
	{ "cbus",	"pll_c",	200000000,	false },
#endif
	{ "pll_c_out1",	"pll_c",	100000000,	false },
	{ NULL,		NULL,		0,		0},
};
#endif

#ifdef CONFIG_CACHE_L2X0
static void tegra_cache_smc(bool enable, u32 arg)
{
	void __iomem *p = IO_ADDRESS(TEGRA_ARM_PL310_BASE);
	bool need_affinity_switch;
	bool can_switch_affinity;
	bool l2x0_enabled;
	cpumask_t local_cpu_mask;
	cpumask_t saved_cpu_mask;
	unsigned long flags;
	long ret;

	/*
	 * ISSUE : Some registers of PL310 controler must be written
	 *              from Secure context (and from CPU0)!
	 *
	 * When called form Normal we obtain an abort or do nothing.
	 * Instructions that must be called in Secure:
	 *      - Write to Control register (L2X0_CTRL==0x100)
	 *      - Write in Auxiliary controler (L2X0_AUX_CTRL==0x104)
	 *      - Invalidate all entries (L2X0_INV_WAY==0x77C),
	 *              mandatory at boot time.
	 *      - Tag and Data RAM Latency Control Registers
	 *              (0x108 & 0x10C) must be written in Secure.
	 */
	need_affinity_switch = (smp_processor_id() != 0);
	can_switch_affinity = !irqs_disabled();

	WARN_ON(need_affinity_switch && !can_switch_affinity);
	if (need_affinity_switch && can_switch_affinity) {
		cpu_set(0, local_cpu_mask);
		sched_getaffinity(0, &saved_cpu_mask);
		ret = sched_setaffinity(0, &local_cpu_mask);
		WARN_ON(ret != 0);
	}

	local_irq_save(flags);
	l2x0_enabled = readl_relaxed(p + L2X0_CTRL) & 1;
	if (enable && !l2x0_enabled)
		tegra_generic_smc(0x82000002, 0x00000001, arg);
	else if (!enable && l2x0_enabled)
		tegra_generic_smc(0x82000002, 0x00000002, arg);
	local_irq_restore(flags);

	if (need_affinity_switch && can_switch_affinity) {
		ret = sched_setaffinity(0, &saved_cpu_mask);
		WARN_ON(ret != 0);
	}
}

static void tegra_l2x0_disable(void)
{
	unsigned long flags;
	static u32 l2x0_way_mask;

	if (!l2x0_way_mask) {
		void __iomem *p = IO_ADDRESS(TEGRA_ARM_PL310_BASE);
		u32 aux_ctrl;
		u32 ways;

		aux_ctrl = readl_relaxed(p + L2X0_AUX_CTRL);
		ways = (aux_ctrl & (1 << 16)) ? 16 : 8;
		l2x0_way_mask = (1 << ways) - 1;
	}

	local_irq_save(flags);
	tegra_cache_smc(false, l2x0_way_mask);
	local_irq_restore(flags);
}

void tegra_init_cache(bool init)
{
	void __iomem *p = IO_ADDRESS(TEGRA_ARM_PL310_BASE);
	u32 aux_ctrl;
	u32 cache_type;
	u32 tag_latency, data_latency;

	if (tegra_cpu_is_secure()) {
		/* issue the SMC to enable the L2 */
		aux_ctrl = readl_relaxed(p + L2X0_AUX_CTRL);
		trace_smc_init_cache(NVSEC_SMC_START);
		tegra_cache_smc(true, aux_ctrl);
		trace_smc_init_cache(NVSEC_SMC_DONE);

		/* after init, reread aux_ctrl and register handlers */
		aux_ctrl = readl_relaxed(p + L2X0_AUX_CTRL);
		l2x0_init(p, aux_ctrl, 0xFFFFFFFF);

		/* override outer_disable() with our disable */
		outer_cache.disable = tegra_l2x0_disable;
	} else {
#if defined(CONFIG_ARCH_TEGRA_2x_SOC)
		tag_latency = 0x331;
		data_latency = 0x441;
#else
		if (!tegra_platform_is_silicon()) {
			tag_latency = 0x770;
			data_latency = 0x770;
		} else if (is_lp_cluster()) {
			tag_latency = tegra_cpu_c1_l2_tag_latency;
			data_latency = tegra_cpu_c1_l2_data_latency;
		} else {
			tag_latency = tegra_cpu_c0_l2_tag_latency;
			data_latency = tegra_cpu_c0_l2_data_latency;
		}
#endif
		writel_relaxed(tag_latency, p + L2X0_TAG_LATENCY_CTRL);
		writel_relaxed(data_latency, p + L2X0_DATA_LATENCY_CTRL);

#if !defined(CONFIG_ARCH_TEGRA_2x_SOC)
		if (!tegra_platform_is_fpga()) {
#ifdef CONFIG_ARCH_TEGRA_14x_SOC
			/* Enable double line fill */
			writel(0x40000007, p + L2X0_PREFETCH_CTRL);
#else
			writel(0x7, p + L2X0_PREFETCH_CTRL);
#endif
			writel(0x3, p + L2X0_POWER_CTRL);
		}
#endif
		cache_type = readl(p + L2X0_CACHE_TYPE);
		aux_ctrl = (cache_type & 0x700) << (17-8);
		aux_ctrl |= 0x7C400001;
		if (init) {
			l2x0_init(p, aux_ctrl, 0x8200c3fe);
		} else {
			u32 tmp;

			tmp = aux_ctrl;
			aux_ctrl = readl(p + L2X0_AUX_CTRL);
			aux_ctrl &= 0x8200c3fe;
			aux_ctrl |= tmp;
			writel(aux_ctrl, p + L2X0_AUX_CTRL);
		}
		l2x0_enable();
	}
}
#endif

static void __init tegra_perf_init(void)
{
	u32 reg;

#ifdef CONFIG_ARM64
	asm volatile("mrs %0, PMCR_EL0" : "=r"(reg));
	reg >>= 11;
	reg = (1 << (reg & 0x1f))-1;
	reg |= 0x80000000;
	asm volatile("msr PMINTENCLR_EL1, %0" : : "r"(reg));
	reg = 1;
	asm volatile("msr PMUSERENR_EL0, %0" : : "r"(reg));
#else
	asm volatile("mrc p15, 0, %0, c9, c12, 0" : "=r"(reg));
	reg >>= 11;
	reg = (1 << (reg & 0x1f))-1;
	reg |= 0x80000000;
	asm volatile("mcr p15, 0, %0, c9, c14, 2" : : "r"(reg));
	reg = 1;
	asm volatile("mcr p15, 0, %0, c9, c14, 0" : : "r"(reg));
#endif
}

#if !defined(CONFIG_ARCH_TEGRA_2x_SOC) && !defined(CONFIG_ARCH_TEGRA_3x_SOC)
static void __init tegra_ramrepair_init(void)
{
#if defined(CONFIG_ARCH_TEGRA_11x_SOC)
	if (tegra_spare_fuse(10)  | tegra_spare_fuse(11)) {
#endif
		u32 reg;
		reg = readl(FLOW_CTRL_RAM_REPAIR);
		reg &= ~FLOW_CTRL_RAM_REPAIR_BYPASS_EN;
		writel(reg, FLOW_CTRL_RAM_REPAIR);
#if defined(CONFIG_ARCH_TEGRA_11x_SOC)
	}
#endif
}
#endif

static void __init tegra_init_power(void)
{
#ifdef CONFIG_ARCH_TEGRA_HAS_SATA
	tegra_powergate_partition_with_clk_off(TEGRA_POWERGATE_SATA);
#endif
#ifdef CONFIG_ARCH_TEGRA_HAS_PCIE
	tegra_powergate_partition_with_clk_off(TEGRA_POWERGATE_PCIE);
#endif

#if defined(CONFIG_TEGRA_XUSB_PLATFORM)
	/* powergate xusb partitions by default */
	tegra_powergate_partition_with_clk_off(TEGRA_POWERGATE_XUSBB);
	tegra_powergate_partition_with_clk_off(TEGRA_POWERGATE_XUSBA);
	tegra_powergate_partition_with_clk_off(TEGRA_POWERGATE_XUSBC);
#endif

}

static inline unsigned long gizmo_readl(unsigned long offset)
{
	return readl(IO_TO_VIRT(TEGRA_AHB_GIZMO_BASE + offset));
}

static inline void gizmo_writel(unsigned long value, unsigned long offset)
{
	writel(value, IO_TO_VIRT(TEGRA_AHB_GIZMO_BASE + offset));
}

static void __init tegra_init_ahb_gizmo_settings(void)
{
	unsigned long val;

	val = gizmo_readl(AHB_GIZMO_AHB_MEM);
	val |= ENB_FAST_REARBITRATE | IMMEDIATE | DONT_SPLIT_AHB_WR;

	if (tegra_get_chipid() == TEGRA_CHIPID_TEGRA11)
		val |= WR_WAIT_COMMIT_ON_1K;
#if defined(CONFIG_ARCH_TEGRA_14x_SOC) || defined(CONFIG_ARCH_TEGRA_12x_SOC)
	val |= WR_WAIT_COMMIT_ON_1K | EN_USB_WAIT_COMMIT_ON_1K_STALL;
#endif
	gizmo_writel(val, AHB_GIZMO_AHB_MEM);

	val = gizmo_readl(AHB_GIZMO_USB);
	val |= IMMEDIATE;
	gizmo_writel(val, AHB_GIZMO_USB);

	val = gizmo_readl(AHB_GIZMO_USB2);
	val |= IMMEDIATE;
	gizmo_writel(val, AHB_GIZMO_USB2);

	val = gizmo_readl(AHB_GIZMO_USB3);
	val |= IMMEDIATE;
	gizmo_writel(val, AHB_GIZMO_USB3);

	val = gizmo_readl(AHB_ARBITRATION_PRIORITY_CTRL);
	val |= PRIORITY_SELECT_USB | PRIORITY_SELECT_USB2 | PRIORITY_SELECT_USB3
				| AHB_PRIORITY_WEIGHT(7);
#if !defined(CONFIG_ARCH_TEGRA_2x_SOC) && !defined(CONFIG_ARCH_TEGRA_3x_SOC)
	val |= PRIORITY_SELECT_SE;
#endif

	gizmo_writel(val, AHB_ARBITRATION_PRIORITY_CTRL);

	val = gizmo_readl(AHB_MEM_PREFETCH_CFG1);
	val &= ~MST_ID(~0);
	val |= PREFETCH_ENB | AHBDMA_MST_ID |
		ADDR_BNDRY(0xc) | INACTIVITY_TIMEOUT(0x1000);
	ahb_gizmo_writel(val,
		IO_ADDRESS(TEGRA_AHB_GIZMO_BASE + AHB_MEM_PREFETCH_CFG1));

	val = gizmo_readl(AHB_MEM_PREFETCH_CFG2);
	val &= ~MST_ID(~0);
	val |= PREFETCH_ENB | USB_MST_ID | ADDR_BNDRY(0xc) |
		INACTIVITY_TIMEOUT(0x1000);
	ahb_gizmo_writel(val,
		IO_ADDRESS(TEGRA_AHB_GIZMO_BASE + AHB_MEM_PREFETCH_CFG2));

	val = gizmo_readl(AHB_MEM_PREFETCH_CFG3);
	val &= ~MST_ID(~0);
	val |= PREFETCH_ENB | USB3_MST_ID | ADDR_BNDRY(0xc) |
		INACTIVITY_TIMEOUT(0x1000);
	ahb_gizmo_writel(val,
		IO_ADDRESS(TEGRA_AHB_GIZMO_BASE + AHB_MEM_PREFETCH_CFG3));

	val = gizmo_readl(AHB_MEM_PREFETCH_CFG4);
	val &= ~MST_ID(~0);
	val |= PREFETCH_ENB | USB2_MST_ID | ADDR_BNDRY(0xc) |
		INACTIVITY_TIMEOUT(0x1000);
	ahb_gizmo_writel(val,
		IO_ADDRESS(TEGRA_AHB_GIZMO_BASE + AHB_MEM_PREFETCH_CFG4));

	/*
	 * SDMMC controller is removed from AHB interface in T124 and
	 * later versions of Tegra. Configure AHB prefetcher for SDMMC4
	 * in T11x and T14x SOCs.
	 */
#if defined(CONFIG_ARCH_TEGRA_11x_SOC) || defined(CONFIG_ARCH_TEGRA_14x_SOC)
	val = gizmo_readl(AHB_MEM_PREFETCH_CFG5);
	val &= ~MST_ID(~0);
	val |= PREFETCH_ENB | SDMMC4_MST_ID;
	val &= ~SDMMC4_MST_ID;
	ahb_gizmo_writel(val,
		IO_ADDRESS(TEGRA_AHB_GIZMO_BASE + AHB_MEM_PREFETCH_CFG5));
#endif

#if !defined(CONFIG_ARCH_TEGRA_2x_SOC) && !defined(CONFIG_ARCH_TEGRA_3x_SOC)
	val = gizmo_readl(AHB_MEM_PREFETCH_CFG6);
	val &= ~MST_ID(~0);
	val |= PREFETCH_ENB | SE_MST_ID | ADDR_BNDRY(0xc) |
		INACTIVITY_TIMEOUT(0x1000);
	ahb_gizmo_writel(val,
		IO_ADDRESS(TEGRA_AHB_GIZMO_BASE + AHB_MEM_PREFETCH_CFG6));
#endif
}

#ifdef CONFIG_ARCH_TEGRA_2x_SOC
void __init tegra20_init_early(void)
{
	tegra_apb_io_init();
	tegra_perf_init();
	tegra_init_fuse();
	tegra_init_cache(true);
	tegra_powergate_init();
	tegra20_hotplug_init();
	tegra_init_power();
	tegra_init_ahb_gizmo_settings();
	tegra_init_debug_uart_rate();
}
#endif
#ifdef CONFIG_ARCH_TEGRA_3x_SOC
void __init tegra30_init_early(void)
{
	u32 speedo;
	u32 tag_latency, data_latency;

	display_tegra_dt_info();
	tegra_apb_io_init();
	tegra_perf_init();
	tegra_init_fuse();
	/*
	 * Store G/LP cluster L2 latencies to IRAM and DRAM
	 */
	tegra_cpu_c1_l2_tag_latency = 0x221;
	tegra_cpu_c1_l2_data_latency = 0x221;
	writel_relaxed(0x221, tegra_cpu_c1_l2_tag_latency_iram);
	writel_relaxed(0x221, tegra_cpu_c1_l2_data_latency_iram);
	/* relax l2-cache latency for speedos 4,5,6 (T33's chips) */
	speedo = tegra_cpu_speedo_id();
	if (speedo == 4 || speedo == 5 || speedo == 6 ||
	    speedo == 12 || speedo == 13) {
		tag_latency = 0x442;
		data_latency = 0x552;
	} else {
		tag_latency = 0x441;
		data_latency = 0x551;
	}
	tegra_cpu_c0_l2_tag_latency = tag_latency;
	tegra_cpu_c0_l2_data_latency = data_latency;
	writel_relaxed(tag_latency, tegra_cpu_c0_l2_tag_latency_iram);
	writel_relaxed(data_latency, tegra_cpu_c0_l2_data_latency_iram);
	tegra_init_cache(true);
	tegra_powergate_init();
	tegra30_hotplug_init();
	tegra_init_power();
	tegra_init_ahb_gizmo_settings();
	tegra_init_debug_uart_rate();

	init_dma_coherent_pool_size(SZ_1M);
}
#endif
#ifdef CONFIG_ARCH_TEGRA_11x_SOC
void __init tegra11x_init_early(void)
{
	display_tegra_dt_info();
	tegra_apb_io_init();
	tegra_perf_init();
	tegra_init_fuse();
	tegra_ramrepair_init();
	tegra11x_init_clocks();
	tegra11x_init_dvfs();
	tegra_common_init_clock();
	tegra_clk_init_from_table(tegra11x_clk_init_table);
	tegra_clk_init_cbus_plls_from_table(tegra11x_cbus_init_table);
	tegra11x_clk_init_la();
	tegra_powergate_init();
	tegra30_hotplug_init();
	tegra_init_power();
	tegra_init_ahb_gizmo_settings();
	tegra_init_debug_uart_rate();

	init_dma_coherent_pool_size(SZ_2M);
}
#endif
#ifdef CONFIG_ARCH_TEGRA_12x_SOC
void __init tegra12x_init_early(void)
{
	if (of_find_compatible_node(NULL, NULL, "arm,psci"))
		tegra_with_secure_firmware = 1;

	display_tegra_dt_info();
	tegra_apb_io_init();
	tegra_perf_init();
	tegra_init_fuse();
	tegra_ramrepair_init();
	tegra12x_init_clocks();
#ifdef CONFIG_ARCH_TEGRA_13x_SOC
	tegra13x_init_dvfs();
#else
	tegra12x_init_dvfs();
#endif
	tegra_common_init_clock();
	tegra_clk_init_from_table(tegra12x_clk_init_table);
	tegra_clk_init_cbus_plls_from_table(tegra12x_cbus_init_table);
	tegra_powergate_init();
#ifndef CONFIG_ARM64
	tegra30_hotplug_init();
#endif
	tegra_init_power();
	tegra_init_ahb_gizmo_settings();
	tegra_init_debug_uart_rate();
}
#endif
#ifdef CONFIG_ARCH_TEGRA_14x_SOC
void __init tegra14x_init_early(void)
{
	display_tegra_dt_info();
	tegra_apb_io_init();
	tegra_perf_init();
	tegra_init_fuse();
	tegra_ramrepair_init();
	tegra14x_init_clocks();
	tegra14x_init_dvfs();
	tegra_common_init_clock();
	tegra_clk_init_from_table(tegra14x_clk_init_table);
	tegra_clk_init_cbus_plls_from_table(tegra14x_cbus_init_table);
	tegra_cpu_c1_l2_tag_latency = 0x110;
	tegra_cpu_c1_l2_data_latency = 0x331;
	writel_relaxed(0x110, tegra_cpu_c1_l2_tag_latency_iram);
	writel_relaxed(0x331, tegra_cpu_c1_l2_data_latency_iram);
	tegra_cpu_c0_l2_tag_latency = 0x111;
	tegra_cpu_c0_l2_data_latency = 0x441;
	writel_relaxed(0x111, tegra_cpu_c0_l2_tag_latency_iram);
	writel_relaxed(0x441, tegra_cpu_c0_l2_data_latency_iram);
	tegra_init_cache(true);
	tegra_powergate_init();
	tegra30_hotplug_init();
	tegra_init_power();
	tegra_init_ahb_gizmo_settings();
	tegra_init_debug_uart_rate();
}
#endif
static int __init tegra_lp0_vec_arg(char *options)
{
	char *p = options;

	tegra_lp0_vec_size = memparse(p, &p);
	if (*p == '@')
		tegra_lp0_vec_start = memparse(p+1, &p);
	if (!tegra_lp0_vec_size || !tegra_lp0_vec_start) {
		tegra_lp0_vec_size = 0;
		tegra_lp0_vec_start = 0;
	}

	return 0;
}
early_param("lp0_vec", tegra_lp0_vec_arg);

#if defined(CONFIG_ARCH_TEGRA_14x_SOC)
static int __init tegra_wb0_params_arg(char *options)
{
	char *p = options;

	tegra_wb0_params_address = memparse(p, &p);
	if (*p == ',')
		tegra_wb0_params_instances = memparse(p+1, &p);
	if (*p == ',')
		tegra_wb0_params_block_size = memparse(p+1, &p);

	return 0;
}
early_param("wb0_params", tegra_wb0_params_arg);
#endif

#ifdef CONFIG_TEGRA_NVDUMPER
static int __init tegra_nvdumper_arg(char *options)
{
	char *p = options;

	nvdumper_reserved = memparse(p, &p);
	return 0;
}
early_param("nvdumper_reserved", tegra_nvdumper_arg);
#endif

static int __init tegra_bootloader_fb_arg(char *options)
{
	char *p = options;

	tegra_bootloader_fb_size = memparse(p, &p);
	if (*p == '@')
		tegra_bootloader_fb_start = memparse(p+1, &p);

	pr_info("Found tegra_fbmem: %08llx@%08llx\n",
		(u64)tegra_bootloader_fb_size, (u64)tegra_bootloader_fb_start);

	return 0;
}
early_param("tegra_fbmem", tegra_bootloader_fb_arg);

static int __init tegra_bootloader_fb2_arg(char *options)
{
	char *p = options;

	tegra_bootloader_fb2_size = memparse(p, &p);
	if (*p == '@')
		tegra_bootloader_fb2_start = memparse(p+1, &p);

	pr_info("Found tegra_fbmem2: %08llx@%08llx\n",
		(u64)tegra_bootloader_fb2_size,
		(u64)tegra_bootloader_fb2_start);

	return 0;
}
early_param("tegra_fbmem2", tegra_bootloader_fb2_arg);

static int __init tegra_sku_override(char *id)
{
	char *p = id;

	sku_override = memparse(p, &p);

	return 0;
}
early_param("sku_override", tegra_sku_override);

int tegra_get_sku_override(void)
{
	return sku_override;
}

#ifndef CONFIG_NVMAP_USE_CMA_FOR_CARVEOUT
static int __init tegra_vpr_arg(char *options)
{
	char *p = options;

	tegra_vpr_size = memparse(p, &p);
	if (*p == '@')
		tegra_vpr_start = memparse(p+1, &p);
	pr_info("Found vpr, start=0x%llx size=%llx",
		(u64)tegra_vpr_start, (u64)tegra_vpr_size);
	return 0;
}
early_param("vpr", tegra_vpr_arg);
#endif

static int __init tegra_tsec_arg(char *options)
{
	char *p = options;

	tegra_tsec_size = memparse(p, &p);
	if (*p == '@')
		tegra_tsec_start = memparse(p+1, &p);
	pr_info("Found tsec, start=0x%llx size=%llx",
		(u64)tegra_tsec_start, (u64)tegra_tsec_size);
	return 0;
}
early_param("tsec", tegra_tsec_arg);

#ifdef CONFIG_TRUSTED_LITTLE_KERNEL
static int __init tegra_tzram_arg(char *options)
{
	char *p = options;

	tegra_tzram_size = memparse(p, &p);
	if (*p == '@')
		tegra_tzram_start = memparse(p + 1, &p);
	return 0;
}
early_param("tzram", tegra_tzram_arg);
#endif

#ifdef CONFIG_TEGRA_USE_NCT
static int __init tegra_nck_arg(char *options)
{
	char *p = options;

	tegra_nck_size = memparse(p, &p);
	if (*p == '@')
		tegra_nck_start = memparse(p+1, &p);
	if (!tegra_nck_size || !tegra_nck_start) {
		tegra_nck_size = 0;
		tegra_nck_start = 0;
	}

	return 0;
}
early_param("nck", tegra_nck_arg);
#endif	/* CONFIG_TEGRA_USE_NCT */

enum panel_type get_panel_type(void)
{
	return board_panel_type;
}
static int __init tegra_board_panel_type(char *options)
{
	if (!strcmp(options, "lvds"))
		board_panel_type = panel_type_lvds;
	else if (!strcmp(options, "dsi"))
		board_panel_type = panel_type_dsi;
	else
		return 0;
	return 1;
}
__setup("panel=", tegra_board_panel_type);

int tegra_get_board_panel_id(void)
{
	return panel_id;
}
static int __init tegra_board_panel_id(char *options)
{
	char *p = options;
	panel_id = memparse(p, &p);
	return panel_id;
}
__setup("display_panel=", tegra_board_panel_id);

int tegra_get_touch_vendor_id(void)
{
	return touch_vendor_id;
}
int tegra_get_touch_panel_id(void)
{
	return touch_panel_id;
}
static int __init tegra_touch_id(char *options)
{
	char *p = options;
	touch_vendor_id = memparse(p, &p);
	if (*p == '@')
		touch_panel_id = memparse(p+1, &p);
	return 1;
}
__setup("touch_id=", tegra_touch_id);

u8 get_power_config(void)
{
	return power_config;
}
static int __init tegra_board_power_config(char *options)
{
	char *p = options;
	power_config = memparse(p, &p);
	return 1;
}
__setup("power-config=", tegra_board_power_config);

u8 get_display_config(void)
{
	return display_config;
}
static int __init tegra_board_display_config(char *options)
{
	char *p = options;
	display_config = memparse(p, &p);
	return 1;
}
__setup("display-config=", tegra_board_display_config);

enum power_supply_type get_power_supply_type(void)
{
	return pow_supply_type;
}
static int __init tegra_board_power_supply_type(char *options)
{
	if (!strcmp(options, "Adapter"))
		pow_supply_type = POWER_SUPPLY_TYPE_MAINS;
	if (!strcmp(options, "Mains"))
		pow_supply_type = POWER_SUPPLY_TYPE_MAINS;
	else if (!strcmp(options, "Battery"))
		pow_supply_type = POWER_SUPPLY_TYPE_BATTERY;
	else
		return 0;
	return 1;
}
__setup("power_supply=", tegra_board_power_supply_type);

int get_core_edp(void)
{
	return pmu_core_edp;
}
static int __init tegra_pmu_core_edp(char *options)
{
	char *p = options;
	int core_edp = memparse(p, &p);
	if (core_edp != 0)
		pmu_core_edp = core_edp;
	return 0;
}
early_param("core_edp_mv", tegra_pmu_core_edp);

int get_maximum_cpu_current_supported(void)
{
	return max_cpu_current;
}
static int __init tegra_max_cpu_current(char *options)
{
	char *p = options;
	max_cpu_current = memparse(p, &p);
	return 1;
}
__setup("max_cpu_cur_ma=", tegra_max_cpu_current);

int get_maximum_core_current_supported(void)
{
	return max_core_current;
}
static int __init tegra_max_core_current(char *options)
{
	char *p = options;
	max_core_current = memparse(p, &p);
	return 0;
}
early_param("core_edp_ma", tegra_max_core_current);

int get_emc_max_dvfs(void)
{
	return emc_max_dvfs;
}
static int __init tegra_emc_max_dvfs(char *options)
{
	char *p = options;
	emc_max_dvfs = memparse(p, &p);
	return 1;
}
__setup("emc_max_dvfs=", tegra_emc_max_dvfs);

int tegra_get_memory_type(void)
{
	return memory_type;
}
static int __init tegra_memory_type(char *options)
{
	char *p = options;
	memory_type = memparse(p, &p);
	return 1;
}
__setup("memtype=", tegra_memory_type);

static int __init tegra_debug_uartport(char *info)
{
	char *p = info;
	unsigned long long port_id;
	if (!strncmp(p, "hsport", 6))
		is_tegra_debug_uart_hsport = true;
	else if (!strncmp(p, "lsport", 6))
		is_tegra_debug_uart_hsport = false;

	if (p[6] == ',') {
		if (p[7] == '-') {
			debug_uart_port_id = -1;
		} else {
			port_id = memparse(p + 7, &p);
			debug_uart_port_id = (int) port_id;
			if (debug_uart_port_id == 5)
				uart_over_sd = true;
		}
	} else {
		debug_uart_port_id = -1;
	}

	return 1;
}

bool is_tegra_debug_uartport_hs(void)
{
	return is_tegra_debug_uart_hsport;
}

bool is_uart_over_sd_enabled(void)
{
	return uart_over_sd;
}

void set_sd_uart_port_id(int port_id)
{
	debug_uart_port_id = port_id;
}

int get_tegra_uart_debug_port_id(void)
{
	return debug_uart_port_id;
}
__setup("debug_uartport=", tegra_debug_uartport);

static int __init tegra_image_type(char *options)
{
	if (!strcmp(options, "RCK"))
		board_image_type = rck_image;

	return 0;
}

enum image_type get_tegra_image_type(void)
{
	return board_image_type;
}

__setup("image=", tegra_image_type);

static int __init tegra_audio_codec_type(char *info)
{
	char *p = info;
	if (!strncmp(p, "wm8903", 6))
		audio_codec_name = audio_codec_wm8903;
	else
		audio_codec_name = audio_codec_none;

	return 1;
}

enum audio_codec_type get_audio_codec_type(void)
{
	return audio_codec_name;
}
__setup("audio_codec=", tegra_audio_codec_type);

static int tegra_get_pwr_i2c_clk_rate(char *options)
{
	int clk = simple_strtol(options, NULL, 16);
	if (clk != 0)
		pwr_i2c_clk = clk;
	return 0;
}

int get_pwr_i2c_clk_rate(void)
{
	return pwr_i2c_clk;
}
__setup("pwr_i2c=", tegra_get_pwr_i2c_clk_rate);

static bool pmic_wdt_disable;
bool is_pmic_wdt_disabled_at_boot(void)
{
	return pmic_wdt_disable;
}

static int parse_arg_pmic_wdt_disable(char *options)
{
	/* no kernel command line argument "watchdog" interpreted as
	 * watchdog enable
	 */
	pmic_wdt_disable = false;
	if (!(strcmp(options, "enable")))
		pmic_wdt_disable = false;
	else if (!(strcmp(options, "disable")))
		pmic_wdt_disable = true;
	/* kernel command line from fastboot does not support
	 * other values
	 */

	return 0;
}
__setup("watchdog=", parse_arg_pmic_wdt_disable);

void tegra_get_board_info(struct board_info *bi)
{
#ifdef CONFIG_OF
	struct device_node *board_info;
	u32 prop_val;
	int err;

	board_info = of_find_node_by_path("/chosen/board_info");
	if (!IS_ERR_OR_NULL(board_info)) {
		memset(bi, 0, sizeof(*bi));

		err = of_property_read_u32(board_info, "id", &prop_val);
		if (err)
			pr_err("failed to read /chosen/board_info/id\n");
		else
			bi->board_id = prop_val;

		err = of_property_read_u32(board_info, "sku", &prop_val);
		if (err)
			pr_err("failed to read /chosen/board_info/sku\n");
		else
			bi->sku = prop_val;

		err = of_property_read_u32(board_info, "fab", &prop_val);
		if (err)
			pr_err("failed to read /chosen/board_info/fab\n");
		else
			bi->fab = prop_val;

		err = of_property_read_u32(board_info, "major_revision", &prop_val);
		if (err)
			pr_err("failed to read /chosen/board_info/major_revision\n");
		else
			bi->major_revision = prop_val;

		err = of_property_read_u32(board_info, "minor_revision", &prop_val);
		if (err)
			pr_err("failed to read /chosen/board_info/minor_revision\n");
		else
			bi->minor_revision = prop_val;
		system_serial_high = (bi->board_id << 16) | bi->sku;
		system_serial_low = (bi->fab << 24) |
			(bi->major_revision << 16) | (bi->minor_revision << 8);
	} else {
#endif
		if (system_serial_high || system_serial_low) {
			bi->board_id = (system_serial_high >> 16) & 0xFFFF;
			bi->sku = (system_serial_high) & 0xFFFF;
			bi->fab = (system_serial_low >> 24) & 0xFF;
			bi->major_revision = (system_serial_low >> 16) & 0xFF;
			bi->minor_revision = (system_serial_low >> 8) & 0xFF;
		} else {
			memcpy(bi, &main_board_info, sizeof(struct board_info));
		}
#ifdef CONFIG_OF
	}
#endif
}

#ifdef CONFIG_OF
void find_dc_node(struct device_node **dc1_node,
		struct device_node **dc2_node) {
	*dc1_node =
		of_find_node_by_path("/host1x/dc@54200000");
	*dc2_node =
		of_find_node_by_path("/host1x/dc@54240000");
}
#else
void find_dc_node(struct device_node *dc1_node,
		struct device_node *dc2_node) {
	return;
}
#endif

static int __init tegra_main_board_info(char *info)
{
	char *p = info;
	main_board_info.board_id = memparse(p, &p);
	main_board_info.sku = memparse(p+1, &p);
	main_board_info.fab = memparse(p+1, &p);
	main_board_info.major_revision = memparse(p+1, &p);
	main_board_info.minor_revision = memparse(p+1, &p);
	return 1;
}

__setup("board_info=", tegra_main_board_info);

static int __init tegra_pmu_board_info(char *info)
{
	char *p = info;
	pmu_board_info.board_id = memparse(p, &p);
	pmu_board_info.sku = memparse(p+1, &p);
	pmu_board_info.fab = memparse(p+1, &p);
	pmu_board_info.major_revision = memparse(p+1, &p);
	pmu_board_info.minor_revision = memparse(p+1, &p);
	return 0;
}

void tegra_get_pmu_board_info(struct board_info *bi)
{
	memcpy(bi, &pmu_board_info, sizeof(struct board_info));
}

early_param("pmuboard", tegra_pmu_board_info);

static int __init tegra_display_board_info(char *info)
{
	char *p = info;
	display_board_info.board_id = memparse(p, &p);
	display_board_info.sku = memparse(p+1, &p);
	display_board_info.fab = memparse(p+1, &p);
	display_board_info.major_revision = memparse(p+1, &p);
	display_board_info.minor_revision = memparse(p+1, &p);
	return 1;
}

void tegra_get_display_board_info(struct board_info *bi)
{
	memcpy(bi, &display_board_info, sizeof(struct board_info));
}

__setup("displayboard=", tegra_display_board_info);

static int __init tegra_camera_board_info(char *info)
{
	char *p = info;
	camera_board_info.board_id = memparse(p, &p);
	camera_board_info.sku = memparse(p+1, &p);
	camera_board_info.fab = memparse(p+1, &p);
	camera_board_info.major_revision = memparse(p+1, &p);
	camera_board_info.minor_revision = memparse(p+1, &p);
	return 1;
}

void tegra_get_camera_board_info(struct board_info *bi)
{
	memcpy(bi, &camera_board_info, sizeof(struct board_info));
}

__setup("cameraboard=", tegra_camera_board_info);

static int __init tegra_leftspeaker_board_info(char *info)
{
	char *p = info;
	leftspeaker_board_info.board_id = memparse(p, &p);
	leftspeaker_board_info.sku = memparse(p+1, &p);
	leftspeaker_board_info.fab = memparse(p+1, &p);
	leftspeaker_board_info.major_revision = memparse(p+1, &p);
	leftspeaker_board_info.minor_revision = memparse(p+1, &p);
	return 1;
}

void tegra_get_leftspeaker_board_info(struct board_info *bi)
{
	memcpy(bi, &leftspeaker_board_info, sizeof(struct board_info));
}

__setup("leftspeakerboard=", tegra_leftspeaker_board_info);

static int __init tegra_rightspeaker_board_info(char *info)
{
	char *p = info;
	rightspeaker_board_info.board_id = memparse(p, &p);
	rightspeaker_board_info.sku = memparse(p+1, &p);
	rightspeaker_board_info.fab = memparse(p+1, &p);
	rightspeaker_board_info.major_revision = memparse(p+1, &p);
	rightspeaker_board_info.minor_revision = memparse(p+1, &p);
	return 1;
}

void tegra_get_rightspeaker_board_info(struct board_info *bi)
{
	memcpy(bi, &rightspeaker_board_info, sizeof(struct board_info));
}

__setup("rightspeakerboard=", tegra_rightspeaker_board_info);

static int __init tegra_joystick_board_info(char *info)
{
	char *p = info;
	joystick_board_info.board_id = memparse(p, &p);
	joystick_board_info.sku = memparse(p+1, &p);
	joystick_board_info.fab = memparse(p+1, &p);
	joystick_board_info.major_revision = memparse(p+1, &p);
	joystick_board_info.minor_revision = memparse(p+1, &p);
	return 1;
}

void tegra_get_joystick_board_info(struct board_info *bi)
{
	memcpy(bi, &joystick_board_info, sizeof(struct board_info));
}

__setup("joystickboard=", tegra_joystick_board_info);

static int __init tegra_button_board_info(char *info)
{
	char *p = info;
	button_board_info.board_id = memparse(p, &p);
	button_board_info.sku = memparse(p+1, &p);
	button_board_info.fab = memparse(p+1, &p);
	button_board_info.major_revision = memparse(p+1, &p);
	button_board_info.minor_revision = memparse(p+1, &p);
	return 1;
}

void tegra_get_button_board_info(struct board_info *bi)
{
	memcpy(bi, &button_board_info, sizeof(struct board_info));
}

__setup("buttonboard=", tegra_button_board_info);

static int __init tegra_io_board_info(char *info)
{
	char *p = info;
	io_board_info.board_id = memparse(p, &p);
	io_board_info.sku = memparse(p+1, &p);
	io_board_info.fab = memparse(p+1, &p);
	io_board_info.major_revision = memparse(p+1, &p);
	io_board_info.minor_revision = memparse(p+1, &p);
	return 1;
}

void tegra_get_io_board_info(struct board_info *bi)
{
	memcpy(bi, &io_board_info, sizeof(struct board_info));
}

__setup("ioboard=", tegra_io_board_info);

static int __init tegra_modem_id(char *id)
{
	char *p = id;

	modem_id = memparse(p, &p);
	return 1;
}

int tegra_get_modem_id(void)
{
	return modem_id;
}

__setup("modem_id=", tegra_modem_id);

static int __init tegra_usb_port_owner_info(char *id)
{
	char *p = id;

	usb_port_owner_info = memparse(p, &p);
	return 1;
}

int tegra_get_usb_port_owner_info(void)
{
	return usb_port_owner_info;
}

__setup("usb_port_owner_info=", tegra_usb_port_owner_info);

static int __init tegra_lane_owner_info(char *id)
{
	char *p = id;

	lane_owner_info = memparse(p, &p);
	return 1;
}

int tegra_get_lane_owner_info(void)
{
	return lane_owner_info;
}

__setup("lane_owner_info=", tegra_lane_owner_info);

static int __init tegra_commchip_id(char *id)
{
	char *p = id;

	if (get_option(&p, &commchip_id) != 1)
		return 0;
	return 1;
}

int tegra_get_commchip_id(void)
{
	return commchip_id;
}

__setup("commchip_id=", tegra_commchip_id);

/*
 * Tegra has a protected aperture that prevents access by most non-CPU
 * memory masters to addresses above the aperture value.  Enabling it
 * secures the CPU's memory from the GPU, except through the GART.
 */
void __init tegra_protected_aperture_init(unsigned long aperture)
{
	void __iomem *mc_base = IO_ADDRESS(TEGRA_MC_BASE);
	pr_info("Enabling Tegra protected aperture at 0x%08lx\n", aperture);
	writel(aperture, mc_base + MC_SECURITY_CFG2);
}

static void __tegra_move_framebuffer_kmap(phys_addr_t to, phys_addr_t from,
	size_t size)
{
	size_t i;

	BUG_ON(!pfn_valid(page_to_pfn(phys_to_page(from))));

	for (i = 0; i < size; i += PAGE_SIZE) {
		struct page *from_page = phys_to_page(from + i);
		void *from_virt = kmap(from_page);
		struct page *to_page = phys_to_page(to + i);
		void *to_virt = kmap(to_page);

		memcpy(to_virt, from_virt, PAGE_SIZE);
		kunmap(from_virt);
		kunmap(to_virt);
	}
}

static void __tegra_move_framebuffer_ioremap(struct platform_device *pdev,
	phys_addr_t to, phys_addr_t from,
	size_t size)
{
	struct page *page;
	void __iomem *to_io;
	void *from_virt;
	unsigned long i;

	to_io = ioremap_wc(to, size);
	if (!to_io) {
		pr_err("%s: Failed to map target framebuffer\n", __func__);
		return;
	}

	if (pfn_valid(page_to_pfn(phys_to_page(from)))) {
		for (i = 0 ; i < size; i += PAGE_SIZE) {
			page = phys_to_page(from + i);
			from_virt = kmap(page);
			memcpy(to_io + i, from_virt, PAGE_SIZE);
			kunmap(page);
		}
	} else {
		void __iomem *from_io = ioremap_wc(from, size);
		if (!from_io) {
			pr_err("%s: Failed to map source framebuffer\n",
				__func__);
			goto out;
		}

		for (i = 0; i < size; i += 4)
			writel_relaxed(readl_relaxed(from_io + i), to_io + i);
		dmb();

		iounmap(from_io);
	}

out:
	iounmap(to_io);
}

/*
 * Due to conflicting restrictions on the placement of the framebuffer,
 * the bootloader is likely to leave the framebuffer pointed at a location
 * in memory that is outside the grhost aperture.  This function will move
 * the framebuffer contents from a physical address that is anywhere (lowmem,
 * highmem, or outside the memory map) to a physical address that is outside
 * the memory map.
 */
void __tegra_move_framebuffer(struct platform_device *pdev,
	phys_addr_t to, phys_addr_t from,
	size_t size)
{
	BUG_ON(PAGE_ALIGN((unsigned long)to) != (unsigned long)to);
	BUG_ON(PAGE_ALIGN(from) != from);
	BUG_ON(PAGE_ALIGN(size) != size);

	if (!from)
		return;

	if (pfn_valid(page_to_pfn(phys_to_page(to))))
		__tegra_move_framebuffer_kmap(to, from, size);
	else
		__tegra_move_framebuffer_ioremap(pdev, to, from, size);
}

void __tegra_clear_framebuffer(struct platform_device *pdev,
			       unsigned long to, unsigned long size)
{
	void __iomem *to_io;
	unsigned long i;

	BUG_ON(PAGE_ALIGN((unsigned long)to) != (unsigned long)to);
	BUG_ON(PAGE_ALIGN(size) != size);

	to_io = ioremap_wc(to, size);
	if (!to_io) {
		pr_err("%s: Failed to map target framebuffer\n", __func__);
		return;
	}

	if (pfn_valid(page_to_pfn(phys_to_page(to)))) {
		for (i = 0 ; i < size; i += PAGE_SIZE)
			memset(to_io + i, 0, PAGE_SIZE);
	} else {
		for (i = 0; i < size; i += 4)
			writel_relaxed(0, to_io + i);
		dmb();
	}

	iounmap(to_io);
}

#ifdef CONFIG_PSTORE_RAM
static struct ramoops_platform_data ramoops_data;

static struct platform_device ramoops_dev  = {
	.name = "ramoops",
	.dev = {
		.platform_data = &ramoops_data,
	},
};


static void __init tegra_reserve_ramoops_memory(unsigned long reserve_size)
{
	ramoops_data.mem_size = reserve_size;
	ramoops_data.mem_address = memblock_end_of_4G(reserve_size);
	ramoops_data.console_size = reserve_size - FTRACE_MEM_SIZE;
	ramoops_data.ftrace_size = FTRACE_MEM_SIZE;
	ramoops_data.dump_oops = 1;
	memblock_remove(ramoops_data.mem_address, ramoops_data.mem_size);
}

static int __init tegra_register_ramoops_device(void)
{
	int ret = platform_device_register(&ramoops_dev);
	if (ret) {
		pr_info("Unable to register ramoops platform device\n");
		return ret;
	}
	return ret;
}
core_initcall(tegra_register_ramoops_device);
#endif

void __init tegra_reserve(unsigned long carveout_size, unsigned long fb_size,
	unsigned long fb2_size)
{
	struct iommu_linear_map map[4];

#ifndef CONFIG_NVMAP_USE_CMA_FOR_CARVEOUT
	if (carveout_size) {
		/*
		 * Place the carveout below the 4 GB physical address limit
		 * because IOVAs are only 32 bit wide.
		 */
		tegra_carveout_start = memblock_end_of_4G(carveout_size);
		if (memblock_remove(tegra_carveout_start, carveout_size)) {
			pr_err("Failed to remove carveout %08lx@%08llx "
				"from memory map\n",
				carveout_size, (u64)tegra_carveout_start);
			tegra_carveout_start = 0;
			tegra_carveout_size = 0;
		} else
			tegra_carveout_size = carveout_size;
	}
#endif

	if (fb2_size) {
		/*
		 * Place fb2 below the 4 GB physical address limit because
		 * IOVAs are only 32 bit wide.
		 */
#if IS_ENABLED(CONFIG_ADF_TEGRA)
		tegra_fb2_start = memblock_alloc_base(fb2_size, PAGE_SIZE,
				SZ_4G);
		tegra_fb2_size = fb2_size;
#else
<<<<<<< HEAD
		BUG_ON(memblock_end_of_4G() == 0);
		tegra_fb2_start = memblock_end_of_4G() - fb2_size;
=======
		tegra_fb2_start = memblock_end_of_4G(fb2_size);
>>>>>>> 7662ea2a
		if (memblock_remove(tegra_fb2_start, fb2_size)) {
			pr_err("Failed to remove second framebuffer "
				"%08lx@%08llx from memory map\n",
				fb2_size, (u64)tegra_fb2_start);
			tegra_fb2_start = 0;
			tegra_fb2_size = 0;
		} else
			tegra_fb2_size = fb2_size;
#endif
	}

	if (fb_size) {
		/*
		 * Place fb below the 4 GB physical address limit because
		 * IOVAs are only 32 bit wide.
		 */
#if IS_ENABLED(CONFIG_ADF_TEGRA)
		tegra_fb_start = memblock_alloc_base(fb_size, PAGE_SIZE,
				SZ_4G);
		tegra_fb_size = fb_size;
#else
		tegra_fb_start = memblock_end_of_4G(fb_size);
		if (memblock_remove(tegra_fb_start, fb_size)) {
			pr_err("Failed to remove framebuffer %08lx@%08llx "
				"from memory map\n",
				fb_size, (u64)tegra_fb_start);
			tegra_fb_start = 0;
			tegra_fb_size = 0;
		} else
			tegra_fb_size = fb_size;
#endif
	}

	if (tegra_cpu_is_asim()) {
		if (tegra_split_mem_active()) {
			tegra_fb_start = TEGRA_ASIM_QT_FB_START;
			tegra_fb_size = TEGRA_ASIM_QT_FB_SIZE;

			if (tegra_vpr_size == 0) {
				tegra_carveout_start =
				   TEGRA_ASIM_QT_CARVEOUT_VPR_DISABLED_START;
				tegra_carveout_size =
				   TEGRA_ASIM_QT_CARVEOUT_VPR_DISABLED_SIZE;
			} else if (
				    (tegra_vpr_start <
				     TEGRA_ASIM_QT_FB_START +
				     TEGRA_ASIM_QT_FB_SIZE) ||
				     (tegra_vpr_start + tegra_vpr_size - 1 >
				     TEGRA_ASIM_QT_FRONT_DOOR_MEM_START +
				     TEGRA_ASIM_QT_FRONT_DOOR_MEM_SIZE - 1)) {
				/*
				 * On ASIM/ASIM + QT with
				 * CONFIG_TEGRA_SIMULATION_SPLIT_MEM enabled,
				 * the VPR region needs to be within the front
				 * door memory region. Moreover, the VPR region
				 * can't exist where the framebuffer resides.
				 */
				BUG();
			} else if (
					(tegra_vpr_start -
					 (TEGRA_ASIM_QT_FB_START +
					  TEGRA_ASIM_QT_FB_SIZE) <
					 TEGRA_ASIM_QT_CARVEOUT_MIN_SIZE) &&
					(TEGRA_ASIM_QT_FRONT_DOOR_MEM_START +
					 TEGRA_ASIM_QT_FRONT_DOOR_MEM_SIZE -
					 (tegra_vpr_start + tegra_vpr_size) <
					 TEGRA_ASIM_QT_CARVEOUT_MIN_SIZE)) {
				/*
				 * The tegra ASIM/QT carveout has a min size:-
				 * TEGRA_ASIM_QT_CARVEOUT_MIN_SIZE. All free
				 * regions in front door mem are smaller than
				 * the min carveout size. Therefore, we can't
				 * fit the carveout in front door mem.
				 */
				BUG();
			} else if (
					(tegra_vpr_start -
					 (TEGRA_ASIM_QT_FB_START +
					  TEGRA_ASIM_QT_FB_SIZE)) >=
					(TEGRA_ASIM_QT_FRONT_DOOR_MEM_START +
					 TEGRA_ASIM_QT_FRONT_DOOR_MEM_SIZE -
					 (tegra_vpr_start + tegra_vpr_size))) {
				/*
				 * Place the tegra ASIM/QT carveout between the
				 * framebuffer and VPR.
				 */
				tegra_carveout_start =
				  TEGRA_ASIM_QT_CARVEOUT_VPR_DISABLED_START;
				tegra_carveout_size = tegra_vpr_start -
					(TEGRA_ASIM_QT_FB_START +
					 TEGRA_ASIM_QT_FB_SIZE);
			} else {
				/*
				 * Place the tegra ASIM/QT carveout after VPR.
				 */
				tegra_carveout_start = tegra_vpr_start +
							 tegra_vpr_size;
				tegra_carveout_size =
					TEGRA_ASIM_QT_FRONT_DOOR_MEM_START +
					TEGRA_ASIM_QT_FRONT_DOOR_MEM_SIZE -
					(tegra_vpr_start + tegra_vpr_size);
			}
		} else if (tegra_vpr_size != 0) {
			/*
			 * VPR cannot work on ASIM/ASIM + QT if split mem is not
			 * enabled.
			 */
			BUG();
		}
	}

	if (tegra_fb_size)
		tegra_grhost_aperture = tegra_fb_start;

	if (tegra_fb2_size && tegra_fb2_start < tegra_grhost_aperture)
		tegra_grhost_aperture = tegra_fb2_start;

	if (tegra_carveout_size && tegra_carveout_start < tegra_grhost_aperture)
		tegra_grhost_aperture = tegra_carveout_start;

	if (tegra_lp0_vec_size &&
	   (tegra_lp0_vec_start < memblock_end_of_DRAM())) {
		if (memblock_reserve(tegra_lp0_vec_start, tegra_lp0_vec_size)) {
			pr_err("Failed to reserve lp0_vec %08llx@%08llx\n",
				(u64)tegra_lp0_vec_size,
				(u64)tegra_lp0_vec_start);
			tegra_lp0_vec_start = 0;
			tegra_lp0_vec_size = 0;
		}
		tegra_lp0_vec_relocate = false;
	} else
		tegra_lp0_vec_relocate = true;

#ifdef CONFIG_TEGRA_NVDUMPER
	if (nvdumper_reserved) {
		if (memblock_reserve(nvdumper_reserved, NVDUMPER_RESERVED_SIZE)) {
			pr_err("Failed to reserve nvdumper page %08lx@%08lx\n",
			       nvdumper_reserved, NVDUMPER_RESERVED_SIZE);
			nvdumper_reserved = 0;
		}
	}
#endif

#ifdef CONFIG_TEGRA_USE_NCT
	if (tegra_nck_size &&
	   (tegra_nck_start < memblock_end_of_DRAM())) {
		if (memblock_reserve(tegra_nck_start, tegra_nck_size)) {
			pr_err("Failed to reserve nck %08lx@%08lx\n",
				tegra_nck_size, tegra_nck_start);
			tegra_nck_start = 0;
			tegra_nck_size = 0;
		}
	}
#endif

	/*
	 * We copy the bootloader's framebuffer to the framebuffer allocated
	 * above, and then free this one.
	 * */
	if (tegra_bootloader_fb_size) {
		tegra_bootloader_fb_size = PAGE_ALIGN(tegra_bootloader_fb_size);
		if (memblock_reserve(tegra_bootloader_fb_start,
				tegra_bootloader_fb_size)) {
			pr_err("Failed to reserve bootloader frame buffer "
				"%08llx@%08llx\n",
				(u64)tegra_bootloader_fb_size,
				(u64)tegra_bootloader_fb_start);
			tegra_bootloader_fb_start = 0;
			tegra_bootloader_fb_size = 0;
		}
	}

	if (tegra_bootloader_fb2_size) {
		tegra_bootloader_fb2_size =
				PAGE_ALIGN(tegra_bootloader_fb2_size);
		if (memblock_reserve(tegra_bootloader_fb2_start,
				tegra_bootloader_fb2_size)) {
			pr_err("Failed to reserve bootloader fb2 %08llx@%08llx\n",
				(u64)tegra_bootloader_fb2_size,
				(u64)tegra_bootloader_fb2_start);
			tegra_bootloader_fb2_start = 0;
			tegra_bootloader_fb2_size = 0;
		}
	}

	pr_info("Tegra reserved memory:\n"
		"LP0:                    %08llx - %08llx\n"
		"Bootloader framebuffer: %08llx - %08llx\n"
		"Bootloader framebuffer2: %08llx - %08llx\n"
		"Framebuffer:            %08llx - %08llx\n"
		"2nd Framebuffer:        %08llx - %08llx\n"
#ifndef CONFIG_NVMAP_USE_CMA_FOR_CARVEOUT
		"Carveout:               %08llx - %08llx\n"
		"Vpr:                    %08llx - %08llx\n"
#endif
		"Tsec:                   %08llx - %08llx\n",
		(u64)tegra_lp0_vec_start,
		(u64)(tegra_lp0_vec_size ?
			tegra_lp0_vec_start + tegra_lp0_vec_size - 1 : 0),
		(u64)tegra_bootloader_fb_start,
		(u64)(tegra_bootloader_fb_size ?
			tegra_bootloader_fb_start +
			tegra_bootloader_fb_size - 1 : 0),
		(u64)tegra_bootloader_fb2_start,
		(u64)(tegra_bootloader_fb2_size ?
			tegra_bootloader_fb2_start +
			tegra_bootloader_fb2_size - 1 : 0),
		(u64)tegra_fb_start,
		(u64)(tegra_fb_size ?
			tegra_fb_start + tegra_fb_size - 1 : 0),
		(u64)tegra_fb2_start,
		(u64)(tegra_fb2_size ?
			tegra_fb2_start + tegra_fb2_size - 1 : 0),
#ifndef CONFIG_NVMAP_USE_CMA_FOR_CARVEOUT
		(u64)tegra_carveout_start,
		(u64)(tegra_carveout_size ?
			tegra_carveout_start + tegra_carveout_size - 1 : 0),
		(u64)tegra_vpr_start,
		(u64)(tegra_vpr_size ?
			tegra_vpr_start + tegra_vpr_size - 1 : 0),
#endif
		(u64)tegra_tsec_start,
		(u64)(tegra_tsec_size ?
			tegra_tsec_start + tegra_tsec_size - 1 : 0));


#ifdef CONFIG_TEGRA_NVDUMPER
	if (nvdumper_reserved) {
		pr_info("Nvdumper:               %08lx - %08lx\n",
			nvdumper_reserved,
			nvdumper_reserved + NVDUMPER_RESERVED_SIZE - 1);
	}
#endif

#ifdef CONFIG_TRUSTED_LITTLE_KERNEL
	pr_info("Tzram:               %08lx - %08lx\n",
		tegra_tzram_start,
		tegra_tzram_size ?
			tegra_tzram_start + tegra_tzram_size - 1 : 0);
#endif

#ifdef CONFIG_TEGRA_USE_NCT
	if (tegra_nck_size) {
		pr_info("Nck:                    %08lx - %08lx\n",
			tegra_nck_start,
			tegra_nck_size ?
				tegra_nck_start + tegra_nck_size - 1 : 0);
	}
#endif

#ifdef CONFIG_PSTORE_RAM
	tegra_reserve_ramoops_memory(RAMOOPS_MEM_SIZE);
#endif

#ifdef CONFIG_NVMAP_USE_CMA_FOR_CARVEOUT
	/* Keep these at the end */
	if (carveout_size) {
		if (dma_declare_contiguous(&tegra_generic_cma_dev,
			carveout_size, 0, memblock_end_of_4G(0)))
			pr_err("dma_declare_contiguous failed for generic\n");
		tegra_carveout_size = carveout_size;
	}

	if (tegra_vpr_size)
		if (dma_declare_contiguous(&tegra_vpr_cma_dev,
			tegra_vpr_size, 0, memblock_end_of_4G(0)))
			pr_err("dma_declare_contiguous failed VPR carveout\n");
#endif

	tegra_fb_linear_set(map);
}

void tegra_reserve4(ulong carveout_size, ulong fb_size,
		       ulong fb2_size, ulong vpr_size)
{
#ifdef CONFIG_NVMAP_USE_CMA_FOR_CARVEOUT
	tegra_vpr_start = 0;
	tegra_vpr_size = vpr_size;
#endif
	tegra_reserve(carveout_size, fb_size, fb2_size);
}

int tegra_get_fb_resource(struct resource *fb_res)
{
	if (!tegra_fb_start)
		return -ENOMEM;

	fb_res->start = (resource_size_t) tegra_fb_start;
	fb_res->end = fb_res->start +
			(resource_size_t) tegra_fb_size - 1;
	return 0;
}

int tegra_get_fb2_resource(struct resource *fb2_res)
{
	if (!tegra_fb2_start)
		return -ENOMEM;

	fb2_res->start = (resource_size_t) tegra_fb2_start;
	fb2_res->end = fb2_res->start +
			(resource_size_t) tegra_fb2_size - 1;
	return 0;
}



int __init tegra_register_fuse(void)
{
	return platform_device_register(&tegra_fuse_device);
}

int __init tegra_release_bootloader_fb(void)
{
	/* Since bootloader fb is reserved in common.c, it is freed here. */
	if (tegra_bootloader_fb_size) {
		if (memblock_free(tegra_bootloader_fb_start,
						tegra_bootloader_fb_size))
			pr_err("Failed to free bootloader fb.\n");
		else
			free_bootmem_late(tegra_bootloader_fb_start,
						tegra_bootloader_fb_size);
	}
	if (tegra_bootloader_fb2_size) {
		if (memblock_free(tegra_bootloader_fb2_start,
						tegra_bootloader_fb2_size))
			pr_err("Failed to free bootloader fb2.\n");
		else
			free_bootmem_late(tegra_bootloader_fb2_start,
						tegra_bootloader_fb2_size);
	}
	return 0;
}
late_initcall(tegra_release_bootloader_fb);

static const char *tegra_revision_name[TEGRA_REVISION_MAX] = {
	[TEGRA_REVISION_UNKNOWN] = "unknown",
	[TEGRA_REVISION_A01]     = "A01",
	[TEGRA_REVISION_A02]     = "A02",
	[TEGRA_REVISION_A03]     = "A03",
	[TEGRA_REVISION_A03p]    = "A03 prime",
	[TEGRA_REVISION_A04]     = "A04",
	[TEGRA_REVISION_A04p]    = "A04 prime",
};

static const char * __init tegra_get_revision(void)
{
	return kasprintf(GFP_KERNEL, "%s", tegra_revision_name[tegra_revision]);
}

static const char * __init tegra_get_family(void)
{
	void __iomem *chip_id = IO_ADDRESS(TEGRA_APB_MISC_BASE) + 0x804;
	u32 cid = readl(chip_id);
	cid = (cid >> 8) & 0xFF;

	switch (cid) {
	case TEGRA_CHIPID_TEGRA2:
		cid = 2;
		break;
	case TEGRA_CHIPID_TEGRA3:
		cid = 3;
		break;
	case TEGRA_CHIPID_TEGRA11:
		cid = 11;
		break;
	case TEGRA_CHIPID_TEGRA12:
		cid = 12;
		break;
	case TEGRA_CHIPID_TEGRA13:
		cid = 13;
		break;
	case TEGRA_CHIPID_TEGRA14:
		cid = 14;
		break;

	case TEGRA_CHIPID_UNKNOWN:
	default:
		cid = 0;
	}
	return kasprintf(GFP_KERNEL, "Tegra%d", cid);
}

static const char * __init tegra_get_soc_id(void)
{
	int package_id = tegra_package_id();

	return kasprintf(GFP_KERNEL, "REV=%s:SKU=0x%x:PID=0x%x",
		tegra_revision_name[tegra_revision],
		tegra_get_sku_id(), package_id);
}

static void __init tegra_soc_info_populate(struct soc_device_attribute
	*soc_dev_attr, const char *machine)
{
	soc_dev_attr->soc_id = tegra_get_soc_id();
	soc_dev_attr->machine  = machine;
	soc_dev_attr->family   = tegra_get_family();
	soc_dev_attr->revision = tegra_get_revision();
}

int __init tegra_soc_device_init(const char *machine)
{
	struct soc_device *soc_dev;
	struct soc_device_attribute *soc_dev_attr;

	soc_dev_attr = kzalloc(sizeof(*soc_dev_attr), GFP_KERNEL);
	if (!soc_dev_attr)
		return -ENOMEM;

	tegra_soc_info_populate(soc_dev_attr, machine);

	soc_dev = soc_device_register(soc_dev_attr);
	if (IS_ERR_OR_NULL(soc_dev)) {
		kfree(soc_dev_attr);
		return -1;
	}

	return 0;
}

void __init tegra_init_late(void)
{
#ifndef CONFIG_COMMON_CLK
	tegra_clk_debugfs_init();
#endif
	tegra_powergate_debugfs_init();
}

#ifdef CONFIG_TEGRA_PRE_SILICON_SUPPORT
#define ASIM_SHUTDOWN_REG	0x538f0ffc

static void asim_power_off(void)
{
	pr_err("ASIM Powering off the device\n");
	writel(1, IO_ADDRESS(ASIM_SHUTDOWN_REG));
	while (1)
		;
}

static int __init asim_power_off_init(void)
{
	if (tegra_cpu_is_asim())
		pm_power_off = asim_power_off;
	return 0;
}

arch_initcall(asim_power_off_init);

#if defined(CONFIG_SMC91X)
static struct resource tegra_asim_smc91x_resources[] = {
	[0] = {
		.start		= TEGRA_SIM_ETH_BASE,
		.end		= TEGRA_SIM_ETH_BASE + TEGRA_SIM_ETH_SIZE - 1,
		.flags		= IORESOURCE_MEM,
	},
	[1] = {
		.start		= IRQ_ETH,
		.end		= IRQ_ETH,
		.flags		= IORESOURCE_IRQ,
	},
};

static struct platform_device tegra_asim_smc91x_device = {
	.name		= "smc91x",
	.id		= 0,
	.num_resources	= ARRAY_SIZE(tegra_asim_smc91x_resources),
	.resource	= tegra_asim_smc91x_resources,
};

static int __init asim_enet_smc91x_init(void)
{
	if (tegra_cpu_is_asim() && !tegra_cpu_is_dsim())
		platform_device_register(&tegra_asim_smc91x_device);
	return 0;
}

rootfs_initcall(asim_enet_smc91x_init);
#endif
#endif

#if defined(CONFIG_SMSC911X)
static struct resource tegra_smsc911x_resources[] = {
	[0] = {
		.start		= 0x4E000000,
		.end		= 0x4E000000 + SZ_64K - 1,
		.flags		= IORESOURCE_MEM,
	},
	[1] = {
		.start		= IRQ_ETH,
		.end		= IRQ_ETH,
		.flags		= IORESOURCE_IRQ,
	},
};

static struct smsc911x_platform_config tegra_smsc911x_config = {
	.flags          = SMSC911X_USE_32BIT,
	.irq_polarity   = SMSC911X_IRQ_POLARITY_ACTIVE_HIGH,
	.irq_type       = SMSC911X_IRQ_TYPE_PUSH_PULL,
	.phy_interface  = PHY_INTERFACE_MODE_MII,
};

static struct platform_device tegra_smsc911x_device = {
	.name              = "smsc911x",
	.id                = 0,
	.resource          = tegra_smsc911x_resources,
	.num_resources     = ARRAY_SIZE(tegra_smsc911x_resources),
	.dev.platform_data = &tegra_smsc911x_config,
};

static int __init enet_smsc911x_init(void)
{
	if (!tegra_cpu_is_dsim() && !tegra_platform_is_qt())
		platform_device_register(&tegra_smsc911x_device);
	return 0;
}

rootfs_initcall(enet_smsc911x_init);
#endif

int tegra_split_mem_active(void)
{
	return tegra_split_mem_set;
}

static int __init set_tegra_split_mem(char *options)
{
	tegra_split_mem_set = 1;
	return 0;
}
early_param("tegra_split_mem", set_tegra_split_mem);

#define FUSE_SKU_INFO       0x110
#if defined(CONFIG_ARCH_TEGRA_12x_SOC)
#define STRAP_OPT 0x464
#define RAM_ID_MASK (0xF << 4)
#else
#define STRAP_OPT 0x008
#define RAM_ID_MASK (3 << 4)
#endif
#define RAM_CODE_SHIFT 4

#ifdef CONFIG_TEGRA_PRE_SILICON_SUPPORT
static enum tegra_platform tegra_platform;
static bool cpu_is_asim;
static bool cpu_is_dsim;
static const char *tegra_platform_name[TEGRA_PLATFORM_MAX] = {
	[TEGRA_PLATFORM_SILICON] = "silicon",
	[TEGRA_PLATFORM_QT]      = "quickturn",
	[TEGRA_PLATFORM_LINSIM]  = "linsim",
	[TEGRA_PLATFORM_FPGA]    = "fpga",
};
#endif

static u32 tegra_chip_sku_id;
static u32 tegra_chip_id;
static u32 tegra_chip_bct_strapping;
enum tegra_revision tegra_revision;

u32 tegra_read_pmc_reg(int offset)
{
	return readl(IO_ADDRESS(TEGRA_PMC_BASE) + offset);
}

u32 tegra_read_clk_ctrl_reg(int offset)
{
	return readl(IO_ADDRESS(TEGRA_CLK_RESET_BASE) + offset);
}

u32 tegra_read_apb_misc_reg(int offset)
{
	return readl(IO_ADDRESS(TEGRA_APB_MISC_BASE) + offset);
}

u32 tegra_fuse_readl(unsigned long offset)
{
	return readl(IO_ADDRESS(TEGRA_FUSE_BASE + offset));
}

void tegra_fuse_writel(u32 val, unsigned long offset)
{
	writel(val, IO_ADDRESS(TEGRA_FUSE_BASE + offset));
}

u32 tegra_read_chipid(void)
{
	return readl_relaxed(IO_ADDRESS(TEGRA_APB_MISC_BASE)
			+ 0x804);
}

static void tegra_set_sku_id(void)
{
	u32 reg;

	reg = tegra_fuse_readl(FUSE_SKU_INFO);
	tegra_chip_sku_id = reg & 0xFF;
}

static void tegra_set_chip_id(void)
{
	u32 id;

	id = tegra_read_chipid();
	tegra_chip_id = (id >> 8) & 0xff;
}

static void tegra_set_bct_strapping(void)
{
	u32 reg;
#if defined(CONFIG_ARCH_TEGRA_12x_SOC)
	reg = readl(IO_ADDRESS(TEGRA_PMC_BASE + STRAP_OPT));
#else
	reg = readl(IO_ADDRESS(TEGRA_APB_MISC_BASE + STRAP_OPT));
#endif
	tegra_chip_bct_strapping = (reg & RAM_ID_MASK) >> RAM_CODE_SHIFT;
}

u32 tegra_get_sku_id(void)
{
	return tegra_chip_sku_id;
}

u32 tegra_get_chip_id(void)
{
	return tegra_chip_id;
}

u32 tegra_get_bct_strapping(void)
{
	return tegra_chip_bct_strapping;
}

static void tegra_fuse_cfg_reg_visible(void)
{
	/* Make all fuse registers visible */
	u32 reg = readl(IO_ADDRESS(TEGRA_CLK_RESET_BASE + 0x48));
	reg |= BIT(28);
	writel(reg, IO_ADDRESS(TEGRA_CLK_RESET_BASE + 0x48));
}

void tegra_init_fuse(void)
{
	u32 sku_id;

	tegra_fuse_cfg_reg_visible();
	tegra_set_sku_id();
	sku_id = tegra_get_sku_id();
	tegra_set_bct_strapping();
	tegra_set_chip_id();
	tegra_revision = tegra_chip_get_revision();
	tegra_init_speedo_data();
	pr_info("Tegra Revision: %s SKU: 0x%x CPU Process: %d Core Process: %d\n",
		tegra_revision_name[tegra_revision],
		sku_id, tegra_cpu_process_id(),
		tegra_core_process_id());
#ifdef CONFIG_TEGRA_PRE_SILICON_SUPPORT
	if (!tegra_platform_is_silicon()) {
		pr_info("Tegra Platform: %s%s%s\n",
			tegra_cpu_is_asim() ? "ASIM+" : "",
			tegra_cpu_is_dsim() ? "DSIM+" : "",
			tegra_platform_name[tegra_platform]);
	}
#endif
}

void __init display_tegra_dt_info(void)
{
	unsigned long dt_root;
	const char *dts_fname;


	dt_root = of_get_flat_dt_root();

	dts_fname = of_get_flat_dt_prop(dt_root, "nvidia,dtsfilename", NULL);
	if (dts_fname)
		pr_info("DTS File Name: %s\n", dts_fname);
	else
		pr_info("DTS File Name: <unknown>\n");
}

static int __init tegra_get_last_reset_reason(void)
{
#define PMC_RST_STATUS 0x1b4
#define RESET_STR(REASON) "last reset is due to "#REASON"\n"
	char *reset_reason[] = {
		RESET_STR(power on reset),
		RESET_STR(watchdog timeout),
		RESET_STR(sensor),
		RESET_STR(software reset),
		RESET_STR(deep sleep reset),
	};

	u32 val = readl(IO_ADDRESS(TEGRA_PMC_BASE) + PMC_RST_STATUS) & 0x7;
	if (val >= ARRAY_SIZE(reset_reason))
		pr_info("last reset value is invalid 0x%x\n", val);
	else
		pr_info("%s\n", reset_reason[val]);
	return 0;
}
late_initcall(tegra_get_last_reset_reason);<|MERGE_RESOLUTION|>--- conflicted
+++ resolved
@@ -199,11 +199,7 @@
 
 static inline phys_addr_t memblock_end_of_4G(phys_addr_t size)
 {
-<<<<<<< HEAD
-	return memblock_find_in_range(0, SZ_4G, size, PAGE_SIZE);
-=======
 	return memblock_find_in_range(0, SZ_4G-1, size, PAGE_SIZE);
->>>>>>> 7662ea2a
 }
 
 static int tegra_update_resize_cfg(phys_addr_t base , size_t size)
@@ -1945,12 +1941,7 @@
 				SZ_4G);
 		tegra_fb2_size = fb2_size;
 #else
-<<<<<<< HEAD
-		BUG_ON(memblock_end_of_4G() == 0);
-		tegra_fb2_start = memblock_end_of_4G() - fb2_size;
-=======
 		tegra_fb2_start = memblock_end_of_4G(fb2_size);
->>>>>>> 7662ea2a
 		if (memblock_remove(tegra_fb2_start, fb2_size)) {
 			pr_err("Failed to remove second framebuffer "
 				"%08lx@%08llx from memory map\n",
