--- conflicted
+++ resolved
@@ -45,10 +45,7 @@
 
 extern struct device tegra_generic_dev;
 extern struct device tegra_vpr_dev;
-<<<<<<< HEAD
-=======
 extern struct device tegra_iram_dev;
->>>>>>> 95b166b8
 extern struct dma_resize_notifier_ops vpr_dev_ops;
 
 u32 tegra_get_sku_id(void);
