/*
 * arch/arm/mach-tegra/reset.c
 *
 * Copyright (C) 2011-2013, NVIDIA Corporation. All rights reserved.
 *
 * This software is licensed under the terms of the GNU General Public
 * License version 2, as published by the Free Software Foundation, and
 * may be copied, distributed, and modified under those terms.
 *
 * This program is distributed in the hope that it will be useful,
 * but WITHOUT ANY WARRANTY; without even the implied warranty of
 * MERCHANTABILITY or FITNESS FOR A PARTICULAR PURPOSE.  See the
 * GNU General Public License for more details.
 *
 */

#include <linux/init.h>
#include <linux/io.h>
#include <linux/cpumask.h>
#include <linux/bitops.h>
#include <linux/tegra-soc.h>
#include <linux/tegra-fuse.h>

#include <asm/cacheflush.h>

#include "iomap.h"
#include "irammap.h"
#include "reset.h"
#include "sleep.h"
#include "pm.h"
#include "common.h"

#define TEGRA_IRAM_RESET_BASE (TEGRA_IRAM_BASE + \
				TEGRA_IRAM_RESET_HANDLER_OFFSET)

static bool is_enabled;

static void tegra_cpu_reset_handler_enable(void)
{
	void __iomem *iram_base = IO_ADDRESS(TEGRA_IRAM_BASE);
#if !defined(CONFIG_TEGRA_USE_SECURE_KERNEL)
	void __iomem *evp_cpu_reset =
		IO_ADDRESS(TEGRA_EXCEPTION_VECTORS_BASE + 0x100);
	void __iomem *sb_ctrl = IO_ADDRESS(TEGRA_SB_BASE);
	unsigned long reg;
#endif
	BUG_ON(is_enabled);
	BUG_ON(tegra_cpu_reset_handler_size > TEGRA_RESET_HANDLER_SIZE);

	memcpy(iram_base, (void *)__tegra_cpu_reset_handler_start,
		tegra_cpu_reset_handler_size);

#if defined(CONFIG_TEGRA_USE_SECURE_KERNEL)
	tegra_generic_smc(0x82000001,
		TEGRA_RESET_HANDLER_BASE + tegra_cpu_reset_handler_offset, 0);
#else
	/* NOTE: This must be the one and only write to the EVP CPU reset
		 vector in the entire system. */
	writel(TEGRA_RESET_HANDLER_BASE + tegra_cpu_reset_handler_offset,
		evp_cpu_reset);
	wmb();
	reg = readl(evp_cpu_reset);

	/*
	 * Prevent further modifications to the physical reset vector.
	 *  NOTE: Has no effect on chips prior to Tegra30.
	 */
	if (tegra_get_chip_id() != TEGRA_CHIPID_TEGRA2) {
		reg = readl(sb_ctrl);
		reg |= 2;
		writel(reg, sb_ctrl);
		wmb();
	}
#endif
	is_enabled = true;
}
<<<<<<< HEAD

#ifdef CONFIG_PM_SLEEP
void tegra_cpu_reset_handler_save(void)
{
	unsigned int i;
	BUG_ON(!is_enabled);
	for (i = 0; i < TEGRA_RESET_DATA_SIZE; i++)
		__tegra_cpu_reset_handler_data[i] =
			tegra_cpu_reset_handler_ptr[i];
	is_enabled = false;
}

=======

#ifdef CONFIG_PM_SLEEP
void tegra_cpu_reset_handler_save(void)
{
	unsigned int i;
	BUG_ON(!is_enabled);
	for (i = 0; i < TEGRA_RESET_DATA_SIZE; i++)
		__tegra_cpu_reset_handler_data[i] =
			tegra_cpu_reset_handler_ptr[i];
	is_enabled = false;
}

>>>>>>> b6bb0aa3
void tegra_cpu_reset_handler_restore(void)
{
	unsigned int i;
	BUG_ON(is_enabled);
	tegra_cpu_reset_handler_enable();
	for (i = 0; i < TEGRA_RESET_DATA_SIZE; i++)
		tegra_cpu_reset_handler_ptr[i] =
			__tegra_cpu_reset_handler_data[i];
	is_enabled = true;
}
#endif

void __init tegra_cpu_reset_handler_init(void)
{
#ifdef CONFIG_SMP
	__tegra_cpu_reset_handler_data[TEGRA_RESET_MASK_PRESENT] =
<<<<<<< HEAD
		*((u32 *)cpu_present_mask);
=======
		*((ulong *)cpu_present_mask);
>>>>>>> b6bb0aa3
	__tegra_cpu_reset_handler_data[TEGRA_RESET_STARTUP_SECONDARY] =
		virt_to_phys((void *)tegra_secondary_startup);
#endif

#ifdef CONFIG_PM_SLEEP
	__tegra_cpu_reset_handler_data[TEGRA_RESET_STARTUP_LP1] =
		TEGRA_IRAM_CODE_AREA;
	__tegra_cpu_reset_handler_data[TEGRA_RESET_STARTUP_LP2] =
		virt_to_phys((void *)tegra_resume);
#endif

<<<<<<< HEAD
	/* Push all of reset handler data out to the L3 memory system. */
	__cpuc_coherent_kern_range(
		(unsigned long)&__tegra_cpu_reset_handler_data[0],
		(unsigned long)&__tegra_cpu_reset_handler_data[TEGRA_RESET_DATA_SIZE]);

	outer_clean_range(__pa(&__tegra_cpu_reset_handler_data[0]),
			  __pa(&__tegra_cpu_reset_handler_data[TEGRA_RESET_DATA_SIZE]));
=======
#ifdef CONFIG_ARM64
	flush_icache_range(
	(unsigned long)&__tegra_cpu_reset_handler_data[0],
	(unsigned long)&__tegra_cpu_reset_handler_data[TEGRA_RESET_DATA_SIZE]);
#else
	/* Push all of reset handler data out to the L3 memory system. */
	__cpuc_coherent_kern_range(
	(unsigned long)&__tegra_cpu_reset_handler_data[0],
	(unsigned long)&__tegra_cpu_reset_handler_data[TEGRA_RESET_DATA_SIZE]);

	outer_clean_range(__pa(&__tegra_cpu_reset_handler_data[0]),
		__pa(&__tegra_cpu_reset_handler_data[TEGRA_RESET_DATA_SIZE]));
#endif
>>>>>>> b6bb0aa3

	if (!tegra_cpu_is_dsim()) /* Can't write IRAM on DSIM/MTS (yet) */
		tegra_cpu_reset_handler_enable();
}<|MERGE_RESOLUTION|>--- conflicted
+++ resolved
@@ -74,7 +74,6 @@
 #endif
 	is_enabled = true;
 }
-<<<<<<< HEAD
 
 #ifdef CONFIG_PM_SLEEP
 void tegra_cpu_reset_handler_save(void)
@@ -87,20 +86,6 @@
 	is_enabled = false;
 }
 
-=======
-
-#ifdef CONFIG_PM_SLEEP
-void tegra_cpu_reset_handler_save(void)
-{
-	unsigned int i;
-	BUG_ON(!is_enabled);
-	for (i = 0; i < TEGRA_RESET_DATA_SIZE; i++)
-		__tegra_cpu_reset_handler_data[i] =
-			tegra_cpu_reset_handler_ptr[i];
-	is_enabled = false;
-}
-
->>>>>>> b6bb0aa3
 void tegra_cpu_reset_handler_restore(void)
 {
 	unsigned int i;
@@ -117,11 +102,7 @@
 {
 #ifdef CONFIG_SMP
 	__tegra_cpu_reset_handler_data[TEGRA_RESET_MASK_PRESENT] =
-<<<<<<< HEAD
-		*((u32 *)cpu_present_mask);
-=======
 		*((ulong *)cpu_present_mask);
->>>>>>> b6bb0aa3
 	__tegra_cpu_reset_handler_data[TEGRA_RESET_STARTUP_SECONDARY] =
 		virt_to_phys((void *)tegra_secondary_startup);
 #endif
@@ -133,15 +114,6 @@
 		virt_to_phys((void *)tegra_resume);
 #endif
 
-<<<<<<< HEAD
-	/* Push all of reset handler data out to the L3 memory system. */
-	__cpuc_coherent_kern_range(
-		(unsigned long)&__tegra_cpu_reset_handler_data[0],
-		(unsigned long)&__tegra_cpu_reset_handler_data[TEGRA_RESET_DATA_SIZE]);
-
-	outer_clean_range(__pa(&__tegra_cpu_reset_handler_data[0]),
-			  __pa(&__tegra_cpu_reset_handler_data[TEGRA_RESET_DATA_SIZE]));
-=======
 #ifdef CONFIG_ARM64
 	flush_icache_range(
 	(unsigned long)&__tegra_cpu_reset_handler_data[0],
@@ -155,7 +127,6 @@
 	outer_clean_range(__pa(&__tegra_cpu_reset_handler_data[0]),
 		__pa(&__tegra_cpu_reset_handler_data[TEGRA_RESET_DATA_SIZE]));
 #endif
->>>>>>> b6bb0aa3
 
 	if (!tegra_cpu_is_dsim()) /* Can't write IRAM on DSIM/MTS (yet) */
 		tegra_cpu_reset_handler_enable();
