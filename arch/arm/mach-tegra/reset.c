/*
 * arch/arm/mach-tegra/reset.c
 *
 * Copyright (C) 2011-2014, NVIDIA Corporation. All rights reserved.
 *
 * This software is licensed under the terms of the GNU General Public
 * License version 2, as published by the Free Software Foundation, and
 * may be copied, distributed, and modified under those terms.
 *
 * This program is distributed in the hope that it will be useful,
 * but WITHOUT ANY WARRANTY; without even the implied warranty of
 * MERCHANTABILITY or FITNESS FOR A PARTICULAR PURPOSE.  See the
 * GNU General Public License for more details.
 *
 */

#include <linux/init.h>
#include <linux/io.h>
#include <linux/cpumask.h>
#include <linux/bitops.h>
#include <linux/tegra-soc.h>
#include <linux/tegra-fuse.h>

#include <asm/cacheflush.h>
#include <asm/psci.h>

#include "iomap.h"
#include "irammap.h"
#include "reset.h"
#include "sleep.h"
#include "pm.h"
#include "common.h"

#define TEGRA_IRAM_RESET_BASE (TEGRA_IRAM_BASE + \
				TEGRA_IRAM_RESET_HANDLER_OFFSET)

static bool is_enabled;

static void tegra_cpu_reset_handler_enable(void)
{
	void __iomem *iram_base = IO_ADDRESS(TEGRA_IRAM_BASE);
	void __iomem *evp_cpu_reset =
		IO_ADDRESS(TEGRA_EXCEPTION_VECTORS_BASE + 0x100);
	void __iomem *sb_ctrl = IO_ADDRESS(TEGRA_SB_BASE);
	unsigned long reg;
<<<<<<< HEAD
=======
#ifdef CONFIG_DENVER_CPU
	extern void *__aarch64_tramp;
#endif
>>>>>>> 95b166b8

	BUG_ON(is_enabled);
	BUG_ON(tegra_cpu_reset_handler_size > TEGRA_RESET_HANDLER_SIZE);

	memcpy(iram_base, (void *)__tegra_cpu_reset_handler_start,
		tegra_cpu_reset_handler_size);

#if defined(CONFIG_ARM_PSCI)
	if (psci_ops.cpu_on) {
		psci_ops.cpu_on(0, TEGRA_RESET_HANDLER_BASE +
			tegra_cpu_reset_handler_offset);
	} else {
#endif

<<<<<<< HEAD
=======
#ifdef CONFIG_DENVER_CPU
		writel(virt_to_phys(&__aarch64_tramp), evp_cpu_reset);
#else
>>>>>>> 95b166b8
		/* NOTE: This must be the one and only write to the EVP CPU
		 * reset vector in the entire system. */
		writel(TEGRA_RESET_HANDLER_BASE +
			tegra_cpu_reset_handler_offset, evp_cpu_reset);
<<<<<<< HEAD
=======
#endif

>>>>>>> 95b166b8
		wmb();
		reg = readl(evp_cpu_reset);

		/*
		 * Prevent further modifications to the physical reset vector.
		 *  NOTE: Has no effect on chips prior to Tegra30.
		 */
		if (tegra_get_chip_id() != TEGRA_CHIPID_TEGRA2) {
			reg = readl(sb_ctrl);
			reg |= 2;
			writel(reg, sb_ctrl);
			wmb();
		}
#if defined(CONFIG_ARM_PSCI)
	}
#endif

	is_enabled = true;
}

#ifdef CONFIG_PM_SLEEP
void tegra_cpu_reset_handler_save(void)
{
	unsigned int i;
	BUG_ON(!is_enabled);
	for (i = 0; i < TEGRA_RESET_DATA_SIZE; i++)
		__tegra_cpu_reset_handler_data[i] =
			tegra_cpu_reset_handler_ptr[i];
	is_enabled = false;
}
<<<<<<< HEAD

void tegra_cpu_reset_handler_restore(void)
{
	unsigned int i;
	BUG_ON(is_enabled);
	tegra_cpu_reset_handler_enable();
	for (i = 0; i < TEGRA_RESET_DATA_SIZE; i++)
		tegra_cpu_reset_handler_ptr[i] =
			__tegra_cpu_reset_handler_data[i];
	is_enabled = true;
}
#endif

=======

void tegra_cpu_reset_handler_restore(void)
{
	unsigned int i;
	BUG_ON(is_enabled);
	tegra_cpu_reset_handler_enable();
	for (i = 0; i < TEGRA_RESET_DATA_SIZE; i++)
		tegra_cpu_reset_handler_ptr[i] =
			__tegra_cpu_reset_handler_data[i];
	is_enabled = true;
}
#endif

>>>>>>> 95b166b8
static int __init tegra_cpu_reset_handler_init(void)
{
#ifdef CONFIG_SMP
	__tegra_cpu_reset_handler_data[TEGRA_RESET_MASK_PRESENT] =
		*((ulong *)cpu_present_mask);
	__tegra_cpu_reset_handler_data[TEGRA_RESET_STARTUP_SECONDARY] =
		virt_to_phys((void *)tegra_secondary_startup);
#endif

#ifdef CONFIG_PM_SLEEP
	__tegra_cpu_reset_handler_data[TEGRA_RESET_STARTUP_LP1] =
		TEGRA_IRAM_CODE_AREA;
	__tegra_cpu_reset_handler_data[TEGRA_RESET_STARTUP_LP2] =
		virt_to_phys((void *)tegra_resume);
#endif

#ifdef CONFIG_ARM64
	flush_icache_range(
	(unsigned long)&__tegra_cpu_reset_handler_data[0],
	(unsigned long)&__tegra_cpu_reset_handler_data[TEGRA_RESET_DATA_SIZE]);
#else
	/* Push all of reset handler data out to the L3 memory system. */
	__cpuc_coherent_kern_range(
	(unsigned long)&__tegra_cpu_reset_handler_data[0],
	(unsigned long)&__tegra_cpu_reset_handler_data[TEGRA_RESET_DATA_SIZE]);

	outer_clean_range(__pa(&__tegra_cpu_reset_handler_data[0]),
		__pa(&__tegra_cpu_reset_handler_data[TEGRA_RESET_DATA_SIZE]));
#endif

	if (!tegra_cpu_is_dsim()) /* Can't write IRAM on DSIM/MTS (yet) */
		tegra_cpu_reset_handler_enable();

	__tegra_cpu_reset_handler_data[TEGRA_RESET_SECURE_FW_PRESENT] =
		tegra_cpu_is_secure();

	return 0;
}
early_initcall(tegra_cpu_reset_handler_init);<|MERGE_RESOLUTION|>--- conflicted
+++ resolved
@@ -43,12 +43,9 @@
 		IO_ADDRESS(TEGRA_EXCEPTION_VECTORS_BASE + 0x100);
 	void __iomem *sb_ctrl = IO_ADDRESS(TEGRA_SB_BASE);
 	unsigned long reg;
-<<<<<<< HEAD
-=======
 #ifdef CONFIG_DENVER_CPU
 	extern void *__aarch64_tramp;
 #endif
->>>>>>> 95b166b8
 
 	BUG_ON(is_enabled);
 	BUG_ON(tegra_cpu_reset_handler_size > TEGRA_RESET_HANDLER_SIZE);
@@ -63,21 +60,15 @@
 	} else {
 #endif
 
-<<<<<<< HEAD
-=======
 #ifdef CONFIG_DENVER_CPU
 		writel(virt_to_phys(&__aarch64_tramp), evp_cpu_reset);
 #else
->>>>>>> 95b166b8
 		/* NOTE: This must be the one and only write to the EVP CPU
 		 * reset vector in the entire system. */
 		writel(TEGRA_RESET_HANDLER_BASE +
 			tegra_cpu_reset_handler_offset, evp_cpu_reset);
-<<<<<<< HEAD
-=======
 #endif
 
->>>>>>> 95b166b8
 		wmb();
 		reg = readl(evp_cpu_reset);
 
@@ -108,7 +99,6 @@
 			tegra_cpu_reset_handler_ptr[i];
 	is_enabled = false;
 }
-<<<<<<< HEAD
 
 void tegra_cpu_reset_handler_restore(void)
 {
@@ -122,21 +112,6 @@
 }
 #endif
 
-=======
-
-void tegra_cpu_reset_handler_restore(void)
-{
-	unsigned int i;
-	BUG_ON(is_enabled);
-	tegra_cpu_reset_handler_enable();
-	for (i = 0; i < TEGRA_RESET_DATA_SIZE; i++)
-		tegra_cpu_reset_handler_ptr[i] =
-			__tegra_cpu_reset_handler_data[i];
-	is_enabled = true;
-}
-#endif
-
->>>>>>> 95b166b8
 static int __init tegra_cpu_reset_handler_init(void)
 {
 #ifdef CONFIG_SMP
