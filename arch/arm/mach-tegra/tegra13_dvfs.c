--- conflicted
+++ resolved
@@ -234,12 +234,7 @@
 		.dfll_tune_data  = {
 			.tune1		= 0x00000099,
 			.droop_rate_min = 1000000,
-<<<<<<< HEAD
-			.tune_high_min_millivolts = 900,
 			.min_millivolts = 800,
-=======
-			.min_millivolts = 680,
->>>>>>> f045b98b
 			.tune_high_margin_mv = 30,
 		},
 		.max_mv = 1260,
