/*
 *  linux/arch/arm/mm/dma-mapping.c
 *
 *  Copyright (C) 2000-2004 Russell King
 *
 * This program is free software; you can redistribute it and/or modify
 * it under the terms of the GNU General Public License version 2 as
 * published by the Free Software Foundation.
 *
 *  DMA uncached mapping support.
 */
#include <linux/module.h>
#include <linux/mm.h>
#include <linux/gfp.h>
#include <linux/errno.h>
#include <linux/list.h>
#include <linux/init.h>
#include <linux/device.h>
#include <linux/dma-mapping.h>
#include <linux/dma-contiguous.h>
#include <linux/highmem.h>
#include <linux/memblock.h>
#include <linux/slab.h>
#include <linux/iommu.h>
#include <linux/io.h>
#include <linux/vmalloc.h>
#include <linux/sizes.h>
#include <linux/seq_file.h>
#include <linux/debugfs.h>

#include <asm/memory.h>
#include <asm/highmem.h>
#include <asm/cacheflush.h>
#include <asm/tlbflush.h>
#include <asm/mach/arch.h>
#include <asm/dma-iommu.h>
#include <asm/mach/map.h>
#include <asm/system_info.h>
#include <asm/dma-contiguous.h>

#include "mm.h"

#define CREATE_TRACE_POINTS
#include <trace/events/dmadebug.h>

/*
 * The DMA API is built upon the notion of "buffer ownership".  A buffer
 * is either exclusively owned by the CPU (and therefore may be accessed
 * by it) or exclusively owned by the DMA device.  These helper functions
 * represent the transitions between these two ownership states.
 *
 * Note, however, that on later ARMs, this notion does not work due to
 * speculative prefetches.  We model our approach on the assumption that
 * the CPU does do speculative prefetches, which means we clean caches
 * before transfers and delay cache invalidation until transfer completion.
 *
 */
static void __dma_page_cpu_to_dev(struct page *, unsigned long,
		size_t, enum dma_data_direction);
static void __dma_page_dev_to_cpu(struct page *, unsigned long,
		size_t, enum dma_data_direction);

/**
 * arm_dma_map_page - map a portion of a page for streaming DMA
 * @dev: valid struct device pointer, or NULL for ISA and EISA-like devices
 * @page: page that buffer resides in
 * @offset: offset into page for start of buffer
 * @size: size of buffer to map
 * @dir: DMA transfer direction
 *
 * Ensure that any data held in the cache is appropriately discarded
 * or written back.
 *
 * The device owns this memory once this call has completed.  The CPU
 * can regain ownership by calling dma_unmap_page().
 */
static dma_addr_t arm_dma_map_page(struct device *dev, struct page *page,
	     unsigned long offset, size_t size, enum dma_data_direction dir,
	     struct dma_attrs *attrs)
{
	if (!dma_get_attr(DMA_ATTR_SKIP_CPU_SYNC, attrs))
		__dma_page_cpu_to_dev(page, offset, size, dir);
	return pfn_to_dma(dev, page_to_pfn(page)) + offset;
}

static dma_addr_t arm_coherent_dma_map_page(struct device *dev, struct page *page,
	     unsigned long offset, size_t size, enum dma_data_direction dir,
	     struct dma_attrs *attrs)
{
	return pfn_to_dma(dev, page_to_pfn(page)) + offset;
}

/**
 * arm_dma_unmap_page - unmap a buffer previously mapped through dma_map_page()
 * @dev: valid struct device pointer, or NULL for ISA and EISA-like devices
 * @handle: DMA address of buffer
 * @size: size of buffer (same as passed to dma_map_page)
 * @dir: DMA transfer direction (same as passed to dma_map_page)
 *
 * Unmap a page streaming mode DMA translation.  The handle and size
 * must match what was provided in the previous dma_map_page() call.
 * All other usages are undefined.
 *
 * After this call, reads by the CPU to the buffer are guaranteed to see
 * whatever the device wrote there.
 */
static void arm_dma_unmap_page(struct device *dev, dma_addr_t handle,
		size_t size, enum dma_data_direction dir,
		struct dma_attrs *attrs)
{
	if (!dma_get_attr(DMA_ATTR_SKIP_CPU_SYNC, attrs))
		__dma_page_dev_to_cpu(pfn_to_page(dma_to_pfn(dev, handle)),
				      handle & ~PAGE_MASK, size, dir);
}

static void arm_dma_sync_single_for_cpu(struct device *dev,
		dma_addr_t handle, size_t size, enum dma_data_direction dir)
{
	unsigned int offset = handle & (PAGE_SIZE - 1);
	struct page *page = pfn_to_page(dma_to_pfn(dev, handle-offset));
	__dma_page_dev_to_cpu(page, offset, size, dir);
}

static void arm_dma_sync_single_for_device(struct device *dev,
		dma_addr_t handle, size_t size, enum dma_data_direction dir)
{
	unsigned int offset = handle & (PAGE_SIZE - 1);
	struct page *page = pfn_to_page(dma_to_pfn(dev, handle-offset));
	__dma_page_cpu_to_dev(page, offset, size, dir);
}

struct dma_map_ops arm_dma_ops = {
	.alloc			= arm_dma_alloc,
	.free			= arm_dma_free,
	.mmap			= arm_dma_mmap,
	.get_sgtable		= arm_dma_get_sgtable,
	.map_page		= arm_dma_map_page,
	.unmap_page		= arm_dma_unmap_page,
	.map_sg			= arm_dma_map_sg,
	.unmap_sg		= arm_dma_unmap_sg,
	.sync_single_for_cpu	= arm_dma_sync_single_for_cpu,
	.sync_single_for_device	= arm_dma_sync_single_for_device,
	.sync_sg_for_cpu	= arm_dma_sync_sg_for_cpu,
	.sync_sg_for_device	= arm_dma_sync_sg_for_device,
	.set_dma_mask		= arm_dma_set_mask,
};
EXPORT_SYMBOL(arm_dma_ops);

static void *arm_coherent_dma_alloc(struct device *dev, size_t size,
	dma_addr_t *handle, gfp_t gfp, struct dma_attrs *attrs);
static void arm_coherent_dma_free(struct device *dev, size_t size, void *cpu_addr,
				  dma_addr_t handle, struct dma_attrs *attrs);

struct dma_map_ops arm_coherent_dma_ops = {
	.alloc			= arm_coherent_dma_alloc,
	.free			= arm_coherent_dma_free,
	.mmap			= arm_dma_mmap,
	.get_sgtable		= arm_dma_get_sgtable,
	.map_page		= arm_coherent_dma_map_page,
	.map_sg			= arm_dma_map_sg,
	.set_dma_mask		= arm_dma_set_mask,
};
EXPORT_SYMBOL(arm_coherent_dma_ops);

static u64 get_coherent_dma_mask(struct device *dev)
{
	u64 mask = (u64)arm_dma_limit;

	if (dev) {
		mask = dev->coherent_dma_mask;

		/*
		 * Sanity check the DMA mask - it must be non-zero, and
		 * must be able to be satisfied by a DMA allocation.
		 */
		if (mask == 0) {
			dev_warn(dev, "coherent DMA mask is unset\n");
			return 0;
		}

		if ((~mask) & (u64)arm_dma_limit) {
			dev_warn(dev, "coherent DMA mask %#llx is smaller "
				 "than system GFP_DMA mask %#llx\n",
				 mask, (u64)arm_dma_limit);
			return 0;
		}
	}

	return mask;
}

static void __dma_clear_buffer(struct page *page, size_t size)
{
	/*
	 * Ensure that the allocated pages are zeroed, and that any data
	 * lurking in the kernel direct-mapped region is invalidated.
	 */
	if (PageHighMem(page)) {
		phys_addr_t base = __pfn_to_phys(page_to_pfn(page));
		phys_addr_t end = base + size;
		while (size > 0) {
			void *ptr = kmap_atomic(page);
			memset(ptr, 0, PAGE_SIZE);
			dmac_flush_range(ptr, ptr + PAGE_SIZE);
			kunmap_atomic(ptr);
			page++;
			size -= PAGE_SIZE;
		}
		outer_flush_range(base, end);
	} else {
		void *ptr = page_address(page);
		memset(ptr, 0, size);
		dmac_flush_range(ptr, ptr + size);
		outer_flush_range(__pa(ptr), __pa(ptr) + size);
	}
}

/*
 * Allocate a DMA buffer for 'dev' of size 'size' using the
 * specified gfp mask.  Note that 'size' must be page aligned.
 */
static struct page *__dma_alloc_buffer(struct device *dev, size_t size, gfp_t gfp)
{
	unsigned long order = get_order(size);
	struct page *page, *p, *e;

	page = alloc_pages(gfp, order);
	if (!page)
		return NULL;

	/*
	 * Now split the huge page and free the excess pages
	 */
	split_page(page, order);
	for (p = page + (size >> PAGE_SHIFT), e = page + (1 << order); p < e; p++)
		__free_page(p);

	__dma_clear_buffer(page, size);

	return page;
}

/*
 * Free a DMA buffer.  'size' must be page aligned.
 */
static void __dma_free_buffer(struct page *page, size_t size)
{
	struct page *e = page + (size >> PAGE_SHIFT);

	while (page < e) {
		__free_page(page);
		page++;
	}
}

#ifdef CONFIG_MMU
#ifdef CONFIG_HUGETLB_PAGE
#error ARM Coherent DMA allocator does not (yet) support huge TLB
#endif

static void *__alloc_from_contiguous(struct device *dev, size_t size,
				     pgprot_t prot, struct page **ret_page,
				     const void *caller);

static void *__alloc_remap_buffer(struct device *dev, size_t size, gfp_t gfp,
				 pgprot_t prot, struct page **ret_page,
				 const void *caller);

static void *
__dma_alloc_remap(struct page *page, size_t size, gfp_t gfp, pgprot_t prot,
	const void *caller)
{
	struct vm_struct *area;
	unsigned long addr;

	/*
	 * DMA allocation can be mapped to user space, so lets
	 * set VM_USERMAP flags too.
	 */
	area = get_vm_area_caller(size, VM_ARM_DMA_CONSISTENT | VM_USERMAP,
				  caller);
	if (!area)
		return NULL;
	addr = (unsigned long)area->addr;
	area->phys_addr = __pfn_to_phys(page_to_pfn(page));

	if (ioremap_page_range(addr, addr + size, area->phys_addr, prot)) {
		vunmap((void *)addr);
		return NULL;
	}
	return (void *)addr;
}

static void __dma_free_remap(void *cpu_addr, size_t size)
{
	unsigned int flags = VM_ARM_DMA_CONSISTENT | VM_USERMAP;
	struct vm_struct *area = find_vm_area(cpu_addr);
	if (!area || (area->flags & flags) != flags) {
		WARN(1, "trying to free invalid coherent area: %p\n", cpu_addr);
		return;
	}
	unmap_kernel_range((unsigned long)cpu_addr, size);
	vunmap(cpu_addr);
}

#define DEFAULT_DMA_COHERENT_POOL_SIZE	SZ_256K

struct dma_pool {
	size_t size;
	spinlock_t lock;
	unsigned long *bitmap;
	unsigned long nr_pages;
	void *vaddr;
	struct page **pages;
};

static struct dma_pool atomic_pool = {
	.size = DEFAULT_DMA_COHERENT_POOL_SIZE,
};

static int __init early_coherent_pool(char *p)
{
	atomic_pool.size = memparse(p, &p);
	return 0;
}
early_param("coherent_pool", early_coherent_pool);

void __init init_dma_coherent_pool_size(unsigned long size)
{
	/*
	 * Catch any attempt to set the pool size too late.
	 */
	BUG_ON(atomic_pool.vaddr);

	/*
	 * Set architecture specific coherent pool size only if
	 * it has not been changed by kernel command line parameter.
	 */
	if (atomic_pool.size == DEFAULT_DMA_COHERENT_POOL_SIZE)
		atomic_pool.size = size;
}

/*
 * Initialise the coherent pool for atomic allocations.
 */
static int __init atomic_pool_init(void)
{
	struct dma_pool *pool = &atomic_pool;
	pgprot_t prot = pgprot_dmacoherent(pgprot_kernel);
	gfp_t gfp = GFP_KERNEL | GFP_DMA;
	unsigned long nr_pages = pool->size >> PAGE_SHIFT;
	unsigned long *bitmap;
	struct page *page;
	struct page **pages;
	void *ptr;
	int bitmap_size = BITS_TO_LONGS(nr_pages) * sizeof(long);

	bitmap = kzalloc(bitmap_size, GFP_KERNEL);
	if (!bitmap)
		goto no_bitmap;

	pages = kzalloc(nr_pages * sizeof(struct page *), GFP_KERNEL);
	if (!pages)
		goto no_pages;

	if (IS_ENABLED(CONFIG_CMA))
		ptr = __alloc_from_contiguous(NULL, pool->size, prot, &page,
					      atomic_pool_init);
	else
		ptr = __alloc_remap_buffer(NULL, pool->size, gfp, prot, &page,
					   atomic_pool_init);
	if (ptr) {
		int i;

		for (i = 0; i < nr_pages; i++)
			pages[i] = page + i;

		spin_lock_init(&pool->lock);
		pool->vaddr = ptr;
		pool->pages = pages;
		pool->bitmap = bitmap;
		pool->nr_pages = nr_pages;
		pr_info("DMA: preallocated %u KiB pool for atomic coherent allocations\n",
		       (unsigned)pool->size / 1024);
		return 0;
	}

	kfree(pages);
no_pages:
	kfree(bitmap);
no_bitmap:
	pr_err("DMA: failed to allocate %u KiB pool for atomic coherent allocation\n",
	       (unsigned)pool->size / 1024);
	return -ENOMEM;
}
/*
 * CMA is activated by core_initcall, so we must be called after it.
 */
postcore_initcall(atomic_pool_init);

struct dma_contig_early_reserve {
	phys_addr_t base;
	unsigned long size;
};

static struct dma_contig_early_reserve dma_mmu_remap[MAX_CMA_AREAS] __initdata;

static int dma_mmu_remap_num __initdata;

void __init dma_contiguous_early_fixup(phys_addr_t base, unsigned long size)
{
	dma_mmu_remap[dma_mmu_remap_num].base = base;
	dma_mmu_remap[dma_mmu_remap_num].size = size;
	dma_mmu_remap_num++;
}

void __init dma_contiguous_remap(void)
{
	int i;
	for (i = 0; i < dma_mmu_remap_num; i++) {
		phys_addr_t start = dma_mmu_remap[i].base;
		phys_addr_t end = start + dma_mmu_remap[i].size;
		struct map_desc map;
		unsigned long addr;

		if (end > arm_lowmem_limit)
			end = arm_lowmem_limit;
		if (start >= end)
			continue;

		map.pfn = __phys_to_pfn(start);
		map.virtual = __phys_to_virt(start);
		map.length = end - start;
		map.type = MT_MEMORY_DMA_READY;

		/*
		 * Clear previous low-memory mapping to ensure that the
		 * TLB does not see any conflicting entries, then flush
		 * the TLB of the old entries before creating new mappings.
		 *
		 * This ensures that any speculatively loaded TLB entries
		 * (even though they may be rare) can not cause any problems,
		 * and ensures that this code is architecturally compliant.
		 */
		for (addr = __phys_to_virt(start); addr < __phys_to_virt(end);
		     addr += PMD_SIZE)
			pmd_clear(pmd_off_k(addr));

		flush_tlb_kernel_range(__phys_to_virt(start),
				       __phys_to_virt(end));

		iotable_init(&map, 1);
	}
}

static int __dma_update_pte(pte_t *pte, pgtable_t token, unsigned long addr,
			    void *data)
{
	struct page *page = virt_to_page(addr);
	pgprot_t prot = *(pgprot_t *)data;

	set_pte_ext(pte, mk_pte(page, prot), 0);
	return 0;
}

static void __dma_remap(struct page *page, size_t size, pgprot_t prot)
{
	unsigned long start = (unsigned long) page_address(page);
	unsigned end = start + size;

	apply_to_page_range(&init_mm, start, size, __dma_update_pte, &prot);
	dsb();
	flush_tlb_kernel_range(start, end);
}

static void *__alloc_remap_buffer(struct device *dev, size_t size, gfp_t gfp,
				 pgprot_t prot, struct page **ret_page,
				 const void *caller)
{
	struct page *page;
	void *ptr;
	page = __dma_alloc_buffer(dev, size, gfp);
	if (!page)
		return NULL;

	ptr = __dma_alloc_remap(page, size, gfp, prot, caller);
	if (!ptr) {
		__dma_free_buffer(page, size);
		return NULL;
	}

	*ret_page = page;
	return ptr;
}

static void *__alloc_from_pool(size_t size, struct page **ret_page)
{
	struct dma_pool *pool = &atomic_pool;
	unsigned int count = PAGE_ALIGN(size) >> PAGE_SHIFT;
	unsigned int pageno;
	unsigned long flags;
	void *ptr = NULL;
	unsigned long align_mask;

	if (!pool->vaddr) {
		WARN(1, "coherent pool not initialised!\n");
		return NULL;
	}

	/*
	 * Align the region allocation - allocations from pool are rather
	 * small, so align them to their order in pages, minimum is a page
	 * size. This helps reduce fragmentation of the DMA space.
	 */
	align_mask = (1 << get_order(size)) - 1;

	spin_lock_irqsave(&pool->lock, flags);
	pageno = bitmap_find_next_zero_area(pool->bitmap, pool->nr_pages,
					    0, count, align_mask);
	if (pageno < pool->nr_pages) {
		bitmap_set(pool->bitmap, pageno, count);
		ptr = pool->vaddr + PAGE_SIZE * pageno;
		*ret_page = pool->pages[pageno];
	} else {
		pr_err_once("ERROR: %u KiB atomic DMA coherent pool is too small!\n"
			    "Please increase it with coherent_pool= kernel parameter!\n",
			    (unsigned)pool->size / 1024);
	}
	spin_unlock_irqrestore(&pool->lock, flags);

	return ptr;
}

static bool __in_atomic_pool(void *start, size_t size)
{
	struct dma_pool *pool = &atomic_pool;
	void *end = start + size;
	void *pool_start = pool->vaddr;
	void *pool_end = pool->vaddr + pool->size;

	if (start < pool_start || start >= pool_end)
		return false;

	if (end <= pool_end)
		return true;

	WARN(1, "Wrong coherent size(%p-%p) from atomic pool(%p-%p)\n",
	     start, end - 1, pool_start, pool_end - 1);

	return false;
}

static int __free_from_pool(void *start, size_t size)
{
	struct dma_pool *pool = &atomic_pool;
	unsigned long pageno, count;
	unsigned long flags;

	if (!__in_atomic_pool(start, size))
		return 0;

	pageno = (start - pool->vaddr) >> PAGE_SHIFT;
	count = size >> PAGE_SHIFT;

	spin_lock_irqsave(&pool->lock, flags);
	bitmap_clear(pool->bitmap, pageno, count);
	spin_unlock_irqrestore(&pool->lock, flags);

	return 1;
}

static void *__alloc_from_contiguous(struct device *dev, size_t size,
				     pgprot_t prot, struct page **ret_page,
				     const void *caller)
{
	unsigned long order = get_order(size);
	size_t count = size >> PAGE_SHIFT;
	struct page *page;
	void *ptr;

	page = dma_alloc_from_contiguous(dev, count, order);
	if (!page)
		return NULL;

	__dma_clear_buffer(page, size);

	if (PageHighMem(page)) {
		ptr = __dma_alloc_remap(page, size, GFP_KERNEL, prot, caller);
		if (!ptr) {
			dma_release_from_contiguous(dev, page, count);
			return NULL;
		}
	} else {
		__dma_remap(page, size, prot);
		ptr = page_address(page);
	}
	*ret_page = page;
	return ptr;
}

static void __free_from_contiguous(struct device *dev, struct page *page,
				   void *cpu_addr, size_t size)
{
	if (PageHighMem(page))
		__dma_free_remap(cpu_addr, size);
	else
		__dma_remap(page, size, pgprot_kernel);
	dma_release_from_contiguous(dev, page, size >> PAGE_SHIFT);
}

static inline pgprot_t __get_dma_pgprot(struct dma_attrs *attrs, pgprot_t prot)
{
	prot = dma_get_attr(DMA_ATTR_WRITE_COMBINE, attrs) ?
			    pgprot_writecombine(prot) :
			    pgprot_dmacoherent(prot);
	return prot;
}

#define nommu() 0

#else	/* !CONFIG_MMU */

#define nommu() 1

#define __get_dma_pgprot(attrs, prot)	__pgprot(0)
#define __alloc_remap_buffer(dev, size, gfp, prot, ret, c)	NULL
#define __alloc_from_pool(size, ret_page)			NULL
#define __alloc_from_contiguous(dev, size, prot, ret, c)	NULL
#define __free_from_pool(cpu_addr, size)			0
#define __free_from_contiguous(dev, page, cpu_addr, size)	do { } while (0)
#define __dma_free_remap(cpu_addr, size)			do { } while (0)

#endif	/* CONFIG_MMU */

static void *__alloc_simple_buffer(struct device *dev, size_t size, gfp_t gfp,
				   struct page **ret_page)
{
	struct page *page;
	page = __dma_alloc_buffer(dev, size, gfp);
	if (!page)
		return NULL;

	*ret_page = page;
	return page_address(page);
}



static void *__dma_alloc(struct device *dev, size_t size, dma_addr_t *handle,
			 gfp_t gfp, pgprot_t prot, bool is_coherent, const void *caller)
{
	u64 mask = get_coherent_dma_mask(dev);
	struct page *page = NULL;
	void *addr;

#ifdef CONFIG_DMA_API_DEBUG
	u64 limit = (mask + 1) & ~mask;
	if (limit && size >= limit) {
		dev_warn(dev, "coherent allocation too big (requested %#x mask %#llx)\n",
			size, mask);
		return NULL;
	}
#endif

	if (!mask)
		return NULL;

	if (mask < 0xffffffffULL)
		gfp |= GFP_DMA;

	/*
	 * Following is a work-around (a.k.a. hack) to prevent pages
	 * with __GFP_COMP being passed to split_page() which cannot
	 * handle them.  The real problem is that this flag probably
	 * should be 0 on ARM as it is not supported on this
	 * platform; see CONFIG_HUGETLBFS.
	 */
	gfp &= ~(__GFP_COMP);

	*handle = DMA_ERROR_CODE;
	size = PAGE_ALIGN(size);

	if (is_coherent || nommu())
		addr = __alloc_simple_buffer(dev, size, gfp, &page);
	else if (!(gfp & __GFP_WAIT))
		addr = __alloc_from_pool(size, &page);
	else if (!IS_ENABLED(CONFIG_CMA))
		addr = __alloc_remap_buffer(dev, size, gfp, prot, &page, caller);
	else
		addr = __alloc_from_contiguous(dev, size, prot, &page, caller);

	if (addr)
		*handle = pfn_to_dma(dev, page_to_pfn(page));

	return addr;
}

/*
 * Allocate DMA-coherent memory space and return both the kernel remapped
 * virtual and bus address for that space.
 */
void *arm_dma_alloc(struct device *dev, size_t size, dma_addr_t *handle,
		    gfp_t gfp, struct dma_attrs *attrs)
{
	pgprot_t prot = __get_dma_pgprot(attrs, pgprot_kernel);
	void *memory;

	if (dma_alloc_from_coherent_attr(dev, size, handle,
			&memory, attrs))
		return memory;

	return __dma_alloc(dev, size, handle, gfp, prot, false,
			   __builtin_return_address(0));
}

static void *arm_coherent_dma_alloc(struct device *dev, size_t size,
	dma_addr_t *handle, gfp_t gfp, struct dma_attrs *attrs)
{
	pgprot_t prot = __get_dma_pgprot(attrs, pgprot_kernel);
	void *memory;

	if (dma_alloc_from_coherent_attr(dev, size, handle,
			&memory, attrs))
			return memory;

	return __dma_alloc(dev, size, handle, gfp, prot, true,
			   __builtin_return_address(0));
}

/*
 * Create userspace mapping for the DMA-coherent memory.
 */
int arm_dma_mmap(struct device *dev, struct vm_area_struct *vma,
		 void *cpu_addr, dma_addr_t dma_addr, size_t size,
		 struct dma_attrs *attrs)
{
	int ret = -ENXIO;
#ifdef CONFIG_MMU
	unsigned long nr_vma_pages = (vma->vm_end - vma->vm_start) >> PAGE_SHIFT;
	unsigned long nr_pages = PAGE_ALIGN(size) >> PAGE_SHIFT;
	unsigned long pfn = dma_to_pfn(dev, dma_addr);
	unsigned long off = vma->vm_pgoff;

	vma->vm_page_prot = __get_dma_pgprot(attrs, vma->vm_page_prot);

	if (dma_mmap_from_coherent(dev, vma, cpu_addr, size, &ret))
		return ret;

	if (off < nr_pages && nr_vma_pages <= (nr_pages - off)) {
		ret = remap_pfn_range(vma, vma->vm_start,
				      pfn + off,
				      vma->vm_end - vma->vm_start,
				      vma->vm_page_prot);
	}
#endif	/* CONFIG_MMU */

	return ret;
}

/*
 * Free a buffer as defined by the above mapping.
 */
static void __arm_dma_free(struct device *dev, size_t size, void *cpu_addr,
			   dma_addr_t handle, struct dma_attrs *attrs,
			   bool is_coherent)
{
	struct page *page = pfn_to_page(dma_to_pfn(dev, handle));

	if (dma_release_from_coherent_attr(dev, size, cpu_addr, attrs))
		return;

	size = PAGE_ALIGN(size);

	if (is_coherent || nommu()) {
		__dma_free_buffer(page, size);
	} else if (__free_from_pool(cpu_addr, size)) {
		return;
	} else if (!IS_ENABLED(CONFIG_CMA)) {
		__dma_free_remap(cpu_addr, size);
		__dma_free_buffer(page, size);
	} else {
		/*
		 * Non-atomic allocations cannot be freed with IRQs disabled
		 */
		WARN_ON(irqs_disabled());
		__free_from_contiguous(dev, page, cpu_addr, size);
	}
}

void arm_dma_free(struct device *dev, size_t size, void *cpu_addr,
		  dma_addr_t handle, struct dma_attrs *attrs)
{
	__arm_dma_free(dev, size, cpu_addr, handle, attrs, false);
}

static void arm_coherent_dma_free(struct device *dev, size_t size, void *cpu_addr,
				  dma_addr_t handle, struct dma_attrs *attrs)
{
	__arm_dma_free(dev, size, cpu_addr, handle, attrs, true);
}

int arm_dma_get_sgtable(struct device *dev, struct sg_table *sgt,
		 void *cpu_addr, dma_addr_t handle, size_t size,
		 struct dma_attrs *attrs)
{
	struct page *page = pfn_to_page(dma_to_pfn(dev, handle));
	int ret;

	ret = sg_alloc_table(sgt, 1, GFP_KERNEL);
	if (unlikely(ret))
		return ret;

	sg_set_page(sgt->sgl, page, PAGE_ALIGN(size), 0);
	return 0;
}

static void dma_cache_maint_page(struct page *page, unsigned long offset,
	size_t size, enum dma_data_direction dir,
	void (*op)(const void *, size_t, int))
{
	unsigned long pfn;
	size_t left = size;

	pfn = page_to_pfn(page) + offset / PAGE_SIZE;
	offset %= PAGE_SIZE;

	/*
	 * A single sg entry may refer to multiple physically contiguous
	 * pages.  But we still need to process highmem pages individually.
	 * If highmem is not configured then the bulk of this loop gets
	 * optimized out.
	 */
	do {
		size_t len = left;
		void *vaddr;

		page = pfn_to_page(pfn);

		if (PageHighMem(page)) {
			if (len + offset > PAGE_SIZE)
				len = PAGE_SIZE - offset;

			if (cache_is_vipt_nonaliasing()) {
				vaddr = kmap_atomic(page);
				op(vaddr + offset, len, dir);
				kunmap_atomic(vaddr);
			} else {
				vaddr = kmap_high_get(page);
				if (vaddr) {
					op(vaddr + offset, len, dir);
					kunmap_high(page);
				}
			}
		} else {
			vaddr = page_address(page) + offset;
			op(vaddr, len, dir);
		}
		offset = 0;
		pfn++;
		left -= len;
	} while (left);
}

/*
 * Make an area consistent for devices.
 * Note: Drivers should NOT use this function directly, as it will break
 * platforms with CONFIG_DMABOUNCE.
 * Use the driver DMA support - see dma-mapping.h (dma_sync_*)
 */
static void __dma_page_cpu_to_dev(struct page *page, unsigned long off,
	size_t size, enum dma_data_direction dir)
{
	unsigned long paddr;

	dma_cache_maint_page(page, off, size, dir, dmac_map_area);

	paddr = page_to_phys(page) + off;
	if (dir == DMA_FROM_DEVICE) {
		outer_inv_range(paddr, paddr + size);
	} else {
		outer_clean_range(paddr, paddr + size);
	}
	/* FIXME: non-speculating: flush on bidirectional mappings? */
}

static void __dma_page_dev_to_cpu(struct page *page, unsigned long off,
	size_t size, enum dma_data_direction dir)
{
	unsigned long paddr = page_to_phys(page) + off;

	/* FIXME: non-speculating: not required */
	/* don't bother invalidating if DMA to device */
	if (dir != DMA_TO_DEVICE)
		outer_inv_range(paddr, paddr + size);

	dma_cache_maint_page(page, off, size, dir, dmac_unmap_area);

	/*
	 * Mark the D-cache clean for this page to avoid extra flushing.
	 */
	if (dir != DMA_TO_DEVICE && off == 0 && size >= PAGE_SIZE)
		set_bit(PG_dcache_clean, &page->flags);
}

/**
 * arm_dma_map_sg - map a set of SG buffers for streaming mode DMA
 * @dev: valid struct device pointer, or NULL for ISA and EISA-like devices
 * @sg: list of buffers
 * @nents: number of buffers to map
 * @dir: DMA transfer direction
 *
 * Map a set of buffers described by scatterlist in streaming mode for DMA.
 * This is the scatter-gather version of the dma_map_single interface.
 * Here the scatter gather list elements are each tagged with the
 * appropriate dma address and length.  They are obtained via
 * sg_dma_{address,length}.
 *
 * Device ownership issues as mentioned for dma_map_single are the same
 * here.
 */
int arm_dma_map_sg(struct device *dev, struct scatterlist *sg, int nents,
		enum dma_data_direction dir, struct dma_attrs *attrs)
{
	struct dma_map_ops *ops = get_dma_ops(dev);
	struct scatterlist *s;
	int i, j;

	for_each_sg(sg, s, nents, i) {
#ifdef CONFIG_NEED_SG_DMA_LENGTH
		s->dma_length = s->length;
#endif
		s->dma_address = ops->map_page(dev, sg_page(s), s->offset,
						s->length, dir, attrs);
		if (dma_mapping_error(dev, s->dma_address))
			goto bad_mapping;
	}
	return nents;

 bad_mapping:
	for_each_sg(sg, s, i, j)
		ops->unmap_page(dev, sg_dma_address(s), sg_dma_len(s), dir, attrs);
	return 0;
}

/**
 * arm_dma_unmap_sg - unmap a set of SG buffers mapped by dma_map_sg
 * @dev: valid struct device pointer, or NULL for ISA and EISA-like devices
 * @sg: list of buffers
 * @nents: number of buffers to unmap (same as was passed to dma_map_sg)
 * @dir: DMA transfer direction (same as was passed to dma_map_sg)
 *
 * Unmap a set of streaming mode DMA translations.  Again, CPU access
 * rules concerning calls here are the same as for dma_unmap_single().
 */
void arm_dma_unmap_sg(struct device *dev, struct scatterlist *sg, int nents,
		enum dma_data_direction dir, struct dma_attrs *attrs)
{
	struct dma_map_ops *ops = get_dma_ops(dev);
	struct scatterlist *s;

	int i;

	for_each_sg(sg, s, nents, i)
		ops->unmap_page(dev, sg_dma_address(s), sg_dma_len(s), dir, attrs);
}

/**
 * arm_dma_sync_sg_for_cpu
 * @dev: valid struct device pointer, or NULL for ISA and EISA-like devices
 * @sg: list of buffers
 * @nents: number of buffers to map (returned from dma_map_sg)
 * @dir: DMA transfer direction (same as was passed to dma_map_sg)
 */
void arm_dma_sync_sg_for_cpu(struct device *dev, struct scatterlist *sg,
			int nents, enum dma_data_direction dir)
{
	struct dma_map_ops *ops = get_dma_ops(dev);
	struct scatterlist *s;
	int i;

	for_each_sg(sg, s, nents, i)
		ops->sync_single_for_cpu(dev, sg_dma_address(s), s->length,
					 dir);
}

/**
 * arm_dma_sync_sg_for_device
 * @dev: valid struct device pointer, or NULL for ISA and EISA-like devices
 * @sg: list of buffers
 * @nents: number of buffers to map (returned from dma_map_sg)
 * @dir: DMA transfer direction (same as was passed to dma_map_sg)
 */
void arm_dma_sync_sg_for_device(struct device *dev, struct scatterlist *sg,
			int nents, enum dma_data_direction dir)
{
	struct dma_map_ops *ops = get_dma_ops(dev);
	struct scatterlist *s;
	int i;

	for_each_sg(sg, s, nents, i)
		ops->sync_single_for_device(dev, sg_dma_address(s), s->length,
					    dir);
}

/*
 * Return whether the given device DMA address mask can be supported
 * properly.  For example, if your device can only drive the low 24-bits
 * during bus mastering, then you would pass 0x00ffffff as the mask
 * to this function.
 */
int dma_supported(struct device *dev, u64 mask)
{
	if (mask < (u64)arm_dma_limit)
		return 0;
	return 1;
}
EXPORT_SYMBOL(dma_supported);

int arm_dma_set_mask(struct device *dev, u64 dma_mask)
{
	if (!dev->dma_mask || !dma_supported(dev, dma_mask))
		return -EIO;

	*dev->dma_mask = dma_mask;

	return 0;
}

#if defined(CONFIG_ARM_DMA_USE_IOMMU)

static LIST_HEAD(iommu_mapping_list);
static DEFINE_SPINLOCK(iommu_mapping_list_lock);

#if defined(CONFIG_DEBUG_FS)
static dma_addr_t bit_to_addr(size_t pos, dma_addr_t base, size_t order)
{
	return base + pos * (1 << (PAGE_SHIFT + order));
}

static void seq_print_dma_areas(struct seq_file *s, void *bitmap,
				dma_addr_t base, size_t bits, size_t order)
{
	/* one bit = one (page + order) sized block */
	size_t pos = find_first_bit(bitmap, bits), end;

	for (; pos < bits; pos = find_next_bit(bitmap, bits, end + 1)) {
		dma_addr_t start_addr, end_addr;

		end = find_next_zero_bit(bitmap, bits, pos);
		start_addr = bit_to_addr(pos, base, order);
		end_addr = bit_to_addr(end, base, order) - 1;
		seq_printf(s, "    %pa-%pa pages=%zu\n",
			   &start_addr, &end_addr, (end - pos) << order);
	}
}

static void seq_print_mapping(struct seq_file *s,
			      struct dma_iommu_mapping *mapping)
{
	seq_printf(s, "  memory map: base=%pa size=%lld order=%d domain=%p\n",
		   &mapping->base, (u64)(mapping->end - mapping->base),
		   mapping->order, mapping->domain);

	seq_print_dma_areas(s, mapping->bitmap, mapping->base, mapping->bits,
			    mapping->order);
}

static void debug_dma_seq_print_mappings(struct seq_file *s)
{
	struct dma_iommu_mapping *mapping;
	int i = 0;

	list_for_each_entry(mapping, &iommu_mapping_list, list) {
		seq_printf(s, "Map %d (%p):\n", i, mapping);
		seq_print_mapping(s, mapping);
		i++;
	}
}

static int dump_iommu_mappings(struct seq_file *s, void *data)
{
	debug_dma_seq_print_mappings(s);
	return 0;
}

static int dump_iommu_mappings_open(struct inode *inode, struct file *file)
{
	return single_open(file, dump_iommu_mappings, NULL);
}

static const struct file_operations dump_iommu_mappings_fops = {
	.open           = dump_iommu_mappings_open,
	.read           = seq_read,
	.llseek         = seq_lseek,
	.release        = single_release,
};

#endif /* CONFIG_DEBUG_FS */

void dma_debugfs_platform_info(struct dentry *dent)
{
	debugfs_create_file("dump_mappings", S_IRUGO, dent, NULL,
			    &dump_iommu_mappings_fops);
}

#else /* !CONFIG_ARM_DMA_USE_IOMMU */
static inline void dma_debugfs_platform_info(struct dentry *dent)
{
}
#endif /* !CONFIG_ARM_DMA_USE_IOMMU */

#if defined(CONFIG_DMA_API_DEBUG)
static inline void dma_debug_platform(void)
{
}
#else /* !CONFIG_DMA_API_DEBUG */
static void dma_debug_platform(void)
{
	struct dentry *dent;

	dent = debugfs_create_dir("dma-api", NULL);
	if (dent)
		dma_debugfs_platform_info(dent);
}
#endif /* !CONFIG_DMA_API_DEBUG */

#define PREALLOC_DMA_DEBUG_ENTRIES	4096

static int __init dma_debug_do_init(void)
{
	dma_debug_init(PREALLOC_DMA_DEBUG_ENTRIES);
	dma_debug_platform();
	return 0;
}
fs_initcall(dma_debug_do_init);

char *__weak debug_dma_platformdata(struct device *dev)
{
	/* empty string by default */
	static char buf[1];

	return buf;
}

#ifdef CONFIG_ARM_DMA_USE_IOMMU

/* IOMMU */

static unsigned int prefetch_page_count = 1;
static unsigned int gap_page_count = 1;

#define PF_PAGES_SIZE (prefetch_page_count << PAGE_SHIFT)
#define PG_PAGES (prefetch_page_count + gap_page_count)

static struct page *iova_gap_pages;
static phys_addr_t iova_gap_phys;

static int __init iova_gap_pages_init(void)
{
	unsigned long order = get_order(PF_PAGES_SIZE);

	iova_gap_pages = alloc_pages(GFP_KERNEL, order);
	if (WARN_ON(!iova_gap_pages)) {
		prefetch_page_count = 0;
		return 0;
	}

	__dma_clear_buffer(iova_gap_pages, PAGE_SIZE << order);
	iova_gap_phys = page_to_phys(iova_gap_pages);
	return 0;
}
core_initcall(iova_gap_pages_init);

static void iommu_mapping_list_add(struct dma_iommu_mapping *mapping)
{
	unsigned long flags;

	spin_lock_irqsave(&iommu_mapping_list_lock, flags);
	list_add_tail(&mapping->list, &iommu_mapping_list);
	spin_unlock_irqrestore(&iommu_mapping_list_lock, flags);
}

static void iommu_mapping_list_del(struct dma_iommu_mapping *mapping)
{
	unsigned long flags;

	spin_lock_irqsave(&iommu_mapping_list_lock, flags);
	list_del(&mapping->list);
	spin_unlock_irqrestore(&iommu_mapping_list_lock, flags);
}

static int pg_iommu_map(struct iommu_domain *domain, unsigned long iova,
			phys_addr_t phys, size_t len, int prot)
{
	int err;
	struct dma_attrs *attrs = (struct dma_attrs *)prot;

	if (!dma_get_attr(DMA_ATTR_SKIP_IOVA_GAP, attrs)) {
		err = iommu_map(domain, iova + len, iova_gap_phys,
				PF_PAGES_SIZE, prot);
		if (err)
			return err;
	}

	err = iommu_map(domain, iova, phys, len, prot);
	if (err && !dma_get_attr(DMA_ATTR_SKIP_IOVA_GAP, attrs))
		iommu_unmap(domain, iova + len, PF_PAGES_SIZE);

	return err;
}

static size_t pg_iommu_unmap(struct iommu_domain *domain,
			     unsigned long iova, size_t len, int prot)
{
	struct dma_attrs *attrs = (struct dma_attrs *)prot;

	if (!dma_get_attr(DMA_ATTR_SKIP_IOVA_GAP, attrs)) {
		phys_addr_t phys_addr;

		phys_addr = iommu_iova_to_phys(domain, iova + len);
		BUG_ON(phys_addr != iova_gap_phys);
		iommu_unmap(domain, iova + len, PF_PAGES_SIZE);
	}

	return iommu_unmap(domain, iova, len);
}

static int pg_iommu_map_pages(struct iommu_domain *domain, unsigned long iova,
		    struct page **pages, size_t count, int prot)
{
	int err;
	struct dma_attrs *attrs = (struct dma_attrs *)prot;

	if (!dma_get_attr(DMA_ATTR_SKIP_IOVA_GAP, attrs)) {
		err = iommu_map(domain, iova + (count << PAGE_SHIFT),
				iova_gap_phys, PF_PAGES_SIZE, prot);
		if (err)
			return err;
	}

	err = iommu_map_pages(domain, iova, pages, count, prot);
	if (err && !dma_get_attr(DMA_ATTR_SKIP_IOVA_GAP, attrs))
		iommu_unmap(domain, iova + (count << PAGE_SHIFT), PF_PAGES_SIZE);

	return err;
}

static int pg_iommu_map_sg(struct iommu_domain *domain, unsigned long iova,
		 struct scatterlist *sgl, int nents, int prot)
{
	int err;
	struct dma_attrs *attrs = (struct dma_attrs *)prot;

	if (!dma_get_attr(DMA_ATTR_SKIP_IOVA_GAP, attrs)) {
		err = iommu_map(domain, iova + (nents << PAGE_SHIFT),
				iova_gap_phys, PF_PAGES_SIZE, prot);
		if (err)
			return err;
	}

	err = iommu_map_sg(domain, iova, sgl, nents, prot);
	if (err && !dma_get_attr(DMA_ATTR_SKIP_IOVA_GAP, attrs))
		iommu_unmap(domain, iova + (nents << PAGE_SHIFT), PF_PAGES_SIZE);

	return err;
}

static size_t arm_iommu_iova_get_free_total(struct device *dev)
{
	struct dma_iommu_mapping *mapping = dev->archdata.mapping;
	unsigned long flags;
	size_t size = 0;
	unsigned long start = 0;

	BUG_ON(!dev);
	BUG_ON(!mapping);

	spin_lock_irqsave(&mapping->lock, flags);
	while (1) {
		unsigned long end;

		start = bitmap_find_next_zero_area(mapping->bitmap,
						   mapping->bits, start, 1, 0);
		if (start > mapping->bits)
			break;

		end = find_next_bit(mapping->bitmap, mapping->bits, start);
		size += end - start;
		start = end;
	}
	spin_unlock_irqrestore(&mapping->lock, flags);
	return size << (mapping->order + PAGE_SHIFT);
}

static size_t arm_iommu_iova_get_free_max(struct device *dev)
{
	struct dma_iommu_mapping *mapping = dev->archdata.mapping;
	unsigned long flags;
	size_t max_free = 0;
	unsigned long start = 0;

	spin_lock_irqsave(&mapping->lock, flags);
	while (1) {
		unsigned long end;

		start = bitmap_find_next_zero_area(mapping->bitmap,
						   mapping->bits, start, 1, 0);
		if (start > mapping->bits)
			break;

		end = find_next_bit(mapping->bitmap, mapping->bits, start);
		max_free = max_t(size_t, max_free, end - start);
		start = end;
	}
	spin_unlock_irqrestore(&mapping->lock, flags);
	return max_free << (mapping->order + PAGE_SHIFT);
}

static inline dma_addr_t __alloc_iova(struct dma_iommu_mapping *mapping,
				      size_t size, struct dma_attrs *attrs)
{
	unsigned int order = get_order(size);
	unsigned int align = 0;
	unsigned int count, start;
	unsigned long flags;

	if (order > CONFIG_ARM_DMA_IOMMU_ALIGNMENT)
		order = CONFIG_ARM_DMA_IOMMU_ALIGNMENT;

	count = ((PAGE_ALIGN(size) >> PAGE_SHIFT) +
		 (1 << mapping->order) - 1) >> mapping->order;

	if (!dma_get_attr(DMA_ATTR_SKIP_IOVA_GAP, attrs))
		count += PG_PAGES;

	if (order > mapping->order)
		align = (1 << (order - mapping->order)) - 1;

	spin_lock_irqsave(&mapping->lock, flags);
	start = bitmap_find_next_zero_area(mapping->bitmap, mapping->bits, 0,
					   count, align);
	if (start > mapping->bits) {
		spin_unlock_irqrestore(&mapping->lock, flags);
		return DMA_ERROR_CODE;
	}

	bitmap_set(mapping->bitmap, start, count);
	spin_unlock_irqrestore(&mapping->lock, flags);

	return mapping->base + (start << (mapping->order + PAGE_SHIFT));
}

static dma_addr_t __alloc_iova_at(struct dma_iommu_mapping *mapping,
				  dma_addr_t *iova, size_t size,
				  struct dma_attrs *attrs)
{
	unsigned int count, start, orig;
	unsigned long flags;
	size_t bytes;

	count = ((PAGE_ALIGN(size) >> PAGE_SHIFT) +
		 (1 << mapping->order) - 1) >> mapping->order;

	if (!dma_get_attr(DMA_ATTR_SKIP_IOVA_GAP, attrs))
		count += PG_PAGES;

	bytes = count << (mapping->order + PAGE_SHIFT);

	spin_lock_irqsave(&mapping->lock, flags);

	if ((*iova < mapping->base) || (bytes > mapping->end - *iova)) {
		*iova = -ENXIO;
		goto err_out;
	}

	orig = (*iova - mapping->base) >> (mapping->order + PAGE_SHIFT);
	start = bitmap_find_next_zero_area(mapping->bitmap, mapping->bits,
					   orig, count, 0);

	if ((start > mapping->bits) || (orig != start)) {
		*iova = -EINVAL;
		goto err_out;
	}

	bitmap_set(mapping->bitmap, start, count);
	spin_unlock_irqrestore(&mapping->lock, flags);

	return mapping->base + (start << (mapping->order + PAGE_SHIFT));

err_out:
	spin_unlock_irqrestore(&mapping->lock, flags);
	return DMA_ERROR_CODE;
}

static dma_addr_t arm_iommu_iova_alloc_at(struct device *dev, dma_addr_t *iova,
					  size_t size, struct dma_attrs *attrs)
{
	struct dma_iommu_mapping *mapping = dev->archdata.mapping;

	return __alloc_iova_at(mapping, iova, size, attrs);
}

static dma_addr_t arm_iommu_iova_alloc(struct device *dev, size_t size,
				       struct dma_attrs *attrs)
{
	struct dma_iommu_mapping *mapping = dev->archdata.mapping;

	return __alloc_iova(mapping, size, attrs);
}

static inline void __free_iova(struct dma_iommu_mapping *mapping,
			       dma_addr_t addr, size_t size,
			       struct dma_attrs *attrs)
{
	unsigned int start = (addr - mapping->base) >>
			     (mapping->order + PAGE_SHIFT);
	unsigned int count = ((size >> PAGE_SHIFT) +
			      (1 << mapping->order) - 1) >> mapping->order;
	unsigned long flags;

	if (!dma_get_attr(DMA_ATTR_SKIP_IOVA_GAP, attrs))
		count += PG_PAGES;

	spin_lock_irqsave(&mapping->lock, flags);
	bitmap_clear(mapping->bitmap, start, count);
	spin_unlock_irqrestore(&mapping->lock, flags);
}

static void arm_iommu_iova_free(struct device *dev, dma_addr_t addr,
				size_t size, struct dma_attrs *attrs)
{
	struct dma_iommu_mapping *mapping = dev->archdata.mapping;

	__free_iova(mapping, addr, size, attrs);
}

static struct page **__iommu_alloc_buffer(struct device *dev, size_t size,
					  gfp_t gfp, struct dma_attrs *attrs)
{
	struct page **pages;
	int count = size >> PAGE_SHIFT;
	int array_size = count * sizeof(struct page *);
	int i = 0;

	if (array_size <= PAGE_SIZE)
		pages = kzalloc(array_size,
				gfp & ~(__GFP_HIGHMEM | __GFP_DMA32));
	else
		pages = vzalloc(array_size);
	if (!pages)
		return NULL;

	if (dma_get_attr(DMA_ATTR_FORCE_CONTIGUOUS, attrs))
	{
		unsigned long order = get_order(size);
		struct page *page;

		page = dma_alloc_from_contiguous(dev, count, order);
		if (!page)
			goto error;

		__dma_clear_buffer(page, size);

		for (i = 0; i < count; i++)
			pages[i] = page + i;

		return pages;
	}

	/*
	 * IOMMU can map any pages, so himem can also be used here
	 * unless some DMA'able area is explicitly required.
	 */
	if (!(gfp & GFP_DMA) && !(gfp & GFP_DMA32))
		gfp |= __GFP_HIGHMEM;

	gfp |= __GFP_NOWARN;
	while (count) {
		int j, order = __fls(count);

		pages[i] = alloc_pages(gfp, order);
		while (!pages[i] && order)
			pages[i] = alloc_pages(gfp, --order);
		if (!pages[i])
			goto error;

		if (order) {
			split_page(pages[i], order);
			j = 1 << order;
			while (--j)
				pages[i + j] = pages[i] + j;
		}

		__dma_clear_buffer(pages[i], PAGE_SIZE << order);
		i += 1 << order;
		count -= 1 << order;
	}

	return pages;
error:
	while (i--)
		if (pages[i])
			__free_pages(pages[i], 0);
	if (array_size <= PAGE_SIZE)
		kfree(pages);
	else
		vfree(pages);
	return NULL;
}

static int __iommu_free_buffer(struct device *dev, struct page **pages,
			       size_t size, struct dma_attrs *attrs)
{
	int count = size >> PAGE_SHIFT;
	int array_size = count * sizeof(struct page *);
	int i;

	if (dma_get_attr(DMA_ATTR_FORCE_CONTIGUOUS, attrs)) {
		dma_release_from_contiguous(dev, pages[0], count);
	} else {
		for (i = 0; i < count; i++)
			if (pages[i])
				__free_pages(pages[i], 0);
	}

	if (array_size <= PAGE_SIZE)
		kfree(pages);
	else
		vfree(pages);
	return 0;
}

/*
 * Create a CPU mapping for a specified pages
 */
static void *
__iommu_alloc_remap(struct page **pages, size_t size, gfp_t gfp, pgprot_t prot,
		    const void *caller)
{
	unsigned int i, nr_pages = PAGE_ALIGN(size) >> PAGE_SHIFT;
	struct vm_struct *area;
	unsigned long p;

	area = get_vm_area_caller(size, VM_ARM_DMA_CONSISTENT | VM_USERMAP,
				  caller);
	if (!area)
		return NULL;

	area->pages = pages;
	area->nr_pages = nr_pages;
	p = (unsigned long)area->addr;

	for (i = 0; i < nr_pages; i++) {
		phys_addr_t phys = __pfn_to_phys(page_to_pfn(pages[i]));
		if (ioremap_page_range(p, p + PAGE_SIZE, phys, prot))
			goto err;
		p += PAGE_SIZE;
	}
	return area->addr;
err:
	unmap_kernel_range((unsigned long)area->addr, size);
	vunmap(area->addr);
	return NULL;
}

/*
 * Create a mapping in device IO address space for specified pages
 */
static dma_addr_t
____iommu_create_mapping(struct device *dev, dma_addr_t *req,
			 struct page **pages, size_t size,
			 struct dma_attrs *attrs)
{
	struct dma_iommu_mapping *mapping = dev->archdata.mapping;
	unsigned int count = PAGE_ALIGN(size) >> PAGE_SHIFT;
	dma_addr_t dma_addr, iova;
	int i, ret = DMA_ERROR_CODE;

	if (req)
		dma_addr = __alloc_iova_at(mapping, req, size, attrs);
	else
		dma_addr = __alloc_iova(mapping, size, attrs);

	if (dma_addr == DMA_ERROR_CODE)
		return dma_addr;

	iova = dma_addr;
	for (i = 0; i < count; ) {
		unsigned int next_pfn = page_to_pfn(pages[i]) + 1;
		phys_addr_t phys = page_to_phys(pages[i]);
		unsigned int len, j;

		for (j = i + 1; j < count; j++, next_pfn++)
			if (page_to_pfn(pages[j]) != next_pfn)
				break;

		len = (j - i) << PAGE_SHIFT;
		ret = pg_iommu_map(mapping->domain, iova, phys, len,
				   (int)attrs);
		if (ret < 0)
			goto fail;
		iova += len;
		i = j;
	}
	return dma_addr;
fail:
	pg_iommu_unmap(mapping->domain, dma_addr, iova-dma_addr, (int)attrs);
	__free_iova(mapping, dma_addr, size, attrs);
	return DMA_ERROR_CODE;
}

static dma_addr_t
__iommu_create_mapping(struct device *dev, struct page **pages, size_t size,
		       struct dma_attrs *attrs)
{
	return ____iommu_create_mapping(dev, NULL, pages, size, attrs);
}

static int __iommu_remove_mapping(struct device *dev, dma_addr_t iova,
				  size_t size, struct dma_attrs *attrs)
{
	struct dma_iommu_mapping *mapping = dev->archdata.mapping;

	/*
	 * add optional in-page offset from iova to size and align
	 * result to page size
	 */
	size = PAGE_ALIGN((iova & ~PAGE_MASK) + size);
	iova &= PAGE_MASK;

	pg_iommu_unmap(mapping->domain, iova, size, (int)attrs);
	__free_iova(mapping, iova, size, attrs);
	return 0;
}

static struct page **__atomic_get_pages(void *addr)
{
	struct dma_pool *pool = &atomic_pool;
	struct page **pages = pool->pages;
	int offs = (addr - pool->vaddr) >> PAGE_SHIFT;

	return pages + offs;
}

static struct page **__iommu_get_pages(void *cpu_addr, struct dma_attrs *attrs)
{
	struct vm_struct *area;

	if (__in_atomic_pool(cpu_addr, PAGE_SIZE))
		return __atomic_get_pages(cpu_addr);

	if (dma_get_attr(DMA_ATTR_NO_KERNEL_MAPPING, attrs))
		return cpu_addr;

	area = find_vm_area(cpu_addr);
	if (area && (area->flags & VM_ARM_DMA_CONSISTENT))
		return area->pages;
	return NULL;
}

static void *__iommu_alloc_atomic(struct device *dev, size_t size,
				  dma_addr_t *handle, struct dma_attrs *attrs)
{
	struct page *page;
	void *addr;

	addr = __alloc_from_pool(size, &page);
	if (!addr)
		return NULL;

	*handle = __iommu_create_mapping(dev, &page, size, attrs);
	if (*handle == DMA_ERROR_CODE)
		goto err_mapping;

	dev_dbg(dev, "%s() %pa(%x)\n", __func__, handle, size);
	return addr;

err_mapping:
	__free_from_pool(addr, size);
	return NULL;
}

static void __iommu_free_atomic(struct device *dev, void *cpu_addr,
				dma_addr_t handle, size_t size,
				struct dma_attrs *attrs)
{
	__iommu_remove_mapping(dev, handle, size, attrs);
	__free_from_pool(cpu_addr, size);
	dev_dbg(dev, "%s() %pa(%x)\n", __func__, &handle, size);
}

static void *arm_iommu_alloc_attrs(struct device *dev, size_t size,
	    dma_addr_t *handle, gfp_t gfp, struct dma_attrs *attrs)
{
	pgprot_t prot = __get_dma_pgprot(attrs, pgprot_kernel);
	struct page **pages;
	void *addr = NULL;

	/* Following is a work-around (a.k.a. hack) to prevent pages
	 * with __GFP_COMP being passed to split_page() which cannot
	 * handle them.  The real problem is that this flag probably
	 * should be 0 on ARM as it is not supported on this
	 * platform--see CONFIG_HUGETLB_PAGE. */
	gfp &= ~(__GFP_COMP);

	size = PAGE_ALIGN(size);

	if (!(gfp & __GFP_WAIT))
<<<<<<< HEAD
		return __iommu_alloc_atomic(dev, size, handle, attrs);
=======
		return __iommu_alloc_atomic(dev, size, handle);
>>>>>>> 0c992013

	pages = __iommu_alloc_buffer(dev, size, gfp, attrs);
	if (!pages)
		return NULL;

	if (*handle == DMA_ERROR_CODE)
		*handle = __iommu_create_mapping(dev, pages, size, attrs);
	else
		*handle = ____iommu_create_mapping(dev, handle, pages, size,
						   attrs);

	if (*handle == DMA_ERROR_CODE)
		goto err_buffer;

	if (dma_get_attr(DMA_ATTR_NO_KERNEL_MAPPING, attrs))
		return pages;

	addr = __iommu_alloc_remap(pages, size, gfp, prot,
				   __builtin_return_address(0));
	if (!addr)
		goto err_mapping;

	return addr;

err_mapping:
	__iommu_remove_mapping(dev, *handle, size, attrs);
err_buffer:
	__iommu_free_buffer(dev, pages, size, attrs);
	return NULL;
}

static int arm_iommu_mmap_attrs(struct device *dev, struct vm_area_struct *vma,
		    void *cpu_addr, dma_addr_t dma_addr, size_t size,
		    struct dma_attrs *attrs)
{
	unsigned long uaddr = vma->vm_start;
	unsigned long usize = vma->vm_end - vma->vm_start;
	struct page **pages = __iommu_get_pages(cpu_addr, attrs);
	unsigned long nr_pages = PAGE_ALIGN(size) >> PAGE_SHIFT;
	unsigned long off = vma->vm_pgoff;

	vma->vm_page_prot = __get_dma_pgprot(attrs, vma->vm_page_prot);

	if (!pages)
		return -ENXIO;

	if (off >= nr_pages || (usize >> PAGE_SHIFT) > nr_pages - off)
		return -ENXIO;

	pages += off;

	do {
		int ret = vm_insert_page(vma, uaddr, *pages++);
		if (ret) {
			pr_err("Remapping memory failed: %d\n", ret);
			return ret;
		}
		uaddr += PAGE_SIZE;
		usize -= PAGE_SIZE;
	} while (usize > 0);

	return 0;
}

/*
 * free a page as defined by the above mapping.
 * Must not be called with IRQs disabled.
 */
void arm_iommu_free_attrs(struct device *dev, size_t size, void *cpu_addr,
			  dma_addr_t handle, struct dma_attrs *attrs)
{
	struct page **pages = __iommu_get_pages(cpu_addr, attrs);
	size = PAGE_ALIGN(size);

	if (!pages) {
		WARN(1, "trying to free invalid coherent area: %p\n", cpu_addr);
		return;
	}

	if (__in_atomic_pool(cpu_addr, size)) {
		__iommu_free_atomic(dev, cpu_addr, handle, size, attrs);
		return;
	}

	if (!dma_get_attr(DMA_ATTR_NO_KERNEL_MAPPING, attrs)) {
		unmap_kernel_range((unsigned long)cpu_addr, size);
		vunmap(cpu_addr);
	}

	__iommu_remove_mapping(dev, handle, size, attrs);
	__iommu_free_buffer(dev, pages, size, attrs);
}

static int arm_iommu_get_sgtable(struct device *dev, struct sg_table *sgt,
				 void *cpu_addr, dma_addr_t dma_addr,
				 size_t size, struct dma_attrs *attrs)
{
	unsigned int count = PAGE_ALIGN(size) >> PAGE_SHIFT;
	struct page **pages = __iommu_get_pages(cpu_addr, attrs);

	if (!pages)
		return -ENXIO;

	return sg_alloc_table_from_pages(sgt, pages, count, 0, size,
					 GFP_KERNEL);
}

/*
 * Map a part of the scatter-gather list into contiguous io address space
 */
static int __map_sg_chunk(struct device *dev, struct scatterlist *sg,
			  size_t size, dma_addr_t *handle,
			  enum dma_data_direction dir, struct dma_attrs *attrs,
			  bool is_coherent)
{
	struct dma_iommu_mapping *mapping = dev->archdata.mapping;
	dma_addr_t iova, iova_base;
	int ret = 0;
	unsigned int count;
	struct scatterlist *s;

	size = PAGE_ALIGN(size);
	*handle = DMA_ERROR_CODE;

	iova_base = iova = __alloc_iova(mapping, size, attrs);
	if (iova == DMA_ERROR_CODE)
		return -ENOMEM;

	if (is_coherent || dma_get_attr(DMA_ATTR_SKIP_CPU_SYNC, attrs))
		goto skip_cmaint;

	for (count = 0, s = sg; count < (size >> PAGE_SHIFT); s = sg_next(s)) {
		unsigned int len = PAGE_ALIGN(s->offset + s->length);

		__dma_page_cpu_to_dev(sg_page(s), s->offset, s->length, dir);

		count += len >> PAGE_SHIFT;
		iova += len;
	}

skip_cmaint:
	count = size >> PAGE_SHIFT;
	ret = pg_iommu_map_sg(mapping->domain, iova_base, sg, count,
			      (int)attrs);
	if (WARN_ON(ret < 0))
		goto fail;

	*handle = iova_base;

	return 0;
fail:
	pg_iommu_unmap(mapping->domain, iova_base, count * PAGE_SIZE,
		       (int)attrs);
	__free_iova(mapping, iova_base, size, attrs);
	return ret;
}

static int __iommu_map_sg(struct device *dev, struct scatterlist *sg, int nents,
		     enum dma_data_direction dir, struct dma_attrs *attrs,
		     bool is_coherent)
{
	struct scatterlist *s = sg, *dma = sg, *start = sg;
	int i, count = 0;
	unsigned int offset = s->offset;
	unsigned int size = s->offset + s->length;
	unsigned int max = dma_get_max_seg_size(dev);

	for (i = 1; i < nents; i++) {
		s = sg_next(s);

		s->dma_address = DMA_ERROR_CODE;
		s->dma_length = 0;

		if (s->offset || (size & ~PAGE_MASK) || size + s->length > max) {
			if (__map_sg_chunk(dev, start, size, &dma->dma_address,
			    dir, attrs, is_coherent) < 0)
				goto bad_mapping;

			dma->dma_address += offset;
			dma->dma_length = size - offset;

			size = offset = s->offset;
			start = s;
			dma = sg_next(dma);
			count += 1;
		}
		size += s->length;
	}
	if (__map_sg_chunk(dev, start, size, &dma->dma_address, dir, attrs,
		is_coherent) < 0)
		goto bad_mapping;

	dma->dma_address += offset;
	dma->dma_length = size - offset;

	trace_dmadebug_map_sg(dev, dma->dma_address, dma->dma_length,
			      sg_page(sg));
	return count+1;

bad_mapping:
	for_each_sg(sg, s, count, i)
		__iommu_remove_mapping(dev, sg_dma_address(s), sg_dma_len(s),
			attrs);
	return 0;
}

/**
 * arm_coherent_iommu_map_sg - map a set of SG buffers for streaming mode DMA
 * @dev: valid struct device pointer
 * @sg: list of buffers
 * @nents: number of buffers to map
 * @dir: DMA transfer direction
 *
 * Map a set of i/o coherent buffers described by scatterlist in streaming
 * mode for DMA. The scatter gather list elements are merged together (if
 * possible) and tagged with the appropriate dma address and length. They are
 * obtained via sg_dma_{address,length}.
 */
int arm_coherent_iommu_map_sg(struct device *dev, struct scatterlist *sg,
		int nents, enum dma_data_direction dir, struct dma_attrs *attrs)
{
	return __iommu_map_sg(dev, sg, nents, dir, attrs, true);
}

/**
 * arm_iommu_map_sg - map a set of SG buffers for streaming mode DMA
 * @dev: valid struct device pointer
 * @sg: list of buffers
 * @nents: number of buffers to map
 * @dir: DMA transfer direction
 *
 * Map a set of buffers described by scatterlist in streaming mode for DMA.
 * The scatter gather list elements are merged together (if possible) and
 * tagged with the appropriate dma address and length. They are obtained via
 * sg_dma_{address,length}.
 */
int arm_iommu_map_sg(struct device *dev, struct scatterlist *sg,
		int nents, enum dma_data_direction dir, struct dma_attrs *attrs)
{
	return __iommu_map_sg(dev, sg, nents, dir, attrs, false);
}

static void __iommu_unmap_sg(struct device *dev, struct scatterlist *sg,
		int nents, enum dma_data_direction dir, struct dma_attrs *attrs,
		bool is_coherent)
{
	struct scatterlist *s;
	int i;

	for_each_sg(sg, s, nents, i) {
		if (sg_dma_len(s))
			__iommu_remove_mapping(dev, sg_dma_address(s),
					       sg_dma_len(s), attrs);
		if (!is_coherent &&
		    !dma_get_attr(DMA_ATTR_SKIP_CPU_SYNC, attrs))
			__dma_page_dev_to_cpu(sg_page(s), s->offset,
					      s->length, dir);
	}

	trace_dmadebug_unmap_sg(dev, sg_dma_address(sg), sg_dma_len(sg),
				sg_page(sg));
}

/**
 * arm_coherent_iommu_unmap_sg - unmap a set of SG buffers mapped by dma_map_sg
 * @dev: valid struct device pointer
 * @sg: list of buffers
 * @nents: number of buffers to unmap (same as was passed to dma_map_sg)
 * @dir: DMA transfer direction (same as was passed to dma_map_sg)
 *
 * Unmap a set of streaming mode DMA translations.  Again, CPU access
 * rules concerning calls here are the same as for dma_unmap_single().
 */
void arm_coherent_iommu_unmap_sg(struct device *dev, struct scatterlist *sg,
		int nents, enum dma_data_direction dir, struct dma_attrs *attrs)
{
	__iommu_unmap_sg(dev, sg, nents, dir, attrs, true);
}

/**
 * arm_iommu_unmap_sg - unmap a set of SG buffers mapped by dma_map_sg
 * @dev: valid struct device pointer
 * @sg: list of buffers
 * @nents: number of buffers to unmap (same as was passed to dma_map_sg)
 * @dir: DMA transfer direction (same as was passed to dma_map_sg)
 *
 * Unmap a set of streaming mode DMA translations.  Again, CPU access
 * rules concerning calls here are the same as for dma_unmap_single().
 */
void arm_iommu_unmap_sg(struct device *dev, struct scatterlist *sg, int nents,
			enum dma_data_direction dir, struct dma_attrs *attrs)
{
	__iommu_unmap_sg(dev, sg, nents, dir, attrs, false);
}

/**
 * arm_iommu_sync_sg_for_cpu
 * @dev: valid struct device pointer
 * @sg: list of buffers
 * @nents: number of buffers to map (returned from dma_map_sg)
 * @dir: DMA transfer direction (same as was passed to dma_map_sg)
 */
void arm_iommu_sync_sg_for_cpu(struct device *dev, struct scatterlist *sg,
			int nents, enum dma_data_direction dir)
{
	struct scatterlist *s;
	int i;

	for_each_sg(sg, s, nents, i)
		__dma_page_dev_to_cpu(sg_page(s), s->offset, s->length, dir);

}

/**
 * arm_iommu_sync_sg_for_device
 * @dev: valid struct device pointer
 * @sg: list of buffers
 * @nents: number of buffers to map (returned from dma_map_sg)
 * @dir: DMA transfer direction (same as was passed to dma_map_sg)
 */
void arm_iommu_sync_sg_for_device(struct device *dev, struct scatterlist *sg,
			int nents, enum dma_data_direction dir)
{
	struct scatterlist *s;
	int i;

	for_each_sg(sg, s, nents, i)
		__dma_page_cpu_to_dev(sg_page(s), s->offset, s->length, dir);
}


/**
 * arm_coherent_iommu_map_page
 * @dev: valid struct device pointer
 * @page: page that buffer resides in
 * @offset: offset into page for start of buffer
 * @size: size of buffer to map
 * @dir: DMA transfer direction
 *
 * Coherent IOMMU aware version of arm_dma_map_page()
 */
static dma_addr_t arm_coherent_iommu_map_page(struct device *dev, struct page *page,
	     unsigned long offset, size_t size, enum dma_data_direction dir,
	     struct dma_attrs *attrs)
{
	struct dma_iommu_mapping *mapping = dev->archdata.mapping;
	dma_addr_t dma_addr;
	int ret, len = PAGE_ALIGN(size + offset);

	dma_addr = __alloc_iova(mapping, len, attrs);
	if (dma_addr == DMA_ERROR_CODE)
		return dma_addr;

	ret = pg_iommu_map(mapping->domain, dma_addr,
			   page_to_phys(page), len, (int)attrs);
	if (ret < 0)
		goto fail;

	trace_dmadebug_map_page(dev, dma_addr + offset, size, page);
	return dma_addr + offset;
fail:
	__free_iova(mapping, dma_addr, len, attrs);
	return DMA_ERROR_CODE;
}

/**
 * arm_iommu_map_page
 * @dev: valid struct device pointer
 * @page: page that buffer resides in
 * @offset: offset into page for start of buffer
 * @size: size of buffer to map
 * @dir: DMA transfer direction
 *
 * IOMMU aware version of arm_dma_map_page()
 */
static dma_addr_t arm_iommu_map_page(struct device *dev, struct page *page,
	     unsigned long offset, size_t size, enum dma_data_direction dir,
	     struct dma_attrs *attrs)
{
	if (!dma_get_attr(DMA_ATTR_SKIP_CPU_SYNC, attrs))
		__dma_page_cpu_to_dev(page, offset, size, dir);

	return arm_coherent_iommu_map_page(dev, page, offset, size, dir, attrs);
}

static dma_addr_t arm_iommu_map_page_at(struct device *dev, struct page *page,
		 dma_addr_t dma_addr, unsigned long offset, size_t size,
		 enum dma_data_direction dir, struct dma_attrs *attrs)
{
	struct dma_iommu_mapping *mapping = dev->archdata.mapping;
	int ret, len = PAGE_ALIGN(size + offset);

	if (!dma_get_attr(DMA_ATTR_SKIP_CPU_SYNC, attrs))
		__dma_page_cpu_to_dev(page, offset, size, dir);

	ret = pg_iommu_map(mapping->domain, dma_addr,
			   page_to_phys(page), len, (int)attrs);
	if (ret < 0)
		return DMA_ERROR_CODE;

	trace_dmadebug_map_page(dev, dma_addr, size, page);
	return dma_addr + offset;
}

static dma_addr_t arm_iommu_map_pages(struct device *dev, struct page **pages,
				  dma_addr_t dma_handle, size_t count,
				  enum dma_data_direction dir,
				  struct dma_attrs *attrs)
{
	struct dma_iommu_mapping *mapping = dev->archdata.mapping;
	int ret;

	if (!dma_get_attr(DMA_ATTR_SKIP_CPU_SYNC, attrs)) {
		int i;

		for (i = 0; i < count; i++)
			__dma_page_cpu_to_dev(pages[i], 0, PAGE_SIZE, dir);
	}

	ret = pg_iommu_map_pages(mapping->domain, dma_handle, pages, count,
				 (int)attrs);
	if (ret < 0)
		return DMA_ERROR_CODE;

	trace_dmadebug_map_page(dev, dma_handle, count * PAGE_SIZE, *pages);
	return dma_handle;
}


/**
 * arm_coherent_iommu_unmap_page
 * @dev: valid struct device pointer
 * @handle: DMA address of buffer
 * @size: size of buffer (same as passed to dma_map_page)
 * @dir: DMA transfer direction (same as passed to dma_map_page)
 *
 * Coherent IOMMU aware version of arm_dma_unmap_page()
 */
static void arm_coherent_iommu_unmap_page(struct device *dev, dma_addr_t handle,
		size_t size, enum dma_data_direction dir,
		struct dma_attrs *attrs)
{
	struct dma_iommu_mapping *mapping = dev->archdata.mapping;
	dma_addr_t iova = handle & PAGE_MASK;
	int offset = handle & ~PAGE_MASK;
	int len = PAGE_ALIGN(size + offset);

	if (!iova)
		return;

	trace_dmadebug_unmap_page(dev, handle, size,
		  phys_to_page(iommu_iova_to_phys(mapping->domain, handle)));
	pg_iommu_unmap(mapping->domain, iova, len, (int)attrs);
	if (!dma_get_attr(DMA_ATTR_SKIP_FREE_IOVA, attrs))
		__free_iova(mapping, iova, len, attrs);
}

/**
 * arm_iommu_unmap_page
 * @dev: valid struct device pointer
 * @handle: DMA address of buffer
 * @size: size of buffer (same as passed to dma_map_page)
 * @dir: DMA transfer direction (same as passed to dma_map_page)
 *
 * IOMMU aware version of arm_dma_unmap_page()
 */
static void arm_iommu_unmap_page(struct device *dev, dma_addr_t handle,
		size_t size, enum dma_data_direction dir,
		struct dma_attrs *attrs)
{
	struct dma_iommu_mapping *mapping = dev->archdata.mapping;
	dma_addr_t iova = handle & PAGE_MASK;
	struct page *page = phys_to_page(iommu_iova_to_phys(mapping->domain, iova));
	int offset = handle & ~PAGE_MASK;
	int len = PAGE_ALIGN(size + offset);

	if (!iova)
		return;

	if (!dma_get_attr(DMA_ATTR_SKIP_CPU_SYNC, attrs))
		__dma_page_dev_to_cpu(page, offset, size, dir);

	trace_dmadebug_unmap_page(dev, handle, size,
		  phys_to_page(iommu_iova_to_phys(mapping->domain, handle)));
	pg_iommu_unmap(mapping->domain, iova, len, (int)attrs);
	if (!dma_get_attr(DMA_ATTR_SKIP_FREE_IOVA, attrs))
		__free_iova(mapping, iova, len, attrs);
}

static void arm_iommu_sync_single_for_cpu(struct device *dev,
		dma_addr_t handle, size_t size, enum dma_data_direction dir)
{
	struct dma_iommu_mapping *mapping = dev->archdata.mapping;
	dma_addr_t iova = handle & PAGE_MASK;
	struct page *page = phys_to_page(iommu_iova_to_phys(mapping->domain, iova));
	unsigned int offset = handle & ~PAGE_MASK;

	if (!iova)
		return;

	if (WARN_ON(!pfn_valid(page_to_pfn(page))))
		return;

	__dma_page_dev_to_cpu(page, offset, size, dir);
}

static void arm_iommu_sync_single_for_device(struct device *dev,
		dma_addr_t handle, size_t size, enum dma_data_direction dir)
{
	struct dma_iommu_mapping *mapping = dev->archdata.mapping;
	dma_addr_t iova = handle & PAGE_MASK;
	struct page *page = phys_to_page(iommu_iova_to_phys(mapping->domain, iova));
	unsigned int offset = handle & ~PAGE_MASK;

	if (!iova)
		return;

	if (WARN_ON(!pfn_valid(page_to_pfn(page))))
		return;

	__dma_page_cpu_to_dev(page, offset, size, dir);
}

struct dma_map_ops iommu_ops = {
	.alloc		= arm_iommu_alloc_attrs,
	.free		= arm_iommu_free_attrs,
	.mmap		= arm_iommu_mmap_attrs,
	.get_sgtable	= arm_iommu_get_sgtable,

	.map_page		= arm_iommu_map_page,
	.map_pages		= arm_iommu_map_pages,
	.map_page_at		= arm_iommu_map_page_at,
	.unmap_page		= arm_iommu_unmap_page,
	.sync_single_for_cpu	= arm_iommu_sync_single_for_cpu,
	.sync_single_for_device	= arm_iommu_sync_single_for_device,

	.map_sg			= arm_iommu_map_sg,
	.unmap_sg		= arm_iommu_unmap_sg,
	.sync_sg_for_cpu	= arm_iommu_sync_sg_for_cpu,
	.sync_sg_for_device	= arm_iommu_sync_sg_for_device,

	.set_dma_mask		= arm_dma_set_mask,

	.iova_alloc		= arm_iommu_iova_alloc,
	.iova_alloc_at		= arm_iommu_iova_alloc_at,
	.iova_free		= arm_iommu_iova_free,
	.iova_get_free_total	= arm_iommu_iova_get_free_total,
	.iova_get_free_max	= arm_iommu_iova_get_free_max,
};

struct dma_map_ops iommu_coherent_ops = {
	.alloc		= arm_iommu_alloc_attrs,
	.free		= arm_iommu_free_attrs,
	.mmap		= arm_iommu_mmap_attrs,
	.get_sgtable	= arm_iommu_get_sgtable,

	.map_page	= arm_coherent_iommu_map_page,
	.unmap_page	= arm_coherent_iommu_unmap_page,

	.map_sg		= arm_coherent_iommu_map_sg,
	.unmap_sg	= arm_coherent_iommu_unmap_sg,

	.set_dma_mask	= arm_dma_set_mask,
};

bool device_is_iommuable(struct device *dev)
{
	return (dev->archdata.dma_ops == &iommu_ops) ||
		(dev->archdata.dma_ops == &iommu_coherent_ops);
}

/**
 * arm_iommu_create_mapping
 * @bus: pointer to the bus holding the client device (for IOMMU calls)
 * @base: start address of the valid IO address space
 * @size: size of the valid IO address space
 * @order: accuracy of the IO addresses allocations
 *
 * Creates a mapping structure which holds information about used/unused
 * IO address ranges, which is required to perform memory allocation and
 * mapping with IOMMU aware functions.
 *
 * The client device need to be attached to the mapping with
 * arm_iommu_attach_device function.
 */
struct dma_iommu_mapping *
arm_iommu_create_mapping(struct bus_type *bus, dma_addr_t base, size_t size,
			 int order)
{
	unsigned int count = size >> (PAGE_SHIFT + order);
	unsigned int bitmap_size = BITS_TO_LONGS(count) * sizeof(long);
	struct dma_iommu_mapping *mapping;
	int err = -ENOMEM;

	if (!count)
		return ERR_PTR(-EINVAL);

	mapping = kzalloc(sizeof(struct dma_iommu_mapping), GFP_KERNEL);
	if (!mapping)
		goto err;

	mapping->bitmap = kzalloc(bitmap_size, GFP_KERNEL);
	if (!mapping->bitmap)
		goto err2;

	base = round_up(base, 1 << (order + PAGE_SHIFT));
	mapping->base = base;
	mapping->end = base + size;
	mapping->bits = BITS_PER_BYTE * bitmap_size;
	mapping->order = order;
	spin_lock_init(&mapping->lock);

	mapping->domain = iommu_domain_alloc(bus);
	if (!mapping->domain)
		goto err3;

	kref_init(&mapping->kref);

	iommu_mapping_list_add(mapping);
	return mapping;
err3:
	kfree(mapping->bitmap);
err2:
	kfree(mapping);
err:
	return ERR_PTR(err);
}
EXPORT_SYMBOL_GPL(arm_iommu_create_mapping);

static void release_iommu_mapping(struct kref *kref)
{
	struct dma_iommu_mapping *mapping =
		container_of(kref, struct dma_iommu_mapping, kref);

	iommu_mapping_list_del(mapping);
	iommu_domain_free(mapping->domain);
	kfree(mapping->bitmap);
	kfree(mapping);
}

void arm_iommu_release_mapping(struct dma_iommu_mapping *mapping)
{
	if (mapping)
		kref_put(&mapping->kref, release_iommu_mapping);
}
EXPORT_SYMBOL_GPL(arm_iommu_release_mapping);

/**
 * arm_iommu_attach_device
 * @dev: valid struct device pointer
 * @mapping: io address space mapping structure (returned from
 *	arm_iommu_create_mapping)
 *
 * Attaches specified io address space mapping to the provided device,
 * this replaces the dma operations (dma_map_ops pointer) with the
 * IOMMU aware version. More than one client might be attached to
 * the same io address space mapping.
 */
int arm_iommu_attach_device(struct device *dev,
			    struct dma_iommu_mapping *mapping)
{
	int err;
	struct dma_map_ops *org_ops;
	struct dma_iommu_mapping *org_map;

	org_ops = get_dma_ops(dev);
	set_dma_ops(dev, &iommu_ops);

	org_map = dev->archdata.mapping;
	dev->archdata.mapping = mapping;

	err = iommu_attach_device(mapping->domain, dev);
	if (err) {
		set_dma_ops(dev, org_ops);
		dev->archdata.mapping = org_map;
		return err;
	}

	kref_get(&mapping->kref);

	pr_debug("Attached IOMMU controller to %s device.\n", dev_name(dev));
	return 0;
}
EXPORT_SYMBOL_GPL(arm_iommu_attach_device);

/**
 * arm_iommu_detach_device
 * @dev: valid struct device pointer
 *
 * Detaches the provided device from a previously attached map.
 * This voids the dma operations (dma_map_ops pointer)
 */
void arm_iommu_detach_device(struct device *dev)
{
	struct dma_iommu_mapping *mapping;

	mapping = to_dma_iommu_mapping(dev);
	if (!mapping) {
		dev_warn(dev, "Not attached\n");
		return;
	}

	iommu_detach_device(mapping->domain, dev);
	kref_put(&mapping->kref, release_iommu_mapping);
	mapping = NULL;
	set_dma_ops(dev, NULL);

	pr_debug("Detached IOMMU controller from %s device.\n", dev_name(dev));
}
EXPORT_SYMBOL_GPL(arm_iommu_detach_device);

#endif<|MERGE_RESOLUTION|>--- conflicted
+++ resolved
@@ -1706,11 +1706,7 @@
 	size = PAGE_ALIGN(size);
 
 	if (!(gfp & __GFP_WAIT))
-<<<<<<< HEAD
 		return __iommu_alloc_atomic(dev, size, handle, attrs);
-=======
-		return __iommu_alloc_atomic(dev, size, handle);
->>>>>>> 0c992013
 
 	pages = __iommu_alloc_buffer(dev, size, gfp, attrs);
 	if (!pages)
