--- conflicted
+++ resolved
@@ -27,12 +27,9 @@
 	select GENERIC_STRNLEN_USER
 	select GENERIC_TIME_VSYSCALL
 	select HARDIRQS_SW_RESEND
-<<<<<<< HEAD
 	select GENERIC_PCI_IOMAP
 	select HAVE_ARCH_JUMP_LABEL
-=======
 	select HAVE_ARCH_AUDITSYSCALL
->>>>>>> ba27127b
 	select HAVE_ARCH_TRACEHOOK
 	select HAVE_DEBUG_BUGVERBOSE
 	select HAVE_DEBUG_KMEMLEAK
