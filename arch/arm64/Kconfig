--- conflicted
+++ resolved
@@ -27,41 +27,31 @@
 	select GENERIC_STRNLEN_USER
 	select GENERIC_TIME_VSYSCALL
 	select HARDIRQS_SW_RESEND
-<<<<<<< HEAD
 	select GENERIC_PCI_IOMAP
 	select HAVE_ARCH_JUMP_LABEL
 	select HAVE_ARCH_AUDITSYSCALL
 	select HAVE_ARCH_SECCOMP_FILTER
-=======
-	select HAVE_ARCH_JUMP_LABEL
->>>>>>> 99f555fa
 	select HAVE_ARCH_TRACEHOOK
 	select HAVE_C_RECORDMCOUNT
 	select HAVE_DEBUG_BUGVERBOSE
 	select HAVE_DEBUG_KMEMLEAK
 	select HAVE_DMA_API_DEBUG
 	select HAVE_DMA_ATTRS
-<<<<<<< HEAD
 	select HAVE_DMA_CONTIGUOUS if MMU
+	select HAVE_DYNAMIC_FTRACE
 	select HAVE_EFFICIENT_UNALIGNED_ACCESS
-=======
-	select HAVE_DYNAMIC_FTRACE
 	select HAVE_FTRACE_MCOUNT_RECORD
 	select HAVE_FUNCTION_TRACER
 	select HAVE_FUNCTION_GRAPH_TRACER
->>>>>>> 99f555fa
 	select HAVE_GENERIC_DMA_COHERENT
 	select HAVE_GENERIC_HARDIRQS
 	select HAVE_HW_BREAKPOINT if PERF_EVENTS
 	select HAVE_MEMBLOCK
 	select HAVE_PATA_PLATFORM
 	select HAVE_PERF_EVENTS
-<<<<<<< HEAD
 	select HAVE_PERF_REGS
 	select HAVE_PERF_USER_STACK_DUMP
-=======
 	select HAVE_SYSCALL_TRACEPOINTS
->>>>>>> 99f555fa
 	select IRQ_DOMAIN
 	select MODULES_USE_ELF_RELA
 	select NO_BOOTMEM
