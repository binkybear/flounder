--- conflicted
+++ resolved
@@ -14,13 +14,8 @@
 # Based on the ia64 boot/Makefile.
 #
 
-<<<<<<< HEAD
+include $(srctree)/arch/arm64/boot/dts/Makefile
 targets := Image Image.gz zImage
-=======
-include $(srctree)/arch/arm64/boot/dts/Makefile
-
-targets := Image Image.gz
->>>>>>> c4db7923
 
 DTB_NAMES := $(subst $\",,$(CONFIG_BUILD_ARM64_APPENDED_DTB_IMAGE_NAMES))
 ifneq ($(DTB_NAMES),)
@@ -36,13 +31,11 @@
 $(obj)/Image.gz: $(obj)/Image FORCE
 	$(call if_changed,gzip)
 
-<<<<<<< HEAD
-$(obj)/zImage: $(obj)/Image FORCE
+$(obj)/zImage: $(obj)/Image
 	$(call if_changed,gzip)
-=======
+
 $(obj)/Image.gz-dtb: $(obj)/Image.gz $(DTB_OBJS) FORCE
 	$(call if_changed,cat)
->>>>>>> c4db7923
 
 install: $(obj)/Image
 	$(CONFIG_SHELL) $(srctree)/$(src)/install.sh $(KERNELRELEASE) \
