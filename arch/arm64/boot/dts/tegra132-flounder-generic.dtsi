--- conflicted
+++ resolved
@@ -476,11 +476,7 @@
 	htc_battery_bq2419x {
 		compatible = "htc,bq2419x_battery";
 		regulator-name = "batt_regulator";
-<<<<<<< HEAD
-		regulator-max-microamp = <2000000>;
-=======
 		regulator-max-microamp = <1500000>;
->>>>>>> bb66a396
 		auto-recharge-time = <30>;
 		input-voltage-limit-millivolt = <4440>;
 		fast-charge-current-limit-milliamp = <2944>;
