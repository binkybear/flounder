#
# Makefile for the linux kernel.
#

CPPFLAGS_vmlinux.lds	:= -DTEXT_OFFSET=$(TEXT_OFFSET)
AFLAGS_head.o		:= -DTEXT_OFFSET=$(TEXT_OFFSET)

CFLAGS_REMOVE_ftrace.o = -pg
CFLAGS_REMOVE_insn.o = -pg
CFLAGS_REMOVE_return_address.o = -pg

# Object file lists.
arm64-obj-y		:= cputable.o debug-monitors.o entry.o irq.o fpsimd.o	\
			   entry-fpsimd.o process.o ptrace.o setup.o signal.o	\
			   sys.o stacktrace.o time.o traps.o io.o vdso.o	\
<<<<<<< HEAD
			   hyp-stub.o psci.o opcodes.o insn.o
=======
			   hyp-stub.o psci.o insn.o return_address.o
>>>>>>> 99f555fa

arm64-obj-$(CONFIG_COMPAT)		+= sys32.o kuser32.o signal32.o	\
					   sys_compat.o
arm64-obj-$(CONFIG_FUNCTION_TRACER)	+= ftrace.o entry-ftrace.o
arm64-obj-$(CONFIG_MODULES)		+= arm64ksyms.o module.o
arm64-obj-$(CONFIG_SMP)			+= smp.o smp_spin_table.o smp_psci.o
arm64-obj-$(CONFIG_PERF_EVENTS)			+= perf_regs.o
arm64-obj-$(CONFIG_HW_PERF_EVENTS)	+= perf_event.o
arm64-obj-$(CONFIG_HAVE_HW_BREAKPOINT)+= hw_breakpoint.o
arm64-obj-$(CONFIG_EARLY_PRINTK)	+= early_printk.o
<<<<<<< HEAD
arm64-obj-$(CONFIG_ARM_CPU_SUSPEND)	+= sleep.o suspend.o

obj-$(CONFIG_PCI)               += bios32.o
obj-$(CONFIG_SWP_EMULATE)	+= swp_emulate.o
=======
>>>>>>> 99f555fa
arm64-obj-$(CONFIG_JUMP_LABEL)		+= jump_label.o

obj-y					+= $(arm64-obj-y) vdso/
obj-m					+= $(arm64-obj-m)
head-y					:= head.o
extra-y					:= $(head-y) vmlinux.lds

# vDSO - this must be built first to generate the symbol offsets
$(call objectify,$(arm64-obj-y)): $(obj)/vdso/vdso-offsets.h
$(obj)/vdso/vdso-offsets.h: $(obj)/vdso<|MERGE_RESOLUTION|>--- conflicted
+++ resolved
@@ -13,11 +13,7 @@
 arm64-obj-y		:= cputable.o debug-monitors.o entry.o irq.o fpsimd.o	\
 			   entry-fpsimd.o process.o ptrace.o setup.o signal.o	\
 			   sys.o stacktrace.o time.o traps.o io.o vdso.o	\
-<<<<<<< HEAD
-			   hyp-stub.o psci.o opcodes.o insn.o
-=======
-			   hyp-stub.o psci.o insn.o return_address.o
->>>>>>> 99f555fa
+			   hyp-stub.o psci.o opcodes.o insn.o return_address.o
 
 arm64-obj-$(CONFIG_COMPAT)		+= sys32.o kuser32.o signal32.o	\
 					   sys_compat.o
@@ -28,13 +24,10 @@
 arm64-obj-$(CONFIG_HW_PERF_EVENTS)	+= perf_event.o
 arm64-obj-$(CONFIG_HAVE_HW_BREAKPOINT)+= hw_breakpoint.o
 arm64-obj-$(CONFIG_EARLY_PRINTK)	+= early_printk.o
-<<<<<<< HEAD
 arm64-obj-$(CONFIG_ARM_CPU_SUSPEND)	+= sleep.o suspend.o
 
 obj-$(CONFIG_PCI)               += bios32.o
 obj-$(CONFIG_SWP_EMULATE)	+= swp_emulate.o
-=======
->>>>>>> 99f555fa
 arm64-obj-$(CONFIG_JUMP_LABEL)		+= jump_label.o
 
 obj-y					+= $(arm64-obj-y) vdso/
