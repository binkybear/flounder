/*
 * Low-level exception handling code
 *
 * Copyright (C) 2012 ARM Ltd.
 * Authors:	Catalin Marinas <catalin.marinas@arm.com>
 *		Will Deacon <will.deacon@arm.com>
 *
 * This program is free software; you can redistribute it and/or modify
 * it under the terms of the GNU General Public License version 2 as
 * published by the Free Software Foundation.
 *
 * This program is distributed in the hope that it will be useful,
 * but WITHOUT ANY WARRANTY; without even the implied warranty of
 * MERCHANTABILITY or FITNESS FOR A PARTICULAR PURPOSE.  See the
 * GNU General Public License for more details.
 *
 * You should have received a copy of the GNU General Public License
 * along with this program.  If not, see <http://www.gnu.org/licenses/>.
 */

#include <linux/init.h>
#include <linux/linkage.h>

#include <asm/assembler.h>
#include <asm/asm-offsets.h>
#include <asm/errno.h>
#include <asm/esr.h>
#include <asm/thread_info.h>
#include <asm/unistd.h>
#include <asm/unistd32.h>

/*
 * Bad Abort numbers
 *-----------------
 */
#define BAD_SYNC	0
#define BAD_IRQ		1
#define BAD_FIQ		2
#define BAD_ERROR	3

	.macro	kernel_entry, el, regsize = 64
	sub	sp, sp, #S_FRAME_SIZE - S_LR	// room for LR, SP, SPSR, ELR
	.if	\regsize == 32
	mov	w0, w0				// zero upper 32 bits of x0
	.endif
	push	x28, x29
	push	x26, x27
	push	x24, x25
	push	x22, x23
	push	x20, x21
	push	x18, x19
	push	x16, x17
	push	x14, x15
	push	x12, x13
	push	x10, x11
	push	x8, x9
	push	x6, x7
	push	x4, x5
	push	x2, x3
	push	x0, x1
	.if	\el == 0
	mrs	x21, sp_el0
	.else
	add	x21, sp, #S_FRAME_SIZE
	.endif
	mrs	x22, elr_el1
	mrs	x23, spsr_el1
	stp	lr, x21, [sp, #S_LR]
	stp	x22, x23, [sp, #S_PC]

	/*
	 * Set syscallno to -1 by default (overridden later if real syscall).
	 */
	.if	\el == 0
	mvn	x21, xzr
	str	x21, [sp, #S_SYSCALLNO]
	.endif

	/*
	 * Registers that may be useful after this macro is invoked:
	 *
	 * x21 - aborted SP
	 * x22 - aborted PC
	 * x23 - aborted PSTATE
	*/
	.endm

	.macro	kernel_exit, el, ret = 0
	ldp	x21, x22, [sp, #S_PC]		// load ELR, SPSR
	.if	\el == 0
	ldr	x23, [sp, #S_SP]		// load return stack pointer
	.endif
	.if	\ret
	ldr	x1, [sp, #S_X1]			// preserve x0 (syscall return)
	add	sp, sp, S_X2
	.else
	pop	x0, x1
	.endif
	pop	x2, x3				// load the rest of the registers
	pop	x4, x5
	pop	x6, x7
	pop	x8, x9
	msr	elr_el1, x21			// set up the return data
	msr	spsr_el1, x22
	.if	\el == 0
	msr	sp_el0, x23
	.endif
	pop	x10, x11
	pop	x12, x13
	pop	x14, x15
	pop	x16, x17
	pop	x18, x19
	pop	x20, x21
	pop	x22, x23
	pop	x24, x25
	pop	x26, x27
	pop	x28, x29
	ldr	lr, [sp], #S_FRAME_SIZE - S_LR	// load LR and restore SP
	eret					// return to kernel
	.endm

	.macro	get_thread_info, rd
	mov	\rd, sp
	and	\rd, \rd, #~(THREAD_SIZE - 1)	// top of stack
	.endm

/*
 * These are the registers used in the syscall handler, and allow us to
 * have in theory up to 7 arguments to a function - x0 to x6.
 *
 * x7 is reserved for the system call number in 32-bit mode.
 */
sc_nr	.req	x25		// number of system calls
scno	.req	x26		// syscall number
stbl	.req	x27		// syscall table pointer
tsk	.req	x28		// current thread_info

/*
 * Interrupt handling.
 */
	.macro	irq_handler
	ldr	x1, handle_arch_irq
	mov	x0, sp
	blr	x1
	.endm

	.text

/*
 * Exception vectors.
 */

	.align	11
ENTRY(vectors)
	ventry	el1_sync_invalid		// Synchronous EL1t
	ventry	el1_irq_invalid			// IRQ EL1t
	ventry	el1_fiq_invalid			// FIQ EL1t
	ventry	el1_error_invalid		// Error EL1t

	ventry	el1_sync			// Synchronous EL1h
	ventry	el1_irq				// IRQ EL1h
	ventry	el1_fiq_invalid			// FIQ EL1h
	ventry	el1_error_invalid		// Error EL1h

	ventry	el0_sync			// Synchronous 64-bit EL0
	ventry	el0_irq				// IRQ 64-bit EL0
	ventry	el0_fiq_invalid			// FIQ 64-bit EL0
	ventry	el0_error_invalid		// Error 64-bit EL0

#ifdef CONFIG_COMPAT
	ventry	el0_sync_compat			// Synchronous 32-bit EL0
	ventry	el0_irq_compat			// IRQ 32-bit EL0
	ventry	el0_fiq_invalid_compat		// FIQ 32-bit EL0
	ventry	el0_error_invalid_compat	// Error 32-bit EL0
#else
	ventry	el0_sync_invalid		// Synchronous 32-bit EL0
	ventry	el0_irq_invalid			// IRQ 32-bit EL0
	ventry	el0_fiq_invalid			// FIQ 32-bit EL0
	ventry	el0_error_invalid		// Error 32-bit EL0
#endif
END(vectors)

/*
 * Invalid mode handlers
 */
	.macro	inv_entry, el, reason, regsize = 64
	kernel_entry el, \regsize
	mov	x0, sp
	mov	x1, #\reason
	mrs	x2, esr_el1
	b	bad_mode
	.endm

el0_sync_invalid:
	inv_entry 0, BAD_SYNC
ENDPROC(el0_sync_invalid)

el0_irq_invalid:
	inv_entry 0, BAD_IRQ
ENDPROC(el0_irq_invalid)

el0_fiq_invalid:
	inv_entry 0, BAD_FIQ
ENDPROC(el0_fiq_invalid)

el0_error_invalid:
	inv_entry 0, BAD_ERROR
ENDPROC(el0_error_invalid)

#ifdef CONFIG_COMPAT
el0_fiq_invalid_compat:
	inv_entry 0, BAD_FIQ, 32
ENDPROC(el0_fiq_invalid_compat)

el0_error_invalid_compat:
	inv_entry 0, BAD_ERROR, 32
ENDPROC(el0_error_invalid_compat)
#endif

el1_sync_invalid:
	inv_entry 1, BAD_SYNC
ENDPROC(el1_sync_invalid)

el1_irq_invalid:
	inv_entry 1, BAD_IRQ
ENDPROC(el1_irq_invalid)

el1_fiq_invalid:
	inv_entry 1, BAD_FIQ
ENDPROC(el1_fiq_invalid)

el1_error_invalid:
	inv_entry 1, BAD_ERROR
ENDPROC(el1_error_invalid)

/*
 * EL1 mode handlers.
 */
	.align	6
el1_sync:
	kernel_entry 1
	mrs	x1, esr_el1			// read the syndrome register
	lsr	x24, x1, #ESR_EL1_EC_SHIFT	// exception class
	cmp	x24, #ESR_EL1_EC_DABT_EL1	// data abort in EL1
	b.eq	el1_da
	cmp	x24, #ESR_EL1_EC_SYS64		// configurable trap
	b.eq	el1_undef
	cmp	x24, #ESR_EL1_EC_SP_ALIGN	// stack alignment exception
	b.eq	el1_sp_pc
	cmp	x24, #ESR_EL1_EC_PC_ALIGN	// pc alignment exception
	b.eq	el1_sp_pc
	cmp	x24, #ESR_EL1_EC_UNKNOWN	// unknown exception in EL1
	b.eq	el1_undef
	cmp	x24, #ESR_EL1_EC_BREAKPT_EL1	// debug exception in EL1
	b.ge	el1_dbg
	b	el1_inv
el1_da:
	/*
	 * Data abort handling
	 */
	mrs	x0, far_el1
	enable_dbg_if_not_stepping x2
	// re-enable interrupts if they were enabled in the aborted context
	tbnz	x23, #7, 1f			// PSR_I_BIT
	enable_irq
1:
	mov	x2, sp				// struct pt_regs
	bl	do_mem_abort

	// disable interrupts before pulling preserved data off the stack
	disable_irq
	kernel_exit 1
el1_sp_pc:
	/*
	 * Stack or PC alignment exception handling
	 */
	mrs	x0, far_el1
	mov	x1, x25
	mov	x2, sp
	b	do_sp_pc_abort
el1_undef:
	/*
	 * Undefined instruction
	 */
	mov	x0, sp
	bl	do_undefinstr
	kernel_exit 1
el1_dbg:
	/*
	 * Debug exception handling
	 */
	cmp	x24, #ESR_EL1_EC_BRK64		// if BRK64
	cinc	x24, x24, eq			// set bit '0'
	tbz	x24, #0, el1_inv		// EL1 only
	mrs	x0, far_el1
	mov	x2, sp				// struct pt_regs
	bl	do_debug_exception

	kernel_exit 1
el1_inv:
	// TODO: add support for undefined instructions in kernel mode
	mov	x0, sp
	mov	x1, #BAD_SYNC
	mrs	x2, esr_el1
	b	bad_mode
ENDPROC(el1_sync)

	.align	6
el1_irq:
	kernel_entry 1
	enable_dbg_if_not_stepping x0
#ifdef CONFIG_TRACE_IRQFLAGS
	bl	trace_hardirqs_off
#endif
#ifdef CONFIG_PREEMPT
	get_thread_info tsk
	ldr	w24, [tsk, #TI_PREEMPT]		// get preempt count
	add	w0, w24, #1			// increment it
	str	w0, [tsk, #TI_PREEMPT]
#endif
	irq_handler
#ifdef CONFIG_PREEMPT
	str	w24, [tsk, #TI_PREEMPT]		// restore preempt count
	cbnz	w24, 1f				// preempt count != 0
	ldr	x0, [tsk, #TI_FLAGS]		// get flags
	tbz	x0, #TIF_NEED_RESCHED, 1f	// needs rescheduling?
	bl	el1_preempt
1:
#endif
#ifdef CONFIG_TRACE_IRQFLAGS
	bl	trace_hardirqs_on
#endif
	kernel_exit 1
ENDPROC(el1_irq)

#ifdef CONFIG_PREEMPT
el1_preempt:
	mov	x24, lr
1:	enable_dbg
	bl	preempt_schedule_irq		// irq en/disable is done inside
	ldr	x0, [tsk, #TI_FLAGS]		// get new tasks TI_FLAGS
	tbnz	x0, #TIF_NEED_RESCHED, 1b	// needs rescheduling?
	ret	x24
#endif

/*
 * EL0 mode handlers.
 */
	.align	6
el0_sync:
	kernel_entry 0
	mrs	x25, esr_el1			// read the syndrome register
	lsr	x24, x25, #ESR_EL1_EC_SHIFT	// exception class
	cmp	x24, #ESR_EL1_EC_SVC64		// SVC in 64-bit state
	b.eq	el0_svc
	adr 	x26, el0_da
	cmp	x24, #ESR_EL1_EC_DABT_EL0	// data abort in EL0
	b.eq	el0_sync_tramp
	adr 	x26, el0_ia
	cmp	x24, #ESR_EL1_EC_IABT_EL0	// instruction abort in EL0
	b.eq	el0_sync_tramp
	adr 	x26, el0_fpsimd_acc
	cmp	x24, #ESR_EL1_EC_FP_ASIMD	// FP/ASIMD access
	b.eq	el0_sync_tramp
	adr 	x26, el0_fpsimd_exc
	cmp	x24, #ESR_EL1_EC_FP_EXC64	// FP/ASIMD exception
	b.eq	el0_sync_tramp
	adr	x26, el0_undef
	cmp	x24, #ESR_EL1_EC_SYS64		// configurable trap
	b.eq	el0_sync_tramp
	adr	x26, el0_sp_pc
	cmp	x24, #ESR_EL1_EC_SP_ALIGN	// stack alignment exception
	b.eq	el0_sync_tramp
	adr 	x26, el0_sp_pc
	cmp	x24, #ESR_EL1_EC_PC_ALIGN	// pc alignment exception
	b.eq	el0_sync_tramp
	adr	x26, el0_undef
	cmp	x24, #ESR_EL1_EC_UNKNOWN	// unknown exception in EL0
	b.eq	el0_sync_tramp
	adr	x26, el0_dbg
	cmp	x24, #ESR_EL1_EC_BREAKPT_EL0	// debug exception in EL0
	b.ge	el0_sync_tramp
	b	el0_inv

#ifdef CONFIG_COMPAT
	.align	6
el0_sync_compat:
	kernel_entry 0, 32
	mrs	x25, esr_el1			// read the syndrome register
	lsr	x24, x25, #ESR_EL1_EC_SHIFT	// exception class
	cmp	x24, #ESR_EL1_EC_SVC32		// SVC in 32-bit state
	b.eq	el0_svc_compat
	adr	x26, el0_da
	cmp	x24, #ESR_EL1_EC_DABT_EL0	// data abort in EL0
<<<<<<< HEAD
	b.eq	el0_sync_compat_tramp
	adr	x26, el0_ia
	cmp	x24, #ESR_EL1_EC_IABT_EL0	// instruction abort in EL0
	b.eq	el0_sync_compat_tramp
	adr	x26, el0_fpsimd_acc
	cmp	x24, #ESR_EL1_EC_FP_ASIMD	// FP/ASIMD access
	b.eq	el0_sync_compat_tramp
	adr	x26, el0_fpsimd_exc
	cmp	x24, #ESR_EL1_EC_FP_EXC32	// FP/ASIMD exception
	b.eq	el0_sync_compat_tramp
	adr	x26, el0_undef
	cmp	x24, #ESR_EL1_EC_UNKNOWN	// unknown exception in EL0
	b.eq	el0_sync_compat_tramp
	adr	x26, el0_undef
	cmp	x24, #ESR_EL1_EC_CP15_32	// CP15 MRC/MCR trap
	b.eq	el0_sync_compat_tramp
	adr	x26, el0_undef
	cmp	x24, #ESR_EL1_EC_CP15_64	// CP15 MRRC/MCRR trap
	b.eq	el0_sync_compat_tramp
	adr	x26, el0_undef
	cmp	x24, #ESR_EL1_EC_CP14_MR	// CP14 MRC/MCR trap
	b.eq	el0_sync_compat_tramp
	adr	x26, el0_undef
	cmp	x24, #ESR_EL1_EC_CP14_LS	// CP14 LDC/STC trap
	b.eq	el0_sync_compat_tramp
	adr	x26, el0_undef
	cmp	x24, #ESR_EL1_EC_CP14_64	// CP14 MRRC/MCRR trap
	b.eq	el0_sync_compat_tramp
	adr	x26, el0_dbg
	cmp	x24, #ESR_EL1_EC_BREAKPT_EL0	// debug exception in EL0
	b.ge	el0_sync_compat_tramp
	b	el0_inv
el0_sync_compat_tramp:
	blr	x26
	b	ret_from_exception
=======
	b.eq	el0_sync_tramp
	adr	x26, el0_ia
	cmp	x24, #ESR_EL1_EC_IABT_EL0	// instruction abort in EL0
	b.eq	el0_sync_tramp
	adr	x26, el0_fpsimd_acc
	cmp	x24, #ESR_EL1_EC_FP_ASIMD	// FP/ASIMD access
	b.eq	el0_sync_tramp
	adr	x26, el0_fpsimd_exc
	cmp	x24, #ESR_EL1_EC_FP_EXC32	// FP/ASIMD exception
	b.eq	el0_sync_tramp
	adr	x26, el0_undef
	cmp	x24, #ESR_EL1_EC_UNKNOWN	// unknown exception in EL0
	b.eq	el0_sync_tramp
	adr	x26, el0_undef
	cmp	x24, #ESR_EL1_EC_CP15_32	// CP15 MRC/MCR trap
	b.eq	el0_sync_tramp
	adr	x26, el0_undef
	cmp	x24, #ESR_EL1_EC_CP15_64	// CP15 MRRC/MCRR trap
	b.eq	el0_sync_tramp
	adr	x26, el0_undef
	cmp	x24, #ESR_EL1_EC_CP14_MR	// CP14 MRC/MCR trap
	b.eq	el0_sync_tramp
	adr	x26, el0_undef
	cmp	x24, #ESR_EL1_EC_CP14_LS	// CP14 LDC/STC trap
	b.eq	el0_sync_tramp
	adr	x26, el0_undef
	cmp	x24, #ESR_EL1_EC_CP14_64	// CP14 MRRC/MCRR trap
	b.eq	el0_sync_tramp
	adr	x26, el0_dbg
	cmp	x24, #ESR_EL1_EC_BREAKPT_EL0	// debug exception in EL0
	b.ge	el0_sync_tramp
	b	el0_inv
el0_sync_tramp:
	blr	x26
	/* Fall through	*/
/*
 * This is the return code to user mode for abort handlers
 */
ret_from_exception:
	get_thread_info tsk
	b	ret_to_user
ENDPROC(ret_from_exception)
>>>>>>> 95b166b8

el0_svc_compat:
	/*
	 * AArch32 syscall handling
	 */
	adr	stbl, compat_sys_call_table	// load compat syscall table pointer
	uxtw	scno, w7			// syscall number in w7 (r7)
	mov     sc_nr, #__NR_compat_syscalls
	b	el0_svc_naked

	.align	6
el0_irq_compat:
	kernel_entry 0, 32
	b	el0_irq_naked
#endif

el0_da:
	/*
	 * Data abort handling
	 */
	mrs	x0, far_el1
	bic	x0, x0, #(0xff << 56)
	disable_step x1
	isb
	enable_dbg
	// enable interrupts before calling the main handler
	enable_irq
	mov	x1, x25
	mov	x2, sp
	b	do_mem_abort
el0_ia:
	/*
	 * Instruction abort handling
	 */
	mrs	x0, far_el1
	disable_step x1
	isb
	enable_dbg
	// enable interrupts before calling the main handler
	enable_irq
	orr	x1, x25, #1 << 24		// use reserved ISS bit for instruction aborts
	mov	x2, sp
	b	do_mem_abort
el0_fpsimd_acc:
	/*
	 * Floating Point or Advanced SIMD access
	 */
	mov	x0, x25
	mov	x1, sp
	b	do_fpsimd_acc
el0_fpsimd_exc:
	/*
	 * Floating Point or Advanced SIMD exception
	 */
	mov	x0, x25
	mov	x1, sp
	b	do_fpsimd_exc
el0_sp_pc:
	/*
	 * Stack or PC alignment exception handling
	 */
	mrs	x0, far_el1
	disable_step x1
	isb
	enable_dbg
	// enable interrupts before calling the main handler
	enable_irq
	mov	x1, x25
	mov	x2, sp
	b	do_sp_pc_abort
el0_undef:
	/*
	 * Undefined instruction
	 */
	mov	x0, sp
	// enable interrupts before calling the main handler
	enable_irq
	b	do_undefinstr
el0_dbg:
	/*
	 * Debug exception handling
	 */
	tbnz	x24, #0, el0_inv		// EL0 only
	mrs	x0, far_el1
	disable_step x1
	mov	x1, x25
	mov	x2, sp
	b	do_debug_exception
el0_inv:
	mov	x0, sp
	mov	x1, #BAD_SYNC
	mrs	x2, esr_el1
	b	bad_mode
ENDPROC(el0_sync)

	.align	6
el0_irq:
	kernel_entry 0
el0_irq_naked:
	disable_step x1
	isb
	enable_dbg
#ifdef CONFIG_TRACE_IRQFLAGS
	bl	trace_hardirqs_off
#endif
	get_thread_info tsk
#ifdef CONFIG_PREEMPT
	ldr	w24, [tsk, #TI_PREEMPT]		// get preempt count
	add	w23, w24, #1			// increment it
	str	w23, [tsk, #TI_PREEMPT]
#endif
	irq_handler
#ifdef CONFIG_PREEMPT
	ldr	w0, [tsk, #TI_PREEMPT]
	str	w24, [tsk, #TI_PREEMPT]
	cmp	w0, w23
	b.eq	1f
	mov	x1, #0
	str	x1, [x1]			// BUG
1:
#endif
#ifdef CONFIG_TRACE_IRQFLAGS
	bl	trace_hardirqs_on
#endif
	b	ret_to_user
ENDPROC(el0_irq)

/*
 * Register switch for AArch64. The callee-saved registers need to be saved
 * and restored. On entry:
 *   x0 = previous task_struct (must be preserved across the switch)
 *   x1 = next task_struct
 * Previous and next are guaranteed not to be the same.
 *
 */
ENTRY(cpu_switch_to)
	add	x8, x0, #THREAD_CPU_CONTEXT
	mov	x9, sp
	stp	x19, x20, [x8], #16		// store callee-saved registers
	stp	x21, x22, [x8], #16
	stp	x23, x24, [x8], #16
	stp	x25, x26, [x8], #16
	stp	x27, x28, [x8], #16
	stp	x29, x9, [x8], #16
	str	lr, [x8]
	add	x8, x1, #THREAD_CPU_CONTEXT
	ldp	x19, x20, [x8], #16		// restore callee-saved registers
	ldp	x21, x22, [x8], #16
	ldp	x23, x24, [x8], #16
	ldp	x25, x26, [x8], #16
	ldp	x27, x28, [x8], #16
	ldp	x29, x9, [x8], #16
	ldr	lr, [x8]
	mov	sp, x9
	ret
ENDPROC(cpu_switch_to)

/*
 * SVC handler.
 */
ni_sys:
	mov     x0, sp
	bl      do_ni_syscall
	b       ret_fast_syscall

	.align	6
el0_svc:
	adrp	stbl, sys_call_table		// load syscall table pointer
	uxtw	scno, w8			// syscall number in w8
	mov	sc_nr, #__NR_syscalls
el0_svc_naked:					// compat entry point
	stp	x0, scno, [sp, #S_ORIG_X0]	// save the original x0 and syscall number
	disable_step x16
	isb
	enable_dbg_irq

	get_thread_info tsk
	ldr	x16, [tsk, #TI_FLAGS]		// check for syscall tracing
	tbnz	x16, #TIF_SYSCALL_TRACE, __sys_trace // are we tracing syscalls?
	cmp     scno, sc_nr                     // check upper syscall limit
	b.hs	ni_sys
	ldr	x16, [stbl, scno, lsl #3]	// address in the syscall table
	blr	x16				// call sys_* routine
	/* Fall through */
ENDPROC(el0_svc)

/*
 * This is the fast syscall return path.  We do as little as possible here,
 * and this includes saving x0 back into the kernel stack.
 */
ret_fast_syscall:
	disable_irq				// disable interrupts
	ldr	x1, [tsk, #TI_FLAGS]
	and	x2, x1, #_TIF_WORK_MASK
	cbnz	x2, fast_work_pending
	tbz	x1, #TIF_SINGLESTEP, fast_exit
	disable_dbg
	enable_step x2
fast_exit:
	kernel_exit 0, ret = 1

/*
 * Ok, we need to do extra processing, enter the slow path.
 */
fast_work_pending:
	str	x0, [sp, #S_X0]			// returned x0
work_pending:
	tbnz	x1, #TIF_NEED_RESCHED, work_resched
	/* TIF_SIGPENDING or TIF_NOTIFY_RESUME case */
	ldr	x2, [sp, #S_PSTATE]
	mov	x0, sp				// 'regs'
	tst	x2, #PSR_MODE_MASK		// user mode regs?
	b.ne	no_work_pending			// returning to kernel
	enable_irq				// enable interrupts for do_notify_resume()
	bl	do_notify_resume
	b	ret_to_user
work_resched:
	enable_dbg
	bl	schedule

/*
 * "slow" syscall return path.
 */
ret_to_user:
	disable_irq				// disable interrupts
	ldr	x1, [tsk, #TI_FLAGS]
	and	x2, x1, #_TIF_WORK_MASK
	cbnz	x2, work_pending
	tbz	x1, #TIF_SINGLESTEP, no_work_pending
	disable_dbg
	enable_step x2
no_work_pending:
	kernel_exit 0, ret = 0
ENDPROC(ret_to_user)

/*
 * This is how we return from a fork.
 */
ENTRY(ret_from_fork)
	bl	schedule_tail
	cbz	x19, 1f				// not a kernel thread
	mov	x0, x20
	blr	x19
1:	get_thread_info tsk
	b	ret_to_user
ENDPROC(ret_from_fork)

	/*
	 * This is the really slow path.  We're going to be doing context
	 * switches, and waiting for our parent to respond.
	 */
ni_sys_systrace:
	mov     x0, sp
	bl      do_ni_syscall
	b       __sys_trace_return

__sys_trace:
	mov	x1, sp
	mov	w0, #0				// trace entry
	bl	syscall_trace
	uxtw	scno, w0			// syscall number (possibly new)
	mov	x1, sp				// pointer to regs
	cmp	scno, sc_nr			// check upper syscall limit
	b.hs	ni_sys_systrace
	ldp	x0, x1, [sp]			// restore the syscall args
	ldp	x2, x3, [sp, #S_X2]
	ldp	x4, x5, [sp, #S_X4]
	ldp	x6, x7, [sp, #S_X6]
	ldr	x16, [stbl, scno, lsl #3]	// address in the syscall table
	blr	x16				// call sys_* routine

__sys_trace_return:
	str	x0, [sp]			// save returned x0
	mov	x1, sp
	mov	w0, #1				// trace exit
	bl	syscall_trace
	b	ret_to_user

/*
 * Special system call wrappers.
 */
ENTRY(sys_rt_sigreturn_wrapper)
	mov	x0, sp
	b	sys_rt_sigreturn
ENDPROC(sys_rt_sigreturn_wrapper)

ENTRY(handle_arch_irq)
	.quad	0<|MERGE_RESOLUTION|>--- conflicted
+++ resolved
@@ -392,43 +392,6 @@
 	b.eq	el0_svc_compat
 	adr	x26, el0_da
 	cmp	x24, #ESR_EL1_EC_DABT_EL0	// data abort in EL0
-<<<<<<< HEAD
-	b.eq	el0_sync_compat_tramp
-	adr	x26, el0_ia
-	cmp	x24, #ESR_EL1_EC_IABT_EL0	// instruction abort in EL0
-	b.eq	el0_sync_compat_tramp
-	adr	x26, el0_fpsimd_acc
-	cmp	x24, #ESR_EL1_EC_FP_ASIMD	// FP/ASIMD access
-	b.eq	el0_sync_compat_tramp
-	adr	x26, el0_fpsimd_exc
-	cmp	x24, #ESR_EL1_EC_FP_EXC32	// FP/ASIMD exception
-	b.eq	el0_sync_compat_tramp
-	adr	x26, el0_undef
-	cmp	x24, #ESR_EL1_EC_UNKNOWN	// unknown exception in EL0
-	b.eq	el0_sync_compat_tramp
-	adr	x26, el0_undef
-	cmp	x24, #ESR_EL1_EC_CP15_32	// CP15 MRC/MCR trap
-	b.eq	el0_sync_compat_tramp
-	adr	x26, el0_undef
-	cmp	x24, #ESR_EL1_EC_CP15_64	// CP15 MRRC/MCRR trap
-	b.eq	el0_sync_compat_tramp
-	adr	x26, el0_undef
-	cmp	x24, #ESR_EL1_EC_CP14_MR	// CP14 MRC/MCR trap
-	b.eq	el0_sync_compat_tramp
-	adr	x26, el0_undef
-	cmp	x24, #ESR_EL1_EC_CP14_LS	// CP14 LDC/STC trap
-	b.eq	el0_sync_compat_tramp
-	adr	x26, el0_undef
-	cmp	x24, #ESR_EL1_EC_CP14_64	// CP14 MRRC/MCRR trap
-	b.eq	el0_sync_compat_tramp
-	adr	x26, el0_dbg
-	cmp	x24, #ESR_EL1_EC_BREAKPT_EL0	// debug exception in EL0
-	b.ge	el0_sync_compat_tramp
-	b	el0_inv
-el0_sync_compat_tramp:
-	blr	x26
-	b	ret_from_exception
-=======
 	b.eq	el0_sync_tramp
 	adr	x26, el0_ia
 	cmp	x24, #ESR_EL1_EC_IABT_EL0	// instruction abort in EL0
@@ -471,7 +434,6 @@
 	get_thread_info tsk
 	b	ret_to_user
 ENDPROC(ret_from_exception)
->>>>>>> 95b166b8
 
 el0_svc_compat:
 	/*
