/*
 * HW_breakpoint: a unified kernel/user-space hardware breakpoint facility,
 * using the CPU's debug registers.
 *
 * Copyright (C) 2012 ARM Limited
 * Author: Will Deacon <will.deacon@arm.com>
 *
 * This program is free software; you can redistribute it and/or modify
 * it under the terms of the GNU General Public License version 2 as
 * published by the Free Software Foundation.
 *
 * This program is distributed in the hope that it will be useful,
 * but WITHOUT ANY WARRANTY; without even the implied warranty of
 * MERCHANTABILITY or FITNESS FOR A PARTICULAR PURPOSE.  See the
 * GNU General Public License for more details.
 *
 * You should have received a copy of the GNU General Public License
 * along with this program.  If not, see <http://www.gnu.org/licenses/>.
 */

#define pr_fmt(fmt) "hw-breakpoint: " fmt

#include <linux/cpu_pm.h>
#include <linux/errno.h>
#include <linux/hw_breakpoint.h>
#include <linux/perf_event.h>
#include <linux/ptrace.h>
#include <linux/smp.h>

#include <asm/compat.h>
#include <asm/current.h>
#include <asm/debug-monitors.h>
#include <asm/hw_breakpoint.h>
#include <asm/kdebug.h>
#include <asm/traps.h>
#include <asm/cputype.h>
#include <asm/system_misc.h>

/* Breakpoint currently in use for each BRP. */
static DEFINE_PER_CPU(struct perf_event *, bp_on_reg[ARM_MAX_BRP]);

/* Watchpoint currently in use for each WRP. */
static DEFINE_PER_CPU(struct perf_event *, wp_on_reg[ARM_MAX_WRP]);

/* Currently stepping a per-CPU kernel breakpoint. */
static DEFINE_PER_CPU(int, stepping_kernel_bp);

/* Number of BRP/WRP registers on this CPU. */
static int core_num_brps;
static int core_num_wrps;

/* Determine number of BRP registers available. */
static int get_num_brps(void)
{
	return ((read_cpuid(ID_AA64DFR0_EL1) >> 12) & 0xf) + 1;
}

/* Determine number of WRP registers available. */
static int get_num_wrps(void)
{
	return ((read_cpuid(ID_AA64DFR0_EL1) >> 20) & 0xf) + 1;
}

int hw_breakpoint_slots(int type)
{
	/*
	 * We can be called early, so don't rely on
	 * our static variables being initialised.
	 */
	switch (type) {
	case TYPE_INST:
		return get_num_brps();
	case TYPE_DATA:
		return get_num_wrps();
	default:
		pr_warning("unknown slot type: %d\n", type);
		return 0;
	}
}

#define READ_WB_REG_CASE(OFF, N, REG, VAL)	\
	case (OFF + N):				\
		AARCH64_DBG_READ(N, REG, VAL);	\
		break

#define WRITE_WB_REG_CASE(OFF, N, REG, VAL)	\
	case (OFF + N):				\
		AARCH64_DBG_WRITE(N, REG, VAL);	\
		break

#define GEN_READ_WB_REG_CASES(OFF, REG, VAL)	\
	READ_WB_REG_CASE(OFF,  0, REG, VAL);	\
	READ_WB_REG_CASE(OFF,  1, REG, VAL);	\
	READ_WB_REG_CASE(OFF,  2, REG, VAL);	\
	READ_WB_REG_CASE(OFF,  3, REG, VAL);	\
	READ_WB_REG_CASE(OFF,  4, REG, VAL);	\
	READ_WB_REG_CASE(OFF,  5, REG, VAL);	\
	READ_WB_REG_CASE(OFF,  6, REG, VAL);	\
	READ_WB_REG_CASE(OFF,  7, REG, VAL);	\
	READ_WB_REG_CASE(OFF,  8, REG, VAL);	\
	READ_WB_REG_CASE(OFF,  9, REG, VAL);	\
	READ_WB_REG_CASE(OFF, 10, REG, VAL);	\
	READ_WB_REG_CASE(OFF, 11, REG, VAL);	\
	READ_WB_REG_CASE(OFF, 12, REG, VAL);	\
	READ_WB_REG_CASE(OFF, 13, REG, VAL);	\
	READ_WB_REG_CASE(OFF, 14, REG, VAL);	\
	READ_WB_REG_CASE(OFF, 15, REG, VAL)

#define GEN_WRITE_WB_REG_CASES(OFF, REG, VAL)	\
	WRITE_WB_REG_CASE(OFF,  0, REG, VAL);	\
	WRITE_WB_REG_CASE(OFF,  1, REG, VAL);	\
	WRITE_WB_REG_CASE(OFF,  2, REG, VAL);	\
	WRITE_WB_REG_CASE(OFF,  3, REG, VAL);	\
	WRITE_WB_REG_CASE(OFF,  4, REG, VAL);	\
	WRITE_WB_REG_CASE(OFF,  5, REG, VAL);	\
	WRITE_WB_REG_CASE(OFF,  6, REG, VAL);	\
	WRITE_WB_REG_CASE(OFF,  7, REG, VAL);	\
	WRITE_WB_REG_CASE(OFF,  8, REG, VAL);	\
	WRITE_WB_REG_CASE(OFF,  9, REG, VAL);	\
	WRITE_WB_REG_CASE(OFF, 10, REG, VAL);	\
	WRITE_WB_REG_CASE(OFF, 11, REG, VAL);	\
	WRITE_WB_REG_CASE(OFF, 12, REG, VAL);	\
	WRITE_WB_REG_CASE(OFF, 13, REG, VAL);	\
	WRITE_WB_REG_CASE(OFF, 14, REG, VAL);	\
	WRITE_WB_REG_CASE(OFF, 15, REG, VAL)

static u64 read_wb_reg(int reg, int n)
{
	u64 val = 0;

	switch (reg + n) {
	GEN_READ_WB_REG_CASES(AARCH64_DBG_REG_BVR, AARCH64_DBG_REG_NAME_BVR, val);
	GEN_READ_WB_REG_CASES(AARCH64_DBG_REG_BCR, AARCH64_DBG_REG_NAME_BCR, val);
	GEN_READ_WB_REG_CASES(AARCH64_DBG_REG_WVR, AARCH64_DBG_REG_NAME_WVR, val);
	GEN_READ_WB_REG_CASES(AARCH64_DBG_REG_WCR, AARCH64_DBG_REG_NAME_WCR, val);
	default:
		pr_warning("attempt to read from unknown breakpoint register %d\n", n);
	}

	return val;
}

static void write_wb_reg(int reg, int n, u64 val)
{
	switch (reg + n) {
	GEN_WRITE_WB_REG_CASES(AARCH64_DBG_REG_BVR, AARCH64_DBG_REG_NAME_BVR, val);
	GEN_WRITE_WB_REG_CASES(AARCH64_DBG_REG_BCR, AARCH64_DBG_REG_NAME_BCR, val);
	GEN_WRITE_WB_REG_CASES(AARCH64_DBG_REG_WVR, AARCH64_DBG_REG_NAME_WVR, val);
	GEN_WRITE_WB_REG_CASES(AARCH64_DBG_REG_WCR, AARCH64_DBG_REG_NAME_WCR, val);
	default:
		pr_warning("attempt to write to unknown breakpoint register %d\n", n);
	}
	isb();
}

/*
 * Convert a breakpoint privilege level to the corresponding exception
 * level.
 */
static enum debug_el debug_exception_level(int privilege)
{
	switch (privilege) {
	case AARCH64_BREAKPOINT_EL0:
		return DBG_ACTIVE_EL0;
	case AARCH64_BREAKPOINT_EL1:
		return DBG_ACTIVE_EL1;
	default:
		pr_warning("invalid breakpoint privilege level %d\n", privilege);
		return -EINVAL;
	}
}

enum hw_breakpoint_ops {
	HW_BREAKPOINT_INSTALL,
	HW_BREAKPOINT_UNINSTALL,
	HW_BREAKPOINT_RESTORE
};

/**
 * hw_breakpoint_slot_setup - Find and setup a perf slot according to
 *			      operations
 *
 * @slots: pointer to array of slots
 * @max_slots: max number of slots
 * @bp: perf_event to setup
 * @ops: operation to be carried out on the slot
 *
 * Return:
 *	slot index on success
 *	-ENOSPC if no slot is available/matches
 *	-EINVAL on wrong operations parameter
 */
static int hw_breakpoint_slot_setup(struct perf_event **slots, int max_slots,
				    struct perf_event *bp,
				    enum hw_breakpoint_ops ops)
{
	int i;
	struct perf_event **slot;

	for (i = 0; i < max_slots; ++i) {
		slot = &slots[i];
		switch (ops) {
		case HW_BREAKPOINT_INSTALL:
			if (!*slot) {
				*slot = bp;
				return i;
			}
			break;
		case HW_BREAKPOINT_UNINSTALL:
			if (*slot == bp) {
				*slot = NULL;
				return i;
			}
			break;
		case HW_BREAKPOINT_RESTORE:
			if (*slot == bp)
				return i;
			break;
		default:
			pr_warn_once("Unhandled hw breakpoint ops %d\n", ops);
			return -EINVAL;
		}
	}
	return -ENOSPC;
}

static int hw_breakpoint_control(struct perf_event *bp,
				 enum hw_breakpoint_ops ops)
{
	struct arch_hw_breakpoint *info = counter_arch_bp(bp);
	struct perf_event **slots;
	struct debug_info *debug_info = &current->thread.debug;
	int i, max_slots, ctrl_reg, val_reg, reg_enable;
	enum debug_el dbg_el = debug_exception_level(info->ctrl.privilege);
	u32 ctrl;

	if (info->ctrl.type == ARM_BREAKPOINT_EXECUTE) {
		/* Breakpoint */
		ctrl_reg = AARCH64_DBG_REG_BCR;
		val_reg = AARCH64_DBG_REG_BVR;
		slots = this_cpu_ptr(bp_on_reg);
		max_slots = core_num_brps;
		reg_enable = !debug_info->bps_disabled;
	} else {
		/* Watchpoint */
		ctrl_reg = AARCH64_DBG_REG_WCR;
		val_reg = AARCH64_DBG_REG_WVR;
		slots = this_cpu_ptr(wp_on_reg);
		max_slots = core_num_wrps;
		reg_enable = !debug_info->wps_disabled;
	}

	i = hw_breakpoint_slot_setup(slots, max_slots, bp, ops);
<<<<<<< HEAD

	if (WARN_ONCE(i < 0, "Can't find any breakpoint slot"))
		return i;

=======

	if (WARN_ONCE(i < 0, "Can't find any breakpoint slot"))
		return i;

>>>>>>> 95b166b8
	switch (ops) {
	case HW_BREAKPOINT_INSTALL:
		/*
		 * Ensure debug monitors are enabled at the correct exception
		 * level.
		 */
		enable_debug_monitors(dbg_el);
		/* Fall through */
	case HW_BREAKPOINT_RESTORE:
		/* Setup the address register. */
		write_wb_reg(val_reg, i, info->address);

		/* Setup the control register. */
		ctrl = encode_ctrl_reg(info->ctrl);
		write_wb_reg(ctrl_reg, i,
			     reg_enable ? ctrl | 0x1 : ctrl & ~0x1);
		break;
	case HW_BREAKPOINT_UNINSTALL:
		/* Reset the control register. */
		write_wb_reg(ctrl_reg, i, 0);

		/*
		 * Release the debug monitors for the correct exception
		 * level.
		 */
		disable_debug_monitors(dbg_el);
		break;
	}

	return 0;
}

/*
 * Install a perf counter breakpoint.
 */
int arch_install_hw_breakpoint(struct perf_event *bp)
<<<<<<< HEAD
{
	struct arch_hw_breakpoint *info = counter_arch_bp(bp);
	struct perf_event **slot, **slots;
	int i, max_slots, base;

	if (info->ctrl.type == ARM_BREAKPOINT_EXECUTE) {
		/* Breakpoint */
		base = AARCH64_DBG_REG_BCR;
		slots = this_cpu_ptr(bp_on_reg);
		max_slots = core_num_brps;
	} else {
		/* Watchpoint */
		base = AARCH64_DBG_REG_WCR;
		slots = this_cpu_ptr(wp_on_reg);
		max_slots = core_num_wrps;
	}

	/* Remove the breakpoint. */
	for (i = 0; i < max_slots; ++i) {
		slot = &slots[i];

		if (*slot == bp) {
			*slot = NULL;
			break;
		}
	}

	if (WARN_ONCE(i == max_slots, "Can't find any breakpoint slot"))
		return;

	/* Reset the control register. */
	write_wb_reg(base, i, 0);
}
void arch_uninstall_hw_breakpoint(struct perf_event *bp)
{
=======
{
	return hw_breakpoint_control(bp, HW_BREAKPOINT_INSTALL);
}
void arch_uninstall_hw_breakpoint(struct perf_event *bp)
{
>>>>>>> 95b166b8
	hw_breakpoint_control(bp, HW_BREAKPOINT_UNINSTALL);
}

static int get_hbp_len(u8 hbp_len)
{
	unsigned int len_in_bytes = 0;

	switch (hbp_len) {
	case ARM_BREAKPOINT_LEN_1:
		len_in_bytes = 1;
		break;
	case ARM_BREAKPOINT_LEN_2:
		len_in_bytes = 2;
		break;
	case ARM_BREAKPOINT_LEN_4:
		len_in_bytes = 4;
		break;
	case ARM_BREAKPOINT_LEN_8:
		len_in_bytes = 8;
		break;
	}

	return len_in_bytes;
}

/*
 * Check whether bp virtual address is in kernel space.
 */
int arch_check_bp_in_kernelspace(struct perf_event *bp)
{
	unsigned int len;
	unsigned long va;
	struct arch_hw_breakpoint *info = counter_arch_bp(bp);

	va = info->address;
	len = get_hbp_len(info->ctrl.len);

	return (va >= TASK_SIZE) && ((va + len - 1) >= TASK_SIZE);
}

/*
 * Extract generic type and length encodings from an arch_hw_breakpoint_ctrl.
 * Hopefully this will disappear when ptrace can bypass the conversion
 * to generic breakpoint descriptions.
 */
int arch_bp_generic_fields(struct arch_hw_breakpoint_ctrl ctrl,
			   int *gen_len, int *gen_type)
{
	/* Type */
	switch (ctrl.type) {
	case ARM_BREAKPOINT_EXECUTE:
		*gen_type = HW_BREAKPOINT_X;
		break;
	case ARM_BREAKPOINT_LOAD:
		*gen_type = HW_BREAKPOINT_R;
		break;
	case ARM_BREAKPOINT_STORE:
		*gen_type = HW_BREAKPOINT_W;
		break;
	case ARM_BREAKPOINT_LOAD | ARM_BREAKPOINT_STORE:
		*gen_type = HW_BREAKPOINT_RW;
		break;
	default:
		return -EINVAL;
	}

	/* Len */
	switch (ctrl.len) {
	case ARM_BREAKPOINT_LEN_1:
		*gen_len = HW_BREAKPOINT_LEN_1;
		break;
	case ARM_BREAKPOINT_LEN_2:
		*gen_len = HW_BREAKPOINT_LEN_2;
		break;
	case ARM_BREAKPOINT_LEN_4:
		*gen_len = HW_BREAKPOINT_LEN_4;
		break;
	case ARM_BREAKPOINT_LEN_8:
		*gen_len = HW_BREAKPOINT_LEN_8;
		break;
	default:
		return -EINVAL;
	}

	return 0;
}

/*
 * Construct an arch_hw_breakpoint from a perf_event.
 */
static int arch_build_bp_info(struct perf_event *bp)
{
	struct arch_hw_breakpoint *info = counter_arch_bp(bp);

	/* Type */
	switch (bp->attr.bp_type) {
	case HW_BREAKPOINT_X:
		info->ctrl.type = ARM_BREAKPOINT_EXECUTE;
		break;
	case HW_BREAKPOINT_R:
		info->ctrl.type = ARM_BREAKPOINT_LOAD;
		break;
	case HW_BREAKPOINT_W:
		info->ctrl.type = ARM_BREAKPOINT_STORE;
		break;
	case HW_BREAKPOINT_RW:
		info->ctrl.type = ARM_BREAKPOINT_LOAD | ARM_BREAKPOINT_STORE;
		break;
	default:
		return -EINVAL;
	}

	/* Len */
	switch (bp->attr.bp_len) {
	case HW_BREAKPOINT_LEN_1:
		info->ctrl.len = ARM_BREAKPOINT_LEN_1;
		break;
	case HW_BREAKPOINT_LEN_2:
		info->ctrl.len = ARM_BREAKPOINT_LEN_2;
		break;
	case HW_BREAKPOINT_LEN_4:
		info->ctrl.len = ARM_BREAKPOINT_LEN_4;
		break;
	case HW_BREAKPOINT_LEN_8:
		info->ctrl.len = ARM_BREAKPOINT_LEN_8;
		break;
	default:
		return -EINVAL;
	}

	/*
	 * On AArch64, we only permit breakpoints of length 4, whereas
	 * AArch32 also requires breakpoints of length 2 for Thumb.
	 * Watchpoints can be of length 1, 2, 4 or 8 bytes.
	 */
	if (info->ctrl.type == ARM_BREAKPOINT_EXECUTE) {
		if (is_compat_task()) {
			if (info->ctrl.len != ARM_BREAKPOINT_LEN_2 &&
			    info->ctrl.len != ARM_BREAKPOINT_LEN_4)
				return -EINVAL;
		} else if (info->ctrl.len != ARM_BREAKPOINT_LEN_4) {
			/*
			 * FIXME: Some tools (I'm looking at you perf) assume
			 *	  that breakpoints should be sizeof(long). This
			 *	  is nonsense. For now, we fix up the parameter
			 *	  but we should probably return -EINVAL instead.
			 */
			info->ctrl.len = ARM_BREAKPOINT_LEN_4;
		}
	}

	/* Address */
	info->address = bp->attr.bp_addr;

	/*
	 * Privilege
	 * Note that we disallow combined EL0/EL1 breakpoints because
	 * that would complicate the stepping code.
	 */
	if (arch_check_bp_in_kernelspace(bp))
		info->ctrl.privilege = AARCH64_BREAKPOINT_EL1;
	else
		info->ctrl.privilege = AARCH64_BREAKPOINT_EL0;

	/* Enabled? */
	info->ctrl.enabled = !bp->attr.disabled;

	return 0;
}

/*
 * Validate the arch-specific HW Breakpoint register settings.
 */
int arch_validate_hwbkpt_settings(struct perf_event *bp)
{
	struct arch_hw_breakpoint *info = counter_arch_bp(bp);
	int ret;
	u64 alignment_mask, offset;

	/* Build the arch_hw_breakpoint. */
	ret = arch_build_bp_info(bp);
	if (ret)
		return ret;

	/*
	 * Check address alignment.
	 * We don't do any clever alignment correction for watchpoints
	 * because using 64-bit unaligned addresses is deprecated for
	 * AArch64.
	 *
	 * AArch32 tasks expect some simple alignment fixups, so emulate
	 * that here.
	 */
	if (is_compat_task()) {
		if (info->ctrl.len == ARM_BREAKPOINT_LEN_8)
			alignment_mask = 0x7;
		else
			alignment_mask = 0x3;
		offset = info->address & alignment_mask;
		switch (offset) {
		case 0:
			/* Aligned */
			break;
		case 1:
			/* Allow single byte watchpoint. */
			if (info->ctrl.len == ARM_BREAKPOINT_LEN_1)
				break;
		case 2:
			/* Allow halfword watchpoints and breakpoints. */
			if (info->ctrl.len == ARM_BREAKPOINT_LEN_2)
				break;
		default:
			return -EINVAL;
		}

		info->address &= ~alignment_mask;
		info->ctrl.len <<= offset;
	} else {
		if (info->ctrl.type == ARM_BREAKPOINT_EXECUTE)
			alignment_mask = 0x3;
		else
			alignment_mask = 0x7;
		if (info->address & alignment_mask)
			return -EINVAL;
	}

	/*
	 * Disallow per-task kernel breakpoints since these would
	 * complicate the stepping code.
	 */
	if (info->ctrl.privilege == AARCH64_BREAKPOINT_EL1 && bp->hw.bp_target)
		return -EINVAL;

	return 0;
}

/*
 * Enable/disable all of the breakpoints active at the specified
 * exception level at the register level.
 * This is used when single-stepping after a breakpoint exception.
 */
static void toggle_bp_registers(int reg, enum debug_el el, int enable)
{
	int i, max_slots, privilege;
	u32 ctrl;
	struct perf_event **slots;

	switch (reg) {
	case AARCH64_DBG_REG_BCR:
		slots = this_cpu_ptr(bp_on_reg);
		max_slots = core_num_brps;
		break;
	case AARCH64_DBG_REG_WCR:
		slots = this_cpu_ptr(wp_on_reg);
		max_slots = core_num_wrps;
		break;
	default:
		return;
	}

	for (i = 0; i < max_slots; ++i) {
		if (!slots[i])
			continue;

		privilege = counter_arch_bp(slots[i])->ctrl.privilege;
		if (debug_exception_level(privilege) != el)
			continue;

		ctrl = read_wb_reg(reg, i);
		if (enable)
			ctrl |= 0x1;
		else
			ctrl &= ~0x1;
		write_wb_reg(reg, i, ctrl);
	}
}

/*
 * Debug exception handlers.
 */
static int breakpoint_handler(unsigned long unused, unsigned int esr,
			      struct pt_regs *regs)
{
	int i, step = 0, *kernel_step;
	u32 ctrl_reg;
	u64 addr, val;
	struct perf_event *bp, **slots;
	struct debug_info *debug_info;
	struct arch_hw_breakpoint_ctrl ctrl;

	slots = this_cpu_ptr(bp_on_reg);
	addr = instruction_pointer(regs);
	debug_info = &current->thread.debug;

	for (i = 0; i < core_num_brps; ++i) {
		rcu_read_lock();

		bp = slots[i];

		if (bp == NULL)
			goto unlock;

		/* Check if the breakpoint value matches. */
		val = read_wb_reg(AARCH64_DBG_REG_BVR, i);
		if (val != (addr & ~0x3))
			goto unlock;

		/* Possible match, check the byte address select to confirm. */
		ctrl_reg = read_wb_reg(AARCH64_DBG_REG_BCR, i);
		decode_ctrl_reg(ctrl_reg, &ctrl);
		if (!((1 << (addr & 0x3)) & ctrl.len))
			goto unlock;

		counter_arch_bp(bp)->trigger = addr;
		perf_bp_event(bp, regs);

		/* Do we need to handle the stepping? */
		if (!bp->overflow_handler)
			step = 1;
unlock:
		rcu_read_unlock();
	}

	if (!step)
		return 0;

	if (user_mode(regs)) {
		debug_info->bps_disabled = 1;
		toggle_bp_registers(AARCH64_DBG_REG_BCR, DBG_ACTIVE_EL0, 0);

		/* If we're already stepping a watchpoint, just return. */
		if (debug_info->wps_disabled)
			return 0;

		if (test_thread_flag(TIF_SINGLESTEP))
			debug_info->suspended_step = 1;
		else
			user_enable_single_step(current);
	} else {
		toggle_bp_registers(AARCH64_DBG_REG_BCR, DBG_ACTIVE_EL1, 0);
		kernel_step = this_cpu_ptr(&stepping_kernel_bp);

		if (*kernel_step != ARM_KERNEL_STEP_NONE)
			return 0;

		if (kernel_active_single_step()) {
			*kernel_step = ARM_KERNEL_STEP_SUSPEND;
		} else {
			*kernel_step = ARM_KERNEL_STEP_ACTIVE;
			kernel_enable_single_step(regs);
		}
	}

	return 0;
}

static int watchpoint_handler(unsigned long addr, unsigned int esr,
			      struct pt_regs *regs)
{
	int i, step = 0, *kernel_step, access;
	u32 ctrl_reg;
	u64 val, alignment_mask;
	struct perf_event *wp, **slots;
	struct debug_info *debug_info;
	struct arch_hw_breakpoint *info;
	struct arch_hw_breakpoint_ctrl ctrl;

	slots = this_cpu_ptr(wp_on_reg);
	debug_info = &current->thread.debug;

	for (i = 0; i < core_num_wrps; ++i) {
		rcu_read_lock();

		wp = slots[i];

		if (wp == NULL)
			goto unlock;

		info = counter_arch_bp(wp);
		/* AArch32 watchpoints are either 4 or 8 bytes aligned. */
		if (is_compat_task()) {
			if (info->ctrl.len == ARM_BREAKPOINT_LEN_8)
				alignment_mask = 0x7;
			else
				alignment_mask = 0x3;
		} else {
			alignment_mask = 0x7;
		}

		/* Check if the watchpoint value matches. */
		val = read_wb_reg(AARCH64_DBG_REG_WVR, i);
		if (val != (addr & ~alignment_mask))
			goto unlock;

		/* Possible match, check the byte address select to confirm. */
		ctrl_reg = read_wb_reg(AARCH64_DBG_REG_WCR, i);
		decode_ctrl_reg(ctrl_reg, &ctrl);
		if (!((1 << (addr & alignment_mask)) & ctrl.len))
			goto unlock;

		/*
		 * Check that the access type matches.
		 * 0 => load, otherwise => store
		 */
		access = (esr & AARCH64_ESR_ACCESS_MASK) ? HW_BREAKPOINT_W :
			 HW_BREAKPOINT_R;
		if (!(access & hw_breakpoint_type(wp)))
			goto unlock;

		info->trigger = addr;
		perf_bp_event(wp, regs);

		/* Do we need to handle the stepping? */
		if (!wp->overflow_handler)
			step = 1;

unlock:
		rcu_read_unlock();
	}

	if (!step)
		return 0;

	/*
	 * We always disable EL0 watchpoints because the kernel can
	 * cause these to fire via an unprivileged access.
	 */
	toggle_bp_registers(AARCH64_DBG_REG_WCR, DBG_ACTIVE_EL0, 0);

	if (user_mode(regs)) {
		debug_info->wps_disabled = 1;

		/* If we're already stepping a breakpoint, just return. */
		if (debug_info->bps_disabled)
			return 0;

		if (test_thread_flag(TIF_SINGLESTEP))
			debug_info->suspended_step = 1;
		else
			user_enable_single_step(current);
	} else {
		toggle_bp_registers(AARCH64_DBG_REG_WCR, DBG_ACTIVE_EL1, 0);
		kernel_step = this_cpu_ptr(&stepping_kernel_bp);

		if (*kernel_step != ARM_KERNEL_STEP_NONE)
			return 0;

		if (kernel_active_single_step()) {
			*kernel_step = ARM_KERNEL_STEP_SUSPEND;
		} else {
			*kernel_step = ARM_KERNEL_STEP_ACTIVE;
			kernel_enable_single_step(regs);
		}
	}

	return 0;
}

/*
 * Handle single-step exception.
 */
int reinstall_suspended_bps(struct pt_regs *regs)
{
	struct debug_info *debug_info = &current->thread.debug;
	int handled_exception = 0, *kernel_step;

	kernel_step = this_cpu_ptr(&stepping_kernel_bp);

	/*
	 * Called from single-step exception handler.
	 * Return 0 if execution can resume, 1 if a SIGTRAP should be
	 * reported.
	 */
	if (user_mode(regs)) {
		if (debug_info->bps_disabled) {
			debug_info->bps_disabled = 0;
			toggle_bp_registers(AARCH64_DBG_REG_BCR, DBG_ACTIVE_EL0, 1);
			handled_exception = 1;
		}

		if (debug_info->wps_disabled) {
			debug_info->wps_disabled = 0;
			toggle_bp_registers(AARCH64_DBG_REG_WCR, DBG_ACTIVE_EL0, 1);
			handled_exception = 1;
		}

		if (handled_exception) {
			if (debug_info->suspended_step) {
				debug_info->suspended_step = 0;
				/* Allow exception handling to fall-through. */
				handled_exception = 0;
			} else {
				user_disable_single_step(current);
			}
		}
	} else if (*kernel_step != ARM_KERNEL_STEP_NONE) {
		toggle_bp_registers(AARCH64_DBG_REG_BCR, DBG_ACTIVE_EL1, 1);
		toggle_bp_registers(AARCH64_DBG_REG_WCR, DBG_ACTIVE_EL1, 1);

		if (!debug_info->wps_disabled)
			toggle_bp_registers(AARCH64_DBG_REG_WCR, DBG_ACTIVE_EL0, 1);

		if (*kernel_step != ARM_KERNEL_STEP_SUSPEND) {
			kernel_disable_single_step();
			handled_exception = 1;
		} else {
			handled_exception = 0;
		}

		*kernel_step = ARM_KERNEL_STEP_NONE;
	}

	return !handled_exception;
}

/*
 * Context-switcher for restoring suspended breakpoints.
 */
void hw_breakpoint_thread_switch(struct task_struct *next)
{
	/*
	 *           current        next
	 * disabled: 0              0     => The usual case, NOTIFY_DONE
	 *           0              1     => Disable the registers
	 *           1              0     => Enable the registers
	 *           1              1     => NOTIFY_DONE. per-task bps will
	 *                                   get taken care of by perf.
	 */

	struct debug_info *current_debug_info, *next_debug_info;

	current_debug_info = &current->thread.debug;
	next_debug_info = &next->thread.debug;

	/* Update breakpoints. */
	if (current_debug_info->bps_disabled != next_debug_info->bps_disabled)
		toggle_bp_registers(AARCH64_DBG_REG_BCR,
				    DBG_ACTIVE_EL0,
				    !next_debug_info->bps_disabled);

	/* Update watchpoints. */
	if (current_debug_info->wps_disabled != next_debug_info->wps_disabled)
		toggle_bp_registers(AARCH64_DBG_REG_WCR,
				    DBG_ACTIVE_EL0,
				    !next_debug_info->wps_disabled);
}

/*
 * CPU initialisation.
 */
static void reset_ctrl_regs(void *unused)
{
	int i;

	for (i = 0; i < core_num_brps; ++i) {
		write_wb_reg(AARCH64_DBG_REG_BCR, i, 0UL);
		write_wb_reg(AARCH64_DBG_REG_BVR, i, 0UL);
	}

	for (i = 0; i < core_num_wrps; ++i) {
		write_wb_reg(AARCH64_DBG_REG_WCR, i, 0UL);
		write_wb_reg(AARCH64_DBG_REG_WVR, i, 0UL);
	}
}

static int hw_breakpoint_reset_notify(struct notifier_block *self,
						unsigned long action,
						void *hcpu)
{
	int cpu = (long)hcpu;
	if (action == CPU_ONLINE)
		smp_call_function_single(cpu, reset_ctrl_regs, NULL, 1);
	return NOTIFY_OK;
}

static struct notifier_block hw_breakpoint_reset_nb = {
	.notifier_call = hw_breakpoint_reset_notify,
};

#ifdef CONFIG_CPU_PM
static void hw_breakpoint_restore(void)
{
	int i;
	struct perf_event **slots;

	for (slots = __get_cpu_var(bp_on_reg), i = 0; i < core_num_brps; ++i) {
		if (slots[i]) {
			hw_breakpoint_control(slots[i], HW_BREAKPOINT_RESTORE);
		} else {
			write_wb_reg(AARCH64_DBG_REG_BCR, i, 0UL);
			write_wb_reg(AARCH64_DBG_REG_BVR, i, 0UL);
		}
	}

	for (slots = __get_cpu_var(wp_on_reg), i = 0; i < core_num_wrps; ++i) {
		if (slots[i]) {
			hw_breakpoint_control(slots[i], HW_BREAKPOINT_RESTORE);
		} else {
			write_wb_reg(AARCH64_DBG_REG_WCR, i, 0UL);
			write_wb_reg(AARCH64_DBG_REG_WVR, i, 0UL);
		}
	}
}

static int hw_breakpoint_cpu_pm_notify(struct notifier_block *self,
				       unsigned long action,
				       void *v)
{
	if (action == CPU_PM_EXIT) {
		hw_breakpoint_restore();
		return NOTIFY_OK;
	}

	return NOTIFY_DONE;
}

static struct notifier_block hw_breakpoint_cpu_pm_nb = {
	.notifier_call = hw_breakpoint_cpu_pm_notify,
};

static void __init hw_breakpoint_pm_init(void)
{
	cpu_pm_register_notifier(&hw_breakpoint_cpu_pm_nb);
}
#else
static inline void hw_breakpoint_pm_init(void)
{
}
#endif

#ifdef CONFIG_ARM64_CPU_SUSPEND
extern void cpu_suspend_set_dbg_restorer(void (*hw_bp_restore)(void *));
#else
static inline void cpu_suspend_set_dbg_restorer(void (*hw_bp_restore)(void *))
{
}
#endif

/*
 * One-time initialisation.
 */
static int __init arch_hw_breakpoint_init(void)
{
	core_num_brps = get_num_brps();
	core_num_wrps = get_num_wrps();

	pr_info("found %d breakpoint and %d watchpoint registers.\n",
		core_num_brps, core_num_wrps);

	/*
	 * Reset the breakpoint resources. We assume that a halting
	 * debugger will leave the world in a nice state for us.
	 */
	smp_call_function(reset_ctrl_regs, NULL, 1);
	reset_ctrl_regs(NULL);

	/* Register debug fault handlers. */
	hook_debug_fault_code(DBG_ESR_EVT_HWBP, breakpoint_handler, SIGTRAP,
			      TRAP_HWBKPT, "hw-breakpoint handler");
	hook_debug_fault_code(DBG_ESR_EVT_HWWP, watchpoint_handler, SIGTRAP,
			      TRAP_HWBKPT, "hw-watchpoint handler");

	/* Register hotplug notifier. */
	register_cpu_notifier(&hw_breakpoint_reset_nb);
	/* Register cpu_suspend hw breakpoint restore hook */
	cpu_suspend_set_dbg_restorer(hw_breakpoint_restore);

	return 0;
}
arch_initcall(arch_hw_breakpoint_init);

void hw_breakpoint_pmu_read(struct perf_event *bp)
{
}

/*
 * Dummy function to register with die_notifier.
 */
int hw_breakpoint_exceptions_notify(struct notifier_block *unused,
				    unsigned long val, void *data)
{
	return NOTIFY_DONE;
}<|MERGE_RESOLUTION|>--- conflicted
+++ resolved
@@ -251,17 +251,10 @@
 	}
 
 	i = hw_breakpoint_slot_setup(slots, max_slots, bp, ops);
-<<<<<<< HEAD
 
 	if (WARN_ONCE(i < 0, "Can't find any breakpoint slot"))
 		return i;
 
-=======
-
-	if (WARN_ONCE(i < 0, "Can't find any breakpoint slot"))
-		return i;
-
->>>>>>> 95b166b8
 	switch (ops) {
 	case HW_BREAKPOINT_INSTALL:
 		/*
@@ -298,49 +291,11 @@
  * Install a perf counter breakpoint.
  */
 int arch_install_hw_breakpoint(struct perf_event *bp)
-<<<<<<< HEAD
-{
-	struct arch_hw_breakpoint *info = counter_arch_bp(bp);
-	struct perf_event **slot, **slots;
-	int i, max_slots, base;
-
-	if (info->ctrl.type == ARM_BREAKPOINT_EXECUTE) {
-		/* Breakpoint */
-		base = AARCH64_DBG_REG_BCR;
-		slots = this_cpu_ptr(bp_on_reg);
-		max_slots = core_num_brps;
-	} else {
-		/* Watchpoint */
-		base = AARCH64_DBG_REG_WCR;
-		slots = this_cpu_ptr(wp_on_reg);
-		max_slots = core_num_wrps;
-	}
-
-	/* Remove the breakpoint. */
-	for (i = 0; i < max_slots; ++i) {
-		slot = &slots[i];
-
-		if (*slot == bp) {
-			*slot = NULL;
-			break;
-		}
-	}
-
-	if (WARN_ONCE(i == max_slots, "Can't find any breakpoint slot"))
-		return;
-
-	/* Reset the control register. */
-	write_wb_reg(base, i, 0);
+{
+	return hw_breakpoint_control(bp, HW_BREAKPOINT_INSTALL);
 }
 void arch_uninstall_hw_breakpoint(struct perf_event *bp)
 {
-=======
-{
-	return hw_breakpoint_control(bp, HW_BREAKPOINT_INSTALL);
-}
-void arch_uninstall_hw_breakpoint(struct perf_event *bp)
-{
->>>>>>> 95b166b8
 	hw_breakpoint_control(bp, HW_BREAKPOINT_UNINSTALL);
 }
 
