/*
 * Based on arch/arm/kernel/ptrace.c
 *
 * By Ross Biro 1/23/92
 * edited by Linus Torvalds
 * ARM modifications Copyright (C) 2000 Russell King
 * Copyright (C) 2012 ARM Ltd.
 *
 * This program is free software; you can redistribute it and/or modify
 * it under the terms of the GNU General Public License version 2 as
 * published by the Free Software Foundation.
 *
 * This program is distributed in the hope that it will be useful,
 * but WITHOUT ANY WARRANTY; without even the implied warranty of
 * MERCHANTABILITY or FITNESS FOR A PARTICULAR PURPOSE.  See the
 * GNU General Public License for more details.
 *
 * You should have received a copy of the GNU General Public License
 * along with this program.  If not, see <http://www.gnu.org/licenses/>.
 */

<<<<<<< HEAD
#include <linux/audit.h>
=======
>>>>>>> 99f555fa
#include <linux/compat.h>
#include <linux/kernel.h>
#include <linux/sched.h>
#include <linux/mm.h>
#include <linux/smp.h>
#include <linux/ptrace.h>
#include <linux/user.h>
#include <linux/seccomp.h>
#include <linux/security.h>
#include <linux/init.h>
#include <linux/signal.h>
#include <linux/uaccess.h>
#include <linux/perf_event.h>
#include <linux/hw_breakpoint.h>
#include <linux/regset.h>
#include <linux/tracehook.h>
#include <linux/elf.h>

#include <asm/compat.h>
#include <asm/debug-monitors.h>
#include <asm/pgtable.h>
#include <asm/syscall.h>
#include <asm/traps.h>
#include <asm/system_misc.h>

#define CREATE_TRACE_POINTS
#include <trace/events/syscalls.h>

/*
 * TODO: does not yet catch signals sent when the child dies.
 * in exit.c or in signal.c.
 */

/*
 * Called by kernel/ptrace.c when detaching..
 */
void ptrace_disable(struct task_struct *child)
{
}

#ifdef CONFIG_HAVE_HW_BREAKPOINT
/*
 * Handle hitting a HW-breakpoint.
 */
static void ptrace_hbptriggered(struct perf_event *bp,
				struct perf_sample_data *data,
				struct pt_regs *regs)
{
	struct arch_hw_breakpoint *bkpt = counter_arch_bp(bp);
	siginfo_t info = {
		.si_signo	= SIGTRAP,
		.si_errno	= 0,
		.si_code	= TRAP_HWBKPT,
		.si_addr	= (void __user *)(bkpt->trigger),
	};

#ifdef CONFIG_COMPAT
	int i;

	if (!is_compat_task())
		goto send_sig;

	for (i = 0; i < ARM_MAX_BRP; ++i) {
		if (current->thread.debug.hbp_break[i] == bp) {
			info.si_errno = (i << 1) + 1;
			break;
		}
	}
	for (i = ARM_MAX_BRP; i < ARM_MAX_HBP_SLOTS && !bp; ++i) {
		if (current->thread.debug.hbp_watch[i] == bp) {
			info.si_errno = -((i << 1) + 1);
			break;
		}
	}

send_sig:
#endif
	force_sig_info(SIGTRAP, &info, current);
}

/*
 * Unregister breakpoints from this task and reset the pointers in
 * the thread_struct.
 */
void flush_ptrace_hw_breakpoint(struct task_struct *tsk)
{
	int i;
	struct thread_struct *t = &tsk->thread;

	for (i = 0; i < ARM_MAX_BRP; i++) {
		if (t->debug.hbp_break[i]) {
			unregister_hw_breakpoint(t->debug.hbp_break[i]);
			t->debug.hbp_break[i] = NULL;
		}
	}

	for (i = 0; i < ARM_MAX_WRP; i++) {
		if (t->debug.hbp_watch[i]) {
			unregister_hw_breakpoint(t->debug.hbp_watch[i]);
			t->debug.hbp_watch[i] = NULL;
		}
	}
}

void ptrace_hw_copy_thread(struct task_struct *tsk)
{
	memset(&tsk->thread.debug, 0, sizeof(struct debug_info));
}

static struct perf_event *ptrace_hbp_get_event(unsigned int note_type,
					       struct task_struct *tsk,
					       unsigned long idx)
{
	struct perf_event *bp = ERR_PTR(-EINVAL);

	switch (note_type) {
	case NT_ARM_HW_BREAK:
		if (idx < ARM_MAX_BRP)
			bp = tsk->thread.debug.hbp_break[idx];
		break;
	case NT_ARM_HW_WATCH:
		if (idx < ARM_MAX_WRP)
			bp = tsk->thread.debug.hbp_watch[idx];
		break;
	}

	return bp;
}

static int ptrace_hbp_set_event(unsigned int note_type,
				struct task_struct *tsk,
				unsigned long idx,
				struct perf_event *bp)
{
	int err = -EINVAL;

	switch (note_type) {
	case NT_ARM_HW_BREAK:
		if (idx < ARM_MAX_BRP) {
			tsk->thread.debug.hbp_break[idx] = bp;
			err = 0;
		}
		break;
	case NT_ARM_HW_WATCH:
		if (idx < ARM_MAX_WRP) {
			tsk->thread.debug.hbp_watch[idx] = bp;
			err = 0;
		}
		break;
	}

	return err;
}

static struct perf_event *ptrace_hbp_create(unsigned int note_type,
					    struct task_struct *tsk,
					    unsigned long idx)
{
	struct perf_event *bp;
	struct perf_event_attr attr;
	int err, type;

	switch (note_type) {
	case NT_ARM_HW_BREAK:
		type = HW_BREAKPOINT_X;
		break;
	case NT_ARM_HW_WATCH:
		type = HW_BREAKPOINT_RW;
		break;
	default:
		return ERR_PTR(-EINVAL);
	}

	ptrace_breakpoint_init(&attr);

	/*
	 * Initialise fields to sane defaults
	 * (i.e. values that will pass validation).
	 */
	attr.bp_addr	= 0;
	attr.bp_len	= HW_BREAKPOINT_LEN_4;
	attr.bp_type	= type;
	attr.disabled	= 1;

	bp = register_user_hw_breakpoint(&attr, ptrace_hbptriggered, NULL, tsk);
	if (IS_ERR(bp))
		return bp;

	err = ptrace_hbp_set_event(note_type, tsk, idx, bp);
	if (err)
		return ERR_PTR(err);

	return bp;
}

static int ptrace_hbp_fill_attr_ctrl(unsigned int note_type,
				     struct arch_hw_breakpoint_ctrl ctrl,
				     struct perf_event_attr *attr)
{
	int err, len, type, disabled = !ctrl.enabled;

	attr->disabled = disabled;
	if (disabled)
		return 0;

	err = arch_bp_generic_fields(ctrl, &len, &type);
	if (err)
		return err;

	switch (note_type) {
	case NT_ARM_HW_BREAK:
		if ((type & HW_BREAKPOINT_X) != type)
			return -EINVAL;
		break;
	case NT_ARM_HW_WATCH:
		if ((type & HW_BREAKPOINT_RW) != type)
			return -EINVAL;
		break;
	default:
		return -EINVAL;
	}

	attr->bp_len	= len;
	attr->bp_type	= type;

	return 0;
}

static int ptrace_hbp_get_resource_info(unsigned int note_type, u32 *info)
{
	u8 num;
	u32 reg = 0;

	switch (note_type) {
	case NT_ARM_HW_BREAK:
		num = hw_breakpoint_slots(TYPE_INST);
		break;
	case NT_ARM_HW_WATCH:
		num = hw_breakpoint_slots(TYPE_DATA);
		break;
	default:
		return -EINVAL;
	}

	reg |= debug_monitors_arch();
	reg <<= 8;
	reg |= num;

	*info = reg;
	return 0;
}

static int ptrace_hbp_get_ctrl(unsigned int note_type,
			       struct task_struct *tsk,
			       unsigned long idx,
			       u32 *ctrl)
{
	struct perf_event *bp = ptrace_hbp_get_event(note_type, tsk, idx);

	if (IS_ERR(bp))
		return PTR_ERR(bp);

	*ctrl = bp ? encode_ctrl_reg(counter_arch_bp(bp)->ctrl) : 0;
	return 0;
}

static int ptrace_hbp_get_addr(unsigned int note_type,
			       struct task_struct *tsk,
			       unsigned long idx,
			       u64 *addr)
{
	struct perf_event *bp = ptrace_hbp_get_event(note_type, tsk, idx);

	if (IS_ERR(bp))
		return PTR_ERR(bp);

	*addr = bp ? bp->attr.bp_addr : 0;
	return 0;
}

static struct perf_event *ptrace_hbp_get_initialised_bp(unsigned int note_type,
							struct task_struct *tsk,
							unsigned long idx)
{
	struct perf_event *bp = ptrace_hbp_get_event(note_type, tsk, idx);

	if (!bp)
		bp = ptrace_hbp_create(note_type, tsk, idx);

	return bp;
}

static int ptrace_hbp_set_ctrl(unsigned int note_type,
			       struct task_struct *tsk,
			       unsigned long idx,
			       u32 uctrl)
{
	int err;
	struct perf_event *bp;
	struct perf_event_attr attr;
	struct arch_hw_breakpoint_ctrl ctrl;

	bp = ptrace_hbp_get_initialised_bp(note_type, tsk, idx);
	if (IS_ERR(bp)) {
		err = PTR_ERR(bp);
		return err;
	}

	attr = bp->attr;
	decode_ctrl_reg(uctrl, &ctrl);
	err = ptrace_hbp_fill_attr_ctrl(note_type, ctrl, &attr);
	if (err)
		return err;

	return modify_user_hw_breakpoint(bp, &attr);
}

static int ptrace_hbp_set_addr(unsigned int note_type,
			       struct task_struct *tsk,
			       unsigned long idx,
			       u64 addr)
{
	int err;
	struct perf_event *bp;
	struct perf_event_attr attr;

	bp = ptrace_hbp_get_initialised_bp(note_type, tsk, idx);
	if (IS_ERR(bp)) {
		err = PTR_ERR(bp);
		return err;
	}

	attr = bp->attr;
	attr.bp_addr = addr;
	err = modify_user_hw_breakpoint(bp, &attr);
	return err;
}

#define PTRACE_HBP_ADDR_SZ	sizeof(u64)
#define PTRACE_HBP_CTRL_SZ	sizeof(u32)
#define PTRACE_HBP_PAD_SZ	sizeof(u32)

static int hw_break_get(struct task_struct *target,
			const struct user_regset *regset,
			unsigned int pos, unsigned int count,
			void *kbuf, void __user *ubuf)
{
	unsigned int note_type = regset->core_note_type;
	int ret, idx = 0, offset, limit;
	u32 info, ctrl;
	u64 addr;

	/* Resource info */
	ret = ptrace_hbp_get_resource_info(note_type, &info);
	if (ret)
		return ret;

	ret = user_regset_copyout(&pos, &count, &kbuf, &ubuf, &info, 0,
				  sizeof(info));
	if (ret)
		return ret;

	/* Pad */
	offset = offsetof(struct user_hwdebug_state, pad);
	ret = user_regset_copyout_zero(&pos, &count, &kbuf, &ubuf, offset,
				       offset + PTRACE_HBP_PAD_SZ);
	if (ret)
		return ret;

	/* (address, ctrl) registers */
	offset = offsetof(struct user_hwdebug_state, dbg_regs);
	limit = regset->n * regset->size;
	while (count && offset < limit) {
		ret = ptrace_hbp_get_addr(note_type, target, idx, &addr);
		if (ret)
			return ret;
		ret = user_regset_copyout(&pos, &count, &kbuf, &ubuf, &addr,
					  offset, offset + PTRACE_HBP_ADDR_SZ);
		if (ret)
			return ret;
		offset += PTRACE_HBP_ADDR_SZ;

		ret = ptrace_hbp_get_ctrl(note_type, target, idx, &ctrl);
		if (ret)
			return ret;
		ret = user_regset_copyout(&pos, &count, &kbuf, &ubuf, &ctrl,
					  offset, offset + PTRACE_HBP_CTRL_SZ);
		if (ret)
			return ret;
		offset += PTRACE_HBP_CTRL_SZ;

		ret = user_regset_copyout_zero(&pos, &count, &kbuf, &ubuf,
					       offset,
					       offset + PTRACE_HBP_PAD_SZ);
		if (ret)
			return ret;
		offset += PTRACE_HBP_PAD_SZ;
		idx++;
	}

	return 0;
}

static int hw_break_set(struct task_struct *target,
			const struct user_regset *regset,
			unsigned int pos, unsigned int count,
			const void *kbuf, const void __user *ubuf)
{
	unsigned int note_type = regset->core_note_type;
	int ret, idx = 0, offset, limit;
	u32 ctrl;
	u64 addr;

	/* Resource info and pad */
	offset = offsetof(struct user_hwdebug_state, dbg_regs);
	ret = user_regset_copyin_ignore(&pos, &count, &kbuf, &ubuf, 0, offset);
	if (ret)
		return ret;

	/* (address, ctrl) registers */
	limit = regset->n * regset->size;
	while (count && offset < limit) {
		ret = user_regset_copyin(&pos, &count, &kbuf, &ubuf, &addr,
					 offset, offset + PTRACE_HBP_ADDR_SZ);
		if (ret)
			return ret;
		ret = ptrace_hbp_set_addr(note_type, target, idx, addr);
		if (ret)
			return ret;
		offset += PTRACE_HBP_ADDR_SZ;

		ret = user_regset_copyin(&pos, &count, &kbuf, &ubuf, &ctrl,
					 offset, offset + PTRACE_HBP_CTRL_SZ);
		if (ret)
			return ret;
		ret = ptrace_hbp_set_ctrl(note_type, target, idx, ctrl);
		if (ret)
			return ret;
		offset += PTRACE_HBP_CTRL_SZ;

		ret = user_regset_copyin_ignore(&pos, &count, &kbuf, &ubuf,
						offset,
						offset + PTRACE_HBP_PAD_SZ);
		if (ret)
			return ret;
		offset += PTRACE_HBP_PAD_SZ;
		idx++;
	}

	return 0;
}
#endif	/* CONFIG_HAVE_HW_BREAKPOINT */

static int gpr_get(struct task_struct *target,
		   const struct user_regset *regset,
		   unsigned int pos, unsigned int count,
		   void *kbuf, void __user *ubuf)
{
	struct user_pt_regs *uregs = &task_pt_regs(target)->user_regs;
	return user_regset_copyout(&pos, &count, &kbuf, &ubuf, uregs, 0, -1);
}

static int gpr_set(struct task_struct *target, const struct user_regset *regset,
		   unsigned int pos, unsigned int count,
		   const void *kbuf, const void __user *ubuf)
{
	int ret;
	struct user_pt_regs newregs;

	ret = user_regset_copyin(&pos, &count, &kbuf, &ubuf, &newregs, 0, -1);
	if (ret)
		return ret;

	if (!valid_user_regs(&newregs))
		return -EINVAL;

	task_pt_regs(target)->user_regs = newregs;
	return 0;
}

/*
 * TODO: update fp accessors for lazy context switching (sync/flush hwstate)
 */
static int fpr_get(struct task_struct *target, const struct user_regset *regset,
		   unsigned int pos, unsigned int count,
		   void *kbuf, void __user *ubuf)
{
	struct user_fpsimd_state *uregs;
	uregs = &target->thread.fpsimd_state.user_fpsimd;
	return user_regset_copyout(&pos, &count, &kbuf, &ubuf, uregs, 0, -1);
}

static int fpr_set(struct task_struct *target, const struct user_regset *regset,
		   unsigned int pos, unsigned int count,
		   const void *kbuf, const void __user *ubuf)
{
	int ret;
	struct user_fpsimd_state newstate;

	ret = user_regset_copyin(&pos, &count, &kbuf, &ubuf, &newstate, 0, -1);
	if (ret)
		return ret;

	target->thread.fpsimd_state.user_fpsimd = newstate;
	fpsimd_flush_task_state(target);
	return ret;
}

static int tls_get(struct task_struct *target, const struct user_regset *regset,
		   unsigned int pos, unsigned int count,
		   void *kbuf, void __user *ubuf)
{
	unsigned long *tls = &target->thread.tp_value;
	return user_regset_copyout(&pos, &count, &kbuf, &ubuf, tls, 0, -1);
}

static int tls_set(struct task_struct *target, const struct user_regset *regset,
		   unsigned int pos, unsigned int count,
		   const void *kbuf, const void __user *ubuf)
{
	int ret;
	unsigned long tls;

	ret = user_regset_copyin(&pos, &count, &kbuf, &ubuf, &tls, 0, -1);
	if (ret)
		return ret;

	target->thread.tp_value = tls;
	return ret;
}

enum aarch64_regset {
	REGSET_GPR,
	REGSET_FPR,
	REGSET_TLS,
#ifdef CONFIG_HAVE_HW_BREAKPOINT
	REGSET_HW_BREAK,
	REGSET_HW_WATCH,
#endif
};

static const struct user_regset aarch64_regsets[] = {
	[REGSET_GPR] = {
		.core_note_type = NT_PRSTATUS,
		.n = sizeof(struct user_pt_regs) / sizeof(u64),
		.size = sizeof(u64),
		.align = sizeof(u64),
		.get = gpr_get,
		.set = gpr_set
	},
	[REGSET_FPR] = {
		.core_note_type = NT_PRFPREG,
		.n = sizeof(struct user_fpsimd_state) / sizeof(u32),
		/*
		 * We pretend we have 32-bit registers because the fpsr and
		 * fpcr are 32-bits wide.
		 */
		.size = sizeof(u32),
		.align = sizeof(u32),
		.get = fpr_get,
		.set = fpr_set
	},
	[REGSET_TLS] = {
		.core_note_type = NT_ARM_TLS,
		.n = 1,
		.size = sizeof(void *),
		.align = sizeof(void *),
		.get = tls_get,
		.set = tls_set,
	},
#ifdef CONFIG_HAVE_HW_BREAKPOINT
	[REGSET_HW_BREAK] = {
		.core_note_type = NT_ARM_HW_BREAK,
		.n = sizeof(struct user_hwdebug_state) / sizeof(u32),
		.size = sizeof(u32),
		.align = sizeof(u32),
		.get = hw_break_get,
		.set = hw_break_set,
	},
	[REGSET_HW_WATCH] = {
		.core_note_type = NT_ARM_HW_WATCH,
		.n = sizeof(struct user_hwdebug_state) / sizeof(u32),
		.size = sizeof(u32),
		.align = sizeof(u32),
		.get = hw_break_get,
		.set = hw_break_set,
	},
#endif
};

static const struct user_regset_view user_aarch64_view = {
	.name = "aarch64", .e_machine = EM_AARCH64,
	.regsets = aarch64_regsets, .n = ARRAY_SIZE(aarch64_regsets)
};

#ifdef CONFIG_COMPAT
#include <linux/compat.h>

enum compat_regset {
	REGSET_COMPAT_GPR,
	REGSET_COMPAT_VFP,
};

static int compat_gpr_get(struct task_struct *target,
			  const struct user_regset *regset,
			  unsigned int pos, unsigned int count,
			  void *kbuf, void __user *ubuf)
{
	int ret = 0;
	unsigned int i, start, num_regs;

	/* Calculate the number of AArch32 registers contained in count */
	num_regs = count / regset->size;

	/* Convert pos into an register number */
	start = pos / regset->size;

	if (start + num_regs > regset->n)
		return -EIO;

	for (i = 0; i < num_regs; ++i) {
		unsigned int idx = start + i;
		compat_ulong_t reg;

		switch (idx) {
		case 15:
			reg = task_pt_regs(target)->pc;
			break;
		case 16:
			reg = task_pt_regs(target)->pstate;
			break;
		case 17:
			reg = task_pt_regs(target)->orig_x0;
			break;
		default:
			reg = task_pt_regs(target)->regs[idx];
		}

		if (kbuf) {
			memcpy(kbuf, &reg, sizeof(reg));
			kbuf += sizeof(reg);
		} else {
			ret = copy_to_user(ubuf, &reg, sizeof(reg));
			if (ret)
				break;

			ubuf += sizeof(reg);
		}
	}

	return ret;
}

static int compat_gpr_set(struct task_struct *target,
			  const struct user_regset *regset,
			  unsigned int pos, unsigned int count,
			  const void *kbuf, const void __user *ubuf)
{
	struct pt_regs newregs;
	int ret = 0;
	unsigned int i, start, num_regs;

	/* Calculate the number of AArch32 registers contained in count */
	num_regs = count / regset->size;

	/* Convert pos into an register number */
	start = pos / regset->size;

	if (start + num_regs > regset->n)
		return -EIO;

	newregs = *task_pt_regs(target);

	for (i = 0; i < num_regs; ++i) {
		unsigned int idx = start + i;
		compat_ulong_t reg;

		if (kbuf) {
			memcpy(&reg, kbuf, sizeof(reg));
			kbuf += sizeof(reg);
		} else {
			ret = copy_from_user(&reg, ubuf, sizeof(reg));
			if (ret)
				return ret;

			ubuf += sizeof(reg);
		}

		switch (idx) {
		case 15:
			newregs.pc = reg;
			break;
		case 16:
			newregs.pstate = reg;
			break;
		case 17:
			newregs.orig_x0 = reg;
			break;
		default:
			newregs.regs[idx] = reg;
		}

	}

	if (valid_user_regs(&newregs.user_regs))
		*task_pt_regs(target) = newregs;
	else
		ret = -EINVAL;

	return ret;
}

static int compat_vfp_get(struct task_struct *target,
			  const struct user_regset *regset,
			  unsigned int pos, unsigned int count,
			  void *kbuf, void __user *ubuf)
{
	struct user_fpsimd_state *uregs;
	compat_ulong_t fpscr;
	int ret;

	uregs = &target->thread.fpsimd_state.user_fpsimd;

	/*
	 * The VFP registers are packed into the fpsimd_state, so they all sit
	 * nicely together for us. We just need to create the fpscr separately.
	 */
	ret = user_regset_copyout(&pos, &count, &kbuf, &ubuf, uregs, 0,
				  VFP_STATE_SIZE - sizeof(compat_ulong_t));

	if (count && !ret) {
		fpscr = (uregs->fpsr & VFP_FPSCR_STAT_MASK) |
			(uregs->fpcr & VFP_FPSCR_CTRL_MASK);
		ret = put_user(fpscr, (compat_ulong_t *)ubuf);
	}

	return ret;
}

static int compat_vfp_set(struct task_struct *target,
			  const struct user_regset *regset,
			  unsigned int pos, unsigned int count,
			  const void *kbuf, const void __user *ubuf)
{
	struct user_fpsimd_state *uregs;
	compat_ulong_t fpscr;
	int ret;

	if (pos + count > VFP_STATE_SIZE)
		return -EIO;

	uregs = &target->thread.fpsimd_state.user_fpsimd;

	ret = user_regset_copyin(&pos, &count, &kbuf, &ubuf, uregs, 0,
				 VFP_STATE_SIZE - sizeof(compat_ulong_t));

	if (count && !ret) {
		ret = get_user(fpscr, (compat_ulong_t *)ubuf);
		uregs->fpsr = fpscr & VFP_FPSCR_STAT_MASK;
		uregs->fpcr = fpscr & VFP_FPSCR_CTRL_MASK;
	}

	fpsimd_flush_task_state(target);
	return ret;
}

static const struct user_regset aarch32_regsets[] = {
	[REGSET_COMPAT_GPR] = {
		.core_note_type = NT_PRSTATUS,
		.n = COMPAT_ELF_NGREG,
		.size = sizeof(compat_elf_greg_t),
		.align = sizeof(compat_elf_greg_t),
		.get = compat_gpr_get,
		.set = compat_gpr_set
	},
	[REGSET_COMPAT_VFP] = {
		.core_note_type = NT_ARM_VFP,
		.n = VFP_STATE_SIZE / sizeof(compat_ulong_t),
		.size = sizeof(compat_ulong_t),
		.align = sizeof(compat_ulong_t),
		.get = compat_vfp_get,
		.set = compat_vfp_set
	},
};

static const struct user_regset_view user_aarch32_view = {
	.name = "aarch32", .e_machine = EM_ARM,
	.regsets = aarch32_regsets, .n = ARRAY_SIZE(aarch32_regsets)
};

static int compat_ptrace_read_user(struct task_struct *tsk, compat_ulong_t off,
				   compat_ulong_t __user *ret)
{
	compat_ulong_t tmp;

	if (off & 3)
		return -EIO;

	if (off == COMPAT_PT_TEXT_ADDR)
		tmp = tsk->mm->start_code;
	else if (off == COMPAT_PT_DATA_ADDR)
		tmp = tsk->mm->start_data;
	else if (off == COMPAT_PT_TEXT_END_ADDR)
		tmp = tsk->mm->end_code;
	else if (off < sizeof(compat_elf_gregset_t))
		return copy_regset_to_user(tsk, &user_aarch32_view,
					   REGSET_COMPAT_GPR, off,
					   sizeof(compat_ulong_t), ret);
	else if (off >= COMPAT_USER_SZ)
		return -EIO;
	else
		tmp = 0;

	return put_user(tmp, ret);
}

static int compat_ptrace_write_user(struct task_struct *tsk, compat_ulong_t off,
				    compat_ulong_t val)
{
	int ret;

	if (off & 3 || off >= COMPAT_USER_SZ)
		return -EIO;

	if (off >= sizeof(compat_elf_gregset_t))
		return 0;

	ret = copy_regset_from_user(tsk, &user_aarch32_view,
				    REGSET_COMPAT_GPR, off,
				    sizeof(compat_ulong_t),
				    &val);
	return ret;
}

#ifdef CONFIG_HAVE_HW_BREAKPOINT

/*
 * Convert a virtual register number into an index for a thread_info
 * breakpoint array. Breakpoints are identified using positive numbers
 * whilst watchpoints are negative. The registers are laid out as pairs
 * of (address, control), each pair mapping to a unique hw_breakpoint struct.
 * Register 0 is reserved for describing resource information.
 */
static int compat_ptrace_hbp_num_to_idx(compat_long_t num)
{
	return (abs(num) - 1) >> 1;
}

static int compat_ptrace_hbp_get_resource_info(u32 *kdata)
{
	u8 num_brps, num_wrps, debug_arch, wp_len;
	u32 reg = 0;

	num_brps	= hw_breakpoint_slots(TYPE_INST);
	num_wrps	= hw_breakpoint_slots(TYPE_DATA);

	debug_arch	= debug_monitors_arch();
	wp_len		= 8;
	reg		|= debug_arch;
	reg		<<= 8;
	reg		|= wp_len;
	reg		<<= 8;
	reg		|= num_wrps;
	reg		<<= 8;
	reg		|= num_brps;

	*kdata = reg;
	return 0;
}

static int compat_ptrace_hbp_get(unsigned int note_type,
				 struct task_struct *tsk,
				 compat_long_t num,
				 u32 *kdata)
{
	u64 addr = 0;
	u32 ctrl = 0;

	int err, idx = compat_ptrace_hbp_num_to_idx(num);;

	if (num & 1) {
		err = ptrace_hbp_get_addr(note_type, tsk, idx, &addr);
		*kdata = (u32)addr;
	} else {
		err = ptrace_hbp_get_ctrl(note_type, tsk, idx, &ctrl);
		*kdata = ctrl;
	}

	return err;
}

static int compat_ptrace_hbp_set(unsigned int note_type,
				 struct task_struct *tsk,
				 compat_long_t num,
				 u32 *kdata)
{
	u64 addr;
	u32 ctrl;

	int err, idx = compat_ptrace_hbp_num_to_idx(num);

	if (num & 1) {
		addr = *kdata;
		err = ptrace_hbp_set_addr(note_type, tsk, idx, addr);
	} else {
		ctrl = *kdata;
		err = ptrace_hbp_set_ctrl(note_type, tsk, idx, ctrl);
	}

	return err;
}

static int compat_ptrace_gethbpregs(struct task_struct *tsk, compat_long_t num,
				    compat_ulong_t __user *data)
{
	int ret;
	u32 kdata;
	mm_segment_t old_fs = get_fs();

	set_fs(KERNEL_DS);
	/* Watchpoint */
	if (num < 0) {
		ret = compat_ptrace_hbp_get(NT_ARM_HW_WATCH, tsk, num, &kdata);
	/* Resource info */
	} else if (num == 0) {
		ret = compat_ptrace_hbp_get_resource_info(&kdata);
	/* Breakpoint */
	} else {
		ret = compat_ptrace_hbp_get(NT_ARM_HW_BREAK, tsk, num, &kdata);
	}
	set_fs(old_fs);

	if (!ret)
		ret = put_user(kdata, data);

	return ret;
}

static int compat_ptrace_sethbpregs(struct task_struct *tsk, compat_long_t num,
				    compat_ulong_t __user *data)
{
	int ret;
	u32 kdata = 0;
	mm_segment_t old_fs = get_fs();

	if (num == 0)
		return 0;

	ret = get_user(kdata, data);
	if (ret)
		return ret;

	set_fs(KERNEL_DS);
	if (num < 0)
		ret = compat_ptrace_hbp_set(NT_ARM_HW_WATCH, tsk, num, &kdata);
	else
		ret = compat_ptrace_hbp_set(NT_ARM_HW_BREAK, tsk, num, &kdata);
	set_fs(old_fs);

	return ret;
}
#endif	/* CONFIG_HAVE_HW_BREAKPOINT */

long compat_arch_ptrace(struct task_struct *child, compat_long_t request,
			compat_ulong_t caddr, compat_ulong_t cdata)
{
	unsigned long addr = caddr;
	unsigned long data = cdata;
	void __user *datap = compat_ptr(data);
	int ret;

	switch (request) {
		case PTRACE_PEEKUSR:
			ret = compat_ptrace_read_user(child, addr, datap);
			break;

		case PTRACE_POKEUSR:
			ret = compat_ptrace_write_user(child, addr, data);
			break;

		case COMPAT_PTRACE_GETREGS:
			ret = copy_regset_to_user(child,
						  &user_aarch32_view,
						  REGSET_COMPAT_GPR,
						  0, sizeof(compat_elf_gregset_t),
						  datap);
			break;

		case COMPAT_PTRACE_SETREGS:
			ret = copy_regset_from_user(child,
						    &user_aarch32_view,
						    REGSET_COMPAT_GPR,
						    0, sizeof(compat_elf_gregset_t),
						    datap);
			break;

		case COMPAT_PTRACE_GET_THREAD_AREA:
			ret = put_user((compat_ulong_t)child->thread.tp_value,
				       (compat_ulong_t __user *)datap);
			break;

		case COMPAT_PTRACE_SET_SYSCALL:
			task_pt_regs(child)->syscallno = data;
			ret = 0;
			break;

		case COMPAT_PTRACE_GETVFPREGS:
			ret = copy_regset_to_user(child,
						  &user_aarch32_view,
						  REGSET_COMPAT_VFP,
						  0, VFP_STATE_SIZE,
						  datap);
			break;

		case COMPAT_PTRACE_SETVFPREGS:
			ret = copy_regset_from_user(child,
						    &user_aarch32_view,
						    REGSET_COMPAT_VFP,
						    0, VFP_STATE_SIZE,
						    datap);
			break;

#ifdef CONFIG_HAVE_HW_BREAKPOINT
		case COMPAT_PTRACE_GETHBPREGS:
			ret = compat_ptrace_gethbpregs(child, addr, datap);
			break;

		case COMPAT_PTRACE_SETHBPREGS:
			ret = compat_ptrace_sethbpregs(child, addr, datap);
			break;
#endif

		default:
			ret = compat_ptrace_request(child, request, addr,
						    data);
			break;
	}

	return ret;
}
#endif /* CONFIG_COMPAT */

const struct user_regset_view *task_user_regset_view(struct task_struct *task)
{
#ifdef CONFIG_COMPAT
	if (is_compat_thread(task_thread_info(task)))
		return &user_aarch32_view;
#endif
	return &user_aarch64_view;
}

long arch_ptrace(struct task_struct *child, long request,
		 unsigned long addr, unsigned long data)
{
	int ret;

<<<<<<< HEAD
	switch (request) {
		case PTRACE_SET_SYSCALL:
			task_pt_regs(child)->syscallno = data;
			ret = 0;
			break;
		default:
			ret = ptrace_request(child, request, addr, data);
			break;
	}

	return ret;
}

enum ptrace_syscall_dir {
	PTRACE_SYSCALL_ENTER = 0,
	PTRACE_SYSCALL_EXIT,
};

=======
enum ptrace_syscall_dir {
	PTRACE_SYSCALL_ENTER = 0,
	PTRACE_SYSCALL_EXIT,
};

>>>>>>> 99f555fa
static void tracehook_report_syscall(struct pt_regs *regs,
				     enum ptrace_syscall_dir dir)
{
	int regno;
	unsigned long saved_reg;

	/*
	 * A scratch register (ip(r12) on AArch32, x7 on AArch64) is
	 * used to denote syscall entry/exit:
	 */
	regno = (is_compat_task() ? 12 : 7);
	saved_reg = regs->regs[regno];
	regs->regs[regno] = dir;

	if (dir == PTRACE_SYSCALL_EXIT)
		tracehook_report_syscall_exit(regs, 0);
	else if (tracehook_report_syscall_entry(regs))
		regs->syscallno = ~0UL;

	regs->regs[regno] = saved_reg;
}

asmlinkage int syscall_trace_enter(struct pt_regs *regs)
{
<<<<<<< HEAD
	unsigned int saved_syscallno = regs->syscallno;

	/* Do the secure computing check first; failures should be fast. */
	if (secure_computing(regs->syscallno) == -1)
		return RET_SKIP_SYSCALL_TRACE;

	if (test_thread_flag(TIF_SYSCALL_TRACE))
		tracehook_report_syscall(regs, PTRACE_SYSCALL_ENTER);

	if (IS_SKIP_SYSCALL(regs->syscallno)) {
		/*
		 * RESTRICTION: we can't modify a return value of user
		 * issued syscall(-1) here. In order to ease this flavor,
		 * we need to treat whatever value in x0 as a return value,
		 * but this might result in a bogus value being returned.
		 */
		/*
		 * NOTE: syscallno may also be set to -1 if fatal signal is
		 * detected in tracehook_report_syscall_entry(), but since
		 * a value set to x0 here is not used in this case, we may
		 * neglect the case.
		 */
		if (!test_thread_flag(TIF_SYSCALL_TRACE) ||
				(IS_SKIP_SYSCALL(saved_syscallno)))
			regs->regs[0] = -ENOSYS;
	}

	audit_syscall_entry(syscall_get_arch(), regs->syscallno,
		regs->orig_x0, regs->regs[1], regs->regs[2], regs->regs[3]);
=======
	if (test_thread_flag(TIF_SYSCALL_TRACE))
		tracehook_report_syscall(regs, PTRACE_SYSCALL_ENTER);

	if (test_thread_flag(TIF_SYSCALL_TRACEPOINT))
		trace_sys_enter(regs, regs->syscallno);
>>>>>>> 99f555fa

	return regs->syscallno;
}

asmlinkage void syscall_trace_exit(struct pt_regs *regs)
{
<<<<<<< HEAD
	audit_syscall_exit(regs);
=======
	if (test_thread_flag(TIF_SYSCALL_TRACEPOINT))
		trace_sys_exit(regs, regs_return_value(regs));
>>>>>>> 99f555fa

	if (test_thread_flag(TIF_SYSCALL_TRACE))
		tracehook_report_syscall(regs, PTRACE_SYSCALL_EXIT);
}<|MERGE_RESOLUTION|>--- conflicted
+++ resolved
@@ -19,10 +19,7 @@
  * along with this program.  If not, see <http://www.gnu.org/licenses/>.
  */
 
-<<<<<<< HEAD
 #include <linux/audit.h>
-=======
->>>>>>> 99f555fa
 #include <linux/compat.h>
 #include <linux/kernel.h>
 #include <linux/sched.h>
@@ -1079,7 +1076,6 @@
 {
 	int ret;
 
-<<<<<<< HEAD
 	switch (request) {
 		case PTRACE_SET_SYSCALL:
 			task_pt_regs(child)->syscallno = data;
@@ -1098,13 +1094,6 @@
 	PTRACE_SYSCALL_EXIT,
 };
 
-=======
-enum ptrace_syscall_dir {
-	PTRACE_SYSCALL_ENTER = 0,
-	PTRACE_SYSCALL_EXIT,
-};
-
->>>>>>> 99f555fa
 static void tracehook_report_syscall(struct pt_regs *regs,
 				     enum ptrace_syscall_dir dir)
 {
@@ -1129,7 +1118,6 @@
 
 asmlinkage int syscall_trace_enter(struct pt_regs *regs)
 {
-<<<<<<< HEAD
 	unsigned int saved_syscallno = regs->syscallno;
 
 	/* Do the secure computing check first; failures should be fast. */
@@ -1157,27 +1145,21 @@
 			regs->regs[0] = -ENOSYS;
 	}
 
+	if (test_thread_flag(TIF_SYSCALL_TRACEPOINT))
+		trace_sys_enter(regs, regs->syscallno);
+
 	audit_syscall_entry(syscall_get_arch(), regs->syscallno,
 		regs->orig_x0, regs->regs[1], regs->regs[2], regs->regs[3]);
-=======
-	if (test_thread_flag(TIF_SYSCALL_TRACE))
-		tracehook_report_syscall(regs, PTRACE_SYSCALL_ENTER);
-
-	if (test_thread_flag(TIF_SYSCALL_TRACEPOINT))
-		trace_sys_enter(regs, regs->syscallno);
->>>>>>> 99f555fa
 
 	return regs->syscallno;
 }
 
 asmlinkage void syscall_trace_exit(struct pt_regs *regs)
 {
-<<<<<<< HEAD
 	audit_syscall_exit(regs);
-=======
+
 	if (test_thread_flag(TIF_SYSCALL_TRACEPOINT))
 		trace_sys_exit(regs, regs_return_value(regs));
->>>>>>> 99f555fa
 
 	if (test_thread_flag(TIF_SYSCALL_TRACE))
 		tracehook_report_syscall(regs, PTRACE_SYSCALL_EXIT);
