--- conflicted
+++ resolved
@@ -525,7 +525,6 @@
 	NULL
 };
 
-<<<<<<< HEAD
 static void denver_show(struct seq_file *m)
 {
 	u32 aidr;
@@ -533,7 +532,7 @@
 	asm volatile("mrs %0, AIDR_EL1" : "=r" (aidr) : );
 	seq_printf(m, "MTS version\t: %u\n", aidr);
 }
-=======
+
 #ifdef CONFIG_COMPAT
 static const char *compat_hwcap_str[] = {
 	"swp",
@@ -560,7 +559,6 @@
 	"evtstrm"
 };
 #endif /* CONFIG_COMPAT */
->>>>>>> 0c992013
 
 static int c_show(struct seq_file *m, void *v)
 {
@@ -578,37 +576,9 @@
 #ifdef CONFIG_SMP
 		seq_printf(m, "processor\t: %d\n", i);
 #endif
-<<<<<<< HEAD
-	}
-
-	/* dump out the processor features */
-	seq_puts(m, "Features\t: ");
-
-	for (i = 0; hwcap_str[i]; i++)
-		if (elf_hwcap & (1 << i))
-			seq_printf(m, "%s ", hwcap_str[i]);
-#ifdef CONFIG_ARMV7_COMPAT_CPUINFO
-	if (is_compat_task()) {
-		/* Print out the non-optional ARMv8 HW capabilities */
-		seq_printf(m, "wp half thumb fastmult vfp edsp neon vfpv3 tlsi ");
-		seq_printf(m, "vfpv4 idiva idivt ");
-	}
-#endif
-
-	seq_printf(m, "\nCPU implementer\t: 0x%02x\n", read_cpuid_id() >> 24);
-	seq_printf(m, "CPU architecture: %s\n",
-#if IS_ENABLED(CONFIG_ARMV7_COMPAT_CPUINFO)
-			is_compat_task() ? "8" :
-#endif
-			"AArch64");
-	seq_printf(m, "CPU variant\t: 0x%x\n", (read_cpuid_id() >> 20) & 15);
-	seq_printf(m, "CPU part\t: 0x%03x\n", (read_cpuid_id() >> 4) & 0xfff);
-	seq_printf(m, "CPU revision\t: %d\n", read_cpuid_id() & 15);
-=======
 		seq_printf(m, "BogoMIPS\t: %lu.%02lu\n",
 			   loops_per_jiffy / (500000UL/HZ),
 			   loops_per_jiffy / (5000UL/HZ) % 100);
->>>>>>> 0c992013
 
 		/*
 		 * Dump out the common processor features in a single line.
@@ -630,19 +600,12 @@
 		}
 		seq_puts(m, "\n");
 
-<<<<<<< HEAD
-	seq_printf(m, "Hardware\t: %s\n", machine_name);
-	seq_printf(m, "Revision\t: %04x\n", system_rev);
-	seq_printf(m, "Serial\t\t: %08x%08x\n",
-		   system_serial_high, system_serial_low);
-=======
 		seq_printf(m, "CPU implementer\t: 0x%02x\n", (midr >> 24));
 		seq_printf(m, "CPU architecture: 8\n");
 		seq_printf(m, "CPU variant\t: 0x%x\n", ((midr >> 20) & 0xf));
 		seq_printf(m, "CPU part\t: 0x%03x\n", ((midr >> 4) & 0xfff));
 		seq_printf(m, "CPU revision\t: %d\n\n", (midr & 0xf));
 	}
->>>>>>> 0c992013
 
 	if ((read_cpuid_id() >> 24) == 'N')
 		denver_show(m);
