--- conflicted
+++ resolved
@@ -63,11 +63,8 @@
 	IPI_CALL_FUNC_SINGLE,
 	IPI_CPU_STOP,
 	IPI_WAKEUP,
-<<<<<<< HEAD
+	IPI_TIMER,
 	IPI_IRQ_WORKQUEUE,
-=======
-	IPI_TIMER,
->>>>>>> 0b0fa33d
 };
 
 static DEFINE_RAW_SPINLOCK(boot_lock);
@@ -608,11 +605,8 @@
 	S(IPI_CALL_FUNC_SINGLE, "Single function call interrupts"),
 	S(IPI_CPU_STOP, "CPU stop interrupts"),
 	S(IPI_WAKEUP, "CPU wakeup interrupts"),
-<<<<<<< HEAD
+	S(IPI_TIMER, "Timer broadcast interrupts"),
 	S(IPI_IRQ_WORKQUEUE, "IRQ workqueue run interrupts"),
-=======
-	S(IPI_TIMER, "Timer broadcast interrupts"),
->>>>>>> 0b0fa33d
 };
 
 void show_ipi_list(struct seq_file *p, int prec)
