--- conflicted
+++ resolved
@@ -227,11 +227,8 @@
 	int fault, sig, code;
 	unsigned long vm_flags = VM_READ | VM_WRITE | VM_EXEC;
 	unsigned int mm_flags = FAULT_FLAG_ALLOW_RETRY | FAULT_FLAG_KILLABLE;
-<<<<<<< HEAD
-=======
 
 	trace_pagefault_entry(addr);
->>>>>>> 95b166b8
 
 	tsk = current;
 	mm  = tsk->mm;
@@ -324,13 +321,6 @@
 	if (likely(!(fault & (VM_FAULT_ERROR | VM_FAULT_BADMAP |
 			      VM_FAULT_BADACCESS))))
 		goto return0;
-
-	/*
-	 * If we are in kernel mode at this point, we have no context to
-	 * handle this fault with.
-	 */
-	if (!user_mode(regs))
-		goto no_context;
 
 	/*
 	 * If we are in kernel mode at this point, we have no context to
