--- conflicted
+++ resolved
@@ -51,11 +51,6 @@
 {
 	unsigned long rnd = 0;
 
-<<<<<<< HEAD
-	if (current->flags & PF_RANDOMIZE)
-		rnd = (long)get_random_int() & STACK_RND_MASK;
-
-=======
 	if (current->flags & PF_RANDOMIZE) {
 #ifdef CONFIG_COMPAT
 		if (test_thread_flag(TIF_32BIT))
@@ -64,7 +59,6 @@
 #endif
 			rnd = (unsigned long)get_random_int() & ((1 << mmap_rnd_bits) - 1);
 	}
->>>>>>> 15d65ff6
 	return rnd << PAGE_SHIFT;
 }
 
