--- conflicted
+++ resolved
@@ -122,15 +122,6 @@
 	if (!arg.file)
 		return -EBADF;
 
-<<<<<<< HEAD
-	buf.current_dir = dirent;
-	buf.previous = NULL;
-	buf.count = count;
-	buf.error = 0;
-	buf.ctx.actor = filldir;
-
-=======
->>>>>>> 5b47ea21
 	error = iterate_dir(arg.file, &buf.ctx);
 	if (error >= 0)
 		error = buf.error;
