/*
 *  PowerPC version 
 *    Copyright (C) 1995-1996 Gary Thomas (gdt@linuxppc.org)
 *
 *  Derived from "arch/i386/kernel/signal.c"
 *    Copyright (C) 1991, 1992 Linus Torvalds
 *    1997-11-28  Modified for POSIX.1b signals by Richard Henderson
 *
 *  This program is free software; you can redistribute it and/or
 *  modify it under the terms of the GNU General Public License
 *  as published by the Free Software Foundation; either version
 *  2 of the License, or (at your option) any later version.
 */

#include <linux/sched.h>
#include <linux/mm.h>
#include <linux/smp.h>
#include <linux/kernel.h>
#include <linux/signal.h>
#include <linux/errno.h>
#include <linux/wait.h>
#include <linux/unistd.h>
#include <linux/stddef.h>
#include <linux/elf.h>
#include <linux/ptrace.h>
#include <linux/ratelimit.h>

#include <asm/sigcontext.h>
#include <asm/ucontext.h>
#include <asm/uaccess.h>
#include <asm/pgtable.h>
#include <asm/unistd.h>
#include <asm/cacheflush.h>
#include <asm/syscalls.h>
#include <asm/vdso.h>
#include <asm/switch_to.h>
#include <asm/tm.h>

#include "signal.h"

#define DEBUG_SIG 0

#define GP_REGS_SIZE	min(sizeof(elf_gregset_t), sizeof(struct pt_regs))
#define FP_REGS_SIZE	sizeof(elf_fpregset_t)

#define TRAMP_TRACEBACK	3
#define TRAMP_SIZE	6

/*
 * When we have signals to deliver, we set up on the user stack,
 * going down from the original stack pointer:
 *	1) a rt_sigframe struct which contains the ucontext	
 *	2) a gap of __SIGNAL_FRAMESIZE bytes which acts as a dummy caller
 *	   frame for the signal handler.
 */

struct rt_sigframe {
	/* sys_rt_sigreturn requires the ucontext be the first field */
	struct ucontext uc;
#ifdef CONFIG_PPC_TRANSACTIONAL_MEM
	struct ucontext uc_transact;
#endif
	unsigned long _unused[2];
	unsigned int tramp[TRAMP_SIZE];
	struct siginfo __user *pinfo;
	void __user *puc;
	struct siginfo info;
	/* 64 bit ABI allows for 288 bytes below sp before decrementing it. */
	char abigap[288];
} __attribute__ ((aligned (16)));

static const char fmt32[] = KERN_INFO \
	"%s[%d]: bad frame in %s: %08lx nip %08lx lr %08lx\n";
static const char fmt64[] = KERN_INFO \
	"%s[%d]: bad frame in %s: %016lx nip %016lx lr %016lx\n";

/*
 * Set up the sigcontext for the signal frame.
 */

static long setup_sigcontext(struct sigcontext __user *sc, struct pt_regs *regs,
		 int signr, sigset_t *set, unsigned long handler,
		 int ctx_has_vsx_region)
{
	/* When CONFIG_ALTIVEC is set, we _always_ setup v_regs even if the
	 * process never used altivec yet (MSR_VEC is zero in pt_regs of
	 * the context). This is very important because we must ensure we
	 * don't lose the VRSAVE content that may have been set prior to
	 * the process doing its first vector operation
	 * Userland shall check AT_HWCAP to know whether it can rely on the
	 * v_regs pointer or not
	 */
#ifdef CONFIG_ALTIVEC
	elf_vrreg_t __user *v_regs = (elf_vrreg_t __user *)(((unsigned long)sc->vmx_reserve + 15) & ~0xful);
#endif
	unsigned long msr = regs->msr;
	long err = 0;

	flush_fp_to_thread(current);

#ifdef CONFIG_ALTIVEC
	err |= __put_user(v_regs, &sc->v_regs);

	/* save altivec registers */
	if (current->thread.used_vr) {
		flush_altivec_to_thread(current);
		/* Copy 33 vec registers (vr0..31 and vscr) to the stack */
		err |= __copy_to_user(v_regs, current->thread.vr, 33 * sizeof(vector128));
		/* set MSR_VEC in the MSR value in the frame to indicate that sc->v_reg)
		 * contains valid data.
		 */
		msr |= MSR_VEC;
	}
	/* We always copy to/from vrsave, it's 0 if we don't have or don't
	 * use altivec.
	 */
	err |= __put_user(current->thread.vrsave, (u32 __user *)&v_regs[33]);
#else /* CONFIG_ALTIVEC */
	err |= __put_user(0, &sc->v_regs);
#endif /* CONFIG_ALTIVEC */
	flush_fp_to_thread(current);
	/* copy fpr regs and fpscr */
	err |= copy_fpr_to_user(&sc->fp_regs, current);

	/*
	 * Clear the MSR VSX bit to indicate there is no valid state attached
	 * to this context, except in the specific case below where we set it.
	 */
	msr &= ~MSR_VSX;
#ifdef CONFIG_VSX
	/*
	 * Copy VSX low doubleword to local buffer for formatting,
	 * then out to userspace.  Update v_regs to point after the
	 * VMX data.
	 */
	if (current->thread.used_vsr && ctx_has_vsx_region) {
		__giveup_vsx(current);
		v_regs += ELF_NVRREG;
		err |= copy_vsx_to_user(v_regs, current);
		/* set MSR_VSX in the MSR value in the frame to
		 * indicate that sc->vs_reg) contains valid data.
		 */
		msr |= MSR_VSX;
	}
#endif /* CONFIG_VSX */
	err |= __put_user(&sc->gp_regs, &sc->regs);
	WARN_ON(!FULL_REGS(regs));
	err |= __copy_to_user(&sc->gp_regs, regs, GP_REGS_SIZE);
	err |= __put_user(msr, &sc->gp_regs[PT_MSR]);
	err |= __put_user(signr, &sc->signal);
	err |= __put_user(handler, &sc->handler);
	if (set != NULL)
		err |=  __put_user(set->sig[0], &sc->oldmask);

	return err;
}

#ifdef CONFIG_PPC_TRANSACTIONAL_MEM
/*
 * As above, but Transactional Memory is in use, so deliver sigcontexts
 * containing checkpointed and transactional register states.
 *
 * To do this, we treclaim (done before entering here) to gather both sets of
 * registers and set up the 'normal' sigcontext registers with rolled-back
 * register values such that a simple signal handler sees a correct
 * checkpointed register state.  If interested, a TM-aware sighandler can
 * examine the transactional registers in the 2nd sigcontext to determine the
 * real origin of the signal.
 */
static long setup_tm_sigcontexts(struct sigcontext __user *sc,
				 struct sigcontext __user *tm_sc,
				 struct pt_regs *regs,
				 int signr, sigset_t *set, unsigned long handler)
{
	/* When CONFIG_ALTIVEC is set, we _always_ setup v_regs even if the
	 * process never used altivec yet (MSR_VEC is zero in pt_regs of
	 * the context). This is very important because we must ensure we
	 * don't lose the VRSAVE content that may have been set prior to
	 * the process doing its first vector operation
	 * Userland shall check AT_HWCAP to know wether it can rely on the
	 * v_regs pointer or not.
	 */
#ifdef CONFIG_ALTIVEC
	elf_vrreg_t __user *v_regs = (elf_vrreg_t __user *)
		(((unsigned long)sc->vmx_reserve + 15) & ~0xful);
	elf_vrreg_t __user *tm_v_regs = (elf_vrreg_t __user *)
		(((unsigned long)tm_sc->vmx_reserve + 15) & ~0xful);
#endif
	unsigned long msr = regs->msr;
	long err = 0;

	BUG_ON(!MSR_TM_ACTIVE(regs->msr));

	flush_fp_to_thread(current);

#ifdef CONFIG_ALTIVEC
	err |= __put_user(v_regs, &sc->v_regs);
	err |= __put_user(tm_v_regs, &tm_sc->v_regs);

	/* save altivec registers */
	if (current->thread.used_vr) {
		flush_altivec_to_thread(current);
		/* Copy 33 vec registers (vr0..31 and vscr) to the stack */
		err |= __copy_to_user(v_regs, current->thread.vr,
				      33 * sizeof(vector128));
		/* If VEC was enabled there are transactional VRs valid too,
		 * else they're a copy of the checkpointed VRs.
		 */
		if (msr & MSR_VEC)
			err |= __copy_to_user(tm_v_regs,
					      current->thread.transact_vr,
					      33 * sizeof(vector128));
		else
			err |= __copy_to_user(tm_v_regs,
					      current->thread.vr,
					      33 * sizeof(vector128));

		/* set MSR_VEC in the MSR value in the frame to indicate
		 * that sc->v_reg contains valid data.
		 */
		msr |= MSR_VEC;
	}
	/* We always copy to/from vrsave, it's 0 if we don't have or don't
	 * use altivec.
	 */
	err |= __put_user(current->thread.vrsave, (u32 __user *)&v_regs[33]);
	if (msr & MSR_VEC)
		err |= __put_user(current->thread.transact_vrsave,
				  (u32 __user *)&tm_v_regs[33]);
	else
		err |= __put_user(current->thread.vrsave,
				  (u32 __user *)&tm_v_regs[33]);

#else /* CONFIG_ALTIVEC */
	err |= __put_user(0, &sc->v_regs);
	err |= __put_user(0, &tm_sc->v_regs);
#endif /* CONFIG_ALTIVEC */

	/* copy fpr regs and fpscr */
	err |= copy_fpr_to_user(&sc->fp_regs, current);
	if (msr & MSR_FP)
		err |= copy_transact_fpr_to_user(&tm_sc->fp_regs, current);
	else
		err |= copy_fpr_to_user(&tm_sc->fp_regs, current);

#ifdef CONFIG_VSX
	/*
	 * Copy VSX low doubleword to local buffer for formatting,
	 * then out to userspace.  Update v_regs to point after the
	 * VMX data.
	 */
	if (current->thread.used_vsr) {
		__giveup_vsx(current);
		v_regs += ELF_NVRREG;
		tm_v_regs += ELF_NVRREG;

		err |= copy_vsx_to_user(v_regs, current);

		if (msr & MSR_VSX)
			err |= copy_transact_vsx_to_user(tm_v_regs, current);
		else
			err |= copy_vsx_to_user(tm_v_regs, current);

		/* set MSR_VSX in the MSR value in the frame to
		 * indicate that sc->vs_reg) contains valid data.
		 */
		msr |= MSR_VSX;
	}
#endif /* CONFIG_VSX */

	err |= __put_user(&sc->gp_regs, &sc->regs);
	err |= __put_user(&tm_sc->gp_regs, &tm_sc->regs);
	WARN_ON(!FULL_REGS(regs));
	err |= __copy_to_user(&tm_sc->gp_regs, regs, GP_REGS_SIZE);
	err |= __copy_to_user(&sc->gp_regs,
			      &current->thread.ckpt_regs, GP_REGS_SIZE);
	err |= __put_user(msr, &tm_sc->gp_regs[PT_MSR]);
	err |= __put_user(msr, &sc->gp_regs[PT_MSR]);
	err |= __put_user(signr, &sc->signal);
	err |= __put_user(handler, &sc->handler);
	if (set != NULL)
		err |=  __put_user(set->sig[0], &sc->oldmask);

	return err;
}
#endif

/*
 * Restore the sigcontext from the signal frame.
 */

static long restore_sigcontext(struct pt_regs *regs, sigset_t *set, int sig,
			      struct sigcontext __user *sc)
{
#ifdef CONFIG_ALTIVEC
	elf_vrreg_t __user *v_regs;
#endif
	unsigned long err = 0;
	unsigned long save_r13 = 0;
	unsigned long msr;
#ifdef CONFIG_VSX
	int i;
#endif

	/* If this is not a signal return, we preserve the TLS in r13 */
	if (!sig)
		save_r13 = regs->gpr[13];

	/* copy the GPRs */
	err |= __copy_from_user(regs->gpr, sc->gp_regs, sizeof(regs->gpr));
	err |= __get_user(regs->nip, &sc->gp_regs[PT_NIP]);
	/* get MSR separately, transfer the LE bit if doing signal return */
	err |= __get_user(msr, &sc->gp_regs[PT_MSR]);
	if (sig)
		regs->msr = (regs->msr & ~MSR_LE) | (msr & MSR_LE);
	err |= __get_user(regs->orig_gpr3, &sc->gp_regs[PT_ORIG_R3]);
	err |= __get_user(regs->ctr, &sc->gp_regs[PT_CTR]);
	err |= __get_user(regs->link, &sc->gp_regs[PT_LNK]);
	err |= __get_user(regs->xer, &sc->gp_regs[PT_XER]);
	err |= __get_user(regs->ccr, &sc->gp_regs[PT_CCR]);
	/* skip SOFTE */
	regs->trap = 0;
	err |= __get_user(regs->dar, &sc->gp_regs[PT_DAR]);
	err |= __get_user(regs->dsisr, &sc->gp_regs[PT_DSISR]);
	err |= __get_user(regs->result, &sc->gp_regs[PT_RESULT]);

	if (!sig)
		regs->gpr[13] = save_r13;
	if (set != NULL)
		err |=  __get_user(set->sig[0], &sc->oldmask);

	/*
	 * Do this before updating the thread state in
	 * current->thread.fpr/vr.  That way, if we get preempted
	 * and another task grabs the FPU/Altivec, it won't be
	 * tempted to save the current CPU state into the thread_struct
	 * and corrupt what we are writing there.
	 */
	discard_lazy_cpu_state();

	/*
	 * Force reload of FP/VEC.
	 * This has to be done before copying stuff into current->thread.fpr/vr
	 * for the reasons explained in the previous comment.
	 */
	regs->msr &= ~(MSR_FP | MSR_FE0 | MSR_FE1 | MSR_VEC | MSR_VSX);

#ifdef CONFIG_ALTIVEC
	err |= __get_user(v_regs, &sc->v_regs);
	if (err)
		return err;
	if (v_regs && !access_ok(VERIFY_READ, v_regs, 34 * sizeof(vector128)))
		return -EFAULT;
	/* Copy 33 vec registers (vr0..31 and vscr) from the stack */
	if (v_regs != 0 && (msr & MSR_VEC) != 0)
		err |= __copy_from_user(current->thread.vr, v_regs,
					33 * sizeof(vector128));
	else if (current->thread.used_vr)
		memset(current->thread.vr, 0, 33 * sizeof(vector128));
	/* Always get VRSAVE back */
	if (v_regs != 0)
		err |= __get_user(current->thread.vrsave, (u32 __user *)&v_regs[33]);
	else
		current->thread.vrsave = 0;
#endif /* CONFIG_ALTIVEC */
	/* restore floating point */
	err |= copy_fpr_from_user(current, &sc->fp_regs);
#ifdef CONFIG_VSX
	/*
	 * Get additional VSX data. Update v_regs to point after the
	 * VMX data.  Copy VSX low doubleword from userspace to local
	 * buffer for formatting, then into the taskstruct.
	 */
	v_regs += ELF_NVRREG;
	if ((msr & MSR_VSX) != 0)
		err |= copy_vsx_from_user(current, v_regs);
	else
		for (i = 0; i < 32 ; i++)
			current->thread.fpr[i][TS_VSRLOWOFFSET] = 0;
#endif
	return err;
}

#ifdef CONFIG_PPC_TRANSACTIONAL_MEM
/*
 * Restore the two sigcontexts from the frame of a transactional processes.
 */

static long restore_tm_sigcontexts(struct pt_regs *regs,
				   struct sigcontext __user *sc,
				   struct sigcontext __user *tm_sc)
{
#ifdef CONFIG_ALTIVEC
	elf_vrreg_t __user *v_regs, *tm_v_regs;
#endif
	unsigned long err = 0;
	unsigned long msr;
#ifdef CONFIG_VSX
	int i;
#endif
	/* copy the GPRs */
	err |= __copy_from_user(regs->gpr, tm_sc->gp_regs, sizeof(regs->gpr));
	err |= __copy_from_user(&current->thread.ckpt_regs, sc->gp_regs,
				sizeof(regs->gpr));

	/*
	 * TFHAR is restored from the checkpointed 'wound-back' ucontext's NIP.
	 * TEXASR was set by the signal delivery reclaim, as was TFIAR.
	 * Users doing anything abhorrent like thread-switching w/ signals for
	 * TM-Suspended code will have to back TEXASR/TFIAR up themselves.
	 * For the case of getting a signal and simply returning from it,
	 * we don't need to re-copy them here.
	 */
	err |= __get_user(regs->nip, &tm_sc->gp_regs[PT_NIP]);
	err |= __get_user(current->thread.tm_tfhar, &sc->gp_regs[PT_NIP]);

	/* get MSR separately, transfer the LE bit if doing signal return */
	err |= __get_user(msr, &sc->gp_regs[PT_MSR]);
<<<<<<< HEAD
=======
	/* Don't allow reserved mode. */
	if (MSR_TM_RESV(msr))
		return -EINVAL;

>>>>>>> 0c992013
	/* pull in MSR TM from user context */
	regs->msr = (regs->msr & ~MSR_TS_MASK) | (msr & MSR_TS_MASK);

	/* pull in MSR LE from user context */
	regs->msr = (regs->msr & ~MSR_LE) | (msr & MSR_LE);

	/* The following non-GPR non-FPR non-VR state is also checkpointed: */
	err |= __get_user(regs->ctr, &tm_sc->gp_regs[PT_CTR]);
	err |= __get_user(regs->link, &tm_sc->gp_regs[PT_LNK]);
	err |= __get_user(regs->xer, &tm_sc->gp_regs[PT_XER]);
	err |= __get_user(regs->ccr, &tm_sc->gp_regs[PT_CCR]);
	err |= __get_user(current->thread.ckpt_regs.ctr,
			  &sc->gp_regs[PT_CTR]);
	err |= __get_user(current->thread.ckpt_regs.link,
			  &sc->gp_regs[PT_LNK]);
	err |= __get_user(current->thread.ckpt_regs.xer,
			  &sc->gp_regs[PT_XER]);
	err |= __get_user(current->thread.ckpt_regs.ccr,
			  &sc->gp_regs[PT_CCR]);

	/* These regs are not checkpointed; they can go in 'regs'. */
	err |= __get_user(regs->trap, &sc->gp_regs[PT_TRAP]);
	err |= __get_user(regs->dar, &sc->gp_regs[PT_DAR]);
	err |= __get_user(regs->dsisr, &sc->gp_regs[PT_DSISR]);
	err |= __get_user(regs->result, &sc->gp_regs[PT_RESULT]);

	/*
	 * Do this before updating the thread state in
	 * current->thread.fpr/vr.  That way, if we get preempted
	 * and another task grabs the FPU/Altivec, it won't be
	 * tempted to save the current CPU state into the thread_struct
	 * and corrupt what we are writing there.
	 */
	discard_lazy_cpu_state();

	/*
	 * Force reload of FP/VEC.
	 * This has to be done before copying stuff into current->thread.fpr/vr
	 * for the reasons explained in the previous comment.
	 */
	regs->msr &= ~(MSR_FP | MSR_FE0 | MSR_FE1 | MSR_VEC | MSR_VSX);

#ifdef CONFIG_ALTIVEC
	err |= __get_user(v_regs, &sc->v_regs);
	err |= __get_user(tm_v_regs, &tm_sc->v_regs);
	if (err)
		return err;
	if (v_regs && !access_ok(VERIFY_READ, v_regs, 34 * sizeof(vector128)))
		return -EFAULT;
	if (tm_v_regs && !access_ok(VERIFY_READ,
				    tm_v_regs, 34 * sizeof(vector128)))
		return -EFAULT;
	/* Copy 33 vec registers (vr0..31 and vscr) from the stack */
	if (v_regs != 0 && tm_v_regs != 0 && (msr & MSR_VEC) != 0) {
		err |= __copy_from_user(current->thread.vr, v_regs,
					33 * sizeof(vector128));
		err |= __copy_from_user(current->thread.transact_vr, tm_v_regs,
					33 * sizeof(vector128));
	}
	else if (current->thread.used_vr) {
		memset(current->thread.vr, 0, 33 * sizeof(vector128));
		memset(current->thread.transact_vr, 0, 33 * sizeof(vector128));
	}
	/* Always get VRSAVE back */
	if (v_regs != 0 && tm_v_regs != 0) {
		err |= __get_user(current->thread.vrsave,
				  (u32 __user *)&v_regs[33]);
		err |= __get_user(current->thread.transact_vrsave,
				  (u32 __user *)&tm_v_regs[33]);
	}
	else {
		current->thread.vrsave = 0;
		current->thread.transact_vrsave = 0;
	}
#endif /* CONFIG_ALTIVEC */
	/* restore floating point */
	err |= copy_fpr_from_user(current, &sc->fp_regs);
	err |= copy_transact_fpr_from_user(current, &tm_sc->fp_regs);
#ifdef CONFIG_VSX
	/*
	 * Get additional VSX data. Update v_regs to point after the
	 * VMX data.  Copy VSX low doubleword from userspace to local
	 * buffer for formatting, then into the taskstruct.
	 */
	if (v_regs && ((msr & MSR_VSX) != 0)) {
		v_regs += ELF_NVRREG;
		tm_v_regs += ELF_NVRREG;
		err |= copy_vsx_from_user(current, v_regs);
		err |= copy_transact_vsx_from_user(current, tm_v_regs);
	} else {
		for (i = 0; i < 32 ; i++) {
			current->thread.fpr[i][TS_VSRLOWOFFSET] = 0;
			current->thread.transact_fpr[i][TS_VSRLOWOFFSET] = 0;
		}
	}
#endif
	tm_enable();
	/* Make sure the transaction is marked as failed */
	current->thread.tm_texasr |= TEXASR_FS;
	/* This loads the checkpointed FP/VEC state, if used */
	tm_recheckpoint(&current->thread, msr);

	/* This loads the speculative FP/VEC state, if used */
	if (msr & MSR_FP) {
		do_load_up_transact_fpu(&current->thread);
		regs->msr |= (MSR_FP | current->thread.fpexc_mode);
	}
#ifdef CONFIG_ALTIVEC
	if (msr & MSR_VEC) {
		do_load_up_transact_altivec(&current->thread);
		regs->msr |= MSR_VEC;
	}
#endif

	return err;
}
#endif

/*
 * Setup the trampoline code on the stack
 */
static long setup_trampoline(unsigned int syscall, unsigned int __user *tramp)
{
	int i;
	long err = 0;

	/* addi r1, r1, __SIGNAL_FRAMESIZE  # Pop the dummy stackframe */
	err |= __put_user(0x38210000UL | (__SIGNAL_FRAMESIZE & 0xffff), &tramp[0]);
	/* li r0, __NR_[rt_]sigreturn| */
	err |= __put_user(0x38000000UL | (syscall & 0xffff), &tramp[1]);
	/* sc */
	err |= __put_user(0x44000002UL, &tramp[2]);

	/* Minimal traceback info */
	for (i=TRAMP_TRACEBACK; i < TRAMP_SIZE ;i++)
		err |= __put_user(0, &tramp[i]);

	if (!err)
		flush_icache_range((unsigned long) &tramp[0],
			   (unsigned long) &tramp[TRAMP_SIZE]);

	return err;
}

/*
 * Userspace code may pass a ucontext which doesn't include VSX added
 * at the end.  We need to check for this case.
 */
#define UCONTEXTSIZEWITHOUTVSX \
		(sizeof(struct ucontext) - 32*sizeof(long))

/*
 * Handle {get,set,swap}_context operations
 */
int sys_swapcontext(struct ucontext __user *old_ctx,
		    struct ucontext __user *new_ctx,
		    long ctx_size, long r6, long r7, long r8, struct pt_regs *regs)
{
	unsigned char tmp;
	sigset_t set;
	unsigned long new_msr = 0;
	int ctx_has_vsx_region = 0;

	if (new_ctx &&
	    get_user(new_msr, &new_ctx->uc_mcontext.gp_regs[PT_MSR]))
		return -EFAULT;
	/*
	 * Check that the context is not smaller than the original
	 * size (with VMX but without VSX)
	 */
	if (ctx_size < UCONTEXTSIZEWITHOUTVSX)
		return -EINVAL;
	/*
	 * If the new context state sets the MSR VSX bits but
	 * it doesn't provide VSX state.
	 */
	if ((ctx_size < sizeof(struct ucontext)) &&
	    (new_msr & MSR_VSX))
		return -EINVAL;
	/* Does the context have enough room to store VSX data? */
	if (ctx_size >= sizeof(struct ucontext))
		ctx_has_vsx_region = 1;

	if (old_ctx != NULL) {
		if (!access_ok(VERIFY_WRITE, old_ctx, ctx_size)
		    || setup_sigcontext(&old_ctx->uc_mcontext, regs, 0, NULL, 0,
					ctx_has_vsx_region)
		    || __copy_to_user(&old_ctx->uc_sigmask,
				      &current->blocked, sizeof(sigset_t)))
			return -EFAULT;
	}
	if (new_ctx == NULL)
		return 0;
	if (!access_ok(VERIFY_READ, new_ctx, ctx_size)
	    || __get_user(tmp, (u8 __user *) new_ctx)
	    || __get_user(tmp, (u8 __user *) new_ctx + ctx_size - 1))
		return -EFAULT;

	/*
	 * If we get a fault copying the context into the kernel's
	 * image of the user's registers, we can't just return -EFAULT
	 * because the user's registers will be corrupted.  For instance
	 * the NIP value may have been updated but not some of the
	 * other registers.  Given that we have done the access_ok
	 * and successfully read the first and last bytes of the region
	 * above, this should only happen in an out-of-memory situation
	 * or if another thread unmaps the region containing the context.
	 * We kill the task with a SIGSEGV in this situation.
	 */

	if (__copy_from_user(&set, &new_ctx->uc_sigmask, sizeof(set)))
		do_exit(SIGSEGV);
	set_current_blocked(&set);
	if (restore_sigcontext(regs, NULL, 0, &new_ctx->uc_mcontext))
		do_exit(SIGSEGV);

	/* This returns like rt_sigreturn */
	set_thread_flag(TIF_RESTOREALL);
	return 0;
}


/*
 * Do a signal return; undo the signal stack.
 */

int sys_rt_sigreturn(unsigned long r3, unsigned long r4, unsigned long r5,
		     unsigned long r6, unsigned long r7, unsigned long r8,
		     struct pt_regs *regs)
{
	struct ucontext __user *uc = (struct ucontext __user *)regs->gpr[1];
	sigset_t set;
#ifdef CONFIG_PPC_TRANSACTIONAL_MEM
	unsigned long msr;
#endif

	/* Always make any pending restarted system calls return -EINTR */
	current_thread_info()->restart_block.fn = do_no_restart_syscall;

	if (!access_ok(VERIFY_READ, uc, sizeof(*uc)))
		goto badframe;

	if (__copy_from_user(&set, &uc->uc_sigmask, sizeof(set)))
		goto badframe;
	set_current_blocked(&set);
#ifdef CONFIG_PPC_TRANSACTIONAL_MEM
	if (__get_user(msr, &uc->uc_mcontext.gp_regs[PT_MSR]))
		goto badframe;
	if (MSR_TM_ACTIVE(msr)) {
		/* We recheckpoint on return. */
		struct ucontext __user *uc_transact;
		if (__get_user(uc_transact, &uc->uc_link))
			goto badframe;
		if (restore_tm_sigcontexts(regs, &uc->uc_mcontext,
					   &uc_transact->uc_mcontext))
			goto badframe;
	}
	else
	/* Fall through, for non-TM restore */
#endif
	if (restore_sigcontext(regs, NULL, 1, &uc->uc_mcontext))
		goto badframe;

	if (restore_altstack(&uc->uc_stack))
		goto badframe;

	set_thread_flag(TIF_RESTOREALL);
	return 0;

badframe:
#if DEBUG_SIG
	printk("badframe in sys_rt_sigreturn, regs=%p uc=%p &uc->uc_mcontext=%p\n",
	       regs, uc, &uc->uc_mcontext);
#endif
	if (show_unhandled_signals)
		printk_ratelimited(regs->msr & MSR_64BIT ? fmt64 : fmt32,
				   current->comm, current->pid, "rt_sigreturn",
				   (long)uc, regs->nip, regs->link);

	force_sig(SIGSEGV, current);
	return 0;
}

int handle_rt_signal64(int signr, struct k_sigaction *ka, siginfo_t *info,
		sigset_t *set, struct pt_regs *regs)
{
	/* Handler is *really* a pointer to the function descriptor for
	 * the signal routine.  The first entry in the function
	 * descriptor is the entry address of signal and the second
	 * entry is the TOC value we need to use.
	 */
	func_descr_t __user *funct_desc_ptr;
	struct rt_sigframe __user *frame;
	unsigned long newsp = 0;
	long err = 0;

	frame = get_sigframe(ka, get_tm_stackpointer(regs), sizeof(*frame), 0);
	if (unlikely(frame == NULL))
		goto badframe;

	err |= __put_user(&frame->info, &frame->pinfo);
	err |= __put_user(&frame->uc, &frame->puc);
	err |= copy_siginfo_to_user(&frame->info, info);
	if (err)
		goto badframe;

	/* Create the ucontext.  */
	err |= __put_user(0, &frame->uc.uc_flags);
	err |= __save_altstack(&frame->uc.uc_stack, regs->gpr[1]);
#ifdef CONFIG_PPC_TRANSACTIONAL_MEM
	if (MSR_TM_ACTIVE(regs->msr)) {
		/* The ucontext_t passed to userland points to the second
		 * ucontext_t (for transactional state) with its uc_link ptr.
		 */
		err |= __put_user(&frame->uc_transact, &frame->uc.uc_link);
		err |= setup_tm_sigcontexts(&frame->uc.uc_mcontext,
					    &frame->uc_transact.uc_mcontext,
					    regs, signr,
					    NULL,
					    (unsigned long)ka->sa.sa_handler);
	} else
#endif
	{
		err |= __put_user(0, &frame->uc.uc_link);
		err |= setup_sigcontext(&frame->uc.uc_mcontext, regs, signr,
					NULL, (unsigned long)ka->sa.sa_handler,
					1);
	}
	err |= __copy_to_user(&frame->uc.uc_sigmask, set, sizeof(*set));
	if (err)
		goto badframe;

	/* Make sure signal handler doesn't get spurious FP exceptions */
	current->thread.fpscr.val = 0;
#ifdef CONFIG_PPC_TRANSACTIONAL_MEM
	/* Remove TM bits from thread's MSR.  The MSR in the sigcontext
	 * just indicates to userland that we were doing a transaction, but we
	 * don't want to return in transactional state:
	 */
	regs->msr &= ~MSR_TS_MASK;
#endif

	/* Set up to return from userspace. */
	if (vdso64_rt_sigtramp && current->mm->context.vdso_base) {
		regs->link = current->mm->context.vdso_base + vdso64_rt_sigtramp;
	} else {
		err |= setup_trampoline(__NR_rt_sigreturn, &frame->tramp[0]);
		if (err)
			goto badframe;
		regs->link = (unsigned long) &frame->tramp[0];
	}
	funct_desc_ptr = (func_descr_t __user *) ka->sa.sa_handler;

	/* Allocate a dummy caller frame for the signal handler. */
	newsp = ((unsigned long)frame) - __SIGNAL_FRAMESIZE;
	err |= put_user(regs->gpr[1], (unsigned long __user *)newsp);

	/* Set up "regs" so we "return" to the signal handler. */
	err |= get_user(regs->nip, &funct_desc_ptr->entry);
	/* enter the signal handler in big-endian mode */
	regs->msr &= ~MSR_LE;
	regs->gpr[1] = newsp;
	err |= get_user(regs->gpr[2], &funct_desc_ptr->toc);
	regs->gpr[3] = signr;
	regs->result = 0;
	if (ka->sa.sa_flags & SA_SIGINFO) {
		err |= get_user(regs->gpr[4], (unsigned long __user *)&frame->pinfo);
		err |= get_user(regs->gpr[5], (unsigned long __user *)&frame->puc);
		regs->gpr[6] = (unsigned long) frame;
	} else {
		regs->gpr[4] = (unsigned long)&frame->uc.uc_mcontext;
	}
	if (err)
		goto badframe;

	return 1;

badframe:
#if DEBUG_SIG
	printk("badframe in setup_rt_frame, regs=%p frame=%p newsp=%lx\n",
	       regs, frame, newsp);
#endif
	if (show_unhandled_signals)
		printk_ratelimited(regs->msr & MSR_64BIT ? fmt64 : fmt32,
				   current->comm, current->pid, "setup_rt_frame",
				   (long)frame, regs->nip, regs->link);

	force_sigsegv(signr, current);
	return 0;
}<|MERGE_RESOLUTION|>--- conflicted
+++ resolved
@@ -416,13 +416,10 @@
 
 	/* get MSR separately, transfer the LE bit if doing signal return */
 	err |= __get_user(msr, &sc->gp_regs[PT_MSR]);
-<<<<<<< HEAD
-=======
 	/* Don't allow reserved mode. */
 	if (MSR_TM_RESV(msr))
 		return -EINVAL;
 
->>>>>>> 0c992013
 	/* pull in MSR TM from user context */
 	regs->msr = (regs->msr & ~MSR_TS_MASK) | (msr & MSR_TS_MASK);
 
