--- conflicted
+++ resolved
@@ -818,12 +818,9 @@
 		else
 			memcpy(walk->iv, ctrptr, AES_BLOCK_SIZE);
 		spin_unlock(&ctrblk_lock);
-<<<<<<< HEAD
-=======
 	} else {
 		if (!nbytes)
 			memcpy(walk->iv, ctrptr, AES_BLOCK_SIZE);
->>>>>>> 0c992013
 	}
 	/*
 	 * final block may be < AES_BLOCK_SIZE, copy only nbytes
