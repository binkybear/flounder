--- conflicted
+++ resolved
@@ -29,9 +29,6 @@
 
 static bool tls_desc_okay(const struct user_desc *info)
 {
-<<<<<<< HEAD
-	if (LDT_empty(info))
-=======
 	/*
 	 * For historical reasons (i.e. no one ever documented how any
 	 * of the segmentation APIs work), user programs can and do
@@ -54,7 +51,6 @@
 	 * the distinction between modes 1 and 0x11.
 	 */
 	if (LDT_empty(info) || LDT_zero(info))
->>>>>>> 0c992013
 		return true;
 
 	/*
@@ -64,8 +60,6 @@
 	if (!info->seg_32bit)
 		return false;
 
-<<<<<<< HEAD
-=======
 	/* Only allow data segments in the TLS array. */
 	if (info->contents > 1)
 		return false;
@@ -82,7 +76,6 @@
 	if (info->seg_not_present)
 		return false;
 
->>>>>>> 0c992013
 	return true;
 }
 
