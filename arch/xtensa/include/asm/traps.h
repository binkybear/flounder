--- conflicted
+++ resolved
@@ -24,37 +24,11 @@
 {
 #if XCHAL_NUM_AREGS > 16
 	__asm__ __volatile__ (
-<<<<<<< HEAD
-		"	call12	1f\n"
-=======
 		"	call8	1f\n"
->>>>>>> 0c992013
 		"	_j	2f\n"
 		"	retw\n"
 		"	.align	4\n"
 		"1:\n"
-<<<<<<< HEAD
-		"	_entry	a1, 48\n"
-		"	addi	a12, a0, 3\n"
-#if XCHAL_NUM_AREGS > 32
-		"	.rept	(" __stringify(XCHAL_NUM_AREGS) " - 32) / 12\n"
-		"	_entry	a1, 48\n"
-		"	mov	a12, a0\n"
-		"	.endr\n"
-#endif
-		"	_entry	a1, 48\n"
-#if XCHAL_NUM_AREGS % 12 == 0
-		"	mov	a8, a8\n"
-#elif XCHAL_NUM_AREGS % 12 == 4
-		"	mov	a12, a12\n"
-#elif XCHAL_NUM_AREGS % 12 == 8
-		"	mov	a4, a4\n"
-#endif
-		"	retw\n"
-		"2:\n"
-		: : : "a12", "a13", "memory");
-#else
-=======
 #if XCHAL_NUM_AREGS == 32
 		"	_entry	a1, 32\n"
 		"	addi	a8, a0, 3\n"
@@ -84,7 +58,6 @@
 		"2:\n"
 		: : : "a8", "a9", "memory");
 #else
->>>>>>> 0c992013
 	__asm__ __volatile__ (
 		"	mov	a12, a12\n"
 		: : : "memory");
