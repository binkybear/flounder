--- conflicted
+++ resolved
@@ -1934,11 +1934,7 @@
 	mov	a12, a0
 	.endr
 #endif
-<<<<<<< HEAD
-	_entry	a1, 48
-=======
 	_entry	a1, 16
->>>>>>> 0c992013
 #if XCHAL_NUM_AREGS % 12 == 0
 	mov	a8, a8
 #elif XCHAL_NUM_AREGS % 12 == 4
@@ -1964,10 +1960,6 @@
 
 	entry	a1, 48
 
-<<<<<<< HEAD
-	mov	a10, a2			# preserve 'prev' (a2)
-=======
->>>>>>> 0c992013
 	mov	a11, a3			# and 'next' (a3)
 
 	l32i	a4, a2, TASK_THREAD_INFO
@@ -1975,10 +1967,6 @@
 
 	save_xtregs_user a4 a6 a8 a9 a12 a13 THREAD_XTREGS_USER
 
-<<<<<<< HEAD
-	s32i	a0, a10, THREAD_RA	# save return address
-	s32i	a1, a10, THREAD_SP	# save stack pointer
-=======
 #if THREAD_RA > 1020 || THREAD_SP > 1020
 	addi	a10, a2, TASK_THREAD
 	s32i	a0, a10, THREAD_RA - TASK_THREAD	# save return address
@@ -1987,7 +1975,6 @@
 	s32i	a0, a2, THREAD_RA	# save return address
 	s32i	a1, a2, THREAD_SP	# save stack pointer
 #endif
->>>>>>> 0c992013
 
 	/* Disable ints while we manipulate the stack pointer. */
 
@@ -2028,10 +2015,6 @@
 	load_xtregs_user a5 a6 a8 a9 a12 a13 THREAD_XTREGS_USER
 
 	wsr	a14, ps
-<<<<<<< HEAD
-	mov	a2, a10			# return 'prev'
-=======
->>>>>>> 0c992013
 	rsync
 
 	retw
