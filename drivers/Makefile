--- conflicted
+++ resolved
@@ -159,10 +159,7 @@
 obj-$(CONFIG_IPACK_BUS)		+= ipack/
 obj-$(CONFIG_NTB)		+= ntb/
 obj-$(CONFIG_MIPI_BIF)		+= mipi_bif/
-<<<<<<< HEAD
 
 # HTC stability files
 obj-y += htc_debug/stability/
-=======
-obj-$(CONFIG_ANDROID)		+= android/
->>>>>>> a7325d8e
+obj-$(CONFIG_ANDROID)		+= android/