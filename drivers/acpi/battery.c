/*
 *  battery.c - ACPI Battery Driver (Revision: 2.0)
 *
 *  Copyright (C) 2007 Alexey Starikovskiy <astarikovskiy@suse.de>
 *  Copyright (C) 2004-2007 Vladimir Lebedev <vladimir.p.lebedev@intel.com>
 *  Copyright (C) 2001, 2002 Andy Grover <andrew.grover@intel.com>
 *  Copyright (C) 2001, 2002 Paul Diefenbaugh <paul.s.diefenbaugh@intel.com>
 *
 * ~~~~~~~~~~~~~~~~~~~~~~~~~~~~~~~~~~~~~~~~~~~~~~~~~~~~~~~~~~~~~~~~~~~~~~~~~~
 *
 *  This program is free software; you can redistribute it and/or modify
 *  it under the terms of the GNU General Public License as published by
 *  the Free Software Foundation; either version 2 of the License, or (at
 *  your option) any later version.
 *
 *  This program is distributed in the hope that it will be useful, but
 *  WITHOUT ANY WARRANTY; without even the implied warranty of
 *  MERCHANTABILITY or FITNESS FOR A PARTICULAR PURPOSE.  See the GNU
 *  General Public License for more details.
 *
 *  You should have received a copy of the GNU General Public License along
 *  with this program; if not, write to the Free Software Foundation, Inc.,
 *  59 Temple Place, Suite 330, Boston, MA 02111-1307 USA.
 *
 * ~~~~~~~~~~~~~~~~~~~~~~~~~~~~~~~~~~~~~~~~~~~~~~~~~~~~~~~~~~~~~~~~~~~~~~~~~~
 */

#include <linux/kernel.h>
#include <linux/module.h>
#include <linux/init.h>
#include <linux/types.h>
#include <linux/jiffies.h>
#include <linux/async.h>
#include <linux/dmi.h>
#include <linux/slab.h>
#include <linux/suspend.h>
#include <linux/delay.h>
#include <asm/unaligned.h>

#ifdef CONFIG_ACPI_PROCFS_POWER
#include <linux/proc_fs.h>
#include <linux/seq_file.h>
#include <asm/uaccess.h>
#endif

#include <acpi/acpi_bus.h>
#include <acpi/acpi_drivers.h>
#include <linux/power_supply.h>

#define PREFIX "ACPI: "

#define ACPI_BATTERY_VALUE_UNKNOWN 0xFFFFFFFF

#define ACPI_BATTERY_CLASS		"battery"
#define ACPI_BATTERY_DEVICE_NAME	"Battery"
#define ACPI_BATTERY_NOTIFY_STATUS	0x80
#define ACPI_BATTERY_NOTIFY_INFO	0x81
#define ACPI_BATTERY_NOTIFY_THRESHOLD   0x82

/* Battery power unit: 0 means mW, 1 means mA */
#define ACPI_BATTERY_POWER_UNIT_MA	1

#define _COMPONENT		ACPI_BATTERY_COMPONENT

ACPI_MODULE_NAME("battery");

MODULE_AUTHOR("Paul Diefenbaugh");
MODULE_AUTHOR("Alexey Starikovskiy <astarikovskiy@suse.de>");
MODULE_DESCRIPTION("ACPI Battery Driver");
MODULE_LICENSE("GPL");

static int battery_bix_broken_package;
static unsigned int cache_time = 1000;
module_param(cache_time, uint, 0644);
MODULE_PARM_DESC(cache_time, "cache time in milliseconds");

#ifdef CONFIG_ACPI_PROCFS_POWER
extern struct proc_dir_entry *acpi_lock_battery_dir(void);
extern void *acpi_unlock_battery_dir(struct proc_dir_entry *acpi_battery_dir);

enum acpi_battery_files {
	info_tag = 0,
	state_tag,
	alarm_tag,
	ACPI_BATTERY_NUMFILES,
};

#endif

static const struct acpi_device_id battery_device_ids[] = {
	{"PNP0C0A", 0},
	{"", 0},
};

MODULE_DEVICE_TABLE(acpi, battery_device_ids);

enum {
	ACPI_BATTERY_ALARM_PRESENT,
	ACPI_BATTERY_XINFO_PRESENT,
	ACPI_BATTERY_QUIRK_PERCENTAGE_CAPACITY,
	/* On Lenovo Thinkpad models from 2010 and 2011, the power unit
	   switches between mWh and mAh depending on whether the system
	   is running on battery or not.  When mAh is the unit, most
	   reported values are incorrect and need to be adjusted by
	   10000/design_voltage.  Verified on x201, t410, t410s, and x220.
	   Pre-2010 and 2012 models appear to always report in mWh and
	   are thus unaffected (tested with t42, t61, t500, x200, x300,
	   and x230).  Also, in mid-2012 Lenovo issued a BIOS update for
	   the 2011 models that fixes the issue (tested on x220 with a
	   post-1.29 BIOS), but as of Nov. 2012, no such update is
	   available for the 2010 models.  */
	ACPI_BATTERY_QUIRK_THINKPAD_MAH,
};

struct acpi_battery {
	struct mutex lock;
	struct mutex sysfs_lock;
	struct power_supply bat;
	struct acpi_device *device;
	struct notifier_block pm_nb;
	unsigned long update_time;
	int revision;
	int rate_now;
	int capacity_now;
	int voltage_now;
	int design_capacity;
	int full_charge_capacity;
	int technology;
	int design_voltage;
	int design_capacity_warning;
	int design_capacity_low;
	int cycle_count;
	int measurement_accuracy;
	int max_sampling_time;
	int min_sampling_time;
	int max_averaging_interval;
	int min_averaging_interval;
	int capacity_granularity_1;
	int capacity_granularity_2;
	int alarm;
	char model_number[32];
	char serial_number[32];
	char type[32];
	char oem_info[32];
	int state;
	int power_unit;
	unsigned long flags;
};

#define to_acpi_battery(x) container_of(x, struct acpi_battery, bat)

static inline int acpi_battery_present(struct acpi_battery *battery)
{
	return battery->device->status.battery_present;
}

static int acpi_battery_technology(struct acpi_battery *battery)
{
	if (!strcasecmp("NiCd", battery->type))
		return POWER_SUPPLY_TECHNOLOGY_NiCd;
	if (!strcasecmp("NiMH", battery->type))
		return POWER_SUPPLY_TECHNOLOGY_NiMH;
	if (!strcasecmp("LION", battery->type))
		return POWER_SUPPLY_TECHNOLOGY_LION;
	if (!strncasecmp("LI-ION", battery->type, 6))
		return POWER_SUPPLY_TECHNOLOGY_LION;
	if (!strcasecmp("LiP", battery->type))
		return POWER_SUPPLY_TECHNOLOGY_LIPO;
	return POWER_SUPPLY_TECHNOLOGY_UNKNOWN;
}

static int acpi_battery_get_state(struct acpi_battery *battery);

static int acpi_battery_is_charged(struct acpi_battery *battery)
{
	/* either charging or discharging */
	if (battery->state != 0)
		return 0;

	/* battery not reporting charge */
	if (battery->capacity_now == ACPI_BATTERY_VALUE_UNKNOWN ||
	    battery->capacity_now == 0)
		return 0;

	/* good batteries update full_charge as the batteries degrade */
	if (battery->full_charge_capacity == battery->capacity_now)
		return 1;

	/* fallback to using design values for broken batteries */
	if (battery->design_capacity == battery->capacity_now)
		return 1;

	/* we don't do any sort of metric based on percentages */
	return 0;
}

static int acpi_battery_get_property(struct power_supply *psy,
				     enum power_supply_property psp,
				     union power_supply_propval *val)
{
	int ret = 0;
	struct acpi_battery *battery = to_acpi_battery(psy);

	if (acpi_battery_present(battery)) {
		/* run battery update only if it is present */
		acpi_battery_get_state(battery);
	} else if (psp != POWER_SUPPLY_PROP_PRESENT)
		return -ENODEV;
	switch (psp) {
	case POWER_SUPPLY_PROP_STATUS:
		if (battery->state & 0x01)
			val->intval = POWER_SUPPLY_STATUS_DISCHARGING;
		else if (battery->state & 0x02)
			val->intval = POWER_SUPPLY_STATUS_CHARGING;
		else if (acpi_battery_is_charged(battery))
			val->intval = POWER_SUPPLY_STATUS_FULL;
		else
			val->intval = POWER_SUPPLY_STATUS_UNKNOWN;
		break;
	case POWER_SUPPLY_PROP_PRESENT:
		val->intval = acpi_battery_present(battery);
		break;
	case POWER_SUPPLY_PROP_TECHNOLOGY:
		val->intval = acpi_battery_technology(battery);
		break;
	case POWER_SUPPLY_PROP_CYCLE_COUNT:
		val->intval = battery->cycle_count;
		break;
	case POWER_SUPPLY_PROP_VOLTAGE_MIN_DESIGN:
		if (battery->design_voltage == ACPI_BATTERY_VALUE_UNKNOWN)
			ret = -ENODEV;
		else
			val->intval = battery->design_voltage * 1000;
		break;
	case POWER_SUPPLY_PROP_VOLTAGE_NOW:
		if (battery->voltage_now == ACPI_BATTERY_VALUE_UNKNOWN)
			ret = -ENODEV;
		else
			val->intval = battery->voltage_now * 1000;
		break;
	case POWER_SUPPLY_PROP_CURRENT_NOW:
	case POWER_SUPPLY_PROP_POWER_NOW:
		if (battery->rate_now == ACPI_BATTERY_VALUE_UNKNOWN)
			ret = -ENODEV;
		else
			val->intval = battery->rate_now * 1000;
		break;
	case POWER_SUPPLY_PROP_CHARGE_FULL_DESIGN:
	case POWER_SUPPLY_PROP_ENERGY_FULL_DESIGN:
		if (battery->design_capacity == ACPI_BATTERY_VALUE_UNKNOWN)
			ret = -ENODEV;
		else
			val->intval = battery->design_capacity * 1000;
		break;
	case POWER_SUPPLY_PROP_CHARGE_FULL:
	case POWER_SUPPLY_PROP_ENERGY_FULL:
		if (battery->full_charge_capacity == ACPI_BATTERY_VALUE_UNKNOWN)
			ret = -ENODEV;
		else
			val->intval = battery->full_charge_capacity * 1000;
		break;
	case POWER_SUPPLY_PROP_CHARGE_NOW:
	case POWER_SUPPLY_PROP_ENERGY_NOW:
		if (battery->capacity_now == ACPI_BATTERY_VALUE_UNKNOWN)
			ret = -ENODEV;
		else
			val->intval = battery->capacity_now * 1000;
		break;
	case POWER_SUPPLY_PROP_CAPACITY:
		if (battery->capacity_now && battery->full_charge_capacity)
			val->intval = battery->capacity_now * 100/
					battery->full_charge_capacity;
		else
			val->intval = 0;
		break;
	case POWER_SUPPLY_PROP_MODEL_NAME:
		val->strval = battery->model_number;
		break;
	case POWER_SUPPLY_PROP_MANUFACTURER:
		val->strval = battery->oem_info;
		break;
	case POWER_SUPPLY_PROP_SERIAL_NUMBER:
		val->strval = battery->serial_number;
		break;
	default:
		ret = -EINVAL;
	}
	return ret;
}

static enum power_supply_property charge_battery_props[] = {
	POWER_SUPPLY_PROP_STATUS,
	POWER_SUPPLY_PROP_PRESENT,
	POWER_SUPPLY_PROP_TECHNOLOGY,
	POWER_SUPPLY_PROP_CYCLE_COUNT,
	POWER_SUPPLY_PROP_VOLTAGE_MIN_DESIGN,
	POWER_SUPPLY_PROP_VOLTAGE_NOW,
	POWER_SUPPLY_PROP_CURRENT_NOW,
	POWER_SUPPLY_PROP_CHARGE_FULL_DESIGN,
	POWER_SUPPLY_PROP_CHARGE_FULL,
	POWER_SUPPLY_PROP_CHARGE_NOW,
	POWER_SUPPLY_PROP_CAPACITY,
	POWER_SUPPLY_PROP_MODEL_NAME,
	POWER_SUPPLY_PROP_MANUFACTURER,
	POWER_SUPPLY_PROP_SERIAL_NUMBER,
};

static enum power_supply_property energy_battery_props[] = {
	POWER_SUPPLY_PROP_STATUS,
	POWER_SUPPLY_PROP_PRESENT,
	POWER_SUPPLY_PROP_TECHNOLOGY,
	POWER_SUPPLY_PROP_CYCLE_COUNT,
	POWER_SUPPLY_PROP_VOLTAGE_MIN_DESIGN,
	POWER_SUPPLY_PROP_VOLTAGE_NOW,
	POWER_SUPPLY_PROP_POWER_NOW,
	POWER_SUPPLY_PROP_ENERGY_FULL_DESIGN,
	POWER_SUPPLY_PROP_ENERGY_FULL,
	POWER_SUPPLY_PROP_ENERGY_NOW,
	POWER_SUPPLY_PROP_CAPACITY,
	POWER_SUPPLY_PROP_MODEL_NAME,
	POWER_SUPPLY_PROP_MANUFACTURER,
	POWER_SUPPLY_PROP_SERIAL_NUMBER,
};

#ifdef CONFIG_ACPI_PROCFS_POWER
inline char *acpi_battery_units(struct acpi_battery *battery)
{
	return (battery->power_unit == ACPI_BATTERY_POWER_UNIT_MA) ?
		"mA" : "mW";
}
#endif

/* --------------------------------------------------------------------------
                               Battery Management
   -------------------------------------------------------------------------- */
struct acpi_offsets {
	size_t offset;		/* offset inside struct acpi_sbs_battery */
	u8 mode;		/* int or string? */
};

static struct acpi_offsets state_offsets[] = {
	{offsetof(struct acpi_battery, state), 0},
	{offsetof(struct acpi_battery, rate_now), 0},
	{offsetof(struct acpi_battery, capacity_now), 0},
	{offsetof(struct acpi_battery, voltage_now), 0},
};

static struct acpi_offsets info_offsets[] = {
	{offsetof(struct acpi_battery, power_unit), 0},
	{offsetof(struct acpi_battery, design_capacity), 0},
	{offsetof(struct acpi_battery, full_charge_capacity), 0},
	{offsetof(struct acpi_battery, technology), 0},
	{offsetof(struct acpi_battery, design_voltage), 0},
	{offsetof(struct acpi_battery, design_capacity_warning), 0},
	{offsetof(struct acpi_battery, design_capacity_low), 0},
	{offsetof(struct acpi_battery, capacity_granularity_1), 0},
	{offsetof(struct acpi_battery, capacity_granularity_2), 0},
	{offsetof(struct acpi_battery, model_number), 1},
	{offsetof(struct acpi_battery, serial_number), 1},
	{offsetof(struct acpi_battery, type), 1},
	{offsetof(struct acpi_battery, oem_info), 1},
};

static struct acpi_offsets extended_info_offsets[] = {
	{offsetof(struct acpi_battery, revision), 0},
	{offsetof(struct acpi_battery, power_unit), 0},
	{offsetof(struct acpi_battery, design_capacity), 0},
	{offsetof(struct acpi_battery, full_charge_capacity), 0},
	{offsetof(struct acpi_battery, technology), 0},
	{offsetof(struct acpi_battery, design_voltage), 0},
	{offsetof(struct acpi_battery, design_capacity_warning), 0},
	{offsetof(struct acpi_battery, design_capacity_low), 0},
	{offsetof(struct acpi_battery, cycle_count), 0},
	{offsetof(struct acpi_battery, measurement_accuracy), 0},
	{offsetof(struct acpi_battery, max_sampling_time), 0},
	{offsetof(struct acpi_battery, min_sampling_time), 0},
	{offsetof(struct acpi_battery, max_averaging_interval), 0},
	{offsetof(struct acpi_battery, min_averaging_interval), 0},
	{offsetof(struct acpi_battery, capacity_granularity_1), 0},
	{offsetof(struct acpi_battery, capacity_granularity_2), 0},
	{offsetof(struct acpi_battery, model_number), 1},
	{offsetof(struct acpi_battery, serial_number), 1},
	{offsetof(struct acpi_battery, type), 1},
	{offsetof(struct acpi_battery, oem_info), 1},
};

static int extract_package(struct acpi_battery *battery,
			   union acpi_object *package,
			   struct acpi_offsets *offsets, int num)
{
	int i;
	union acpi_object *element;
	if (package->type != ACPI_TYPE_PACKAGE)
		return -EFAULT;
	for (i = 0; i < num; ++i) {
		if (package->package.count <= i)
			return -EFAULT;
		element = &package->package.elements[i];
		if (offsets[i].mode) {
			u8 *ptr = (u8 *)battery + offsets[i].offset;
			if (element->type == ACPI_TYPE_STRING ||
			    element->type == ACPI_TYPE_BUFFER)
				strncpy(ptr, element->string.pointer, 32);
			else if (element->type == ACPI_TYPE_INTEGER) {
				strncpy(ptr, (u8 *)&element->integer.value,
					sizeof(u64));
				ptr[sizeof(u64)] = 0;
			} else
				*ptr = 0; /* don't have value */
		} else {
			int *x = (int *)((u8 *)battery + offsets[i].offset);
			*x = (element->type == ACPI_TYPE_INTEGER) ?
				element->integer.value : -1;
		}
	}
	return 0;
}

static int acpi_battery_get_status(struct acpi_battery *battery)
{
	if (acpi_bus_get_status(battery->device)) {
		ACPI_EXCEPTION((AE_INFO, AE_ERROR, "Evaluating _STA"));
		return -ENODEV;
	}
	return 0;
}

static int acpi_battery_get_info(struct acpi_battery *battery)
{
	int result = -EFAULT;
	acpi_status status = 0;
	char *name = test_bit(ACPI_BATTERY_XINFO_PRESENT, &battery->flags)?
			"_BIX" : "_BIF";

	struct acpi_buffer buffer = { ACPI_ALLOCATE_BUFFER, NULL };

	if (!acpi_battery_present(battery))
		return 0;
	mutex_lock(&battery->lock);
	status = acpi_evaluate_object(battery->device->handle, name,
						NULL, &buffer);
	mutex_unlock(&battery->lock);

	if (ACPI_FAILURE(status)) {
		ACPI_EXCEPTION((AE_INFO, status, "Evaluating %s", name));
		return -ENODEV;
	}

	if (battery_bix_broken_package)
		result = extract_package(battery, buffer.pointer,
				extended_info_offsets + 1,
				ARRAY_SIZE(extended_info_offsets) - 1);
	else if (test_bit(ACPI_BATTERY_XINFO_PRESENT, &battery->flags))
		result = extract_package(battery, buffer.pointer,
				extended_info_offsets,
				ARRAY_SIZE(extended_info_offsets));
	else
		result = extract_package(battery, buffer.pointer,
				info_offsets, ARRAY_SIZE(info_offsets));
	kfree(buffer.pointer);
	if (test_bit(ACPI_BATTERY_QUIRK_PERCENTAGE_CAPACITY, &battery->flags))
		battery->full_charge_capacity = battery->design_capacity;
	if (test_bit(ACPI_BATTERY_QUIRK_THINKPAD_MAH, &battery->flags) &&
	    battery->power_unit && battery->design_voltage) {
		battery->design_capacity = battery->design_capacity *
		    10000 / battery->design_voltage;
		battery->full_charge_capacity = battery->full_charge_capacity *
		    10000 / battery->design_voltage;
		battery->design_capacity_warning =
		    battery->design_capacity_warning *
		    10000 / battery->design_voltage;
		/* Curiously, design_capacity_low, unlike the rest of them,
		   is correct.  */
		/* capacity_granularity_* equal 1 on the systems tested, so
		   it's impossible to tell if they would need an adjustment
		   or not if their values were higher.  */
	}
	return result;
}

static int acpi_battery_get_state(struct acpi_battery *battery)
{
	int result = 0;
	acpi_status status = 0;
	struct acpi_buffer buffer = { ACPI_ALLOCATE_BUFFER, NULL };

	if (!acpi_battery_present(battery))
		return 0;

	if (battery->update_time &&
	    time_before(jiffies, battery->update_time +
			msecs_to_jiffies(cache_time)))
		return 0;

	mutex_lock(&battery->lock);
	status = acpi_evaluate_object(battery->device->handle, "_BST",
				      NULL, &buffer);
	mutex_unlock(&battery->lock);

	if (ACPI_FAILURE(status)) {
		ACPI_EXCEPTION((AE_INFO, status, "Evaluating _BST"));
		return -ENODEV;
	}

	result = extract_package(battery, buffer.pointer,
				 state_offsets, ARRAY_SIZE(state_offsets));
	battery->update_time = jiffies;
	kfree(buffer.pointer);

	/* For buggy DSDTs that report negative 16-bit values for either
	 * charging or discharging current and/or report 0 as 65536
	 * due to bad math.
	 */
	if (battery->power_unit == ACPI_BATTERY_POWER_UNIT_MA &&
		battery->rate_now != ACPI_BATTERY_VALUE_UNKNOWN &&
		(s16)(battery->rate_now) < 0) {
		battery->rate_now = abs((s16)battery->rate_now);
		printk_once(KERN_WARNING FW_BUG "battery: (dis)charge rate"
			" invalid.\n");
	}

	if (test_bit(ACPI_BATTERY_QUIRK_PERCENTAGE_CAPACITY, &battery->flags)
	    && battery->capacity_now >= 0 && battery->capacity_now <= 100)
		battery->capacity_now = (battery->capacity_now *
				battery->full_charge_capacity) / 100;
	if (test_bit(ACPI_BATTERY_QUIRK_THINKPAD_MAH, &battery->flags) &&
	    battery->power_unit && battery->design_voltage) {
		battery->capacity_now = battery->capacity_now *
		    10000 / battery->design_voltage;
	}
	return result;
}

static int acpi_battery_set_alarm(struct acpi_battery *battery)
{
	acpi_status status = 0;
	union acpi_object arg0 = { .type = ACPI_TYPE_INTEGER };
	struct acpi_object_list arg_list = { 1, &arg0 };

	if (!acpi_battery_present(battery) ||
	    !test_bit(ACPI_BATTERY_ALARM_PRESENT, &battery->flags))
		return -ENODEV;

	arg0.integer.value = battery->alarm;

	mutex_lock(&battery->lock);
	status = acpi_evaluate_object(battery->device->handle, "_BTP",
				 &arg_list, NULL);
	mutex_unlock(&battery->lock);

	if (ACPI_FAILURE(status))
		return -ENODEV;

	ACPI_DEBUG_PRINT((ACPI_DB_INFO, "Alarm set to %d\n", battery->alarm));
	return 0;
}

static int acpi_battery_init_alarm(struct acpi_battery *battery)
{
	acpi_status status = AE_OK;
	acpi_handle handle = NULL;

	/* See if alarms are supported, and if so, set default */
	status = acpi_get_handle(battery->device->handle, "_BTP", &handle);
	if (ACPI_FAILURE(status)) {
		clear_bit(ACPI_BATTERY_ALARM_PRESENT, &battery->flags);
		return 0;
	}
	set_bit(ACPI_BATTERY_ALARM_PRESENT, &battery->flags);
	if (!battery->alarm)
		battery->alarm = battery->design_capacity_warning;
	return acpi_battery_set_alarm(battery);
}

static ssize_t acpi_battery_alarm_show(struct device *dev,
					struct device_attribute *attr,
					char *buf)
{
	struct acpi_battery *battery = to_acpi_battery(dev_get_drvdata(dev));
	return sprintf(buf, "%d\n", battery->alarm * 1000);
}

static ssize_t acpi_battery_alarm_store(struct device *dev,
					struct device_attribute *attr,
					const char *buf, size_t count)
{
	unsigned long x;
	struct acpi_battery *battery = to_acpi_battery(dev_get_drvdata(dev));
	if (sscanf(buf, "%ld\n", &x) == 1)
		battery->alarm = x/1000;
	if (acpi_battery_present(battery))
		acpi_battery_set_alarm(battery);
	return count;
}

static struct device_attribute alarm_attr = {
	.attr = {.name = "alarm", .mode = 0644},
	.show = acpi_battery_alarm_show,
	.store = acpi_battery_alarm_store,
};

static int sysfs_add_battery(struct acpi_battery *battery)
{
	int result;

	if (battery->power_unit == ACPI_BATTERY_POWER_UNIT_MA) {
		battery->bat.properties = charge_battery_props;
		battery->bat.num_properties =
			ARRAY_SIZE(charge_battery_props);
	} else {
		battery->bat.properties = energy_battery_props;
		battery->bat.num_properties =
			ARRAY_SIZE(energy_battery_props);
	}

	battery->bat.name = acpi_device_bid(battery->device);
	battery->bat.type = POWER_SUPPLY_TYPE_BATTERY;
	battery->bat.get_property = acpi_battery_get_property;

	result = power_supply_register(&battery->device->dev, &battery->bat);
	if (result)
		return result;
	return device_create_file(battery->bat.dev, &alarm_attr);
}

static void sysfs_remove_battery(struct acpi_battery *battery)
{
	mutex_lock(&battery->sysfs_lock);
	if (!battery->bat.dev) {
		mutex_unlock(&battery->sysfs_lock);
		return;
	}

	device_remove_file(battery->bat.dev, &alarm_attr);
	power_supply_unregister(&battery->bat);
	battery->bat.dev = NULL;
	mutex_unlock(&battery->sysfs_lock);
}

static void find_battery(const struct dmi_header *dm, void *private)
{
	struct acpi_battery *battery = (struct acpi_battery *)private;
	/* Note: the hardcoded offsets below have been extracted from
	   the source code of dmidecode.  */
	if (dm->type == DMI_ENTRY_PORTABLE_BATTERY && dm->length >= 8) {
		const u8 *dmi_data = (const u8 *)(dm + 1);
		int dmi_capacity = get_unaligned((const u16 *)(dmi_data + 6));
		if (dm->length >= 18)
			dmi_capacity *= dmi_data[17];
		if (battery->design_capacity * battery->design_voltage / 1000
		    != dmi_capacity &&
		    battery->design_capacity * 10 == dmi_capacity)
			set_bit(ACPI_BATTERY_QUIRK_THINKPAD_MAH,
				&battery->flags);
	}
}

/*
 * According to the ACPI spec, some kinds of primary batteries can
 * report percentage battery remaining capacity directly to OS.
 * In this case, it reports the Last Full Charged Capacity == 100
 * and BatteryPresentRate == 0xFFFFFFFF.
 *
 * Now we found some battery reports percentage remaining capacity
 * even if it's rechargeable.
 * https://bugzilla.kernel.org/show_bug.cgi?id=15979
 *
 * Handle this correctly so that they won't break userspace.
 */
static void acpi_battery_quirks(struct acpi_battery *battery)
{
	if (test_bit(ACPI_BATTERY_QUIRK_PERCENTAGE_CAPACITY, &battery->flags))
		return ;

        if (battery->full_charge_capacity == 100 &&
            battery->rate_now == ACPI_BATTERY_VALUE_UNKNOWN &&
            battery->capacity_now >=0 && battery->capacity_now <= 100) {
		set_bit(ACPI_BATTERY_QUIRK_PERCENTAGE_CAPACITY, &battery->flags);
		battery->full_charge_capacity = battery->design_capacity;
		battery->capacity_now = (battery->capacity_now *
				battery->full_charge_capacity) / 100;
	}

	if (test_bit(ACPI_BATTERY_QUIRK_THINKPAD_MAH, &battery->flags))
		return ;

	if (battery->power_unit && dmi_name_in_vendors("LENOVO")) {
		const char *s;
		s = dmi_get_system_info(DMI_PRODUCT_VERSION);
		if (s && !strnicmp(s, "ThinkPad", 8)) {
			dmi_walk(find_battery, battery);
			if (test_bit(ACPI_BATTERY_QUIRK_THINKPAD_MAH,
				     &battery->flags) &&
			    battery->design_voltage) {
				battery->design_capacity =
				    battery->design_capacity *
				    10000 / battery->design_voltage;
				battery->full_charge_capacity =
				    battery->full_charge_capacity *
				    10000 / battery->design_voltage;
				battery->design_capacity_warning =
				    battery->design_capacity_warning *
				    10000 / battery->design_voltage;
				battery->capacity_now = battery->capacity_now *
				    10000 / battery->design_voltage;
			}
		}
	}
}

static int acpi_battery_update(struct acpi_battery *battery)
{
	int result, old_present = acpi_battery_present(battery);
	result = acpi_battery_get_status(battery);
	if (result)
		return result;
	if (!acpi_battery_present(battery)) {
		sysfs_remove_battery(battery);
		battery->update_time = 0;
		return 0;
	}
	if (!battery->update_time ||
	    old_present != acpi_battery_present(battery)) {
		result = acpi_battery_get_info(battery);
		if (result)
			return result;
		acpi_battery_init_alarm(battery);
	}
	if (!battery->bat.dev) {
		result = sysfs_add_battery(battery);
		if (result)
			return result;
	}
	result = acpi_battery_get_state(battery);
	acpi_battery_quirks(battery);
	return result;
}

static void acpi_battery_refresh(struct acpi_battery *battery)
{
	int power_unit;

	if (!battery->bat.dev)
		return;

	power_unit = battery->power_unit;

	acpi_battery_get_info(battery);

	if (power_unit == battery->power_unit)
		return;

	/* The battery has changed its reporting units. */
	sysfs_remove_battery(battery);
	sysfs_add_battery(battery);
}

/* --------------------------------------------------------------------------
                              FS Interface (/proc)
   -------------------------------------------------------------------------- */

#ifdef CONFIG_ACPI_PROCFS_POWER
static struct proc_dir_entry *acpi_battery_dir;

static int acpi_battery_print_info(struct seq_file *seq, int result)
{
	struct acpi_battery *battery = seq->private;

	if (result)
		goto end;

	seq_printf(seq, "present:                 %s\n",
		   acpi_battery_present(battery)?"yes":"no");
	if (!acpi_battery_present(battery))
		goto end;
	if (battery->design_capacity == ACPI_BATTERY_VALUE_UNKNOWN)
		seq_printf(seq, "design capacity:         unknown\n");
	else
		seq_printf(seq, "design capacity:         %d %sh\n",
			   battery->design_capacity,
			   acpi_battery_units(battery));

	if (battery->full_charge_capacity == ACPI_BATTERY_VALUE_UNKNOWN)
		seq_printf(seq, "last full capacity:      unknown\n");
	else
		seq_printf(seq, "last full capacity:      %d %sh\n",
			   battery->full_charge_capacity,
			   acpi_battery_units(battery));

	seq_printf(seq, "battery technology:      %srechargeable\n",
		   (!battery->technology)?"non-":"");

	if (battery->design_voltage == ACPI_BATTERY_VALUE_UNKNOWN)
		seq_printf(seq, "design voltage:          unknown\n");
	else
		seq_printf(seq, "design voltage:          %d mV\n",
			   battery->design_voltage);
	seq_printf(seq, "design capacity warning: %d %sh\n",
		   battery->design_capacity_warning,
		   acpi_battery_units(battery));
	seq_printf(seq, "design capacity low:     %d %sh\n",
		   battery->design_capacity_low,
		   acpi_battery_units(battery));
	seq_printf(seq, "cycle count:		  %i\n", battery->cycle_count);
	seq_printf(seq, "capacity granularity 1:  %d %sh\n",
		   battery->capacity_granularity_1,
		   acpi_battery_units(battery));
	seq_printf(seq, "capacity granularity 2:  %d %sh\n",
		   battery->capacity_granularity_2,
		   acpi_battery_units(battery));
	seq_printf(seq, "model number:            %s\n", battery->model_number);
	seq_printf(seq, "serial number:           %s\n", battery->serial_number);
	seq_printf(seq, "battery type:            %s\n", battery->type);
	seq_printf(seq, "OEM info:                %s\n", battery->oem_info);
      end:
	if (result)
		seq_printf(seq, "ERROR: Unable to read battery info\n");
	return result;
}

static int acpi_battery_print_state(struct seq_file *seq, int result)
{
	struct acpi_battery *battery = seq->private;

	if (result)
		goto end;

	seq_printf(seq, "present:                 %s\n",
		   acpi_battery_present(battery)?"yes":"no");
	if (!acpi_battery_present(battery))
		goto end;

	seq_printf(seq, "capacity state:          %s\n",
			(battery->state & 0x04)?"critical":"ok");
	if ((battery->state & 0x01) && (battery->state & 0x02))
		seq_printf(seq,
			   "charging state:          charging/discharging\n");
	else if (battery->state & 0x01)
		seq_printf(seq, "charging state:          discharging\n");
	else if (battery->state & 0x02)
		seq_printf(seq, "charging state:          charging\n");
	else
		seq_printf(seq, "charging state:          charged\n");

	if (battery->rate_now == ACPI_BATTERY_VALUE_UNKNOWN)
		seq_printf(seq, "present rate:            unknown\n");
	else
		seq_printf(seq, "present rate:            %d %s\n",
			   battery->rate_now, acpi_battery_units(battery));

	if (battery->capacity_now == ACPI_BATTERY_VALUE_UNKNOWN)
		seq_printf(seq, "remaining capacity:      unknown\n");
	else
		seq_printf(seq, "remaining capacity:      %d %sh\n",
			   battery->capacity_now, acpi_battery_units(battery));
	if (battery->voltage_now == ACPI_BATTERY_VALUE_UNKNOWN)
		seq_printf(seq, "present voltage:         unknown\n");
	else
		seq_printf(seq, "present voltage:         %d mV\n",
			   battery->voltage_now);
      end:
	if (result)
		seq_printf(seq, "ERROR: Unable to read battery state\n");

	return result;
}

static int acpi_battery_print_alarm(struct seq_file *seq, int result)
{
	struct acpi_battery *battery = seq->private;

	if (result)
		goto end;

	if (!acpi_battery_present(battery)) {
		seq_printf(seq, "present:                 no\n");
		goto end;
	}
	seq_printf(seq, "alarm:                   ");
	if (!battery->alarm)
		seq_printf(seq, "unsupported\n");
	else
		seq_printf(seq, "%u %sh\n", battery->alarm,
				acpi_battery_units(battery));
      end:
	if (result)
		seq_printf(seq, "ERROR: Unable to read battery alarm\n");
	return result;
}

static ssize_t acpi_battery_write_alarm(struct file *file,
					const char __user * buffer,
					size_t count, loff_t * ppos)
{
	int result = 0;
	char alarm_string[12] = { '\0' };
	struct seq_file *m = file->private_data;
	struct acpi_battery *battery = m->private;

	if (!battery || (count > sizeof(alarm_string) - 1))
		return -EINVAL;
	if (!acpi_battery_present(battery)) {
		result = -ENODEV;
		goto end;
	}
	if (copy_from_user(alarm_string, buffer, count)) {
		result = -EFAULT;
		goto end;
	}
	alarm_string[count] = '\0';
	battery->alarm = simple_strtol(alarm_string, NULL, 0);
	result = acpi_battery_set_alarm(battery);
      end:
	if (!result)
		return count;
	return result;
}

typedef int(*print_func)(struct seq_file *seq, int result);

static print_func acpi_print_funcs[ACPI_BATTERY_NUMFILES] = {
	acpi_battery_print_info,
	acpi_battery_print_state,
	acpi_battery_print_alarm,
};

static int acpi_battery_read(int fid, struct seq_file *seq)
{
	struct acpi_battery *battery = seq->private;
	int result = acpi_battery_update(battery);
	return acpi_print_funcs[fid](seq, result);
}

#define DECLARE_FILE_FUNCTIONS(_name) \
static int acpi_battery_read_##_name(struct seq_file *seq, void *offset) \
{ \
	return acpi_battery_read(_name##_tag, seq); \
} \
static int acpi_battery_##_name##_open_fs(struct inode *inode, struct file *file) \
{ \
	return single_open(file, acpi_battery_read_##_name, PDE_DATA(inode)); \
}

DECLARE_FILE_FUNCTIONS(info);
DECLARE_FILE_FUNCTIONS(state);
DECLARE_FILE_FUNCTIONS(alarm);

#undef DECLARE_FILE_FUNCTIONS

#define FILE_DESCRIPTION_RO(_name) \
	{ \
	.name = __stringify(_name), \
	.mode = S_IRUGO, \
	.ops = { \
		.open = acpi_battery_##_name##_open_fs, \
		.read = seq_read, \
		.llseek = seq_lseek, \
		.release = single_release, \
		.owner = THIS_MODULE, \
		}, \
	}

#define FILE_DESCRIPTION_RW(_name) \
	{ \
	.name = __stringify(_name), \
	.mode = S_IFREG | S_IRUGO | S_IWUSR, \
	.ops = { \
		.open = acpi_battery_##_name##_open_fs, \
		.read = seq_read, \
		.llseek = seq_lseek, \
		.write = acpi_battery_write_##_name, \
		.release = single_release, \
		.owner = THIS_MODULE, \
		}, \
	}

static const struct battery_file {
	struct file_operations ops;
	umode_t mode;
	const char *name;
} acpi_battery_file[] = {
	FILE_DESCRIPTION_RO(info),
	FILE_DESCRIPTION_RO(state),
	FILE_DESCRIPTION_RW(alarm),
};

#undef FILE_DESCRIPTION_RO
#undef FILE_DESCRIPTION_RW

static int acpi_battery_add_fs(struct acpi_device *device)
{
	struct proc_dir_entry *entry = NULL;
	int i;

	printk(KERN_WARNING PREFIX "Deprecated procfs I/F for battery is loaded,"
			" please retry with CONFIG_ACPI_PROCFS_POWER cleared\n");
	if (!acpi_device_dir(device)) {
		acpi_device_dir(device) = proc_mkdir(acpi_device_bid(device),
						     acpi_battery_dir);
		if (!acpi_device_dir(device))
			return -ENODEV;
	}

	for (i = 0; i < ACPI_BATTERY_NUMFILES; ++i) {
		entry = proc_create_data(acpi_battery_file[i].name,
					 acpi_battery_file[i].mode,
					 acpi_device_dir(device),
					 &acpi_battery_file[i].ops,
					 acpi_driver_data(device));
		if (!entry)
			return -ENODEV;
	}
	return 0;
}

static void acpi_battery_remove_fs(struct acpi_device *device)
{
	int i;
	if (!acpi_device_dir(device))
		return;
	for (i = 0; i < ACPI_BATTERY_NUMFILES; ++i)
		remove_proc_entry(acpi_battery_file[i].name,
				  acpi_device_dir(device));

	remove_proc_entry(acpi_device_bid(device), acpi_battery_dir);
	acpi_device_dir(device) = NULL;
}

#endif

/* --------------------------------------------------------------------------
                                 Driver Interface
   -------------------------------------------------------------------------- */

static void acpi_battery_notify(struct acpi_device *device, u32 event)
{
	struct acpi_battery *battery = acpi_driver_data(device);
	struct device *old;

	if (!battery)
		return;
	old = battery->bat.dev;
	if (event == ACPI_BATTERY_NOTIFY_INFO)
		acpi_battery_refresh(battery);
	acpi_battery_update(battery);
	acpi_bus_generate_proc_event(device, event,
				     acpi_battery_present(battery));
	acpi_bus_generate_netlink_event(device->pnp.device_class,
					dev_name(&device->dev), event,
					acpi_battery_present(battery));
	/* acpi_battery_update could remove power_supply object */
	if (old && battery->bat.dev)
		power_supply_changed(&battery->bat);
}

static int battery_notify(struct notifier_block *nb,
			       unsigned long mode, void *_unused)
{
	struct acpi_battery *battery = container_of(nb, struct acpi_battery,
						    pm_nb);
	switch (mode) {
	case PM_POST_HIBERNATION:
	case PM_POST_SUSPEND:
		if (battery->bat.dev) {
			sysfs_remove_battery(battery);
			sysfs_add_battery(battery);
		}
		break;
	}

	return 0;
}

static struct dmi_system_id bat_dmi_table[] = {
	{
		.ident = "NEC LZ750/LS",
		.matches = {
			DMI_MATCH(DMI_SYS_VENDOR, "NEC"),
			DMI_MATCH(DMI_PRODUCT_NAME, "PC-LZ750LS"),
		},
	},
	{},
};

<<<<<<< HEAD
=======
/*
 * Some machines'(E,G Lenovo Z480) ECs are not stable
 * during boot up and this causes battery driver fails to be
 * probed due to failure of getting battery information
 * from EC sometimes. After several retries, the operation
 * may work. So add retry code here and 20ms sleep between
 * every retries.
 */
static int acpi_battery_update_retry(struct acpi_battery *battery)
{
	int retry, ret;

	for (retry = 5; retry; retry--) {
		ret = acpi_battery_update(battery);
		if (!ret)
			break;

		msleep(20);
	}
	return ret;
}

>>>>>>> 0c992013
static int acpi_battery_add(struct acpi_device *device)
{
	int result = 0;
	struct acpi_battery *battery = NULL;
	acpi_handle handle;
	if (!device)
		return -EINVAL;
	battery = kzalloc(sizeof(struct acpi_battery), GFP_KERNEL);
	if (!battery)
		return -ENOMEM;
	battery->device = device;
	strcpy(acpi_device_name(device), ACPI_BATTERY_DEVICE_NAME);
	strcpy(acpi_device_class(device), ACPI_BATTERY_CLASS);
	device->driver_data = battery;
	mutex_init(&battery->lock);
	mutex_init(&battery->sysfs_lock);
	if (ACPI_SUCCESS(acpi_get_handle(battery->device->handle,
			"_BIX", &handle)))
		set_bit(ACPI_BATTERY_XINFO_PRESENT, &battery->flags);

	result = acpi_battery_update_retry(battery);
	if (result)
		goto fail;

#ifdef CONFIG_ACPI_PROCFS_POWER
	result = acpi_battery_add_fs(device);
#endif
	if (result) {
#ifdef CONFIG_ACPI_PROCFS_POWER
		acpi_battery_remove_fs(device);
#endif
		goto fail;
	}

	printk(KERN_INFO PREFIX "%s Slot [%s] (battery %s)\n",
		ACPI_BATTERY_DEVICE_NAME, acpi_device_bid(device),
		device->status.battery_present ? "present" : "absent");

	battery->pm_nb.notifier_call = battery_notify;
	register_pm_notifier(&battery->pm_nb);

	return result;

fail:
	sysfs_remove_battery(battery);
	mutex_destroy(&battery->lock);
	mutex_destroy(&battery->sysfs_lock);
	kfree(battery);
	return result;
}

static int acpi_battery_remove(struct acpi_device *device)
{
	struct acpi_battery *battery = NULL;

	if (!device || !acpi_driver_data(device))
		return -EINVAL;
	battery = acpi_driver_data(device);
	unregister_pm_notifier(&battery->pm_nb);
#ifdef CONFIG_ACPI_PROCFS_POWER
	acpi_battery_remove_fs(device);
#endif
	sysfs_remove_battery(battery);
	mutex_destroy(&battery->lock);
	mutex_destroy(&battery->sysfs_lock);
	kfree(battery);
	return 0;
}

#ifdef CONFIG_PM_SLEEP
/* this is needed to learn about changes made in suspended state */
static int acpi_battery_resume(struct device *dev)
{
	struct acpi_battery *battery;

	if (!dev)
		return -EINVAL;

	battery = acpi_driver_data(to_acpi_device(dev));
	if (!battery)
		return -EINVAL;

	battery->update_time = 0;
	acpi_battery_update(battery);
	return 0;
}
#endif

static SIMPLE_DEV_PM_OPS(acpi_battery_pm, NULL, acpi_battery_resume);

static struct acpi_driver acpi_battery_driver = {
	.name = "battery",
	.class = ACPI_BATTERY_CLASS,
	.ids = battery_device_ids,
	.flags = ACPI_DRIVER_ALL_NOTIFY_EVENTS,
	.ops = {
		.add = acpi_battery_add,
		.remove = acpi_battery_remove,
		.notify = acpi_battery_notify,
		},
	.drv.pm = &acpi_battery_pm,
};

static void __init acpi_battery_init_async(void *unused, async_cookie_t cookie)
{
	if (acpi_disabled)
		return;
#ifdef CONFIG_ACPI_PROCFS_POWER
	acpi_battery_dir = acpi_lock_battery_dir();
	if (!acpi_battery_dir)
		return;
#endif
	if (dmi_check_system(bat_dmi_table))
		battery_bix_broken_package = 1;
	if (acpi_bus_register_driver(&acpi_battery_driver) < 0) {
#ifdef CONFIG_ACPI_PROCFS_POWER
		acpi_unlock_battery_dir(acpi_battery_dir);
#endif
		return;
	}
	return;
}

static int __init acpi_battery_init(void)
{
	async_schedule(acpi_battery_init_async, NULL);
	return 0;
}

static void __exit acpi_battery_exit(void)
{
	acpi_bus_unregister_driver(&acpi_battery_driver);
#ifdef CONFIG_ACPI_PROCFS_POWER
	acpi_unlock_battery_dir(acpi_battery_dir);
#endif
}

module_init(acpi_battery_init);
module_exit(acpi_battery_exit);<|MERGE_RESOLUTION|>--- conflicted
+++ resolved
@@ -1082,8 +1082,6 @@
 	{},
 };
 
-<<<<<<< HEAD
-=======
 /*
  * Some machines'(E,G Lenovo Z480) ECs are not stable
  * during boot up and this causes battery driver fails to be
@@ -1106,7 +1104,6 @@
 	return ret;
 }
 
->>>>>>> 0c992013
 static int acpi_battery_add(struct acpi_device *device)
 {
 	int result = 0;
