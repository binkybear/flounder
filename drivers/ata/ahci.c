--- conflicted
+++ resolved
@@ -61,10 +61,7 @@
 	/* board IDs by feature in alphabetical order */
 	board_ahci,
 	board_ahci_ign_iferr,
-<<<<<<< HEAD
-=======
 	board_ahci_nomsi,
->>>>>>> 0c992013
 	board_ahci_noncq,
 	board_ahci_nosntf,
 	board_ahci_yes_fbs,
@@ -124,8 +121,6 @@
 		.udma_mask	= ATA_UDMA6,
 		.port_ops	= &ahci_ops,
 	},
-<<<<<<< HEAD
-=======
 	[board_ahci_nomsi] = {
 		AHCI_HFLAGS	(AHCI_HFLAG_NO_MSI),
 		.flags		= AHCI_FLAG_COMMON,
@@ -133,7 +128,6 @@
 		.udma_mask	= ATA_UDMA6,
 		.port_ops	= &ahci_ops,
 	},
->>>>>>> 0c992013
 	[board_ahci_noncq] = {
 		AHCI_HFLAGS	(AHCI_HFLAG_NO_NCQ),
 		.flags		= AHCI_FLAG_COMMON,
@@ -318,8 +312,6 @@
 	{ PCI_VDEVICE(INTEL, 0x9c85), board_ahci }, /* Wildcat Point-LP RAID */
 	{ PCI_VDEVICE(INTEL, 0x9c87), board_ahci }, /* Wildcat Point-LP RAID */
 	{ PCI_VDEVICE(INTEL, 0x9c8f), board_ahci }, /* Wildcat Point-LP RAID */
-<<<<<<< HEAD
-=======
 	{ PCI_VDEVICE(INTEL, 0x8c82), board_ahci }, /* 9 Series AHCI */
 	{ PCI_VDEVICE(INTEL, 0x8c83), board_ahci }, /* 9 Series AHCI */
 	{ PCI_VDEVICE(INTEL, 0x8c84), board_ahci }, /* 9 Series RAID */
@@ -336,7 +328,6 @@
 	{ PCI_VDEVICE(INTEL, 0xa105), board_ahci }, /* Sunrise Point-H RAID */
 	{ PCI_VDEVICE(INTEL, 0xa107), board_ahci }, /* Sunrise Point-H RAID */
 	{ PCI_VDEVICE(INTEL, 0xa10f), board_ahci }, /* Sunrise Point-H RAID */
->>>>>>> 0c992013
 
 	/* JMicron 360/1/3/5/6, match class to avoid IDE function */
 	{ PCI_VENDOR_ID_JMICRON, PCI_ANY_ID, PCI_ANY_ID, PCI_ANY_ID,
@@ -485,11 +476,8 @@
 	  .driver_data = board_ahci_yes_fbs },
 	{ PCI_DEVICE(PCI_VENDOR_ID_MARVELL_EXT, 0x9230),
 	  .driver_data = board_ahci_yes_fbs },
-<<<<<<< HEAD
-=======
 	{ PCI_DEVICE(PCI_VENDOR_ID_TTI, 0x0642),
 	  .driver_data = board_ahci_yes_fbs },
->>>>>>> 0c992013
 
 	/* Promise */
 	{ PCI_VDEVICE(PROMISE, 0x3f20), board_ahci },	/* PDC42819 */
@@ -502,18 +490,11 @@
 	{ PCI_VDEVICE(ASMEDIA, 0x0612), board_ahci },	/* ASM1062 */
 
 	/*
-<<<<<<< HEAD
-	 * Samsung SSDs found on some macbooks.  NCQ times out.
-	 * https://bugzilla.kernel.org/show_bug.cgi?id=60731
-	 */
-	{ PCI_VDEVICE(SAMSUNG, 0x1600), board_ahci_noncq },
-=======
 	 * Samsung SSDs found on some macbooks.  NCQ times out if MSI is
 	 * enabled.  https://bugzilla.kernel.org/show_bug.cgi?id=60731
 	 */
 	{ PCI_VDEVICE(SAMSUNG, 0x1600), board_ahci_nomsi },
 	{ PCI_VDEVICE(SAMSUNG, 0xa800), board_ahci_nomsi },
->>>>>>> 0c992013
 
 	/* Enmotus */
 	{ PCI_DEVICE(0x1c44, 0x8000), board_ahci },
