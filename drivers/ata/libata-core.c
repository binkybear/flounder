/*
 *  libata-core.c - helper library for ATA
 *
 *  Maintained by:  Tejun Heo <tj@kernel.org>
 *    		    Please ALWAYS copy linux-ide@vger.kernel.org
 *		    on emails.
 *
 *  Copyright 2003-2004 Red Hat, Inc.  All rights reserved.
 *  Copyright 2003-2004 Jeff Garzik
 *
 *
 *  This program is free software; you can redistribute it and/or modify
 *  it under the terms of the GNU General Public License as published by
 *  the Free Software Foundation; either version 2, or (at your option)
 *  any later version.
 *
 *  This program is distributed in the hope that it will be useful,
 *  but WITHOUT ANY WARRANTY; without even the implied warranty of
 *  MERCHANTABILITY or FITNESS FOR A PARTICULAR PURPOSE.  See the
 *  GNU General Public License for more details.
 *
 *  You should have received a copy of the GNU General Public License
 *  along with this program; see the file COPYING.  If not, write to
 *  the Free Software Foundation, 675 Mass Ave, Cambridge, MA 02139, USA.
 *
 *
 *  libata documentation is available via 'make {ps|pdf}docs',
 *  as Documentation/DocBook/libata.*
 *
 *  Hardware documentation available from http://www.t13.org/ and
 *  http://www.sata-io.org/
 *
 *  Standards documents from:
 *	http://www.t13.org (ATA standards, PCI DMA IDE spec)
 *	http://www.t10.org (SCSI MMC - for ATAPI MMC)
 *	http://www.sata-io.org (SATA)
 *	http://www.compactflash.org (CF)
 *	http://www.qic.org (QIC157 - Tape and DSC)
 *	http://www.ce-ata.org (CE-ATA: not supported)
 *
 */

#include <linux/kernel.h>
#include <linux/module.h>
#include <linux/pci.h>
#include <linux/init.h>
#include <linux/list.h>
#include <linux/mm.h>
#include <linux/spinlock.h>
#include <linux/blkdev.h>
#include <linux/delay.h>
#include <linux/timer.h>
#include <linux/interrupt.h>
#include <linux/completion.h>
#include <linux/suspend.h>
#include <linux/workqueue.h>
#include <linux/scatterlist.h>
#include <linux/io.h>
#include <linux/async.h>
#include <linux/log2.h>
#include <linux/slab.h>
#include <scsi/scsi.h>
#include <scsi/scsi_cmnd.h>
#include <scsi/scsi_host.h>
#include <linux/libata.h>
#include <asm/byteorder.h>
#include <linux/cdrom.h>
#include <linux/ratelimit.h>
#include <linux/pm_runtime.h>
#include <linux/platform_device.h>

#include "libata.h"
#include "libata-transport.h"

/* debounce timing parameters in msecs { interval, duration, timeout } */
const unsigned long sata_deb_timing_normal[]		= {   5,  100, 2000 };
const unsigned long sata_deb_timing_hotplug[]		= {  25,  500, 2000 };
const unsigned long sata_deb_timing_long[]		= { 100, 2000, 5000 };

const struct ata_port_operations ata_base_port_ops = {
	.prereset		= ata_std_prereset,
	.postreset		= ata_std_postreset,
	.error_handler		= ata_std_error_handler,
	.sched_eh		= ata_std_sched_eh,
	.end_eh			= ata_std_end_eh,
};

const struct ata_port_operations sata_port_ops = {
	.inherits		= &ata_base_port_ops,

	.qc_defer		= ata_std_qc_defer,
	.hardreset		= sata_std_hardreset,
};

static unsigned int ata_dev_init_params(struct ata_device *dev,
					u16 heads, u16 sectors);
static unsigned int ata_dev_set_xfermode(struct ata_device *dev);
static void ata_dev_xfermask(struct ata_device *dev);
static unsigned long ata_dev_blacklisted(const struct ata_device *dev);

atomic_t ata_print_id = ATOMIC_INIT(0);

struct ata_force_param {
	const char	*name;
	unsigned int	cbl;
	int		spd_limit;
	unsigned long	xfer_mask;
	unsigned int	horkage_on;
	unsigned int	horkage_off;
	unsigned int	lflags;
};

struct ata_force_ent {
	int			port;
	int			device;
	struct ata_force_param	param;
};

static struct ata_force_ent *ata_force_tbl;
static int ata_force_tbl_size;

static char ata_force_param_buf[PAGE_SIZE] __initdata;
/* param_buf is thrown away after initialization, disallow read */
module_param_string(force, ata_force_param_buf, sizeof(ata_force_param_buf), 0);
MODULE_PARM_DESC(force, "Force ATA configurations including cable type, link speed and transfer mode (see Documentation/kernel-parameters.txt for details)");

static int atapi_enabled = 1;
module_param(atapi_enabled, int, 0444);
MODULE_PARM_DESC(atapi_enabled, "Enable discovery of ATAPI devices (0=off, 1=on [default])");

static int atapi_dmadir = 0;
module_param(atapi_dmadir, int, 0444);
MODULE_PARM_DESC(atapi_dmadir, "Enable ATAPI DMADIR bridge support (0=off [default], 1=on)");

int atapi_passthru16 = 1;
module_param(atapi_passthru16, int, 0444);
MODULE_PARM_DESC(atapi_passthru16, "Enable ATA_16 passthru for ATAPI devices (0=off, 1=on [default])");

int libata_fua = 0;
module_param_named(fua, libata_fua, int, 0444);
MODULE_PARM_DESC(fua, "FUA support (0=off [default], 1=on)");

static int ata_ignore_hpa;
module_param_named(ignore_hpa, ata_ignore_hpa, int, 0644);
MODULE_PARM_DESC(ignore_hpa, "Ignore HPA limit (0=keep BIOS limits, 1=ignore limits, using full disk)");

static int libata_dma_mask = ATA_DMA_MASK_ATA|ATA_DMA_MASK_ATAPI|ATA_DMA_MASK_CFA;
module_param_named(dma, libata_dma_mask, int, 0444);
MODULE_PARM_DESC(dma, "DMA enable/disable (0x1==ATA, 0x2==ATAPI, 0x4==CF)");

static int ata_probe_timeout;
module_param(ata_probe_timeout, int, 0444);
MODULE_PARM_DESC(ata_probe_timeout, "Set ATA probing timeout (seconds)");

int libata_noacpi = 0;
module_param_named(noacpi, libata_noacpi, int, 0444);
MODULE_PARM_DESC(noacpi, "Disable the use of ACPI in probe/suspend/resume (0=off [default], 1=on)");

int libata_allow_tpm = 0;
module_param_named(allow_tpm, libata_allow_tpm, int, 0444);
MODULE_PARM_DESC(allow_tpm, "Permit the use of TPM commands (0=off [default], 1=on)");

static int atapi_an;
module_param(atapi_an, int, 0444);
MODULE_PARM_DESC(atapi_an, "Enable ATAPI AN media presence notification (0=0ff [default], 1=on)");

MODULE_AUTHOR("Jeff Garzik");
MODULE_DESCRIPTION("Library module for ATA devices");
MODULE_LICENSE("GPL");
MODULE_VERSION(DRV_VERSION);


static bool ata_sstatus_online(u32 sstatus)
{
	return (sstatus & 0xf) == 0x3;
}

/**
 *	ata_link_next - link iteration helper
 *	@link: the previous link, NULL to start
 *	@ap: ATA port containing links to iterate
 *	@mode: iteration mode, one of ATA_LITER_*
 *
 *	LOCKING:
 *	Host lock or EH context.
 *
 *	RETURNS:
 *	Pointer to the next link.
 */
struct ata_link *ata_link_next(struct ata_link *link, struct ata_port *ap,
			       enum ata_link_iter_mode mode)
{
	BUG_ON(mode != ATA_LITER_EDGE &&
	       mode != ATA_LITER_PMP_FIRST && mode != ATA_LITER_HOST_FIRST);

	/* NULL link indicates start of iteration */
	if (!link)
		switch (mode) {
		case ATA_LITER_EDGE:
		case ATA_LITER_PMP_FIRST:
			if (sata_pmp_attached(ap))
				return ap->pmp_link;
			/* fall through */
		case ATA_LITER_HOST_FIRST:
			return &ap->link;
		}

	/* we just iterated over the host link, what's next? */
	if (link == &ap->link)
		switch (mode) {
		case ATA_LITER_HOST_FIRST:
			if (sata_pmp_attached(ap))
				return ap->pmp_link;
			/* fall through */
		case ATA_LITER_PMP_FIRST:
			if (unlikely(ap->slave_link))
				return ap->slave_link;
			/* fall through */
		case ATA_LITER_EDGE:
			return NULL;
		}

	/* slave_link excludes PMP */
	if (unlikely(link == ap->slave_link))
		return NULL;

	/* we were over a PMP link */
	if (++link < ap->pmp_link + ap->nr_pmp_links)
		return link;

	if (mode == ATA_LITER_PMP_FIRST)
		return &ap->link;

	return NULL;
}

/**
 *	ata_dev_next - device iteration helper
 *	@dev: the previous device, NULL to start
 *	@link: ATA link containing devices to iterate
 *	@mode: iteration mode, one of ATA_DITER_*
 *
 *	LOCKING:
 *	Host lock or EH context.
 *
 *	RETURNS:
 *	Pointer to the next device.
 */
struct ata_device *ata_dev_next(struct ata_device *dev, struct ata_link *link,
				enum ata_dev_iter_mode mode)
{
	BUG_ON(mode != ATA_DITER_ENABLED && mode != ATA_DITER_ENABLED_REVERSE &&
	       mode != ATA_DITER_ALL && mode != ATA_DITER_ALL_REVERSE);

	/* NULL dev indicates start of iteration */
	if (!dev)
		switch (mode) {
		case ATA_DITER_ENABLED:
		case ATA_DITER_ALL:
			dev = link->device;
			goto check;
		case ATA_DITER_ENABLED_REVERSE:
		case ATA_DITER_ALL_REVERSE:
			dev = link->device + ata_link_max_devices(link) - 1;
			goto check;
		}

 next:
	/* move to the next one */
	switch (mode) {
	case ATA_DITER_ENABLED:
	case ATA_DITER_ALL:
		if (++dev < link->device + ata_link_max_devices(link))
			goto check;
		return NULL;
	case ATA_DITER_ENABLED_REVERSE:
	case ATA_DITER_ALL_REVERSE:
		if (--dev >= link->device)
			goto check;
		return NULL;
	}

 check:
	if ((mode == ATA_DITER_ENABLED || mode == ATA_DITER_ENABLED_REVERSE) &&
	    !ata_dev_enabled(dev))
		goto next;
	return dev;
}

/**
 *	ata_dev_phys_link - find physical link for a device
 *	@dev: ATA device to look up physical link for
 *
 *	Look up physical link which @dev is attached to.  Note that
 *	this is different from @dev->link only when @dev is on slave
 *	link.  For all other cases, it's the same as @dev->link.
 *
 *	LOCKING:
 *	Don't care.
 *
 *	RETURNS:
 *	Pointer to the found physical link.
 */
struct ata_link *ata_dev_phys_link(struct ata_device *dev)
{
	struct ata_port *ap = dev->link->ap;

	if (!ap->slave_link)
		return dev->link;
	if (!dev->devno)
		return &ap->link;
	return ap->slave_link;
}

/**
 *	ata_force_cbl - force cable type according to libata.force
 *	@ap: ATA port of interest
 *
 *	Force cable type according to libata.force and whine about it.
 *	The last entry which has matching port number is used, so it
 *	can be specified as part of device force parameters.  For
 *	example, both "a:40c,1.00:udma4" and "1.00:40c,udma4" have the
 *	same effect.
 *
 *	LOCKING:
 *	EH context.
 */
void ata_force_cbl(struct ata_port *ap)
{
	int i;

	for (i = ata_force_tbl_size - 1; i >= 0; i--) {
		const struct ata_force_ent *fe = &ata_force_tbl[i];

		if (fe->port != -1 && fe->port != ap->print_id)
			continue;

		if (fe->param.cbl == ATA_CBL_NONE)
			continue;

		ap->cbl = fe->param.cbl;
		ata_port_notice(ap, "FORCE: cable set to %s\n", fe->param.name);
		return;
	}
}

/**
 *	ata_force_link_limits - force link limits according to libata.force
 *	@link: ATA link of interest
 *
 *	Force link flags and SATA spd limit according to libata.force
 *	and whine about it.  When only the port part is specified
 *	(e.g. 1:), the limit applies to all links connected to both
 *	the host link and all fan-out ports connected via PMP.  If the
 *	device part is specified as 0 (e.g. 1.00:), it specifies the
 *	first fan-out link not the host link.  Device number 15 always
 *	points to the host link whether PMP is attached or not.  If the
 *	controller has slave link, device number 16 points to it.
 *
 *	LOCKING:
 *	EH context.
 */
static void ata_force_link_limits(struct ata_link *link)
{
	bool did_spd = false;
	int linkno = link->pmp;
	int i;

	if (ata_is_host_link(link))
		linkno += 15;

	for (i = ata_force_tbl_size - 1; i >= 0; i--) {
		const struct ata_force_ent *fe = &ata_force_tbl[i];

		if (fe->port != -1 && fe->port != link->ap->print_id)
			continue;

		if (fe->device != -1 && fe->device != linkno)
			continue;

		/* only honor the first spd limit */
		if (!did_spd && fe->param.spd_limit) {
			link->hw_sata_spd_limit = (1 << fe->param.spd_limit) - 1;
			ata_link_notice(link, "FORCE: PHY spd limit set to %s\n",
					fe->param.name);
			did_spd = true;
		}

		/* let lflags stack */
		if (fe->param.lflags) {
			link->flags |= fe->param.lflags;
			ata_link_notice(link,
					"FORCE: link flag 0x%x forced -> 0x%x\n",
					fe->param.lflags, link->flags);
		}
	}
}

/**
 *	ata_force_xfermask - force xfermask according to libata.force
 *	@dev: ATA device of interest
 *
 *	Force xfer_mask according to libata.force and whine about it.
 *	For consistency with link selection, device number 15 selects
 *	the first device connected to the host link.
 *
 *	LOCKING:
 *	EH context.
 */
static void ata_force_xfermask(struct ata_device *dev)
{
	int devno = dev->link->pmp + dev->devno;
	int alt_devno = devno;
	int i;

	/* allow n.15/16 for devices attached to host port */
	if (ata_is_host_link(dev->link))
		alt_devno += 15;

	for (i = ata_force_tbl_size - 1; i >= 0; i--) {
		const struct ata_force_ent *fe = &ata_force_tbl[i];
		unsigned long pio_mask, mwdma_mask, udma_mask;

		if (fe->port != -1 && fe->port != dev->link->ap->print_id)
			continue;

		if (fe->device != -1 && fe->device != devno &&
		    fe->device != alt_devno)
			continue;

		if (!fe->param.xfer_mask)
			continue;

		ata_unpack_xfermask(fe->param.xfer_mask,
				    &pio_mask, &mwdma_mask, &udma_mask);
		if (udma_mask)
			dev->udma_mask = udma_mask;
		else if (mwdma_mask) {
			dev->udma_mask = 0;
			dev->mwdma_mask = mwdma_mask;
		} else {
			dev->udma_mask = 0;
			dev->mwdma_mask = 0;
			dev->pio_mask = pio_mask;
		}

		ata_dev_notice(dev, "FORCE: xfer_mask set to %s\n",
			       fe->param.name);
		return;
	}
}

/**
 *	ata_force_horkage - force horkage according to libata.force
 *	@dev: ATA device of interest
 *
 *	Force horkage according to libata.force and whine about it.
 *	For consistency with link selection, device number 15 selects
 *	the first device connected to the host link.
 *
 *	LOCKING:
 *	EH context.
 */
static void ata_force_horkage(struct ata_device *dev)
{
	int devno = dev->link->pmp + dev->devno;
	int alt_devno = devno;
	int i;

	/* allow n.15/16 for devices attached to host port */
	if (ata_is_host_link(dev->link))
		alt_devno += 15;

	for (i = 0; i < ata_force_tbl_size; i++) {
		const struct ata_force_ent *fe = &ata_force_tbl[i];

		if (fe->port != -1 && fe->port != dev->link->ap->print_id)
			continue;

		if (fe->device != -1 && fe->device != devno &&
		    fe->device != alt_devno)
			continue;

		if (!(~dev->horkage & fe->param.horkage_on) &&
		    !(dev->horkage & fe->param.horkage_off))
			continue;

		dev->horkage |= fe->param.horkage_on;
		dev->horkage &= ~fe->param.horkage_off;

		ata_dev_notice(dev, "FORCE: horkage modified (%s)\n",
			       fe->param.name);
	}
}

/**
 *	atapi_cmd_type - Determine ATAPI command type from SCSI opcode
 *	@opcode: SCSI opcode
 *
 *	Determine ATAPI command type from @opcode.
 *
 *	LOCKING:
 *	None.
 *
 *	RETURNS:
 *	ATAPI_{READ|WRITE|READ_CD|PASS_THRU|MISC}
 */
int atapi_cmd_type(u8 opcode)
{
	switch (opcode) {
	case GPCMD_READ_10:
	case GPCMD_READ_12:
		return ATAPI_READ;

	case GPCMD_WRITE_10:
	case GPCMD_WRITE_12:
	case GPCMD_WRITE_AND_VERIFY_10:
		return ATAPI_WRITE;

	case GPCMD_READ_CD:
	case GPCMD_READ_CD_MSF:
		return ATAPI_READ_CD;

	case ATA_16:
	case ATA_12:
		if (atapi_passthru16)
			return ATAPI_PASS_THRU;
		/* fall thru */
	default:
		return ATAPI_MISC;
	}
}

/**
 *	ata_tf_to_fis - Convert ATA taskfile to SATA FIS structure
 *	@tf: Taskfile to convert
 *	@pmp: Port multiplier port
 *	@is_cmd: This FIS is for command
 *	@fis: Buffer into which data will output
 *
 *	Converts a standard ATA taskfile to a Serial ATA
 *	FIS structure (Register - Host to Device).
 *
 *	LOCKING:
 *	Inherited from caller.
 */
void ata_tf_to_fis(const struct ata_taskfile *tf, u8 pmp, int is_cmd, u8 *fis)
{
	fis[0] = 0x27;			/* Register - Host to Device FIS */
	fis[1] = pmp & 0xf;		/* Port multiplier number*/
	if (is_cmd)
		fis[1] |= (1 << 7);	/* bit 7 indicates Command FIS */

	fis[2] = tf->command;
	fis[3] = tf->feature;

	fis[4] = tf->lbal;
	fis[5] = tf->lbam;
	fis[6] = tf->lbah;
	fis[7] = tf->device;

	fis[8] = tf->hob_lbal;
	fis[9] = tf->hob_lbam;
	fis[10] = tf->hob_lbah;
	fis[11] = tf->hob_feature;

	fis[12] = tf->nsect;
	fis[13] = tf->hob_nsect;
	fis[14] = 0;
	fis[15] = tf->ctl;

	fis[16] = 0;
	fis[17] = 0;
	fis[18] = 0;
	fis[19] = 0;
}

/**
 *	ata_tf_from_fis - Convert SATA FIS to ATA taskfile
 *	@fis: Buffer from which data will be input
 *	@tf: Taskfile to output
 *
 *	Converts a serial ATA FIS structure to a standard ATA taskfile.
 *
 *	LOCKING:
 *	Inherited from caller.
 */

void ata_tf_from_fis(const u8 *fis, struct ata_taskfile *tf)
{
	tf->command	= fis[2];	/* status */
	tf->feature	= fis[3];	/* error */

	tf->lbal	= fis[4];
	tf->lbam	= fis[5];
	tf->lbah	= fis[6];
	tf->device	= fis[7];

	tf->hob_lbal	= fis[8];
	tf->hob_lbam	= fis[9];
	tf->hob_lbah	= fis[10];

	tf->nsect	= fis[12];
	tf->hob_nsect	= fis[13];
}

static const u8 ata_rw_cmds[] = {
	/* pio multi */
	ATA_CMD_READ_MULTI,
	ATA_CMD_WRITE_MULTI,
	ATA_CMD_READ_MULTI_EXT,
	ATA_CMD_WRITE_MULTI_EXT,
	0,
	0,
	0,
	ATA_CMD_WRITE_MULTI_FUA_EXT,
	/* pio */
	ATA_CMD_PIO_READ,
	ATA_CMD_PIO_WRITE,
	ATA_CMD_PIO_READ_EXT,
	ATA_CMD_PIO_WRITE_EXT,
	0,
	0,
	0,
	0,
	/* dma */
	ATA_CMD_READ,
	ATA_CMD_WRITE,
	ATA_CMD_READ_EXT,
	ATA_CMD_WRITE_EXT,
	0,
	0,
	0,
	ATA_CMD_WRITE_FUA_EXT
};

/**
 *	ata_rwcmd_protocol - set taskfile r/w commands and protocol
 *	@tf: command to examine and configure
 *	@dev: device tf belongs to
 *
 *	Examine the device configuration and tf->flags to calculate
 *	the proper read/write commands and protocol to use.
 *
 *	LOCKING:
 *	caller.
 */
static int ata_rwcmd_protocol(struct ata_taskfile *tf, struct ata_device *dev)
{
	u8 cmd;

	int index, fua, lba48, write;

	fua = (tf->flags & ATA_TFLAG_FUA) ? 4 : 0;
	lba48 = (tf->flags & ATA_TFLAG_LBA48) ? 2 : 0;
	write = (tf->flags & ATA_TFLAG_WRITE) ? 1 : 0;

	if (dev->flags & ATA_DFLAG_PIO) {
		tf->protocol = ATA_PROT_PIO;
		index = dev->multi_count ? 0 : 8;
	} else if (lba48 && (dev->link->ap->flags & ATA_FLAG_PIO_LBA48)) {
		/* Unable to use DMA due to host limitation */
		tf->protocol = ATA_PROT_PIO;
		index = dev->multi_count ? 0 : 8;
	} else {
		tf->protocol = ATA_PROT_DMA;
		index = 16;
	}

	cmd = ata_rw_cmds[index + fua + lba48 + write];
	if (cmd) {
		tf->command = cmd;
		return 0;
	}
	return -1;
}

/**
 *	ata_tf_read_block - Read block address from ATA taskfile
 *	@tf: ATA taskfile of interest
 *	@dev: ATA device @tf belongs to
 *
 *	LOCKING:
 *	None.
 *
 *	Read block address from @tf.  This function can handle all
 *	three address formats - LBA, LBA48 and CHS.  tf->protocol and
 *	flags select the address format to use.
 *
 *	RETURNS:
 *	Block address read from @tf.
 */
u64 ata_tf_read_block(struct ata_taskfile *tf, struct ata_device *dev)
{
	u64 block = 0;

	if (tf->flags & ATA_TFLAG_LBA) {
		if (tf->flags & ATA_TFLAG_LBA48) {
			block |= (u64)tf->hob_lbah << 40;
			block |= (u64)tf->hob_lbam << 32;
			block |= (u64)tf->hob_lbal << 24;
		} else
			block |= (tf->device & 0xf) << 24;

		block |= tf->lbah << 16;
		block |= tf->lbam << 8;
		block |= tf->lbal;
	} else {
		u32 cyl, head, sect;

		cyl = tf->lbam | (tf->lbah << 8);
		head = tf->device & 0xf;
		sect = tf->lbal;

		if (!sect) {
			ata_dev_warn(dev,
				     "device reported invalid CHS sector 0\n");
			sect = 1; /* oh well */
		}

		block = (cyl * dev->heads + head) * dev->sectors + sect - 1;
	}

	return block;
}

/**
 *	ata_build_rw_tf - Build ATA taskfile for given read/write request
 *	@tf: Target ATA taskfile
 *	@dev: ATA device @tf belongs to
 *	@block: Block address
 *	@n_block: Number of blocks
 *	@tf_flags: RW/FUA etc...
 *	@tag: tag
 *
 *	LOCKING:
 *	None.
 *
 *	Build ATA taskfile @tf for read/write request described by
 *	@block, @n_block, @tf_flags and @tag on @dev.
 *
 *	RETURNS:
 *
 *	0 on success, -ERANGE if the request is too large for @dev,
 *	-EINVAL if the request is invalid.
 */
int ata_build_rw_tf(struct ata_taskfile *tf, struct ata_device *dev,
		    u64 block, u32 n_block, unsigned int tf_flags,
		    unsigned int tag)
{
	tf->flags |= ATA_TFLAG_ISADDR | ATA_TFLAG_DEVICE;
	tf->flags |= tf_flags;

	if (ata_ncq_enabled(dev) && likely(tag != ATA_TAG_INTERNAL)) {
		/* yay, NCQ */
		if (!lba_48_ok(block, n_block))
			return -ERANGE;

		tf->protocol = ATA_PROT_NCQ;
		tf->flags |= ATA_TFLAG_LBA | ATA_TFLAG_LBA48;

		if (tf->flags & ATA_TFLAG_WRITE)
			tf->command = ATA_CMD_FPDMA_WRITE;
		else
			tf->command = ATA_CMD_FPDMA_READ;

		tf->nsect = tag << 3;
		tf->hob_feature = (n_block >> 8) & 0xff;
		tf->feature = n_block & 0xff;

		tf->hob_lbah = (block >> 40) & 0xff;
		tf->hob_lbam = (block >> 32) & 0xff;
		tf->hob_lbal = (block >> 24) & 0xff;
		tf->lbah = (block >> 16) & 0xff;
		tf->lbam = (block >> 8) & 0xff;
		tf->lbal = block & 0xff;

		tf->device = ATA_LBA;
		if (tf->flags & ATA_TFLAG_FUA)
			tf->device |= 1 << 7;
	} else if (dev->flags & ATA_DFLAG_LBA) {
		tf->flags |= ATA_TFLAG_LBA;

		if (lba_28_ok(block, n_block)) {
			/* use LBA28 */
			tf->device |= (block >> 24) & 0xf;
		} else if (lba_48_ok(block, n_block)) {
			if (!(dev->flags & ATA_DFLAG_LBA48))
				return -ERANGE;

			/* use LBA48 */
			tf->flags |= ATA_TFLAG_LBA48;

			tf->hob_nsect = (n_block >> 8) & 0xff;

			tf->hob_lbah = (block >> 40) & 0xff;
			tf->hob_lbam = (block >> 32) & 0xff;
			tf->hob_lbal = (block >> 24) & 0xff;
		} else
			/* request too large even for LBA48 */
			return -ERANGE;

		if (unlikely(ata_rwcmd_protocol(tf, dev) < 0))
			return -EINVAL;

		tf->nsect = n_block & 0xff;

		tf->lbah = (block >> 16) & 0xff;
		tf->lbam = (block >> 8) & 0xff;
		tf->lbal = block & 0xff;

		tf->device |= ATA_LBA;
	} else {
		/* CHS */
		u32 sect, head, cyl, track;

		/* The request -may- be too large for CHS addressing. */
		if (!lba_28_ok(block, n_block))
			return -ERANGE;

		if (unlikely(ata_rwcmd_protocol(tf, dev) < 0))
			return -EINVAL;

		/* Convert LBA to CHS */
		track = (u32)block / dev->sectors;
		cyl   = track / dev->heads;
		head  = track % dev->heads;
		sect  = (u32)block % dev->sectors + 1;

		DPRINTK("block %u track %u cyl %u head %u sect %u\n",
			(u32)block, track, cyl, head, sect);

		/* Check whether the converted CHS can fit.
		   Cylinder: 0-65535
		   Head: 0-15
		   Sector: 1-255*/
		if ((cyl >> 16) || (head >> 4) || (sect >> 8) || (!sect))
			return -ERANGE;

		tf->nsect = n_block & 0xff; /* Sector count 0 means 256 sectors */
		tf->lbal = sect;
		tf->lbam = cyl;
		tf->lbah = cyl >> 8;
		tf->device |= head;
	}

	return 0;
}

/**
 *	ata_pack_xfermask - Pack pio, mwdma and udma masks into xfer_mask
 *	@pio_mask: pio_mask
 *	@mwdma_mask: mwdma_mask
 *	@udma_mask: udma_mask
 *
 *	Pack @pio_mask, @mwdma_mask and @udma_mask into a single
 *	unsigned int xfer_mask.
 *
 *	LOCKING:
 *	None.
 *
 *	RETURNS:
 *	Packed xfer_mask.
 */
unsigned long ata_pack_xfermask(unsigned long pio_mask,
				unsigned long mwdma_mask,
				unsigned long udma_mask)
{
	return ((pio_mask << ATA_SHIFT_PIO) & ATA_MASK_PIO) |
		((mwdma_mask << ATA_SHIFT_MWDMA) & ATA_MASK_MWDMA) |
		((udma_mask << ATA_SHIFT_UDMA) & ATA_MASK_UDMA);
}

/**
 *	ata_unpack_xfermask - Unpack xfer_mask into pio, mwdma and udma masks
 *	@xfer_mask: xfer_mask to unpack
 *	@pio_mask: resulting pio_mask
 *	@mwdma_mask: resulting mwdma_mask
 *	@udma_mask: resulting udma_mask
 *
 *	Unpack @xfer_mask into @pio_mask, @mwdma_mask and @udma_mask.
 *	Any NULL distination masks will be ignored.
 */
void ata_unpack_xfermask(unsigned long xfer_mask, unsigned long *pio_mask,
			 unsigned long *mwdma_mask, unsigned long *udma_mask)
{
	if (pio_mask)
		*pio_mask = (xfer_mask & ATA_MASK_PIO) >> ATA_SHIFT_PIO;
	if (mwdma_mask)
		*mwdma_mask = (xfer_mask & ATA_MASK_MWDMA) >> ATA_SHIFT_MWDMA;
	if (udma_mask)
		*udma_mask = (xfer_mask & ATA_MASK_UDMA) >> ATA_SHIFT_UDMA;
}

static const struct ata_xfer_ent {
	int shift, bits;
	u8 base;
} ata_xfer_tbl[] = {
	{ ATA_SHIFT_PIO, ATA_NR_PIO_MODES, XFER_PIO_0 },
	{ ATA_SHIFT_MWDMA, ATA_NR_MWDMA_MODES, XFER_MW_DMA_0 },
	{ ATA_SHIFT_UDMA, ATA_NR_UDMA_MODES, XFER_UDMA_0 },
	{ -1, },
};

/**
 *	ata_xfer_mask2mode - Find matching XFER_* for the given xfer_mask
 *	@xfer_mask: xfer_mask of interest
 *
 *	Return matching XFER_* value for @xfer_mask.  Only the highest
 *	bit of @xfer_mask is considered.
 *
 *	LOCKING:
 *	None.
 *
 *	RETURNS:
 *	Matching XFER_* value, 0xff if no match found.
 */
u8 ata_xfer_mask2mode(unsigned long xfer_mask)
{
	int highbit = fls(xfer_mask) - 1;
	const struct ata_xfer_ent *ent;

	for (ent = ata_xfer_tbl; ent->shift >= 0; ent++)
		if (highbit >= ent->shift && highbit < ent->shift + ent->bits)
			return ent->base + highbit - ent->shift;
	return 0xff;
}

/**
 *	ata_xfer_mode2mask - Find matching xfer_mask for XFER_*
 *	@xfer_mode: XFER_* of interest
 *
 *	Return matching xfer_mask for @xfer_mode.
 *
 *	LOCKING:
 *	None.
 *
 *	RETURNS:
 *	Matching xfer_mask, 0 if no match found.
 */
unsigned long ata_xfer_mode2mask(u8 xfer_mode)
{
	const struct ata_xfer_ent *ent;

	for (ent = ata_xfer_tbl; ent->shift >= 0; ent++)
		if (xfer_mode >= ent->base && xfer_mode < ent->base + ent->bits)
			return ((2 << (ent->shift + xfer_mode - ent->base)) - 1)
				& ~((1 << ent->shift) - 1);
	return 0;
}

/**
 *	ata_xfer_mode2shift - Find matching xfer_shift for XFER_*
 *	@xfer_mode: XFER_* of interest
 *
 *	Return matching xfer_shift for @xfer_mode.
 *
 *	LOCKING:
 *	None.
 *
 *	RETURNS:
 *	Matching xfer_shift, -1 if no match found.
 */
int ata_xfer_mode2shift(unsigned long xfer_mode)
{
	const struct ata_xfer_ent *ent;

	for (ent = ata_xfer_tbl; ent->shift >= 0; ent++)
		if (xfer_mode >= ent->base && xfer_mode < ent->base + ent->bits)
			return ent->shift;
	return -1;
}

/**
 *	ata_mode_string - convert xfer_mask to string
 *	@xfer_mask: mask of bits supported; only highest bit counts.
 *
 *	Determine string which represents the highest speed
 *	(highest bit in @modemask).
 *
 *	LOCKING:
 *	None.
 *
 *	RETURNS:
 *	Constant C string representing highest speed listed in
 *	@mode_mask, or the constant C string "<n/a>".
 */
const char *ata_mode_string(unsigned long xfer_mask)
{
	static const char * const xfer_mode_str[] = {
		"PIO0",
		"PIO1",
		"PIO2",
		"PIO3",
		"PIO4",
		"PIO5",
		"PIO6",
		"MWDMA0",
		"MWDMA1",
		"MWDMA2",
		"MWDMA3",
		"MWDMA4",
		"UDMA/16",
		"UDMA/25",
		"UDMA/33",
		"UDMA/44",
		"UDMA/66",
		"UDMA/100",
		"UDMA/133",
		"UDMA7",
	};
	int highbit;

	highbit = fls(xfer_mask) - 1;
	if (highbit >= 0 && highbit < ARRAY_SIZE(xfer_mode_str))
		return xfer_mode_str[highbit];
	return "<n/a>";
}

const char *sata_spd_string(unsigned int spd)
{
	static const char * const spd_str[] = {
		"1.5 Gbps",
		"3.0 Gbps",
		"6.0 Gbps",
	};

	if (spd == 0 || (spd - 1) >= ARRAY_SIZE(spd_str))
		return "<unknown>";
	return spd_str[spd - 1];
}

/**
 *	ata_dev_classify - determine device type based on ATA-spec signature
 *	@tf: ATA taskfile register set for device to be identified
 *
 *	Determine from taskfile register contents whether a device is
 *	ATA or ATAPI, as per "Signature and persistence" section
 *	of ATA/PI spec (volume 1, sect 5.14).
 *
 *	LOCKING:
 *	None.
 *
 *	RETURNS:
 *	Device type, %ATA_DEV_ATA, %ATA_DEV_ATAPI, %ATA_DEV_PMP or
 *	%ATA_DEV_UNKNOWN the event of failure.
 */
unsigned int ata_dev_classify(const struct ata_taskfile *tf)
{
	/* Apple's open source Darwin code hints that some devices only
	 * put a proper signature into the LBA mid/high registers,
	 * So, we only check those.  It's sufficient for uniqueness.
	 *
	 * ATA/ATAPI-7 (d1532v1r1: Feb. 19, 2003) specified separate
	 * signatures for ATA and ATAPI devices attached on SerialATA,
	 * 0x3c/0xc3 and 0x69/0x96 respectively.  However, SerialATA
	 * spec has never mentioned about using different signatures
	 * for ATA/ATAPI devices.  Then, Serial ATA II: Port
	 * Multiplier specification began to use 0x69/0x96 to identify
	 * port multpliers and 0x3c/0xc3 to identify SEMB device.
	 * ATA/ATAPI-7 dropped descriptions about 0x3c/0xc3 and
	 * 0x69/0x96 shortly and described them as reserved for
	 * SerialATA.
	 *
	 * We follow the current spec and consider that 0x69/0x96
	 * identifies a port multiplier and 0x3c/0xc3 a SEMB device.
	 * Unfortunately, WDC WD1600JS-62MHB5 (a hard drive) reports
	 * SEMB signature.  This is worked around in
	 * ata_dev_read_id().
	 */
	if ((tf->lbam == 0) && (tf->lbah == 0)) {
		DPRINTK("found ATA device by sig\n");
		return ATA_DEV_ATA;
	}

	if ((tf->lbam == 0x14) && (tf->lbah == 0xeb)) {
		DPRINTK("found ATAPI device by sig\n");
		return ATA_DEV_ATAPI;
	}

	if ((tf->lbam == 0x69) && (tf->lbah == 0x96)) {
		DPRINTK("found PMP device by sig\n");
		return ATA_DEV_PMP;
	}

	if ((tf->lbam == 0x3c) && (tf->lbah == 0xc3)) {
		DPRINTK("found SEMB device by sig (could be ATA device)\n");
		return ATA_DEV_SEMB;
	}

	DPRINTK("unknown device\n");
	return ATA_DEV_UNKNOWN;
}

/**
 *	ata_id_string - Convert IDENTIFY DEVICE page into string
 *	@id: IDENTIFY DEVICE results we will examine
 *	@s: string into which data is output
 *	@ofs: offset into identify device page
 *	@len: length of string to return. must be an even number.
 *
 *	The strings in the IDENTIFY DEVICE page are broken up into
 *	16-bit chunks.  Run through the string, and output each
 *	8-bit chunk linearly, regardless of platform.
 *
 *	LOCKING:
 *	caller.
 */

void ata_id_string(const u16 *id, unsigned char *s,
		   unsigned int ofs, unsigned int len)
{
	unsigned int c;

	BUG_ON(len & 1);

	while (len > 0) {
		c = id[ofs] >> 8;
		*s = c;
		s++;

		c = id[ofs] & 0xff;
		*s = c;
		s++;

		ofs++;
		len -= 2;
	}
}

/**
 *	ata_id_c_string - Convert IDENTIFY DEVICE page into C string
 *	@id: IDENTIFY DEVICE results we will examine
 *	@s: string into which data is output
 *	@ofs: offset into identify device page
 *	@len: length of string to return. must be an odd number.
 *
 *	This function is identical to ata_id_string except that it
 *	trims trailing spaces and terminates the resulting string with
 *	null.  @len must be actual maximum length (even number) + 1.
 *
 *	LOCKING:
 *	caller.
 */
void ata_id_c_string(const u16 *id, unsigned char *s,
		     unsigned int ofs, unsigned int len)
{
	unsigned char *p;

	ata_id_string(id, s, ofs, len - 1);

	p = s + strnlen(s, len - 1);
	while (p > s && p[-1] == ' ')
		p--;
	*p = '\0';
}

static u64 ata_id_n_sectors(const u16 *id)
{
	if (ata_id_has_lba(id)) {
		if (ata_id_has_lba48(id))
			return ata_id_u64(id, ATA_ID_LBA_CAPACITY_2);
		else
			return ata_id_u32(id, ATA_ID_LBA_CAPACITY);
	} else {
		if (ata_id_current_chs_valid(id))
			return id[ATA_ID_CUR_CYLS] * id[ATA_ID_CUR_HEADS] *
			       id[ATA_ID_CUR_SECTORS];
		else
			return id[ATA_ID_CYLS] * id[ATA_ID_HEADS] *
			       id[ATA_ID_SECTORS];
	}
}

u64 ata_tf_to_lba48(const struct ata_taskfile *tf)
{
	u64 sectors = 0;

	sectors |= ((u64)(tf->hob_lbah & 0xff)) << 40;
	sectors |= ((u64)(tf->hob_lbam & 0xff)) << 32;
	sectors |= ((u64)(tf->hob_lbal & 0xff)) << 24;
	sectors |= (tf->lbah & 0xff) << 16;
	sectors |= (tf->lbam & 0xff) << 8;
	sectors |= (tf->lbal & 0xff);

	return sectors;
}

u64 ata_tf_to_lba(const struct ata_taskfile *tf)
{
	u64 sectors = 0;

	sectors |= (tf->device & 0x0f) << 24;
	sectors |= (tf->lbah & 0xff) << 16;
	sectors |= (tf->lbam & 0xff) << 8;
	sectors |= (tf->lbal & 0xff);

	return sectors;
}

/**
 *	ata_read_native_max_address - Read native max address
 *	@dev: target device
 *	@max_sectors: out parameter for the result native max address
 *
 *	Perform an LBA48 or LBA28 native size query upon the device in
 *	question.
 *
 *	RETURNS:
 *	0 on success, -EACCES if command is aborted by the drive.
 *	-EIO on other errors.
 */
static int ata_read_native_max_address(struct ata_device *dev, u64 *max_sectors)
{
	unsigned int err_mask;
	struct ata_taskfile tf;
	int lba48 = ata_id_has_lba48(dev->id);

	ata_tf_init(dev, &tf);

	/* always clear all address registers */
	tf.flags |= ATA_TFLAG_DEVICE | ATA_TFLAG_ISADDR;

	if (lba48) {
		tf.command = ATA_CMD_READ_NATIVE_MAX_EXT;
		tf.flags |= ATA_TFLAG_LBA48;
	} else
		tf.command = ATA_CMD_READ_NATIVE_MAX;

	tf.protocol |= ATA_PROT_NODATA;
	tf.device |= ATA_LBA;

	err_mask = ata_exec_internal(dev, &tf, NULL, DMA_NONE, NULL, 0, 0);
	if (err_mask) {
		ata_dev_warn(dev,
			     "failed to read native max address (err_mask=0x%x)\n",
			     err_mask);
		if (err_mask == AC_ERR_DEV && (tf.feature & ATA_ABORTED))
			return -EACCES;
		return -EIO;
	}

	if (lba48)
		*max_sectors = ata_tf_to_lba48(&tf) + 1;
	else
		*max_sectors = ata_tf_to_lba(&tf) + 1;
	if (dev->horkage & ATA_HORKAGE_HPA_SIZE)
		(*max_sectors)--;
	return 0;
}

/**
 *	ata_set_max_sectors - Set max sectors
 *	@dev: target device
 *	@new_sectors: new max sectors value to set for the device
 *
 *	Set max sectors of @dev to @new_sectors.
 *
 *	RETURNS:
 *	0 on success, -EACCES if command is aborted or denied (due to
 *	previous non-volatile SET_MAX) by the drive.  -EIO on other
 *	errors.
 */
static int ata_set_max_sectors(struct ata_device *dev, u64 new_sectors)
{
	unsigned int err_mask;
	struct ata_taskfile tf;
	int lba48 = ata_id_has_lba48(dev->id);

	new_sectors--;

	ata_tf_init(dev, &tf);

	tf.flags |= ATA_TFLAG_DEVICE | ATA_TFLAG_ISADDR;

	if (lba48) {
		tf.command = ATA_CMD_SET_MAX_EXT;
		tf.flags |= ATA_TFLAG_LBA48;

		tf.hob_lbal = (new_sectors >> 24) & 0xff;
		tf.hob_lbam = (new_sectors >> 32) & 0xff;
		tf.hob_lbah = (new_sectors >> 40) & 0xff;
	} else {
		tf.command = ATA_CMD_SET_MAX;

		tf.device |= (new_sectors >> 24) & 0xf;
	}

	tf.protocol |= ATA_PROT_NODATA;
	tf.device |= ATA_LBA;

	tf.lbal = (new_sectors >> 0) & 0xff;
	tf.lbam = (new_sectors >> 8) & 0xff;
	tf.lbah = (new_sectors >> 16) & 0xff;

	err_mask = ata_exec_internal(dev, &tf, NULL, DMA_NONE, NULL, 0, 0);
	if (err_mask) {
		ata_dev_warn(dev,
			     "failed to set max address (err_mask=0x%x)\n",
			     err_mask);
		if (err_mask == AC_ERR_DEV &&
		    (tf.feature & (ATA_ABORTED | ATA_IDNF)))
			return -EACCES;
		return -EIO;
	}

	return 0;
}

/**
 *	ata_hpa_resize		-	Resize a device with an HPA set
 *	@dev: Device to resize
 *
 *	Read the size of an LBA28 or LBA48 disk with HPA features and resize
 *	it if required to the full size of the media. The caller must check
 *	the drive has the HPA feature set enabled.
 *
 *	RETURNS:
 *	0 on success, -errno on failure.
 */
static int ata_hpa_resize(struct ata_device *dev)
{
	struct ata_eh_context *ehc = &dev->link->eh_context;
	int print_info = ehc->i.flags & ATA_EHI_PRINTINFO;
	bool unlock_hpa = ata_ignore_hpa || dev->flags & ATA_DFLAG_UNLOCK_HPA;
	u64 sectors = ata_id_n_sectors(dev->id);
	u64 native_sectors;
	int rc;

	/* do we need to do it? */
	if (dev->class != ATA_DEV_ATA ||
	    !ata_id_has_lba(dev->id) || !ata_id_hpa_enabled(dev->id) ||
	    (dev->horkage & ATA_HORKAGE_BROKEN_HPA))
		return 0;

	/* read native max address */
	rc = ata_read_native_max_address(dev, &native_sectors);
	if (rc) {
		/* If device aborted the command or HPA isn't going to
		 * be unlocked, skip HPA resizing.
		 */
		if (rc == -EACCES || !unlock_hpa) {
			ata_dev_warn(dev,
				     "HPA support seems broken, skipping HPA handling\n");
			dev->horkage |= ATA_HORKAGE_BROKEN_HPA;

			/* we can continue if device aborted the command */
			if (rc == -EACCES)
				rc = 0;
		}

		return rc;
	}
	dev->n_native_sectors = native_sectors;

	/* nothing to do? */
	if (native_sectors <= sectors || !unlock_hpa) {
		if (!print_info || native_sectors == sectors)
			return 0;

		if (native_sectors > sectors)
			ata_dev_info(dev,
				"HPA detected: current %llu, native %llu\n",
				(unsigned long long)sectors,
				(unsigned long long)native_sectors);
		else if (native_sectors < sectors)
			ata_dev_warn(dev,
				"native sectors (%llu) is smaller than sectors (%llu)\n",
				(unsigned long long)native_sectors,
				(unsigned long long)sectors);
		return 0;
	}

	/* let's unlock HPA */
	rc = ata_set_max_sectors(dev, native_sectors);
	if (rc == -EACCES) {
		/* if device aborted the command, skip HPA resizing */
		ata_dev_warn(dev,
			     "device aborted resize (%llu -> %llu), skipping HPA handling\n",
			     (unsigned long long)sectors,
			     (unsigned long long)native_sectors);
		dev->horkage |= ATA_HORKAGE_BROKEN_HPA;
		return 0;
	} else if (rc)
		return rc;

	/* re-read IDENTIFY data */
	rc = ata_dev_reread_id(dev, 0);
	if (rc) {
		ata_dev_err(dev,
			    "failed to re-read IDENTIFY data after HPA resizing\n");
		return rc;
	}

	if (print_info) {
		u64 new_sectors = ata_id_n_sectors(dev->id);
		ata_dev_info(dev,
			"HPA unlocked: %llu -> %llu, native %llu\n",
			(unsigned long long)sectors,
			(unsigned long long)new_sectors,
			(unsigned long long)native_sectors);
	}

	return 0;
}

/**
 *	ata_dump_id - IDENTIFY DEVICE info debugging output
 *	@id: IDENTIFY DEVICE page to dump
 *
 *	Dump selected 16-bit words from the given IDENTIFY DEVICE
 *	page.
 *
 *	LOCKING:
 *	caller.
 */

static inline void ata_dump_id(const u16 *id)
{
	DPRINTK("49==0x%04x  "
		"53==0x%04x  "
		"63==0x%04x  "
		"64==0x%04x  "
		"75==0x%04x  \n",
		id[49],
		id[53],
		id[63],
		id[64],
		id[75]);
	DPRINTK("80==0x%04x  "
		"81==0x%04x  "
		"82==0x%04x  "
		"83==0x%04x  "
		"84==0x%04x  \n",
		id[80],
		id[81],
		id[82],
		id[83],
		id[84]);
	DPRINTK("88==0x%04x  "
		"93==0x%04x\n",
		id[88],
		id[93]);
}

/**
 *	ata_id_xfermask - Compute xfermask from the given IDENTIFY data
 *	@id: IDENTIFY data to compute xfer mask from
 *
 *	Compute the xfermask for this device. This is not as trivial
 *	as it seems if we must consider early devices correctly.
 *
 *	FIXME: pre IDE drive timing (do we care ?).
 *
 *	LOCKING:
 *	None.
 *
 *	RETURNS:
 *	Computed xfermask
 */
unsigned long ata_id_xfermask(const u16 *id)
{
	unsigned long pio_mask, mwdma_mask, udma_mask;

	/* Usual case. Word 53 indicates word 64 is valid */
	if (id[ATA_ID_FIELD_VALID] & (1 << 1)) {
		pio_mask = id[ATA_ID_PIO_MODES] & 0x03;
		pio_mask <<= 3;
		pio_mask |= 0x7;
	} else {
		/* If word 64 isn't valid then Word 51 high byte holds
		 * the PIO timing number for the maximum. Turn it into
		 * a mask.
		 */
		u8 mode = (id[ATA_ID_OLD_PIO_MODES] >> 8) & 0xFF;
		if (mode < 5)	/* Valid PIO range */
			pio_mask = (2 << mode) - 1;
		else
			pio_mask = 1;

		/* But wait.. there's more. Design your standards by
		 * committee and you too can get a free iordy field to
		 * process. However its the speeds not the modes that
		 * are supported... Note drivers using the timing API
		 * will get this right anyway
		 */
	}

	mwdma_mask = id[ATA_ID_MWDMA_MODES] & 0x07;

	if (ata_id_is_cfa(id)) {
		/*
		 *	Process compact flash extended modes
		 */
		int pio = (id[ATA_ID_CFA_MODES] >> 0) & 0x7;
		int dma = (id[ATA_ID_CFA_MODES] >> 3) & 0x7;

		if (pio)
			pio_mask |= (1 << 5);
		if (pio > 1)
			pio_mask |= (1 << 6);
		if (dma)
			mwdma_mask |= (1 << 3);
		if (dma > 1)
			mwdma_mask |= (1 << 4);
	}

	udma_mask = 0;
	if (id[ATA_ID_FIELD_VALID] & (1 << 2))
		udma_mask = id[ATA_ID_UDMA_MODES] & 0xff;

	return ata_pack_xfermask(pio_mask, mwdma_mask, udma_mask);
}

static void ata_qc_complete_internal(struct ata_queued_cmd *qc)
{
	struct completion *waiting = qc->private_data;

	complete(waiting);
}

/**
 *	ata_exec_internal_sg - execute libata internal command
 *	@dev: Device to which the command is sent
 *	@tf: Taskfile registers for the command and the result
 *	@cdb: CDB for packet command
 *	@dma_dir: Data tranfer direction of the command
 *	@sgl: sg list for the data buffer of the command
 *	@n_elem: Number of sg entries
 *	@timeout: Timeout in msecs (0 for default)
 *
 *	Executes libata internal command with timeout.  @tf contains
 *	command on entry and result on return.  Timeout and error
 *	conditions are reported via return value.  No recovery action
 *	is taken after a command times out.  It's caller's duty to
 *	clean up after timeout.
 *
 *	LOCKING:
 *	None.  Should be called with kernel context, might sleep.
 *
 *	RETURNS:
 *	Zero on success, AC_ERR_* mask on failure
 */
unsigned ata_exec_internal_sg(struct ata_device *dev,
			      struct ata_taskfile *tf, const u8 *cdb,
			      int dma_dir, struct scatterlist *sgl,
			      unsigned int n_elem, unsigned long timeout)
{
	struct ata_link *link = dev->link;
	struct ata_port *ap = link->ap;
	u8 command = tf->command;
	int auto_timeout = 0;
	struct ata_queued_cmd *qc;
	unsigned int tag, preempted_tag;
	u32 preempted_sactive, preempted_qc_active;
	int preempted_nr_active_links;
	DECLARE_COMPLETION_ONSTACK(wait);
	unsigned long flags;
	unsigned int err_mask;
	int rc;

	spin_lock_irqsave(ap->lock, flags);

	/* no internal command while frozen */
	if (ap->pflags & ATA_PFLAG_FROZEN) {
		spin_unlock_irqrestore(ap->lock, flags);
		return AC_ERR_SYSTEM;
	}

	/* initialize internal qc */

	/* XXX: Tag 0 is used for drivers with legacy EH as some
	 * drivers choke if any other tag is given.  This breaks
	 * ata_tag_internal() test for those drivers.  Don't use new
	 * EH stuff without converting to it.
	 */
	if (ap->ops->error_handler)
		tag = ATA_TAG_INTERNAL;
	else
		tag = 0;

	if (test_and_set_bit(tag, &ap->qc_allocated))
		BUG();
	qc = __ata_qc_from_tag(ap, tag);

	qc->tag = tag;
	qc->scsicmd = NULL;
	qc->ap = ap;
	qc->dev = dev;
	ata_qc_reinit(qc);

	preempted_tag = link->active_tag;
	preempted_sactive = link->sactive;
	preempted_qc_active = ap->qc_active;
	preempted_nr_active_links = ap->nr_active_links;
	link->active_tag = ATA_TAG_POISON;
	link->sactive = 0;
	ap->qc_active = 0;
	ap->nr_active_links = 0;

	/* prepare & issue qc */
	qc->tf = *tf;
	if (cdb)
		memcpy(qc->cdb, cdb, ATAPI_CDB_LEN);

	/* some SATA bridges need us to indicate data xfer direction */
	if (tf->protocol == ATAPI_PROT_DMA && (dev->flags & ATA_DFLAG_DMADIR) &&
	    dma_dir == DMA_FROM_DEVICE)
		qc->tf.feature |= ATAPI_DMADIR;

	qc->flags |= ATA_QCFLAG_RESULT_TF;
	qc->dma_dir = dma_dir;
	if (dma_dir != DMA_NONE) {
		unsigned int i, buflen = 0;
		struct scatterlist *sg;

		for_each_sg(sgl, sg, n_elem, i)
			buflen += sg->length;

		ata_sg_init(qc, sgl, n_elem);
		qc->nbytes = buflen;
	}

	qc->private_data = &wait;
	qc->complete_fn = ata_qc_complete_internal;

	ata_qc_issue(qc);

	spin_unlock_irqrestore(ap->lock, flags);

	if (!timeout) {
		if (ata_probe_timeout)
			timeout = ata_probe_timeout * 1000;
		else {
			timeout = ata_internal_cmd_timeout(dev, command);
			auto_timeout = 1;
		}
	}

	if (ap->ops->error_handler)
		ata_eh_release(ap);

	rc = wait_for_completion_timeout(&wait, msecs_to_jiffies(timeout));

	if (ap->ops->error_handler)
		ata_eh_acquire(ap);

	ata_sff_flush_pio_task(ap);

	if (!rc) {
		spin_lock_irqsave(ap->lock, flags);

		/* We're racing with irq here.  If we lose, the
		 * following test prevents us from completing the qc
		 * twice.  If we win, the port is frozen and will be
		 * cleaned up by ->post_internal_cmd().
		 */
		if (qc->flags & ATA_QCFLAG_ACTIVE) {
			qc->err_mask |= AC_ERR_TIMEOUT;

			if (ap->ops->error_handler)
				ata_port_freeze(ap);
			else
				ata_qc_complete(qc);

			if (ata_msg_warn(ap))
				ata_dev_warn(dev, "qc timeout (cmd 0x%x)\n",
					     command);
		}

		spin_unlock_irqrestore(ap->lock, flags);
	}

	/* do post_internal_cmd */
	if (ap->ops->post_internal_cmd)
		ap->ops->post_internal_cmd(qc);

	/* perform minimal error analysis */
	if (qc->flags & ATA_QCFLAG_FAILED) {
		if (qc->result_tf.command & (ATA_ERR | ATA_DF))
			qc->err_mask |= AC_ERR_DEV;

		if (!qc->err_mask)
			qc->err_mask |= AC_ERR_OTHER;

		if (qc->err_mask & ~AC_ERR_OTHER)
			qc->err_mask &= ~AC_ERR_OTHER;
	}

	/* finish up */
	spin_lock_irqsave(ap->lock, flags);

	*tf = qc->result_tf;
	err_mask = qc->err_mask;

	ata_qc_free(qc);
	link->active_tag = preempted_tag;
	link->sactive = preempted_sactive;
	ap->qc_active = preempted_qc_active;
	ap->nr_active_links = preempted_nr_active_links;

	spin_unlock_irqrestore(ap->lock, flags);

	if ((err_mask & AC_ERR_TIMEOUT) && auto_timeout)
		ata_internal_cmd_timed_out(dev, command);

	return err_mask;
}

/**
 *	ata_exec_internal - execute libata internal command
 *	@dev: Device to which the command is sent
 *	@tf: Taskfile registers for the command and the result
 *	@cdb: CDB for packet command
 *	@dma_dir: Data tranfer direction of the command
 *	@buf: Data buffer of the command
 *	@buflen: Length of data buffer
 *	@timeout: Timeout in msecs (0 for default)
 *
 *	Wrapper around ata_exec_internal_sg() which takes simple
 *	buffer instead of sg list.
 *
 *	LOCKING:
 *	None.  Should be called with kernel context, might sleep.
 *
 *	RETURNS:
 *	Zero on success, AC_ERR_* mask on failure
 */
unsigned ata_exec_internal(struct ata_device *dev,
			   struct ata_taskfile *tf, const u8 *cdb,
			   int dma_dir, void *buf, unsigned int buflen,
			   unsigned long timeout)
{
	struct scatterlist *psg = NULL, sg;
	unsigned int n_elem = 0;

	if (dma_dir != DMA_NONE) {
		WARN_ON(!buf);
		sg_init_one(&sg, buf, buflen);
		psg = &sg;
		n_elem++;
	}

	return ata_exec_internal_sg(dev, tf, cdb, dma_dir, psg, n_elem,
				    timeout);
}

/**
 *	ata_do_simple_cmd - execute simple internal command
 *	@dev: Device to which the command is sent
 *	@cmd: Opcode to execute
 *
 *	Execute a 'simple' command, that only consists of the opcode
 *	'cmd' itself, without filling any other registers
 *
 *	LOCKING:
 *	Kernel thread context (may sleep).
 *
 *	RETURNS:
 *	Zero on success, AC_ERR_* mask on failure
 */
unsigned int ata_do_simple_cmd(struct ata_device *dev, u8 cmd)
{
	struct ata_taskfile tf;

	ata_tf_init(dev, &tf);

	tf.command = cmd;
	tf.flags |= ATA_TFLAG_DEVICE;
	tf.protocol = ATA_PROT_NODATA;

	return ata_exec_internal(dev, &tf, NULL, DMA_NONE, NULL, 0, 0);
}

/**
 *	ata_pio_need_iordy	-	check if iordy needed
 *	@adev: ATA device
 *
 *	Check if the current speed of the device requires IORDY. Used
 *	by various controllers for chip configuration.
 */
unsigned int ata_pio_need_iordy(const struct ata_device *adev)
{
	/* Don't set IORDY if we're preparing for reset.  IORDY may
	 * lead to controller lock up on certain controllers if the
	 * port is not occupied.  See bko#11703 for details.
	 */
	if (adev->link->ap->pflags & ATA_PFLAG_RESETTING)
		return 0;
	/* Controller doesn't support IORDY.  Probably a pointless
	 * check as the caller should know this.
	 */
	if (adev->link->ap->flags & ATA_FLAG_NO_IORDY)
		return 0;
	/* CF spec. r4.1 Table 22 says no iordy on PIO5 and PIO6.  */
	if (ata_id_is_cfa(adev->id)
	    && (adev->pio_mode == XFER_PIO_5 || adev->pio_mode == XFER_PIO_6))
		return 0;
	/* PIO3 and higher it is mandatory */
	if (adev->pio_mode > XFER_PIO_2)
		return 1;
	/* We turn it on when possible */
	if (ata_id_has_iordy(adev->id))
		return 1;
	return 0;
}

/**
 *	ata_pio_mask_no_iordy	-	Return the non IORDY mask
 *	@adev: ATA device
 *
 *	Compute the highest mode possible if we are not using iordy. Return
 *	-1 if no iordy mode is available.
 */
static u32 ata_pio_mask_no_iordy(const struct ata_device *adev)
{
	/* If we have no drive specific rule, then PIO 2 is non IORDY */
	if (adev->id[ATA_ID_FIELD_VALID] & 2) {	/* EIDE */
		u16 pio = adev->id[ATA_ID_EIDE_PIO];
		/* Is the speed faster than the drive allows non IORDY ? */
		if (pio) {
			/* This is cycle times not frequency - watch the logic! */
			if (pio > 240)	/* PIO2 is 240nS per cycle */
				return 3 << ATA_SHIFT_PIO;
			return 7 << ATA_SHIFT_PIO;
		}
	}
	return 3 << ATA_SHIFT_PIO;
}

/**
 *	ata_do_dev_read_id		-	default ID read method
 *	@dev: device
 *	@tf: proposed taskfile
 *	@id: data buffer
 *
 *	Issue the identify taskfile and hand back the buffer containing
 *	identify data. For some RAID controllers and for pre ATA devices
 *	this function is wrapped or replaced by the driver
 */
unsigned int ata_do_dev_read_id(struct ata_device *dev,
					struct ata_taskfile *tf, u16 *id)
{
	return ata_exec_internal(dev, tf, NULL, DMA_FROM_DEVICE,
				     id, sizeof(id[0]) * ATA_ID_WORDS, 0);
}

/**
 *	ata_dev_read_id - Read ID data from the specified device
 *	@dev: target device
 *	@p_class: pointer to class of the target device (may be changed)
 *	@flags: ATA_READID_* flags
 *	@id: buffer to read IDENTIFY data into
 *
 *	Read ID data from the specified device.  ATA_CMD_ID_ATA is
 *	performed on ATA devices and ATA_CMD_ID_ATAPI on ATAPI
 *	devices.  This function also issues ATA_CMD_INIT_DEV_PARAMS
 *	for pre-ATA4 drives.
 *
 *	FIXME: ATA_CMD_ID_ATA is optional for early drives and right
 *	now we abort if we hit that case.
 *
 *	LOCKING:
 *	Kernel thread context (may sleep)
 *
 *	RETURNS:
 *	0 on success, -errno otherwise.
 */
int ata_dev_read_id(struct ata_device *dev, unsigned int *p_class,
		    unsigned int flags, u16 *id)
{
	struct ata_port *ap = dev->link->ap;
	unsigned int class = *p_class;
	struct ata_taskfile tf;
	unsigned int err_mask = 0;
	const char *reason;
	bool is_semb = class == ATA_DEV_SEMB;
	int may_fallback = 1, tried_spinup = 0;
	int rc;

	if (ata_msg_ctl(ap))
		ata_dev_dbg(dev, "%s: ENTER\n", __func__);

retry:
	ata_tf_init(dev, &tf);

	switch (class) {
	case ATA_DEV_SEMB:
		class = ATA_DEV_ATA;	/* some hard drives report SEMB sig */
	case ATA_DEV_ATA:
		tf.command = ATA_CMD_ID_ATA;
		break;
	case ATA_DEV_ATAPI:
		tf.command = ATA_CMD_ID_ATAPI;
		break;
	default:
		rc = -ENODEV;
		reason = "unsupported class";
		goto err_out;
	}

	tf.protocol = ATA_PROT_PIO;

	/* Some devices choke if TF registers contain garbage.  Make
	 * sure those are properly initialized.
	 */
	tf.flags |= ATA_TFLAG_ISADDR | ATA_TFLAG_DEVICE;

	/* Device presence detection is unreliable on some
	 * controllers.  Always poll IDENTIFY if available.
	 */
	tf.flags |= ATA_TFLAG_POLLING;

	if (ap->ops->read_id)
		err_mask = ap->ops->read_id(dev, &tf, id);
	else
		err_mask = ata_do_dev_read_id(dev, &tf, id);

	if (err_mask) {
		if (err_mask & AC_ERR_NODEV_HINT) {
			ata_dev_dbg(dev, "NODEV after polling detection\n");
			return -ENOENT;
		}

		if (is_semb) {
			ata_dev_info(dev,
		     "IDENTIFY failed on device w/ SEMB sig, disabled\n");
			/* SEMB is not supported yet */
			*p_class = ATA_DEV_SEMB_UNSUP;
			return 0;
		}

		if ((err_mask == AC_ERR_DEV) && (tf.feature & ATA_ABORTED)) {
			/* Device or controller might have reported
			 * the wrong device class.  Give a shot at the
			 * other IDENTIFY if the current one is
			 * aborted by the device.
			 */
			if (may_fallback) {
				may_fallback = 0;

				if (class == ATA_DEV_ATA)
					class = ATA_DEV_ATAPI;
				else
					class = ATA_DEV_ATA;
				goto retry;
			}

			/* Control reaches here iff the device aborted
			 * both flavors of IDENTIFYs which happens
			 * sometimes with phantom devices.
			 */
			ata_dev_dbg(dev,
				    "both IDENTIFYs aborted, assuming NODEV\n");
			return -ENOENT;
		}

		rc = -EIO;
		reason = "I/O error";
		goto err_out;
	}

	if (dev->horkage & ATA_HORKAGE_DUMP_ID) {
		ata_dev_dbg(dev, "dumping IDENTIFY data, "
			    "class=%d may_fallback=%d tried_spinup=%d\n",
			    class, may_fallback, tried_spinup);
		print_hex_dump(KERN_DEBUG, "", DUMP_PREFIX_OFFSET,
			       16, 2, id, ATA_ID_WORDS * sizeof(*id), true);
	}

	/* Falling back doesn't make sense if ID data was read
	 * successfully at least once.
	 */
	may_fallback = 0;

	swap_buf_le16(id, ATA_ID_WORDS);

	/* sanity check */
	rc = -EINVAL;
	reason = "device reports invalid type";

	if (class == ATA_DEV_ATA) {
		if (!ata_id_is_ata(id) && !ata_id_is_cfa(id))
			goto err_out;
		if (ap->host->flags & ATA_HOST_IGNORE_ATA &&
							ata_id_is_ata(id)) {
			ata_dev_dbg(dev,
				"host indicates ignore ATA devices, ignored\n");
			return -ENOENT;
		}
	} else {
		if (ata_id_is_ata(id))
			goto err_out;
	}

	if (!tried_spinup && (id[2] == 0x37c8 || id[2] == 0x738c)) {
		tried_spinup = 1;
		/*
		 * Drive powered-up in standby mode, and requires a specific
		 * SET_FEATURES spin-up subcommand before it will accept
		 * anything other than the original IDENTIFY command.
		 */
		err_mask = ata_dev_set_feature(dev, SETFEATURES_SPINUP, 0);
		if (err_mask && id[2] != 0x738c) {
			rc = -EIO;
			reason = "SPINUP failed";
			goto err_out;
		}
		/*
		 * If the drive initially returned incomplete IDENTIFY info,
		 * we now must reissue the IDENTIFY command.
		 */
		if (id[2] == 0x37c8)
			goto retry;
	}

	if ((flags & ATA_READID_POSTRESET) && class == ATA_DEV_ATA) {
		/*
		 * The exact sequence expected by certain pre-ATA4 drives is:
		 * SRST RESET
		 * IDENTIFY (optional in early ATA)
		 * INITIALIZE DEVICE PARAMETERS (later IDE and ATA)
		 * anything else..
		 * Some drives were very specific about that exact sequence.
		 *
		 * Note that ATA4 says lba is mandatory so the second check
		 * should never trigger.
		 */
		if (ata_id_major_version(id) < 4 || !ata_id_has_lba(id)) {
			err_mask = ata_dev_init_params(dev, id[3], id[6]);
			if (err_mask) {
				rc = -EIO;
				reason = "INIT_DEV_PARAMS failed";
				goto err_out;
			}

			/* current CHS translation info (id[53-58]) might be
			 * changed. reread the identify device info.
			 */
			flags &= ~ATA_READID_POSTRESET;
			goto retry;
		}
	}

	*p_class = class;

	return 0;

 err_out:
	if (ata_msg_warn(ap))
		ata_dev_warn(dev, "failed to IDENTIFY (%s, err_mask=0x%x)\n",
			     reason, err_mask);
	return rc;
}

static int ata_do_link_spd_horkage(struct ata_device *dev)
{
	struct ata_link *plink = ata_dev_phys_link(dev);
	u32 target, target_limit;

	if (!sata_scr_valid(plink))
		return 0;

	if (dev->horkage & ATA_HORKAGE_1_5_GBPS)
		target = 1;
	else
		return 0;

	target_limit = (1 << target) - 1;

	/* if already on stricter limit, no need to push further */
	if (plink->sata_spd_limit <= target_limit)
		return 0;

	plink->sata_spd_limit = target_limit;

	/* Request another EH round by returning -EAGAIN if link is
	 * going faster than the target speed.  Forward progress is
	 * guaranteed by setting sata_spd_limit to target_limit above.
	 */
	if (plink->sata_spd > target) {
		ata_dev_info(dev, "applying link speed limit horkage to %s\n",
			     sata_spd_string(target));
		return -EAGAIN;
	}
	return 0;
}

static inline u8 ata_dev_knobble(struct ata_device *dev)
{
	struct ata_port *ap = dev->link->ap;

	if (ata_dev_blacklisted(dev) & ATA_HORKAGE_BRIDGE_OK)
		return 0;

	return ((ap->cbl == ATA_CBL_SATA) && (!ata_id_is_sata(dev->id)));
}

static int ata_dev_config_ncq(struct ata_device *dev,
			       char *desc, size_t desc_sz)
{
	struct ata_port *ap = dev->link->ap;
	int hdepth = 0, ddepth = ata_id_queue_depth(dev->id);
	unsigned int err_mask;
	char *aa_desc = "";

	if (!ata_id_has_ncq(dev->id)) {
		desc[0] = '\0';
		return 0;
	}
	if (dev->horkage & ATA_HORKAGE_NONCQ) {
		snprintf(desc, desc_sz, "NCQ (not used)");
		return 0;
	}
	if (ap->flags & ATA_FLAG_NCQ) {
		hdepth = min(ap->scsi_host->can_queue, ATA_MAX_QUEUE - 1);
		dev->flags |= ATA_DFLAG_NCQ;
	}

	if (!(dev->horkage & ATA_HORKAGE_BROKEN_FPDMA_AA) &&
		(ap->flags & ATA_FLAG_FPDMA_AA) &&
		ata_id_has_fpdma_aa(dev->id)) {
		err_mask = ata_dev_set_feature(dev, SETFEATURES_SATA_ENABLE,
			SATA_FPDMA_AA);
		if (err_mask) {
			ata_dev_err(dev,
				    "failed to enable AA (error_mask=0x%x)\n",
				    err_mask);
			if (err_mask != AC_ERR_DEV) {
				dev->horkage |= ATA_HORKAGE_BROKEN_FPDMA_AA;
				return -EIO;
			}
		} else
			aa_desc = ", AA";
	}

	if (hdepth >= ddepth)
		snprintf(desc, desc_sz, "NCQ (depth %d)%s", ddepth, aa_desc);
	else
		snprintf(desc, desc_sz, "NCQ (depth %d/%d)%s", hdepth,
			ddepth, aa_desc);
	return 0;
}

/**
 *	ata_dev_configure - Configure the specified ATA/ATAPI device
 *	@dev: Target device to configure
 *
 *	Configure @dev according to @dev->id.  Generic and low-level
 *	driver specific fixups are also applied.
 *
 *	LOCKING:
 *	Kernel thread context (may sleep)
 *
 *	RETURNS:
 *	0 on success, -errno otherwise
 */
int ata_dev_configure(struct ata_device *dev)
{
	struct ata_port *ap = dev->link->ap;
	struct ata_eh_context *ehc = &dev->link->eh_context;
	int print_info = ehc->i.flags & ATA_EHI_PRINTINFO;
	const u16 *id = dev->id;
	unsigned long xfer_mask;
	unsigned int err_mask;
	char revbuf[7];		/* XYZ-99\0 */
	char fwrevbuf[ATA_ID_FW_REV_LEN+1];
	char modelbuf[ATA_ID_PROD_LEN+1];
	int rc;

	if (!ata_dev_enabled(dev) && ata_msg_info(ap)) {
		ata_dev_info(dev, "%s: ENTER/EXIT -- nodev\n", __func__);
		return 0;
	}

	if (ata_msg_probe(ap))
		ata_dev_dbg(dev, "%s: ENTER\n", __func__);

	/* set horkage */
	dev->horkage |= ata_dev_blacklisted(dev);
	ata_force_horkage(dev);

	if (dev->horkage & ATA_HORKAGE_DISABLE) {
		ata_dev_info(dev, "unsupported device, disabling\n");
		ata_dev_disable(dev);
		return 0;
	}

	if ((!atapi_enabled || (ap->flags & ATA_FLAG_NO_ATAPI)) &&
	    dev->class == ATA_DEV_ATAPI) {
		ata_dev_warn(dev, "WARNING: ATAPI is %s, device ignored\n",
			     atapi_enabled ? "not supported with this driver"
			     : "disabled");
		ata_dev_disable(dev);
		return 0;
	}

	rc = ata_do_link_spd_horkage(dev);
	if (rc)
		return rc;

	/* some WD SATA-1 drives have issues with LPM, turn on NOLPM for them */
	if ((dev->horkage & ATA_HORKAGE_WD_BROKEN_LPM) &&
	    (id[ATA_ID_SATA_CAPABILITY] & 0xe) == 0x2)
		dev->horkage |= ATA_HORKAGE_NOLPM;

	if (dev->horkage & ATA_HORKAGE_NOLPM) {
		ata_dev_warn(dev, "LPM support broken, forcing max_power\n");
		dev->link->ap->target_lpm_policy = ATA_LPM_MAX_POWER;
	}

	/* let ACPI work its magic */
	rc = ata_acpi_on_devcfg(dev);
	if (rc)
		return rc;

	/* massage HPA, do it early as it might change IDENTIFY data */
	rc = ata_hpa_resize(dev);
	if (rc)
		return rc;

	/* print device capabilities */
	if (ata_msg_probe(ap))
		ata_dev_dbg(dev,
			    "%s: cfg 49:%04x 82:%04x 83:%04x 84:%04x "
			    "85:%04x 86:%04x 87:%04x 88:%04x\n",
			    __func__,
			    id[49], id[82], id[83], id[84],
			    id[85], id[86], id[87], id[88]);

	/* initialize to-be-configured parameters */
	dev->flags &= ~ATA_DFLAG_CFG_MASK;
	dev->max_sectors = 0;
	dev->cdb_len = 0;
	dev->n_sectors = 0;
	dev->cylinders = 0;
	dev->heads = 0;
	dev->sectors = 0;
	dev->multi_count = 0;

	/*
	 * common ATA, ATAPI feature tests
	 */

	/* find max transfer mode; for printk only */
	xfer_mask = ata_id_xfermask(id);

	if (ata_msg_probe(ap))
		ata_dump_id(id);

	/* SCSI only uses 4-char revisions, dump full 8 chars from ATA */
	ata_id_c_string(dev->id, fwrevbuf, ATA_ID_FW_REV,
			sizeof(fwrevbuf));

	ata_id_c_string(dev->id, modelbuf, ATA_ID_PROD,
			sizeof(modelbuf));

	/* ATA-specific feature tests */
	if (dev->class == ATA_DEV_ATA) {
		if (ata_id_is_cfa(id)) {
			/* CPRM may make this media unusable */
			if (id[ATA_ID_CFA_KEY_MGMT] & 1)
				ata_dev_warn(dev,
	"supports DRM functions and may not be fully accessible\n");
			snprintf(revbuf, 7, "CFA");
		} else {
			snprintf(revbuf, 7, "ATA-%d", ata_id_major_version(id));
			/* Warn the user if the device has TPM extensions */
			if (ata_id_has_tpm(id))
				ata_dev_warn(dev,
	"supports DRM functions and may not be fully accessible\n");
		}

		dev->n_sectors = ata_id_n_sectors(id);

		/* get current R/W Multiple count setting */
		if ((dev->id[47] >> 8) == 0x80 && (dev->id[59] & 0x100)) {
			unsigned int max = dev->id[47] & 0xff;
			unsigned int cnt = dev->id[59] & 0xff;
			/* only recognize/allow powers of two here */
			if (is_power_of_2(max) && is_power_of_2(cnt))
				if (cnt <= max)
					dev->multi_count = cnt;
		}

		if (ata_id_has_lba(id)) {
			const char *lba_desc;
			char ncq_desc[24];

			lba_desc = "LBA";
			dev->flags |= ATA_DFLAG_LBA;
			if (ata_id_has_lba48(id)) {
				dev->flags |= ATA_DFLAG_LBA48;
				lba_desc = "LBA48";

				if (dev->n_sectors >= (1UL << 28) &&
				    ata_id_has_flush_ext(id))
					dev->flags |= ATA_DFLAG_FLUSH_EXT;
			}

			/* config NCQ */
			rc = ata_dev_config_ncq(dev, ncq_desc, sizeof(ncq_desc));
			if (rc)
				return rc;

			/* print device info to dmesg */
			if (ata_msg_drv(ap) && print_info) {
				ata_dev_info(dev, "%s: %s, %s, max %s\n",
					     revbuf, modelbuf, fwrevbuf,
					     ata_mode_string(xfer_mask));
				ata_dev_info(dev,
					     "%llu sectors, multi %u: %s %s\n",
					(unsigned long long)dev->n_sectors,
					dev->multi_count, lba_desc, ncq_desc);
			}
		} else {
			/* CHS */

			/* Default translation */
			dev->cylinders	= id[1];
			dev->heads	= id[3];
			dev->sectors	= id[6];

			if (ata_id_current_chs_valid(id)) {
				/* Current CHS translation is valid. */
				dev->cylinders = id[54];
				dev->heads     = id[55];
				dev->sectors   = id[56];
			}

			/* print device info to dmesg */
			if (ata_msg_drv(ap) && print_info) {
				ata_dev_info(dev, "%s: %s, %s, max %s\n",
					     revbuf,	modelbuf, fwrevbuf,
					     ata_mode_string(xfer_mask));
				ata_dev_info(dev,
					     "%llu sectors, multi %u, CHS %u/%u/%u\n",
					     (unsigned long long)dev->n_sectors,
					     dev->multi_count, dev->cylinders,
					     dev->heads, dev->sectors);
			}
		}

		/* Check and mark DevSlp capability. Get DevSlp timing variables
		 * from SATA Settings page of Identify Device Data Log.
		 */
		if (ata_id_has_devslp(dev->id)) {
			u8 *sata_setting = ap->sector_buf;
			int i, j;

			dev->flags |= ATA_DFLAG_DEVSLP;
			err_mask = ata_read_log_page(dev,
						     ATA_LOG_SATA_ID_DEV_DATA,
						     ATA_LOG_SATA_SETTINGS,
						     sata_setting,
						     1);
			if (err_mask)
				ata_dev_dbg(dev,
					    "failed to get Identify Device Data, Emask 0x%x\n",
					    err_mask);
			else
				for (i = 0; i < ATA_LOG_DEVSLP_SIZE; i++) {
					j = ATA_LOG_DEVSLP_OFFSET + i;
					dev->devslp_timing[i] = sata_setting[j];
				}
		}

		dev->cdb_len = 16;
	}

	/* ATAPI-specific feature tests */
	else if (dev->class == ATA_DEV_ATAPI) {
		const char *cdb_intr_string = "";
		const char *atapi_an_string = "";
		const char *dma_dir_string = "";
		u32 sntf;

		rc = atapi_cdb_len(id);
		if ((rc < 12) || (rc > ATAPI_CDB_LEN)) {
			if (ata_msg_warn(ap))
				ata_dev_warn(dev, "unsupported CDB len\n");
			rc = -EINVAL;
			goto err_out_nosup;
		}
		dev->cdb_len = (unsigned int) rc;

		/* Enable ATAPI AN if both the host and device have
		 * the support.  If PMP is attached, SNTF is required
		 * to enable ATAPI AN to discern between PHY status
		 * changed notifications and ATAPI ANs.
		 */
		if (atapi_an &&
		    (ap->flags & ATA_FLAG_AN) && ata_id_has_atapi_AN(id) &&
		    (!sata_pmp_attached(ap) ||
		     sata_scr_read(&ap->link, SCR_NOTIFICATION, &sntf) == 0)) {
			/* issue SET feature command to turn this on */
			err_mask = ata_dev_set_feature(dev,
					SETFEATURES_SATA_ENABLE, SATA_AN);
			if (err_mask)
				ata_dev_err(dev,
					    "failed to enable ATAPI AN (err_mask=0x%x)\n",
					    err_mask);
			else {
				dev->flags |= ATA_DFLAG_AN;
				atapi_an_string = ", ATAPI AN";
			}
		}

		if (ata_id_cdb_intr(dev->id)) {
			dev->flags |= ATA_DFLAG_CDB_INTR;
			cdb_intr_string = ", CDB intr";
		}

		if (atapi_dmadir || (dev->horkage & ATA_HORKAGE_ATAPI_DMADIR) || atapi_id_dmadir(dev->id)) {
			dev->flags |= ATA_DFLAG_DMADIR;
			dma_dir_string = ", DMADIR";
		}

		if (ata_id_has_da(dev->id)) {
			dev->flags |= ATA_DFLAG_DA;
			zpodd_init(dev);
		}

		/* print device info to dmesg */
		if (ata_msg_drv(ap) && print_info)
			ata_dev_info(dev,
				     "ATAPI: %s, %s, max %s%s%s%s\n",
				     modelbuf, fwrevbuf,
				     ata_mode_string(xfer_mask),
				     cdb_intr_string, atapi_an_string,
				     dma_dir_string);
	}

	/* determine max_sectors */
	dev->max_sectors = ATA_MAX_SECTORS;
	if (dev->flags & ATA_DFLAG_LBA48)
		dev->max_sectors = ATA_MAX_SECTORS_LBA48;

	/* Limit PATA drive on SATA cable bridge transfers to udma5,
	   200 sectors */
	if (ata_dev_knobble(dev)) {
		if (ata_msg_drv(ap) && print_info)
			ata_dev_info(dev, "applying bridge limits\n");
		dev->udma_mask &= ATA_UDMA5;
		dev->max_sectors = ATA_MAX_SECTORS;
	}

	if ((dev->class == ATA_DEV_ATAPI) &&
	    (atapi_command_packet_set(id) == TYPE_TAPE)) {
		dev->max_sectors = ATA_MAX_SECTORS_TAPE;
		dev->horkage |= ATA_HORKAGE_STUCK_ERR;
	}

	if (dev->horkage & ATA_HORKAGE_MAX_SEC_128)
		dev->max_sectors = min_t(unsigned int, ATA_MAX_SECTORS_128,
					 dev->max_sectors);

	if (dev->horkage & ATA_HORKAGE_MAX_SEC_LBA48)
		dev->max_sectors = ATA_MAX_SECTORS_LBA48;

	if (ap->ops->dev_config)
		ap->ops->dev_config(dev);

	if (dev->horkage & ATA_HORKAGE_DIAGNOSTIC) {
		/* Let the user know. We don't want to disallow opens for
		   rescue purposes, or in case the vendor is just a blithering
		   idiot. Do this after the dev_config call as some controllers
		   with buggy firmware may want to avoid reporting false device
		   bugs */

		if (print_info) {
			ata_dev_warn(dev,
"Drive reports diagnostics failure. This may indicate a drive\n");
			ata_dev_warn(dev,
"fault or invalid emulation. Contact drive vendor for information.\n");
		}
	}

	if ((dev->horkage & ATA_HORKAGE_FIRMWARE_WARN) && print_info) {
		ata_dev_warn(dev, "WARNING: device requires firmware update to be fully functional\n");
		ata_dev_warn(dev, "         contact the vendor or visit http://ata.wiki.kernel.org\n");
	}

	return 0;

err_out_nosup:
	if (ata_msg_probe(ap))
		ata_dev_dbg(dev, "%s: EXIT, err\n", __func__);
	return rc;
}

/**
 *	ata_cable_40wire	-	return 40 wire cable type
 *	@ap: port
 *
 *	Helper method for drivers which want to hardwire 40 wire cable
 *	detection.
 */

int ata_cable_40wire(struct ata_port *ap)
{
	return ATA_CBL_PATA40;
}

/**
 *	ata_cable_80wire	-	return 80 wire cable type
 *	@ap: port
 *
 *	Helper method for drivers which want to hardwire 80 wire cable
 *	detection.
 */

int ata_cable_80wire(struct ata_port *ap)
{
	return ATA_CBL_PATA80;
}

/**
 *	ata_cable_unknown	-	return unknown PATA cable.
 *	@ap: port
 *
 *	Helper method for drivers which have no PATA cable detection.
 */

int ata_cable_unknown(struct ata_port *ap)
{
	return ATA_CBL_PATA_UNK;
}

/**
 *	ata_cable_ignore	-	return ignored PATA cable.
 *	@ap: port
 *
 *	Helper method for drivers which don't use cable type to limit
 *	transfer mode.
 */
int ata_cable_ignore(struct ata_port *ap)
{
	return ATA_CBL_PATA_IGN;
}

/**
 *	ata_cable_sata	-	return SATA cable type
 *	@ap: port
 *
 *	Helper method for drivers which have SATA cables
 */

int ata_cable_sata(struct ata_port *ap)
{
	return ATA_CBL_SATA;
}

/**
 *	ata_bus_probe - Reset and probe ATA bus
 *	@ap: Bus to probe
 *
 *	Master ATA bus probing function.  Initiates a hardware-dependent
 *	bus reset, then attempts to identify any devices found on
 *	the bus.
 *
 *	LOCKING:
 *	PCI/etc. bus probe sem.
 *
 *	RETURNS:
 *	Zero on success, negative errno otherwise.
 */

int ata_bus_probe(struct ata_port *ap)
{
	unsigned int classes[ATA_MAX_DEVICES];
	int tries[ATA_MAX_DEVICES];
	int rc;
	struct ata_device *dev;

	ata_for_each_dev(dev, &ap->link, ALL)
		tries[dev->devno] = ATA_PROBE_MAX_TRIES;

 retry:
	ata_for_each_dev(dev, &ap->link, ALL) {
		/* If we issue an SRST then an ATA drive (not ATAPI)
		 * may change configuration and be in PIO0 timing. If
		 * we do a hard reset (or are coming from power on)
		 * this is true for ATA or ATAPI. Until we've set a
		 * suitable controller mode we should not touch the
		 * bus as we may be talking too fast.
		 */
		dev->pio_mode = XFER_PIO_0;
		dev->dma_mode = 0xff;

		/* If the controller has a pio mode setup function
		 * then use it to set the chipset to rights. Don't
		 * touch the DMA setup as that will be dealt with when
		 * configuring devices.
		 */
		if (ap->ops->set_piomode)
			ap->ops->set_piomode(ap, dev);
	}

	/* reset and determine device classes */
	ap->ops->phy_reset(ap);

	ata_for_each_dev(dev, &ap->link, ALL) {
		if (dev->class != ATA_DEV_UNKNOWN)
			classes[dev->devno] = dev->class;
		else
			classes[dev->devno] = ATA_DEV_NONE;

		dev->class = ATA_DEV_UNKNOWN;
	}

	/* read IDENTIFY page and configure devices. We have to do the identify
	   specific sequence bass-ackwards so that PDIAG- is released by
	   the slave device */

	ata_for_each_dev(dev, &ap->link, ALL_REVERSE) {
		if (tries[dev->devno])
			dev->class = classes[dev->devno];

		if (!ata_dev_enabled(dev))
			continue;

		rc = ata_dev_read_id(dev, &dev->class, ATA_READID_POSTRESET,
				     dev->id);
		if (rc)
			goto fail;
	}

	/* Now ask for the cable type as PDIAG- should have been released */
	if (ap->ops->cable_detect)
		ap->cbl = ap->ops->cable_detect(ap);

	/* We may have SATA bridge glue hiding here irrespective of
	 * the reported cable types and sensed types.  When SATA
	 * drives indicate we have a bridge, we don't know which end
	 * of the link the bridge is which is a problem.
	 */
	ata_for_each_dev(dev, &ap->link, ENABLED)
		if (ata_id_is_sata(dev->id))
			ap->cbl = ATA_CBL_SATA;

	/* After the identify sequence we can now set up the devices. We do
	   this in the normal order so that the user doesn't get confused */

	ata_for_each_dev(dev, &ap->link, ENABLED) {
		ap->link.eh_context.i.flags |= ATA_EHI_PRINTINFO;
		rc = ata_dev_configure(dev);
		ap->link.eh_context.i.flags &= ~ATA_EHI_PRINTINFO;
		if (rc)
			goto fail;
	}

	/* configure transfer mode */
	rc = ata_set_mode(&ap->link, &dev);
	if (rc)
		goto fail;

	ata_for_each_dev(dev, &ap->link, ENABLED)
		return 0;

	return -ENODEV;

 fail:
	tries[dev->devno]--;

	switch (rc) {
	case -EINVAL:
		/* eeek, something went very wrong, give up */
		tries[dev->devno] = 0;
		break;

	case -ENODEV:
		/* give it just one more chance */
		tries[dev->devno] = min(tries[dev->devno], 1);
	case -EIO:
		if (tries[dev->devno] == 1) {
			/* This is the last chance, better to slow
			 * down than lose it.
			 */
			sata_down_spd_limit(&ap->link, 0);
			ata_down_xfermask_limit(dev, ATA_DNXFER_PIO);
		}
	}

	if (!tries[dev->devno])
		ata_dev_disable(dev);

	goto retry;
}

/**
 *	sata_print_link_status - Print SATA link status
 *	@link: SATA link to printk link status about
 *
 *	This function prints link speed and status of a SATA link.
 *
 *	LOCKING:
 *	None.
 */
static void sata_print_link_status(struct ata_link *link)
{
	u32 sstatus, scontrol, tmp;

	if (sata_scr_read(link, SCR_STATUS, &sstatus))
		return;
	sata_scr_read(link, SCR_CONTROL, &scontrol);

	if (ata_phys_link_online(link)) {
		tmp = (sstatus >> 4) & 0xf;
		ata_link_info(link, "SATA link up %s (SStatus %X SControl %X)\n",
			      sata_spd_string(tmp), sstatus, scontrol);
	} else {
		ata_link_info(link, "SATA link down (SStatus %X SControl %X)\n",
			      sstatus, scontrol);
	}
}

/**
 *	ata_dev_pair		-	return other device on cable
 *	@adev: device
 *
 *	Obtain the other device on the same cable, or if none is
 *	present NULL is returned
 */

struct ata_device *ata_dev_pair(struct ata_device *adev)
{
	struct ata_link *link = adev->link;
	struct ata_device *pair = &link->device[1 - adev->devno];
	if (!ata_dev_enabled(pair))
		return NULL;
	return pair;
}

/**
 *	sata_down_spd_limit - adjust SATA spd limit downward
 *	@link: Link to adjust SATA spd limit for
 *	@spd_limit: Additional limit
 *
 *	Adjust SATA spd limit of @link downward.  Note that this
 *	function only adjusts the limit.  The change must be applied
 *	using sata_set_spd().
 *
 *	If @spd_limit is non-zero, the speed is limited to equal to or
 *	lower than @spd_limit if such speed is supported.  If
 *	@spd_limit is slower than any supported speed, only the lowest
 *	supported speed is allowed.
 *
 *	LOCKING:
 *	Inherited from caller.
 *
 *	RETURNS:
 *	0 on success, negative errno on failure
 */
int sata_down_spd_limit(struct ata_link *link, u32 spd_limit)
{
	u32 sstatus, spd, mask;
	int rc, bit;

	if (!sata_scr_valid(link))
		return -EOPNOTSUPP;

	/* If SCR can be read, use it to determine the current SPD.
	 * If not, use cached value in link->sata_spd.
	 */
	rc = sata_scr_read(link, SCR_STATUS, &sstatus);
	if (rc == 0 && ata_sstatus_online(sstatus))
		spd = (sstatus >> 4) & 0xf;
	else
		spd = link->sata_spd;

	mask = link->sata_spd_limit;
	if (mask <= 1)
		return -EINVAL;

	/* unconditionally mask off the highest bit */
	bit = fls(mask) - 1;
	mask &= ~(1 << bit);

	/* Mask off all speeds higher than or equal to the current
	 * one.  Force 1.5Gbps if current SPD is not available.
	 */
	if (spd > 1)
		mask &= (1 << (spd - 1)) - 1;
	else
		mask &= 1;

	/* were we already at the bottom? */
	if (!mask)
		return -EINVAL;

	if (spd_limit) {
		if (mask & ((1 << spd_limit) - 1))
			mask &= (1 << spd_limit) - 1;
		else {
			bit = ffs(mask) - 1;
			mask = 1 << bit;
		}
	}

	link->sata_spd_limit = mask;

	ata_link_warn(link, "limiting SATA link speed to %s\n",
		      sata_spd_string(fls(mask)));

	return 0;
}

static int __sata_set_spd_needed(struct ata_link *link, u32 *scontrol)
{
	struct ata_link *host_link = &link->ap->link;
	u32 limit, target, spd;

	limit = link->sata_spd_limit;

	/* Don't configure downstream link faster than upstream link.
	 * It doesn't speed up anything and some PMPs choke on such
	 * configuration.
	 */
	if (!ata_is_host_link(link) && host_link->sata_spd)
		limit &= (1 << host_link->sata_spd) - 1;

	if (limit == UINT_MAX)
		target = 0;
	else
		target = fls(limit);

	spd = (*scontrol >> 4) & 0xf;
	*scontrol = (*scontrol & ~0xf0) | ((target & 0xf) << 4);

	return spd != target;
}

/**
 *	sata_set_spd_needed - is SATA spd configuration needed
 *	@link: Link in question
 *
 *	Test whether the spd limit in SControl matches
 *	@link->sata_spd_limit.  This function is used to determine
 *	whether hardreset is necessary to apply SATA spd
 *	configuration.
 *
 *	LOCKING:
 *	Inherited from caller.
 *
 *	RETURNS:
 *	1 if SATA spd configuration is needed, 0 otherwise.
 */
static int sata_set_spd_needed(struct ata_link *link)
{
	u32 scontrol;

	if (sata_scr_read(link, SCR_CONTROL, &scontrol))
		return 1;

	return __sata_set_spd_needed(link, &scontrol);
}

/**
 *	sata_set_spd - set SATA spd according to spd limit
 *	@link: Link to set SATA spd for
 *
 *	Set SATA spd of @link according to sata_spd_limit.
 *
 *	LOCKING:
 *	Inherited from caller.
 *
 *	RETURNS:
 *	0 if spd doesn't need to be changed, 1 if spd has been
 *	changed.  Negative errno if SCR registers are inaccessible.
 */
int sata_set_spd(struct ata_link *link)
{
	u32 scontrol;
	int rc;

	if ((rc = sata_scr_read(link, SCR_CONTROL, &scontrol)))
		return rc;

	if (!__sata_set_spd_needed(link, &scontrol))
		return 0;

	if ((rc = sata_scr_write(link, SCR_CONTROL, scontrol)))
		return rc;

	return 1;
}

/*
 * This mode timing computation functionality is ported over from
 * drivers/ide/ide-timing.h and was originally written by Vojtech Pavlik
 */
/*
 * PIO 0-4, MWDMA 0-2 and UDMA 0-6 timings (in nanoseconds).
 * These were taken from ATA/ATAPI-6 standard, rev 0a, except
 * for UDMA6, which is currently supported only by Maxtor drives.
 *
 * For PIO 5/6 MWDMA 3/4 see the CFA specification 3.0.
 */

static const struct ata_timing ata_timing[] = {
/*	{ XFER_PIO_SLOW, 120, 290, 240, 960, 290, 240, 0,  960,   0 }, */
	{ XFER_PIO_0,     70, 290, 240, 600, 165, 150, 0,  600,   0 },
	{ XFER_PIO_1,     50, 290,  93, 383, 125, 100, 0,  383,   0 },
	{ XFER_PIO_2,     30, 290,  40, 330, 100,  90, 0,  240,   0 },
	{ XFER_PIO_3,     30,  80,  70, 180,  80,  70, 0,  180,   0 },
	{ XFER_PIO_4,     25,  70,  25, 120,  70,  25, 0,  120,   0 },
	{ XFER_PIO_5,     15,  65,  25, 100,  65,  25, 0,  100,   0 },
	{ XFER_PIO_6,     10,  55,  20,  80,  55,  20, 0,   80,   0 },

	{ XFER_SW_DMA_0, 120,   0,   0,   0, 480, 480, 50, 960,   0 },
	{ XFER_SW_DMA_1,  90,   0,   0,   0, 240, 240, 30, 480,   0 },
	{ XFER_SW_DMA_2,  60,   0,   0,   0, 120, 120, 20, 240,   0 },

	{ XFER_MW_DMA_0,  60,   0,   0,   0, 215, 215, 20, 480,   0 },
	{ XFER_MW_DMA_1,  45,   0,   0,   0,  80,  50, 5,  150,   0 },
	{ XFER_MW_DMA_2,  25,   0,   0,   0,  70,  25, 5,  120,   0 },
	{ XFER_MW_DMA_3,  25,   0,   0,   0,  65,  25, 5,  100,   0 },
	{ XFER_MW_DMA_4,  25,   0,   0,   0,  55,  20, 5,   80,   0 },

/*	{ XFER_UDMA_SLOW,  0,   0,   0,   0,   0,   0, 0,    0, 150 }, */
	{ XFER_UDMA_0,     0,   0,   0,   0,   0,   0, 0,    0, 120 },
	{ XFER_UDMA_1,     0,   0,   0,   0,   0,   0, 0,    0,  80 },
	{ XFER_UDMA_2,     0,   0,   0,   0,   0,   0, 0,    0,  60 },
	{ XFER_UDMA_3,     0,   0,   0,   0,   0,   0, 0,    0,  45 },
	{ XFER_UDMA_4,     0,   0,   0,   0,   0,   0, 0,    0,  30 },
	{ XFER_UDMA_5,     0,   0,   0,   0,   0,   0, 0,    0,  20 },
	{ XFER_UDMA_6,     0,   0,   0,   0,   0,   0, 0,    0,  15 },

	{ 0xFF }
};

#define ENOUGH(v, unit)		(((v)-1)/(unit)+1)
#define EZ(v, unit)		((v)?ENOUGH(v, unit):0)

static void ata_timing_quantize(const struct ata_timing *t, struct ata_timing *q, int T, int UT)
{
	q->setup	= EZ(t->setup      * 1000,  T);
	q->act8b	= EZ(t->act8b      * 1000,  T);
	q->rec8b	= EZ(t->rec8b      * 1000,  T);
	q->cyc8b	= EZ(t->cyc8b      * 1000,  T);
	q->active	= EZ(t->active     * 1000,  T);
	q->recover	= EZ(t->recover    * 1000,  T);
	q->dmack_hold	= EZ(t->dmack_hold * 1000,  T);
	q->cycle	= EZ(t->cycle      * 1000,  T);
	q->udma		= EZ(t->udma       * 1000, UT);
}

void ata_timing_merge(const struct ata_timing *a, const struct ata_timing *b,
		      struct ata_timing *m, unsigned int what)
{
	if (what & ATA_TIMING_SETUP  ) m->setup   = max(a->setup,   b->setup);
	if (what & ATA_TIMING_ACT8B  ) m->act8b   = max(a->act8b,   b->act8b);
	if (what & ATA_TIMING_REC8B  ) m->rec8b   = max(a->rec8b,   b->rec8b);
	if (what & ATA_TIMING_CYC8B  ) m->cyc8b   = max(a->cyc8b,   b->cyc8b);
	if (what & ATA_TIMING_ACTIVE ) m->active  = max(a->active,  b->active);
	if (what & ATA_TIMING_RECOVER) m->recover = max(a->recover, b->recover);
	if (what & ATA_TIMING_DMACK_HOLD) m->dmack_hold = max(a->dmack_hold, b->dmack_hold);
	if (what & ATA_TIMING_CYCLE  ) m->cycle   = max(a->cycle,   b->cycle);
	if (what & ATA_TIMING_UDMA   ) m->udma    = max(a->udma,    b->udma);
}

const struct ata_timing *ata_timing_find_mode(u8 xfer_mode)
{
	const struct ata_timing *t = ata_timing;

	while (xfer_mode > t->mode)
		t++;

	if (xfer_mode == t->mode)
		return t;

	WARN_ONCE(true, "%s: unable to find timing for xfer_mode 0x%x\n",
			__func__, xfer_mode);

	return NULL;
}

int ata_timing_compute(struct ata_device *adev, unsigned short speed,
		       struct ata_timing *t, int T, int UT)
{
	const u16 *id = adev->id;
	const struct ata_timing *s;
	struct ata_timing p;

	/*
	 * Find the mode.
	 */

	if (!(s = ata_timing_find_mode(speed)))
		return -EINVAL;

	memcpy(t, s, sizeof(*s));

	/*
	 * If the drive is an EIDE drive, it can tell us it needs extended
	 * PIO/MW_DMA cycle timing.
	 */

	if (id[ATA_ID_FIELD_VALID] & 2) {	/* EIDE drive */
		memset(&p, 0, sizeof(p));

		if (speed >= XFER_PIO_0 && speed < XFER_SW_DMA_0) {
			if (speed <= XFER_PIO_2)
				p.cycle = p.cyc8b = id[ATA_ID_EIDE_PIO];
			else if ((speed <= XFER_PIO_4) ||
				 (speed == XFER_PIO_5 && !ata_id_is_cfa(id)))
				p.cycle = p.cyc8b = id[ATA_ID_EIDE_PIO_IORDY];
		} else if (speed >= XFER_MW_DMA_0 && speed <= XFER_MW_DMA_2)
			p.cycle = id[ATA_ID_EIDE_DMA_MIN];

		ata_timing_merge(&p, t, t, ATA_TIMING_CYCLE | ATA_TIMING_CYC8B);
	}

	/*
	 * Convert the timing to bus clock counts.
	 */

	ata_timing_quantize(t, t, T, UT);

	/*
	 * Even in DMA/UDMA modes we still use PIO access for IDENTIFY,
	 * S.M.A.R.T * and some other commands. We have to ensure that the
	 * DMA cycle timing is slower/equal than the fastest PIO timing.
	 */

	if (speed > XFER_PIO_6) {
		ata_timing_compute(adev, adev->pio_mode, &p, T, UT);
		ata_timing_merge(&p, t, t, ATA_TIMING_ALL);
	}

	/*
	 * Lengthen active & recovery time so that cycle time is correct.
	 */

	if (t->act8b + t->rec8b < t->cyc8b) {
		t->act8b += (t->cyc8b - (t->act8b + t->rec8b)) / 2;
		t->rec8b = t->cyc8b - t->act8b;
	}

	if (t->active + t->recover < t->cycle) {
		t->active += (t->cycle - (t->active + t->recover)) / 2;
		t->recover = t->cycle - t->active;
	}

	/* In a few cases quantisation may produce enough errors to
	   leave t->cycle too low for the sum of active and recovery
	   if so we must correct this */
	if (t->active + t->recover > t->cycle)
		t->cycle = t->active + t->recover;

	return 0;
}

/**
 *	ata_timing_cycle2mode - find xfer mode for the specified cycle duration
 *	@xfer_shift: ATA_SHIFT_* value for transfer type to examine.
 *	@cycle: cycle duration in ns
 *
 *	Return matching xfer mode for @cycle.  The returned mode is of
 *	the transfer type specified by @xfer_shift.  If @cycle is too
 *	slow for @xfer_shift, 0xff is returned.  If @cycle is faster
 *	than the fastest known mode, the fasted mode is returned.
 *
 *	LOCKING:
 *	None.
 *
 *	RETURNS:
 *	Matching xfer_mode, 0xff if no match found.
 */
u8 ata_timing_cycle2mode(unsigned int xfer_shift, int cycle)
{
	u8 base_mode = 0xff, last_mode = 0xff;
	const struct ata_xfer_ent *ent;
	const struct ata_timing *t;

	for (ent = ata_xfer_tbl; ent->shift >= 0; ent++)
		if (ent->shift == xfer_shift)
			base_mode = ent->base;

	for (t = ata_timing_find_mode(base_mode);
	     t && ata_xfer_mode2shift(t->mode) == xfer_shift; t++) {
		unsigned short this_cycle;

		switch (xfer_shift) {
		case ATA_SHIFT_PIO:
		case ATA_SHIFT_MWDMA:
			this_cycle = t->cycle;
			break;
		case ATA_SHIFT_UDMA:
			this_cycle = t->udma;
			break;
		default:
			return 0xff;
		}

		if (cycle > this_cycle)
			break;

		last_mode = t->mode;
	}

	return last_mode;
}

/**
 *	ata_down_xfermask_limit - adjust dev xfer masks downward
 *	@dev: Device to adjust xfer masks
 *	@sel: ATA_DNXFER_* selector
 *
 *	Adjust xfer masks of @dev downward.  Note that this function
 *	does not apply the change.  Invoking ata_set_mode() afterwards
 *	will apply the limit.
 *
 *	LOCKING:
 *	Inherited from caller.
 *
 *	RETURNS:
 *	0 on success, negative errno on failure
 */
int ata_down_xfermask_limit(struct ata_device *dev, unsigned int sel)
{
	char buf[32];
	unsigned long orig_mask, xfer_mask;
	unsigned long pio_mask, mwdma_mask, udma_mask;
	int quiet, highbit;

	quiet = !!(sel & ATA_DNXFER_QUIET);
	sel &= ~ATA_DNXFER_QUIET;

	xfer_mask = orig_mask = ata_pack_xfermask(dev->pio_mask,
						  dev->mwdma_mask,
						  dev->udma_mask);
	ata_unpack_xfermask(xfer_mask, &pio_mask, &mwdma_mask, &udma_mask);

	switch (sel) {
	case ATA_DNXFER_PIO:
		highbit = fls(pio_mask) - 1;
		pio_mask &= ~(1 << highbit);
		break;

	case ATA_DNXFER_DMA:
		if (udma_mask) {
			highbit = fls(udma_mask) - 1;
			udma_mask &= ~(1 << highbit);
			if (!udma_mask)
				return -ENOENT;
		} else if (mwdma_mask) {
			highbit = fls(mwdma_mask) - 1;
			mwdma_mask &= ~(1 << highbit);
			if (!mwdma_mask)
				return -ENOENT;
		}
		break;

	case ATA_DNXFER_40C:
		udma_mask &= ATA_UDMA_MASK_40C;
		break;

	case ATA_DNXFER_FORCE_PIO0:
		pio_mask &= 1;
	case ATA_DNXFER_FORCE_PIO:
		mwdma_mask = 0;
		udma_mask = 0;
		break;

	default:
		BUG();
	}

	xfer_mask &= ata_pack_xfermask(pio_mask, mwdma_mask, udma_mask);

	if (!(xfer_mask & ATA_MASK_PIO) || xfer_mask == orig_mask)
		return -ENOENT;

	if (!quiet) {
		if (xfer_mask & (ATA_MASK_MWDMA | ATA_MASK_UDMA))
			snprintf(buf, sizeof(buf), "%s:%s",
				 ata_mode_string(xfer_mask),
				 ata_mode_string(xfer_mask & ATA_MASK_PIO));
		else
			snprintf(buf, sizeof(buf), "%s",
				 ata_mode_string(xfer_mask));

		ata_dev_warn(dev, "limiting speed to %s\n", buf);
	}

	ata_unpack_xfermask(xfer_mask, &dev->pio_mask, &dev->mwdma_mask,
			    &dev->udma_mask);

	return 0;
}

static int ata_dev_set_mode(struct ata_device *dev)
{
	struct ata_port *ap = dev->link->ap;
	struct ata_eh_context *ehc = &dev->link->eh_context;
	const bool nosetxfer = dev->horkage & ATA_HORKAGE_NOSETXFER;
	const char *dev_err_whine = "";
	int ign_dev_err = 0;
	unsigned int err_mask = 0;
	int rc;

	dev->flags &= ~ATA_DFLAG_PIO;
	if (dev->xfer_shift == ATA_SHIFT_PIO)
		dev->flags |= ATA_DFLAG_PIO;

	if (nosetxfer && ap->flags & ATA_FLAG_SATA && ata_id_is_sata(dev->id))
		dev_err_whine = " (SET_XFERMODE skipped)";
	else {
		if (nosetxfer)
			ata_dev_warn(dev,
				     "NOSETXFER but PATA detected - can't "
				     "skip SETXFER, might malfunction\n");
		err_mask = ata_dev_set_xfermode(dev);
	}

	if (err_mask & ~AC_ERR_DEV)
		goto fail;

	/* revalidate */
	ehc->i.flags |= ATA_EHI_POST_SETMODE;
	rc = ata_dev_revalidate(dev, ATA_DEV_UNKNOWN, 0);
	ehc->i.flags &= ~ATA_EHI_POST_SETMODE;
	if (rc)
		return rc;

	if (dev->xfer_shift == ATA_SHIFT_PIO) {
		/* Old CFA may refuse this command, which is just fine */
		if (ata_id_is_cfa(dev->id))
			ign_dev_err = 1;
		/* Catch several broken garbage emulations plus some pre
		   ATA devices */
		if (ata_id_major_version(dev->id) == 0 &&
					dev->pio_mode <= XFER_PIO_2)
			ign_dev_err = 1;
		/* Some very old devices and some bad newer ones fail
		   any kind of SET_XFERMODE request but support PIO0-2
		   timings and no IORDY */
		if (!ata_id_has_iordy(dev->id) && dev->pio_mode <= XFER_PIO_2)
			ign_dev_err = 1;
	}
	/* Early MWDMA devices do DMA but don't allow DMA mode setting.
	   Don't fail an MWDMA0 set IFF the device indicates it is in MWDMA0 */
	if (dev->xfer_shift == ATA_SHIFT_MWDMA &&
	    dev->dma_mode == XFER_MW_DMA_0 &&
	    (dev->id[63] >> 8) & 1)
		ign_dev_err = 1;

	/* if the device is actually configured correctly, ignore dev err */
	if (dev->xfer_mode == ata_xfer_mask2mode(ata_id_xfermask(dev->id)))
		ign_dev_err = 1;

	if (err_mask & AC_ERR_DEV) {
		if (!ign_dev_err)
			goto fail;
		else
			dev_err_whine = " (device error ignored)";
	}

	DPRINTK("xfer_shift=%u, xfer_mode=0x%x\n",
		dev->xfer_shift, (int)dev->xfer_mode);

	ata_dev_info(dev, "configured for %s%s\n",
		     ata_mode_string(ata_xfer_mode2mask(dev->xfer_mode)),
		     dev_err_whine);

	return 0;

 fail:
	ata_dev_err(dev, "failed to set xfermode (err_mask=0x%x)\n", err_mask);
	return -EIO;
}

/**
 *	ata_do_set_mode - Program timings and issue SET FEATURES - XFER
 *	@link: link on which timings will be programmed
 *	@r_failed_dev: out parameter for failed device
 *
 *	Standard implementation of the function used to tune and set
 *	ATA device disk transfer mode (PIO3, UDMA6, etc.).  If
 *	ata_dev_set_mode() fails, pointer to the failing device is
 *	returned in @r_failed_dev.
 *
 *	LOCKING:
 *	PCI/etc. bus probe sem.
 *
 *	RETURNS:
 *	0 on success, negative errno otherwise
 */

int ata_do_set_mode(struct ata_link *link, struct ata_device **r_failed_dev)
{
	struct ata_port *ap = link->ap;
	struct ata_device *dev;
	int rc = 0, used_dma = 0, found = 0;

	/* step 1: calculate xfer_mask */
	ata_for_each_dev(dev, link, ENABLED) {
		unsigned long pio_mask, dma_mask;
		unsigned int mode_mask;

		mode_mask = ATA_DMA_MASK_ATA;
		if (dev->class == ATA_DEV_ATAPI)
			mode_mask = ATA_DMA_MASK_ATAPI;
		else if (ata_id_is_cfa(dev->id))
			mode_mask = ATA_DMA_MASK_CFA;

		ata_dev_xfermask(dev);
		ata_force_xfermask(dev);

		pio_mask = ata_pack_xfermask(dev->pio_mask, 0, 0);

		if (libata_dma_mask & mode_mask)
			dma_mask = ata_pack_xfermask(0, dev->mwdma_mask,
						     dev->udma_mask);
		else
			dma_mask = 0;

		dev->pio_mode = ata_xfer_mask2mode(pio_mask);
		dev->dma_mode = ata_xfer_mask2mode(dma_mask);

		found = 1;
		if (ata_dma_enabled(dev))
			used_dma = 1;
	}
	if (!found)
		goto out;

	/* step 2: always set host PIO timings */
	ata_for_each_dev(dev, link, ENABLED) {
		if (dev->pio_mode == 0xff) {
			ata_dev_warn(dev, "no PIO support\n");
			rc = -EINVAL;
			goto out;
		}

		dev->xfer_mode = dev->pio_mode;
		dev->xfer_shift = ATA_SHIFT_PIO;
		if (ap->ops->set_piomode)
			ap->ops->set_piomode(ap, dev);
	}

	/* step 3: set host DMA timings */
	ata_for_each_dev(dev, link, ENABLED) {
		if (!ata_dma_enabled(dev))
			continue;

		dev->xfer_mode = dev->dma_mode;
		dev->xfer_shift = ata_xfer_mode2shift(dev->dma_mode);
		if (ap->ops->set_dmamode)
			ap->ops->set_dmamode(ap, dev);
	}

	/* step 4: update devices' xfer mode */
	ata_for_each_dev(dev, link, ENABLED) {
		rc = ata_dev_set_mode(dev);
		if (rc)
			goto out;
	}

	/* Record simplex status. If we selected DMA then the other
	 * host channels are not permitted to do so.
	 */
	if (used_dma && (ap->host->flags & ATA_HOST_SIMPLEX))
		ap->host->simplex_claimed = ap;

 out:
	if (rc)
		*r_failed_dev = dev;
	return rc;
}

/**
 *	ata_wait_ready - wait for link to become ready
 *	@link: link to be waited on
 *	@deadline: deadline jiffies for the operation
 *	@check_ready: callback to check link readiness
 *
 *	Wait for @link to become ready.  @check_ready should return
 *	positive number if @link is ready, 0 if it isn't, -ENODEV if
 *	link doesn't seem to be occupied, other errno for other error
 *	conditions.
 *
 *	Transient -ENODEV conditions are allowed for
 *	ATA_TMOUT_FF_WAIT.
 *
 *	LOCKING:
 *	EH context.
 *
 *	RETURNS:
 *	0 if @linke is ready before @deadline; otherwise, -errno.
 */
int ata_wait_ready(struct ata_link *link, unsigned long deadline,
		   int (*check_ready)(struct ata_link *link))
{
	unsigned long start = jiffies;
	unsigned long nodev_deadline;
	int warned = 0;

	/* choose which 0xff timeout to use, read comment in libata.h */
	if (link->ap->host->flags & ATA_HOST_PARALLEL_SCAN)
		nodev_deadline = ata_deadline(start, ATA_TMOUT_FF_WAIT_LONG);
	else
		nodev_deadline = ata_deadline(start, ATA_TMOUT_FF_WAIT);

	/* Slave readiness can't be tested separately from master.  On
	 * M/S emulation configuration, this function should be called
	 * only on the master and it will handle both master and slave.
	 */
	WARN_ON(link == link->ap->slave_link);

	if (time_after(nodev_deadline, deadline))
		nodev_deadline = deadline;

	while (1) {
		unsigned long now = jiffies;
		int ready, tmp;

		ready = tmp = check_ready(link);
		if (ready > 0)
			return 0;

		/*
		 * -ENODEV could be transient.  Ignore -ENODEV if link
		 * is online.  Also, some SATA devices take a long
		 * time to clear 0xff after reset.  Wait for
		 * ATA_TMOUT_FF_WAIT[_LONG] on -ENODEV if link isn't
		 * offline.
		 *
		 * Note that some PATA controllers (pata_ali) explode
		 * if status register is read more than once when
		 * there's no device attached.
		 */
		if (ready == -ENODEV) {
			if (ata_link_online(link))
				ready = 0;
			else if ((link->ap->flags & ATA_FLAG_SATA) &&
				 !ata_link_offline(link) &&
				 time_before(now, nodev_deadline))
				ready = 0;
		}

		if (ready)
			return ready;
		if (time_after(now, deadline))
			return -EBUSY;

		if (!warned && time_after(now, start + 5 * HZ) &&
		    (deadline - now > 3 * HZ)) {
			ata_link_warn(link,
				"link is slow to respond, please be patient "
				"(ready=%d)\n", tmp);
			warned = 1;
		}

		ata_msleep(link->ap, 50);
	}
}

/**
 *	ata_wait_after_reset - wait for link to become ready after reset
 *	@link: link to be waited on
 *	@deadline: deadline jiffies for the operation
 *	@check_ready: callback to check link readiness
 *
 *	Wait for @link to become ready after reset.
 *
 *	LOCKING:
 *	EH context.
 *
 *	RETURNS:
 *	0 if @linke is ready before @deadline; otherwise, -errno.
 */
int ata_wait_after_reset(struct ata_link *link, unsigned long deadline,
				int (*check_ready)(struct ata_link *link))
{
	ata_msleep(link->ap, ATA_WAIT_AFTER_RESET);

	return ata_wait_ready(link, deadline, check_ready);
}

/**
 *	sata_link_debounce - debounce SATA phy status
 *	@link: ATA link to debounce SATA phy status for
 *	@params: timing parameters { interval, duratinon, timeout } in msec
 *	@deadline: deadline jiffies for the operation
 *
 *	Make sure SStatus of @link reaches stable state, determined by
 *	holding the same value where DET is not 1 for @duration polled
 *	every @interval, before @timeout.  Timeout constraints the
 *	beginning of the stable state.  Because DET gets stuck at 1 on
 *	some controllers after hot unplugging, this functions waits
 *	until timeout then returns 0 if DET is stable at 1.
 *
 *	@timeout is further limited by @deadline.  The sooner of the
 *	two is used.
 *
 *	LOCKING:
 *	Kernel thread context (may sleep)
 *
 *	RETURNS:
 *	0 on success, -errno on failure.
 */
int sata_link_debounce(struct ata_link *link, const unsigned long *params,
		       unsigned long deadline)
{
	unsigned long interval = params[0];
	unsigned long duration = params[1];
	unsigned long last_jiffies, t;
	u32 last, cur;
	int rc;

	t = ata_deadline(jiffies, params[2]);
	if (time_before(t, deadline))
		deadline = t;

	if ((rc = sata_scr_read(link, SCR_STATUS, &cur)))
		return rc;
	cur &= 0xf;

	last = cur;
	last_jiffies = jiffies;

	while (1) {
		ata_msleep(link->ap, interval);
		if ((rc = sata_scr_read(link, SCR_STATUS, &cur)))
			return rc;
		cur &= 0xf;

		/* DET stable? */
		if (cur == last) {
			if (cur == 1 && time_before(jiffies, deadline))
				continue;
			if (time_after(jiffies,
				       ata_deadline(last_jiffies, duration)))
				return 0;
			continue;
		}

		/* unstable, start over */
		last = cur;
		last_jiffies = jiffies;

		/* Check deadline.  If debouncing failed, return
		 * -EPIPE to tell upper layer to lower link speed.
		 */
		if (time_after(jiffies, deadline))
			return -EPIPE;
	}
}

/**
 *	sata_link_resume - resume SATA link
 *	@link: ATA link to resume SATA
 *	@params: timing parameters { interval, duratinon, timeout } in msec
 *	@deadline: deadline jiffies for the operation
 *
 *	Resume SATA phy @link and debounce it.
 *
 *	LOCKING:
 *	Kernel thread context (may sleep)
 *
 *	RETURNS:
 *	0 on success, -errno on failure.
 */
int sata_link_resume(struct ata_link *link, const unsigned long *params,
		     unsigned long deadline)
{
	int tries = ATA_LINK_RESUME_TRIES;
	u32 scontrol, serror;
	int rc;

	if ((rc = sata_scr_read(link, SCR_CONTROL, &scontrol)))
		return rc;

	/*
	 * Writes to SControl sometimes get ignored under certain
	 * controllers (ata_piix SIDPR).  Make sure DET actually is
	 * cleared.
	 */
	do {
		scontrol = (scontrol & 0x0f0) | 0x300;
		if ((rc = sata_scr_write(link, SCR_CONTROL, scontrol)))
			return rc;
		/*
		 * Some PHYs react badly if SStatus is pounded
		 * immediately after resuming.  Delay 200ms before
		 * debouncing.
		 */
		ata_msleep(link->ap, 200);

		/* is SControl restored correctly? */
		if ((rc = sata_scr_read(link, SCR_CONTROL, &scontrol)))
			return rc;
	} while ((scontrol & 0xf0f) != 0x300 && --tries);

	if ((scontrol & 0xf0f) != 0x300) {
		ata_link_warn(link, "failed to resume link (SControl %X)\n",
			     scontrol);
		return 0;
	}

	if (tries < ATA_LINK_RESUME_TRIES)
		ata_link_warn(link, "link resume succeeded after %d retries\n",
			      ATA_LINK_RESUME_TRIES - tries);

	if ((rc = sata_link_debounce(link, params, deadline)))
		return rc;

	/* clear SError, some PHYs require this even for SRST to work */
	if (!(rc = sata_scr_read(link, SCR_ERROR, &serror)))
		rc = sata_scr_write(link, SCR_ERROR, serror);

	return rc != -EINVAL ? rc : 0;
}

/**
 *	sata_link_scr_lpm - manipulate SControl IPM and SPM fields
 *	@link: ATA link to manipulate SControl for
 *	@policy: LPM policy to configure
 *	@spm_wakeup: initiate LPM transition to active state
 *
 *	Manipulate the IPM field of the SControl register of @link
 *	according to @policy.  If @policy is ATA_LPM_MAX_POWER and
 *	@spm_wakeup is %true, the SPM field is manipulated to wake up
 *	the link.  This function also clears PHYRDY_CHG before
 *	returning.
 *
 *	LOCKING:
 *	EH context.
 *
 *	RETURNS:
 *	0 on succes, -errno otherwise.
 */
int sata_link_scr_lpm(struct ata_link *link, enum ata_lpm_policy policy,
		      bool spm_wakeup)
{
	struct ata_eh_context *ehc = &link->eh_context;
	bool woken_up = false;
	u32 scontrol;
	int rc;

	rc = sata_scr_read(link, SCR_CONTROL, &scontrol);
	if (rc)
		return rc;

	switch (policy) {
	case ATA_LPM_MAX_POWER:
		/* disable all LPM transitions */
		scontrol |= (0x7 << 8);
		/* initiate transition to active state */
		if (spm_wakeup) {
			scontrol |= (0x4 << 12);
			woken_up = true;
		}
		break;
	case ATA_LPM_MED_POWER:
		/* allow LPM to PARTIAL */
		scontrol &= ~(0x1 << 8);
		scontrol |= (0x6 << 8);
		break;
	case ATA_LPM_MIN_POWER:
		if (ata_link_nr_enabled(link) > 0)
			/* no restrictions on LPM transitions */
			scontrol &= ~(0x7 << 8);
		else {
			/* empty port, power off */
			scontrol &= ~0xf;
			scontrol |= (0x1 << 2);
		}
		break;
	default:
		WARN_ON(1);
	}

	rc = sata_scr_write(link, SCR_CONTROL, scontrol);
	if (rc)
		return rc;

	/* give the link time to transit out of LPM state */
	if (woken_up)
		msleep(10);

	/* clear PHYRDY_CHG from SError */
	ehc->i.serror &= ~SERR_PHYRDY_CHG;
	return sata_scr_write(link, SCR_ERROR, SERR_PHYRDY_CHG);
}

/**
 *	ata_std_prereset - prepare for reset
 *	@link: ATA link to be reset
 *	@deadline: deadline jiffies for the operation
 *
 *	@link is about to be reset.  Initialize it.  Failure from
 *	prereset makes libata abort whole reset sequence and give up
 *	that port, so prereset should be best-effort.  It does its
 *	best to prepare for reset sequence but if things go wrong, it
 *	should just whine, not fail.
 *
 *	LOCKING:
 *	Kernel thread context (may sleep)
 *
 *	RETURNS:
 *	0 on success, -errno otherwise.
 */
int ata_std_prereset(struct ata_link *link, unsigned long deadline)
{
	struct ata_port *ap = link->ap;
	struct ata_eh_context *ehc = &link->eh_context;
	const unsigned long *timing = sata_ehc_deb_timing(ehc);
	int rc;

	/* if we're about to do hardreset, nothing more to do */
	if (ehc->i.action & ATA_EH_HARDRESET)
		return 0;

	/* if SATA, resume link */
	if (ap->flags & ATA_FLAG_SATA) {
		rc = sata_link_resume(link, timing, deadline);
		/* whine about phy resume failure but proceed */
		if (rc && rc != -EOPNOTSUPP)
			ata_link_warn(link,
				      "failed to resume link for reset (errno=%d)\n",
				      rc);
	}

	/* no point in trying softreset on offline link */
	if (ata_phys_link_offline(link))
		ehc->i.action &= ~ATA_EH_SOFTRESET;

	return 0;
}

/**
 *	sata_link_hardreset - reset link via SATA phy reset
 *	@link: link to reset
 *	@timing: timing parameters { interval, duratinon, timeout } in msec
 *	@deadline: deadline jiffies for the operation
 *	@online: optional out parameter indicating link onlineness
 *	@check_ready: optional callback to check link readiness
 *
 *	SATA phy-reset @link using DET bits of SControl register.
 *	After hardreset, link readiness is waited upon using
 *	ata_wait_ready() if @check_ready is specified.  LLDs are
 *	allowed to not specify @check_ready and wait itself after this
 *	function returns.  Device classification is LLD's
 *	responsibility.
 *
 *	*@online is set to one iff reset succeeded and @link is online
 *	after reset.
 *
 *	LOCKING:
 *	Kernel thread context (may sleep)
 *
 *	RETURNS:
 *	0 on success, -errno otherwise.
 */
int sata_link_hardreset(struct ata_link *link, const unsigned long *timing,
			unsigned long deadline,
			bool *online, int (*check_ready)(struct ata_link *))
{
	u32 scontrol;
	int rc;

	DPRINTK("ENTER\n");

	if (online)
		*online = false;

	if (sata_set_spd_needed(link)) {
		/* SATA spec says nothing about how to reconfigure
		 * spd.  To be on the safe side, turn off phy during
		 * reconfiguration.  This works for at least ICH7 AHCI
		 * and Sil3124.
		 */
		if ((rc = sata_scr_read(link, SCR_CONTROL, &scontrol)))
			goto out;

		scontrol = (scontrol & 0x0f0) | 0x304;

		if ((rc = sata_scr_write(link, SCR_CONTROL, scontrol)))
			goto out;

		sata_set_spd(link);
	}

	/* issue phy wake/reset */
	if ((rc = sata_scr_read(link, SCR_CONTROL, &scontrol)))
		goto out;

	scontrol = (scontrol & 0x0f0) | 0x301;

	if ((rc = sata_scr_write_flush(link, SCR_CONTROL, scontrol)))
		goto out;

	/* Couldn't find anything in SATA I/II specs, but AHCI-1.1
	 * 10.4.2 says at least 1 ms.
	 */
	ata_msleep(link->ap, 1);

	/* bring link back */
	rc = sata_link_resume(link, timing, deadline);
	if (rc)
		goto out;
	/* if link is offline nothing more to do */
	if (ata_phys_link_offline(link))
		goto out;

	/* Link is online.  From this point, -ENODEV too is an error. */
	if (online)
		*online = true;

	if (sata_pmp_supported(link->ap) && ata_is_host_link(link)) {
		/* If PMP is supported, we have to do follow-up SRST.
		 * Some PMPs don't send D2H Reg FIS after hardreset if
		 * the first port is empty.  Wait only for
		 * ATA_TMOUT_PMP_SRST_WAIT.
		 */
		if (check_ready) {
			unsigned long pmp_deadline;

			pmp_deadline = ata_deadline(jiffies,
						    ATA_TMOUT_PMP_SRST_WAIT);
			if (time_after(pmp_deadline, deadline))
				pmp_deadline = deadline;
			ata_wait_ready(link, pmp_deadline, check_ready);
		}
		rc = -EAGAIN;
		goto out;
	}

	rc = 0;
	if (check_ready)
		rc = ata_wait_ready(link, deadline, check_ready);
 out:
	if (rc && rc != -EAGAIN) {
		/* online is set iff link is online && reset succeeded */
		if (online)
			*online = false;
		ata_link_err(link, "COMRESET failed (errno=%d)\n", rc);
	}
	DPRINTK("EXIT, rc=%d\n", rc);
	return rc;
}

/**
 *	sata_std_hardreset - COMRESET w/o waiting or classification
 *	@link: link to reset
 *	@class: resulting class of attached device
 *	@deadline: deadline jiffies for the operation
 *
 *	Standard SATA COMRESET w/o waiting or classification.
 *
 *	LOCKING:
 *	Kernel thread context (may sleep)
 *
 *	RETURNS:
 *	0 if link offline, -EAGAIN if link online, -errno on errors.
 */
int sata_std_hardreset(struct ata_link *link, unsigned int *class,
		       unsigned long deadline)
{
	const unsigned long *timing = sata_ehc_deb_timing(&link->eh_context);
	bool online;
	int rc;

	/* do hardreset */
	rc = sata_link_hardreset(link, timing, deadline, &online, NULL);
	return online ? -EAGAIN : rc;
}

/**
 *	ata_std_postreset - standard postreset callback
 *	@link: the target ata_link
 *	@classes: classes of attached devices
 *
 *	This function is invoked after a successful reset.  Note that
 *	the device might have been reset more than once using
 *	different reset methods before postreset is invoked.
 *
 *	LOCKING:
 *	Kernel thread context (may sleep)
 */
void ata_std_postreset(struct ata_link *link, unsigned int *classes)
{
	u32 serror;

	DPRINTK("ENTER\n");

	/* reset complete, clear SError */
	if (!sata_scr_read(link, SCR_ERROR, &serror))
		sata_scr_write(link, SCR_ERROR, serror);

	/* print link status */
	sata_print_link_status(link);

	DPRINTK("EXIT\n");
}

/**
 *	ata_dev_same_device - Determine whether new ID matches configured device
 *	@dev: device to compare against
 *	@new_class: class of the new device
 *	@new_id: IDENTIFY page of the new device
 *
 *	Compare @new_class and @new_id against @dev and determine
 *	whether @dev is the device indicated by @new_class and
 *	@new_id.
 *
 *	LOCKING:
 *	None.
 *
 *	RETURNS:
 *	1 if @dev matches @new_class and @new_id, 0 otherwise.
 */
static int ata_dev_same_device(struct ata_device *dev, unsigned int new_class,
			       const u16 *new_id)
{
	const u16 *old_id = dev->id;
	unsigned char model[2][ATA_ID_PROD_LEN + 1];
	unsigned char serial[2][ATA_ID_SERNO_LEN + 1];

	if (dev->class != new_class) {
		ata_dev_info(dev, "class mismatch %d != %d\n",
			     dev->class, new_class);
		return 0;
	}

	ata_id_c_string(old_id, model[0], ATA_ID_PROD, sizeof(model[0]));
	ata_id_c_string(new_id, model[1], ATA_ID_PROD, sizeof(model[1]));
	ata_id_c_string(old_id, serial[0], ATA_ID_SERNO, sizeof(serial[0]));
	ata_id_c_string(new_id, serial[1], ATA_ID_SERNO, sizeof(serial[1]));

	if (strcmp(model[0], model[1])) {
		ata_dev_info(dev, "model number mismatch '%s' != '%s'\n",
			     model[0], model[1]);
		return 0;
	}

	if (strcmp(serial[0], serial[1])) {
		ata_dev_info(dev, "serial number mismatch '%s' != '%s'\n",
			     serial[0], serial[1]);
		return 0;
	}

	return 1;
}

/**
 *	ata_dev_reread_id - Re-read IDENTIFY data
 *	@dev: target ATA device
 *	@readid_flags: read ID flags
 *
 *	Re-read IDENTIFY page and make sure @dev is still attached to
 *	the port.
 *
 *	LOCKING:
 *	Kernel thread context (may sleep)
 *
 *	RETURNS:
 *	0 on success, negative errno otherwise
 */
int ata_dev_reread_id(struct ata_device *dev, unsigned int readid_flags)
{
	unsigned int class = dev->class;
	u16 *id = (void *)dev->link->ap->sector_buf;
	int rc;

	/* read ID data */
	rc = ata_dev_read_id(dev, &class, readid_flags, id);
	if (rc)
		return rc;

	/* is the device still there? */
	if (!ata_dev_same_device(dev, class, id))
		return -ENODEV;

	memcpy(dev->id, id, sizeof(id[0]) * ATA_ID_WORDS);
	return 0;
}

/**
 *	ata_dev_revalidate - Revalidate ATA device
 *	@dev: device to revalidate
 *	@new_class: new class code
 *	@readid_flags: read ID flags
 *
 *	Re-read IDENTIFY page, make sure @dev is still attached to the
 *	port and reconfigure it according to the new IDENTIFY page.
 *
 *	LOCKING:
 *	Kernel thread context (may sleep)
 *
 *	RETURNS:
 *	0 on success, negative errno otherwise
 */
int ata_dev_revalidate(struct ata_device *dev, unsigned int new_class,
		       unsigned int readid_flags)
{
	u64 n_sectors = dev->n_sectors;
	u64 n_native_sectors = dev->n_native_sectors;
	int rc;

	if (!ata_dev_enabled(dev))
		return -ENODEV;

	/* fail early if !ATA && !ATAPI to avoid issuing [P]IDENTIFY to PMP */
	if (ata_class_enabled(new_class) &&
	    new_class != ATA_DEV_ATA &&
	    new_class != ATA_DEV_ATAPI &&
	    new_class != ATA_DEV_SEMB) {
		ata_dev_info(dev, "class mismatch %u != %u\n",
			     dev->class, new_class);
		rc = -ENODEV;
		goto fail;
	}

	/* re-read ID */
	rc = ata_dev_reread_id(dev, readid_flags);
	if (rc)
		goto fail;

	/* configure device according to the new ID */
	rc = ata_dev_configure(dev);
	if (rc)
		goto fail;

	/* verify n_sectors hasn't changed */
	if (dev->class != ATA_DEV_ATA || !n_sectors ||
	    dev->n_sectors == n_sectors)
		return 0;

	/* n_sectors has changed */
	ata_dev_warn(dev, "n_sectors mismatch %llu != %llu\n",
		     (unsigned long long)n_sectors,
		     (unsigned long long)dev->n_sectors);

	/*
	 * Something could have caused HPA to be unlocked
	 * involuntarily.  If n_native_sectors hasn't changed and the
	 * new size matches it, keep the device.
	 */
	if (dev->n_native_sectors == n_native_sectors &&
	    dev->n_sectors > n_sectors && dev->n_sectors == n_native_sectors) {
		ata_dev_warn(dev,
			     "new n_sectors matches native, probably "
			     "late HPA unlock, n_sectors updated\n");
		/* use the larger n_sectors */
		return 0;
	}

	/*
	 * Some BIOSes boot w/o HPA but resume w/ HPA locked.  Try
	 * unlocking HPA in those cases.
	 *
	 * https://bugzilla.kernel.org/show_bug.cgi?id=15396
	 */
	if (dev->n_native_sectors == n_native_sectors &&
	    dev->n_sectors < n_sectors && n_sectors == n_native_sectors &&
	    !(dev->horkage & ATA_HORKAGE_BROKEN_HPA)) {
		ata_dev_warn(dev,
			     "old n_sectors matches native, probably "
			     "late HPA lock, will try to unlock HPA\n");
		/* try unlocking HPA */
		dev->flags |= ATA_DFLAG_UNLOCK_HPA;
		rc = -EIO;
	} else
		rc = -ENODEV;

	/* restore original n_[native_]sectors and fail */
	dev->n_native_sectors = n_native_sectors;
	dev->n_sectors = n_sectors;
 fail:
	ata_dev_err(dev, "revalidation failed (errno=%d)\n", rc);
	return rc;
}

struct ata_blacklist_entry {
	const char *model_num;
	const char *model_rev;
	unsigned long horkage;
};

static const struct ata_blacklist_entry ata_device_blacklist [] = {
	/* Devices with DMA related problems under Linux */
	{ "WDC AC11000H",	NULL,		ATA_HORKAGE_NODMA },
	{ "WDC AC22100H",	NULL,		ATA_HORKAGE_NODMA },
	{ "WDC AC32500H",	NULL,		ATA_HORKAGE_NODMA },
	{ "WDC AC33100H",	NULL,		ATA_HORKAGE_NODMA },
	{ "WDC AC31600H",	NULL,		ATA_HORKAGE_NODMA },
	{ "WDC AC32100H",	"24.09P07",	ATA_HORKAGE_NODMA },
	{ "WDC AC23200L",	"21.10N21",	ATA_HORKAGE_NODMA },
	{ "Compaq CRD-8241B", 	NULL,		ATA_HORKAGE_NODMA },
	{ "CRD-8400B",		NULL, 		ATA_HORKAGE_NODMA },
	{ "CRD-848[02]B",	NULL,		ATA_HORKAGE_NODMA },
	{ "CRD-84",		NULL,		ATA_HORKAGE_NODMA },
	{ "SanDisk SDP3B",	NULL,		ATA_HORKAGE_NODMA },
	{ "SanDisk SDP3B-64",	NULL,		ATA_HORKAGE_NODMA },
	{ "SANYO CD-ROM CRD",	NULL,		ATA_HORKAGE_NODMA },
	{ "HITACHI CDR-8",	NULL,		ATA_HORKAGE_NODMA },
	{ "HITACHI CDR-8[34]35",NULL,		ATA_HORKAGE_NODMA },
	{ "Toshiba CD-ROM XM-6202B", NULL,	ATA_HORKAGE_NODMA },
	{ "TOSHIBA CD-ROM XM-1702BC", NULL,	ATA_HORKAGE_NODMA },
	{ "CD-532E-A", 		NULL,		ATA_HORKAGE_NODMA },
	{ "E-IDE CD-ROM CR-840",NULL,		ATA_HORKAGE_NODMA },
	{ "CD-ROM Drive/F5A",	NULL,		ATA_HORKAGE_NODMA },
	{ "WPI CDD-820", 	NULL,		ATA_HORKAGE_NODMA },
	{ "SAMSUNG CD-ROM SC-148C", NULL,	ATA_HORKAGE_NODMA },
	{ "SAMSUNG CD-ROM SC",	NULL,		ATA_HORKAGE_NODMA },
	{ "ATAPI CD-ROM DRIVE 40X MAXIMUM",NULL,ATA_HORKAGE_NODMA },
	{ "_NEC DV5800A", 	NULL,		ATA_HORKAGE_NODMA },
	{ "SAMSUNG CD-ROM SN-124", "N001",	ATA_HORKAGE_NODMA },
	{ "Seagate STT20000A", NULL,		ATA_HORKAGE_NODMA },
	{ " 2GB ATA Flash Disk", "ADMA428M",	ATA_HORKAGE_NODMA },
	/* Odd clown on sil3726/4726 PMPs */
	{ "Config  Disk",	NULL,		ATA_HORKAGE_DISABLE },

	/* Weird ATAPI devices */
	{ "TORiSAN DVD-ROM DRD-N216", NULL,	ATA_HORKAGE_MAX_SEC_128 },
	{ "QUANTUM DAT    DAT72-000", NULL,	ATA_HORKAGE_ATAPI_MOD16_DMA },
	{ "Slimtype DVD A  DS8A8SH", NULL,	ATA_HORKAGE_MAX_SEC_LBA48 },
	{ "Slimtype DVD A  DS8A9SH", NULL,	ATA_HORKAGE_MAX_SEC_LBA48 },

	/* Devices we expect to fail diagnostics */

	/* Devices where NCQ should be avoided */
	/* NCQ is slow */
	{ "WDC WD740ADFD-00",	NULL,		ATA_HORKAGE_NONCQ },
	{ "WDC WD740ADFD-00NLR1", NULL,		ATA_HORKAGE_NONCQ, },
	/* http://thread.gmane.org/gmane.linux.ide/14907 */
	{ "FUJITSU MHT2060BH",	NULL,		ATA_HORKAGE_NONCQ },
	/* NCQ is broken */
	{ "Maxtor *",		"BANC*",	ATA_HORKAGE_NONCQ },
	{ "Maxtor 7V300F0",	"VA111630",	ATA_HORKAGE_NONCQ },
	{ "ST380817AS",		"3.42",		ATA_HORKAGE_NONCQ },
	{ "ST3160023AS",	"3.42",		ATA_HORKAGE_NONCQ },
	{ "OCZ CORE_SSD",	"02.10104",	ATA_HORKAGE_NONCQ },

	/* Seagate NCQ + FLUSH CACHE firmware bug */
	{ "ST31500341AS",	"SD1[5-9]",	ATA_HORKAGE_NONCQ |
						ATA_HORKAGE_FIRMWARE_WARN },

	{ "ST31000333AS",	"SD1[5-9]",	ATA_HORKAGE_NONCQ |
						ATA_HORKAGE_FIRMWARE_WARN },

	{ "ST3640[36]23AS",	"SD1[5-9]",	ATA_HORKAGE_NONCQ |
						ATA_HORKAGE_FIRMWARE_WARN },

	{ "ST3320[68]13AS",	"SD1[5-9]",	ATA_HORKAGE_NONCQ |
						ATA_HORKAGE_FIRMWARE_WARN },

<<<<<<< HEAD
	/* Seagate Momentus SpinPoint M8 seem to have FPMDA_AA issues */
	{ "ST1000LM024 HN-M101MBB", "2AR10001",	ATA_HORKAGE_BROKEN_FPDMA_AA },
	{ "ST1000LM024 HN-M101MBB", "2BA30001",	ATA_HORKAGE_BROKEN_FPDMA_AA },
=======
	/* drives which fail FPDMA_AA activation (some may freeze afterwards) */
	{ "ST1000LM024 HN-M101MBB", "2AR10001",	ATA_HORKAGE_BROKEN_FPDMA_AA },
	{ "ST1000LM024 HN-M101MBB", "2BA30001",	ATA_HORKAGE_BROKEN_FPDMA_AA },
	{ "VB0250EAVER",	"HPG7",		ATA_HORKAGE_BROKEN_FPDMA_AA },
>>>>>>> 0c992013

	/* Blacklist entries taken from Silicon Image 3124/3132
	   Windows driver .inf file - also several Linux problem reports */
	{ "HTS541060G9SA00",    "MB3OC60D",     ATA_HORKAGE_NONCQ, },
	{ "HTS541080G9SA00",    "MB4OC60D",     ATA_HORKAGE_NONCQ, },
	{ "HTS541010G9SA00",    "MBZOC60D",     ATA_HORKAGE_NONCQ, },

	/* https://bugzilla.kernel.org/show_bug.cgi?id=15573 */
	{ "C300-CTFDDAC128MAG",	"0001",		ATA_HORKAGE_NONCQ, },

	/* devices which puke on READ_NATIVE_MAX */
	{ "HDS724040KLSA80",	"KFAOA20N",	ATA_HORKAGE_BROKEN_HPA, },
	{ "WDC WD3200JD-00KLB0", "WD-WCAMR1130137", ATA_HORKAGE_BROKEN_HPA },
	{ "WDC WD2500JD-00HBB0", "WD-WMAL71490727", ATA_HORKAGE_BROKEN_HPA },
	{ "MAXTOR 6L080L4",	"A93.0500",	ATA_HORKAGE_BROKEN_HPA },

	/* this one allows HPA unlocking but fails IOs on the area */
	{ "OCZ-VERTEX",		    "1.30",	ATA_HORKAGE_BROKEN_HPA },

	/* Devices which report 1 sector over size HPA */
	{ "ST340823A",		NULL,		ATA_HORKAGE_HPA_SIZE, },
	{ "ST320413A",		NULL,		ATA_HORKAGE_HPA_SIZE, },
	{ "ST310211A",		NULL,		ATA_HORKAGE_HPA_SIZE, },

	/* Devices which get the IVB wrong */
	{ "QUANTUM FIREBALLlct10 05", "A03.0900", ATA_HORKAGE_IVB, },
	/* Maybe we should just blacklist TSSTcorp... */
	{ "TSSTcorp CDDVDW SH-S202[HJN]", "SB0[01]",  ATA_HORKAGE_IVB, },

	/* Devices that do not need bridging limits applied */
	{ "MTRON MSP-SATA*",		NULL,	ATA_HORKAGE_BRIDGE_OK, },
	{ "BUFFALO HD-QSU2/R5",		NULL,	ATA_HORKAGE_BRIDGE_OK, },

	/* Devices which aren't very happy with higher link speeds */
	{ "WD My Book",			NULL,	ATA_HORKAGE_1_5_GBPS, },
	{ "Seagate FreeAgent GoFlex",	NULL,	ATA_HORKAGE_1_5_GBPS, },

	/*
	 * Devices which choke on SETXFER.  Applies only if both the
	 * device and controller are SATA.
	 */
	{ "PIONEER DVD-RW  DVRTD08",	NULL,	ATA_HORKAGE_NOSETXFER },
	{ "PIONEER DVD-RW  DVRTD08A",	NULL,	ATA_HORKAGE_NOSETXFER },
	{ "PIONEER DVD-RW  DVR-215",	NULL,	ATA_HORKAGE_NOSETXFER },
	{ "PIONEER DVD-RW  DVR-212D",	NULL,	ATA_HORKAGE_NOSETXFER },
	{ "PIONEER DVD-RW  DVR-216D",	NULL,	ATA_HORKAGE_NOSETXFER },

<<<<<<< HEAD
=======
	/* devices that don't properly handle TRIM commands */
	{ "SuperSSpeed S238*",		NULL,	ATA_HORKAGE_NOTRIM, },

>>>>>>> 0c992013
	/*
	 * Some WD SATA-I drives spin up and down erratically when the link
	 * is put into the slumber mode.  We don't have full list of the
	 * affected devices.  Disable LPM if the device matches one of the
	 * known prefixes and is SATA-1.  As a side effect LPM partial is
	 * lost too.
	 *
	 * https://bugzilla.kernel.org/show_bug.cgi?id=57211
	 */
	{ "WDC WD800JD-*",		NULL,	ATA_HORKAGE_WD_BROKEN_LPM },
	{ "WDC WD1200JD-*",		NULL,	ATA_HORKAGE_WD_BROKEN_LPM },
	{ "WDC WD1600JD-*",		NULL,	ATA_HORKAGE_WD_BROKEN_LPM },
	{ "WDC WD2000JD-*",		NULL,	ATA_HORKAGE_WD_BROKEN_LPM },
	{ "WDC WD2500JD-*",		NULL,	ATA_HORKAGE_WD_BROKEN_LPM },
	{ "WDC WD3000JD-*",		NULL,	ATA_HORKAGE_WD_BROKEN_LPM },
	{ "WDC WD3200JD-*",		NULL,	ATA_HORKAGE_WD_BROKEN_LPM },

	/* End Marker */
	{ }
};

/**
 *	glob_match - match a text string against a glob-style pattern
 *	@text: the string to be examined
 *	@pattern: the glob-style pattern to be matched against
 *
 *	Either/both of text and pattern can be empty strings.
 *
 *	Match text against a glob-style pattern, with wildcards and simple sets:
 *
 *		?	matches any single character.
 *		*	matches any run of characters.
 *		[xyz]	matches a single character from the set: x, y, or z.
 *		[a-d]	matches a single character from the range: a, b, c, or d.
 *		[a-d0-9] matches a single character from either range.
 *
 *	The special characters ?, [, -, or *, can be matched using a set, eg. [*]
 *	Behaviour with malformed patterns is undefined, though generally reasonable.
 *
 *	Sample patterns:  "SD1?",  "SD1[0-5]",  "*R0",  "SD*1?[012]*xx"
 *
 *	This function uses one level of recursion per '*' in pattern.
 *	Since it calls _nothing_ else, and has _no_ explicit local variables,
 *	this will not cause stack problems for any reasonable use here.
 *
 *	RETURNS:
 *	0 on match, 1 otherwise.
 */
static int glob_match (const char *text, const char *pattern)
{
	do {
		/* Match single character or a '?' wildcard */
		if (*text == *pattern || *pattern == '?') {
			if (!*pattern++)
				return 0;  /* End of both strings: match */
		} else {
			/* Match single char against a '[' bracketed ']' pattern set */
			if (!*text || *pattern != '[')
				break;  /* Not a pattern set */
			while (*++pattern && *pattern != ']' && *text != *pattern) {
				if (*pattern == '-' && *(pattern - 1) != '[')
					if (*text > *(pattern - 1) && *text < *(pattern + 1)) {
						++pattern;
						break;
					}
			}
			if (!*pattern || *pattern == ']')
				return 1;  /* No match */
			while (*pattern && *pattern++ != ']');
		}
	} while (*++text && *pattern);

	/* Match any run of chars against a '*' wildcard */
	if (*pattern == '*') {
		if (!*++pattern)
			return 0;  /* Match: avoid recursion at end of pattern */
		/* Loop to handle additional pattern chars after the wildcard */
		while (*text) {
			if (glob_match(text, pattern) == 0)
				return 0;  /* Remainder matched */
			++text;  /* Absorb (match) this char and try again */
		}
	}
	if (!*text && !*pattern)
		return 0;  /* End of both strings: match */
	return 1;  /* No match */
}

static unsigned long ata_dev_blacklisted(const struct ata_device *dev)
{
	unsigned char model_num[ATA_ID_PROD_LEN + 1];
	unsigned char model_rev[ATA_ID_FW_REV_LEN + 1];
	const struct ata_blacklist_entry *ad = ata_device_blacklist;

	ata_id_c_string(dev->id, model_num, ATA_ID_PROD, sizeof(model_num));
	ata_id_c_string(dev->id, model_rev, ATA_ID_FW_REV, sizeof(model_rev));

	while (ad->model_num) {
		if (!glob_match(model_num, ad->model_num)) {
			if (ad->model_rev == NULL)
				return ad->horkage;
			if (!glob_match(model_rev, ad->model_rev))
				return ad->horkage;
		}
		ad++;
	}
	return 0;
}

static int ata_dma_blacklisted(const struct ata_device *dev)
{
	/* We don't support polling DMA.
	 * DMA blacklist those ATAPI devices with CDB-intr (and use PIO)
	 * if the LLDD handles only interrupts in the HSM_ST_LAST state.
	 */
	if ((dev->link->ap->flags & ATA_FLAG_PIO_POLLING) &&
	    (dev->flags & ATA_DFLAG_CDB_INTR))
		return 1;
	return (dev->horkage & ATA_HORKAGE_NODMA) ? 1 : 0;
}

/**
 *	ata_is_40wire		-	check drive side detection
 *	@dev: device
 *
 *	Perform drive side detection decoding, allowing for device vendors
 *	who can't follow the documentation.
 */

static int ata_is_40wire(struct ata_device *dev)
{
	if (dev->horkage & ATA_HORKAGE_IVB)
		return ata_drive_40wire_relaxed(dev->id);
	return ata_drive_40wire(dev->id);
}

/**
 *	cable_is_40wire		-	40/80/SATA decider
 *	@ap: port to consider
 *
 *	This function encapsulates the policy for speed management
 *	in one place. At the moment we don't cache the result but
 *	there is a good case for setting ap->cbl to the result when
 *	we are called with unknown cables (and figuring out if it
 *	impacts hotplug at all).
 *
 *	Return 1 if the cable appears to be 40 wire.
 */

static int cable_is_40wire(struct ata_port *ap)
{
	struct ata_link *link;
	struct ata_device *dev;

	/* If the controller thinks we are 40 wire, we are. */
	if (ap->cbl == ATA_CBL_PATA40)
		return 1;

	/* If the controller thinks we are 80 wire, we are. */
	if (ap->cbl == ATA_CBL_PATA80 || ap->cbl == ATA_CBL_SATA)
		return 0;

	/* If the system is known to be 40 wire short cable (eg
	 * laptop), then we allow 80 wire modes even if the drive
	 * isn't sure.
	 */
	if (ap->cbl == ATA_CBL_PATA40_SHORT)
		return 0;

	/* If the controller doesn't know, we scan.
	 *
	 * Note: We look for all 40 wire detects at this point.  Any
	 *       80 wire detect is taken to be 80 wire cable because
	 * - in many setups only the one drive (slave if present) will
	 *   give a valid detect
	 * - if you have a non detect capable drive you don't want it
	 *   to colour the choice
	 */
	ata_for_each_link(link, ap, EDGE) {
		ata_for_each_dev(dev, link, ENABLED) {
			if (!ata_is_40wire(dev))
				return 0;
		}
	}
	return 1;
}

/**
 *	ata_dev_xfermask - Compute supported xfermask of the given device
 *	@dev: Device to compute xfermask for
 *
 *	Compute supported xfermask of @dev and store it in
 *	dev->*_mask.  This function is responsible for applying all
 *	known limits including host controller limits, device
 *	blacklist, etc...
 *
 *	LOCKING:
 *	None.
 */
static void ata_dev_xfermask(struct ata_device *dev)
{
	struct ata_link *link = dev->link;
	struct ata_port *ap = link->ap;
	struct ata_host *host = ap->host;
	unsigned long xfer_mask;

	/* controller modes available */
	xfer_mask = ata_pack_xfermask(ap->pio_mask,
				      ap->mwdma_mask, ap->udma_mask);

	/* drive modes available */
	xfer_mask &= ata_pack_xfermask(dev->pio_mask,
				       dev->mwdma_mask, dev->udma_mask);
	xfer_mask &= ata_id_xfermask(dev->id);

	/*
	 *	CFA Advanced TrueIDE timings are not allowed on a shared
	 *	cable
	 */
	if (ata_dev_pair(dev)) {
		/* No PIO5 or PIO6 */
		xfer_mask &= ~(0x03 << (ATA_SHIFT_PIO + 5));
		/* No MWDMA3 or MWDMA 4 */
		xfer_mask &= ~(0x03 << (ATA_SHIFT_MWDMA + 3));
	}

	if (ata_dma_blacklisted(dev)) {
		xfer_mask &= ~(ATA_MASK_MWDMA | ATA_MASK_UDMA);
		ata_dev_warn(dev,
			     "device is on DMA blacklist, disabling DMA\n");
	}

	if ((host->flags & ATA_HOST_SIMPLEX) &&
	    host->simplex_claimed && host->simplex_claimed != ap) {
		xfer_mask &= ~(ATA_MASK_MWDMA | ATA_MASK_UDMA);
		ata_dev_warn(dev,
			     "simplex DMA is claimed by other device, disabling DMA\n");
	}

	if (ap->flags & ATA_FLAG_NO_IORDY)
		xfer_mask &= ata_pio_mask_no_iordy(dev);

	if (ap->ops->mode_filter)
		xfer_mask = ap->ops->mode_filter(dev, xfer_mask);

	/* Apply cable rule here.  Don't apply it early because when
	 * we handle hot plug the cable type can itself change.
	 * Check this last so that we know if the transfer rate was
	 * solely limited by the cable.
	 * Unknown or 80 wire cables reported host side are checked
	 * drive side as well. Cases where we know a 40wire cable
	 * is used safely for 80 are not checked here.
	 */
	if (xfer_mask & (0xF8 << ATA_SHIFT_UDMA))
		/* UDMA/44 or higher would be available */
		if (cable_is_40wire(ap)) {
			ata_dev_warn(dev,
				     "limited to UDMA/33 due to 40-wire cable\n");
			xfer_mask &= ~(0xF8 << ATA_SHIFT_UDMA);
		}

	ata_unpack_xfermask(xfer_mask, &dev->pio_mask,
			    &dev->mwdma_mask, &dev->udma_mask);
}

/**
 *	ata_dev_set_xfermode - Issue SET FEATURES - XFER MODE command
 *	@dev: Device to which command will be sent
 *
 *	Issue SET FEATURES - XFER MODE command to device @dev
 *	on port @ap.
 *
 *	LOCKING:
 *	PCI/etc. bus probe sem.
 *
 *	RETURNS:
 *	0 on success, AC_ERR_* mask otherwise.
 */

static unsigned int ata_dev_set_xfermode(struct ata_device *dev)
{
	struct ata_taskfile tf;
	unsigned int err_mask;

	/* set up set-features taskfile */
	DPRINTK("set features - xfer mode\n");

	/* Some controllers and ATAPI devices show flaky interrupt
	 * behavior after setting xfer mode.  Use polling instead.
	 */
	ata_tf_init(dev, &tf);
	tf.command = ATA_CMD_SET_FEATURES;
	tf.feature = SETFEATURES_XFER;
	tf.flags |= ATA_TFLAG_ISADDR | ATA_TFLAG_DEVICE | ATA_TFLAG_POLLING;
	tf.protocol = ATA_PROT_NODATA;
	/* If we are using IORDY we must send the mode setting command */
	if (ata_pio_need_iordy(dev))
		tf.nsect = dev->xfer_mode;
	/* If the device has IORDY and the controller does not - turn it off */
 	else if (ata_id_has_iordy(dev->id))
		tf.nsect = 0x01;
	else /* In the ancient relic department - skip all of this */
		return 0;

	/* On some disks, this command causes spin-up, so we need longer timeout */
	err_mask = ata_exec_internal(dev, &tf, NULL, DMA_NONE, NULL, 0, 15000);

	DPRINTK("EXIT, err_mask=%x\n", err_mask);
	return err_mask;
}

/**
 *	ata_dev_set_feature - Issue SET FEATURES - SATA FEATURES
 *	@dev: Device to which command will be sent
 *	@enable: Whether to enable or disable the feature
 *	@feature: The sector count represents the feature to set
 *
 *	Issue SET FEATURES - SATA FEATURES command to device @dev
 *	on port @ap with sector count
 *
 *	LOCKING:
 *	PCI/etc. bus probe sem.
 *
 *	RETURNS:
 *	0 on success, AC_ERR_* mask otherwise.
 */
unsigned int ata_dev_set_feature(struct ata_device *dev, u8 enable, u8 feature)
{
	struct ata_taskfile tf;
	unsigned int err_mask;

	/* set up set-features taskfile */
	DPRINTK("set features - SATA features\n");

	ata_tf_init(dev, &tf);
	tf.command = ATA_CMD_SET_FEATURES;
	tf.feature = enable;
	tf.flags |= ATA_TFLAG_ISADDR | ATA_TFLAG_DEVICE;
	tf.protocol = ATA_PROT_NODATA;
	tf.nsect = feature;

	err_mask = ata_exec_internal(dev, &tf, NULL, DMA_NONE, NULL, 0, 0);

	DPRINTK("EXIT, err_mask=%x\n", err_mask);
	return err_mask;
}
EXPORT_SYMBOL_GPL(ata_dev_set_feature);

/**
 *	ata_dev_init_params - Issue INIT DEV PARAMS command
 *	@dev: Device to which command will be sent
 *	@heads: Number of heads (taskfile parameter)
 *	@sectors: Number of sectors (taskfile parameter)
 *
 *	LOCKING:
 *	Kernel thread context (may sleep)
 *
 *	RETURNS:
 *	0 on success, AC_ERR_* mask otherwise.
 */
static unsigned int ata_dev_init_params(struct ata_device *dev,
					u16 heads, u16 sectors)
{
	struct ata_taskfile tf;
	unsigned int err_mask;

	/* Number of sectors per track 1-255. Number of heads 1-16 */
	if (sectors < 1 || sectors > 255 || heads < 1 || heads > 16)
		return AC_ERR_INVALID;

	/* set up init dev params taskfile */
	DPRINTK("init dev params \n");

	ata_tf_init(dev, &tf);
	tf.command = ATA_CMD_INIT_DEV_PARAMS;
	tf.flags |= ATA_TFLAG_ISADDR | ATA_TFLAG_DEVICE;
	tf.protocol = ATA_PROT_NODATA;
	tf.nsect = sectors;
	tf.device |= (heads - 1) & 0x0f; /* max head = num. of heads - 1 */

	err_mask = ata_exec_internal(dev, &tf, NULL, DMA_NONE, NULL, 0, 0);
	/* A clean abort indicates an original or just out of spec drive
	   and we should continue as we issue the setup based on the
	   drive reported working geometry */
	if (err_mask == AC_ERR_DEV && (tf.feature & ATA_ABORTED))
		err_mask = 0;

	DPRINTK("EXIT, err_mask=%x\n", err_mask);
	return err_mask;
}

/**
 *	ata_sg_clean - Unmap DMA memory associated with command
 *	@qc: Command containing DMA memory to be released
 *
 *	Unmap all mapped DMA memory associated with this command.
 *
 *	LOCKING:
 *	spin_lock_irqsave(host lock)
 */
void ata_sg_clean(struct ata_queued_cmd *qc)
{
	struct ata_port *ap = qc->ap;
	struct scatterlist *sg = qc->sg;
	int dir = qc->dma_dir;

	WARN_ON_ONCE(sg == NULL);

	VPRINTK("unmapping %u sg elements\n", qc->n_elem);

	if (qc->n_elem)
		dma_unmap_sg(ap->dev, sg, qc->orig_n_elem, dir);

	qc->flags &= ~ATA_QCFLAG_DMAMAP;
	qc->sg = NULL;
}

/**
 *	atapi_check_dma - Check whether ATAPI DMA can be supported
 *	@qc: Metadata associated with taskfile to check
 *
 *	Allow low-level driver to filter ATA PACKET commands, returning
 *	a status indicating whether or not it is OK to use DMA for the
 *	supplied PACKET command.
 *
 *	LOCKING:
 *	spin_lock_irqsave(host lock)
 *
 *	RETURNS: 0 when ATAPI DMA can be used
 *               nonzero otherwise
 */
int atapi_check_dma(struct ata_queued_cmd *qc)
{
	struct ata_port *ap = qc->ap;

	/* Don't allow DMA if it isn't multiple of 16 bytes.  Quite a
	 * few ATAPI devices choke on such DMA requests.
	 */
	if (!(qc->dev->horkage & ATA_HORKAGE_ATAPI_MOD16_DMA) &&
	    unlikely(qc->nbytes & 15))
		return 1;

	if (ap->ops->check_atapi_dma)
		return ap->ops->check_atapi_dma(qc);

	return 0;
}

/**
 *	ata_std_qc_defer - Check whether a qc needs to be deferred
 *	@qc: ATA command in question
 *
 *	Non-NCQ commands cannot run with any other command, NCQ or
 *	not.  As upper layer only knows the queue depth, we are
 *	responsible for maintaining exclusion.  This function checks
 *	whether a new command @qc can be issued.
 *
 *	LOCKING:
 *	spin_lock_irqsave(host lock)
 *
 *	RETURNS:
 *	ATA_DEFER_* if deferring is needed, 0 otherwise.
 */
int ata_std_qc_defer(struct ata_queued_cmd *qc)
{
	struct ata_link *link = qc->dev->link;

	if (qc->tf.protocol == ATA_PROT_NCQ) {
		if (!ata_tag_valid(link->active_tag))
			return 0;
	} else {
		if (!ata_tag_valid(link->active_tag) && !link->sactive)
			return 0;
	}

	return ATA_DEFER_LINK;
}

void ata_noop_qc_prep(struct ata_queued_cmd *qc) { }

/**
 *	ata_sg_init - Associate command with scatter-gather table.
 *	@qc: Command to be associated
 *	@sg: Scatter-gather table.
 *	@n_elem: Number of elements in s/g table.
 *
 *	Initialize the data-related elements of queued_cmd @qc
 *	to point to a scatter-gather table @sg, containing @n_elem
 *	elements.
 *
 *	LOCKING:
 *	spin_lock_irqsave(host lock)
 */
void ata_sg_init(struct ata_queued_cmd *qc, struct scatterlist *sg,
		 unsigned int n_elem)
{
	qc->sg = sg;
	qc->n_elem = n_elem;
	qc->cursg = qc->sg;
}

/**
 *	ata_sg_setup - DMA-map the scatter-gather table associated with a command.
 *	@qc: Command with scatter-gather table to be mapped.
 *
 *	DMA-map the scatter-gather table associated with queued_cmd @qc.
 *
 *	LOCKING:
 *	spin_lock_irqsave(host lock)
 *
 *	RETURNS:
 *	Zero on success, negative on error.
 *
 */
static int ata_sg_setup(struct ata_queued_cmd *qc)
{
	struct ata_port *ap = qc->ap;
	unsigned int n_elem;

	VPRINTK("ENTER, ata%u\n", ap->print_id);

	n_elem = dma_map_sg(ap->dev, qc->sg, qc->n_elem, qc->dma_dir);
	if (n_elem < 1)
		return -1;

	DPRINTK("%d sg elements mapped\n", n_elem);
	qc->orig_n_elem = qc->n_elem;
	qc->n_elem = n_elem;
	qc->flags |= ATA_QCFLAG_DMAMAP;

	return 0;
}

/**
 *	swap_buf_le16 - swap halves of 16-bit words in place
 *	@buf:  Buffer to swap
 *	@buf_words:  Number of 16-bit words in buffer.
 *
 *	Swap halves of 16-bit words if needed to convert from
 *	little-endian byte order to native cpu byte order, or
 *	vice-versa.
 *
 *	LOCKING:
 *	Inherited from caller.
 */
void swap_buf_le16(u16 *buf, unsigned int buf_words)
{
#ifdef __BIG_ENDIAN
	unsigned int i;

	for (i = 0; i < buf_words; i++)
		buf[i] = le16_to_cpu(buf[i]);
#endif /* __BIG_ENDIAN */
}

/**
 *	ata_qc_new - Request an available ATA command, for queueing
 *	@ap: target port
 *
 *	Some ATA host controllers may implement a queue depth which is less
 *	than ATA_MAX_QUEUE. So we shouldn't allocate a tag which is beyond
 *	the hardware limitation.
 *
 *	LOCKING:
 *	None.
 */

static struct ata_queued_cmd *ata_qc_new(struct ata_port *ap)
{
	struct ata_queued_cmd *qc = NULL;
<<<<<<< HEAD
=======
	unsigned int max_queue = ap->host->n_tags;
>>>>>>> 0c992013
	unsigned int i, tag;

	/* no command while frozen */
	if (unlikely(ap->pflags & ATA_PFLAG_FROZEN))
		return NULL;

<<<<<<< HEAD
	for (i = 0; i < ATA_MAX_QUEUE; i++) {
		tag = (i + ap->last_tag + 1) % ATA_MAX_QUEUE;
=======
	for (i = 0, tag = ap->last_tag + 1; i < max_queue; i++, tag++) {
		tag = tag < max_queue ? tag : 0;
>>>>>>> 0c992013

		/* the last tag is reserved for internal command. */
		if (tag == ATA_TAG_INTERNAL)
			continue;

		if (!test_and_set_bit(tag, &ap->qc_allocated)) {
			qc = __ata_qc_from_tag(ap, tag);
			qc->tag = tag;
			ap->last_tag = tag;
			break;
		}
	}

	return qc;
}

/**
 *	ata_qc_new_init - Request an available ATA command, and initialize it
 *	@dev: Device from whom we request an available command structure
 *
 *	LOCKING:
 *	None.
 */

struct ata_queued_cmd *ata_qc_new_init(struct ata_device *dev)
{
	struct ata_port *ap = dev->link->ap;
	struct ata_queued_cmd *qc;

	qc = ata_qc_new(ap);
	if (qc) {
		qc->scsicmd = NULL;
		qc->ap = ap;
		qc->dev = dev;

		ata_qc_reinit(qc);
	}

	return qc;
}

/**
 *	ata_qc_free - free unused ata_queued_cmd
 *	@qc: Command to complete
 *
 *	Designed to free unused ata_queued_cmd object
 *	in case something prevents using it.
 *
 *	LOCKING:
 *	spin_lock_irqsave(host lock)
 */
void ata_qc_free(struct ata_queued_cmd *qc)
{
	struct ata_port *ap;
	unsigned int tag;

	WARN_ON_ONCE(qc == NULL); /* ata_qc_from_tag _might_ return NULL */
	ap = qc->ap;

	qc->flags = 0;
	tag = qc->tag;
	if (likely(ata_tag_valid(tag))) {
		qc->tag = ATA_TAG_POISON;
		clear_bit(tag, &ap->qc_allocated);
	}
}

void __ata_qc_complete(struct ata_queued_cmd *qc)
{
	struct ata_port *ap;
	struct ata_link *link;

	WARN_ON_ONCE(qc == NULL); /* ata_qc_from_tag _might_ return NULL */
	WARN_ON_ONCE(!(qc->flags & ATA_QCFLAG_ACTIVE));
	ap = qc->ap;
	link = qc->dev->link;

	if (likely(qc->flags & ATA_QCFLAG_DMAMAP))
		ata_sg_clean(qc);

	/* command should be marked inactive atomically with qc completion */
	if (qc->tf.protocol == ATA_PROT_NCQ) {
		link->sactive &= ~(1 << qc->tag);
		if (!link->sactive)
			ap->nr_active_links--;
	} else {
		link->active_tag = ATA_TAG_POISON;
		ap->nr_active_links--;
	}

	/* clear exclusive status */
	if (unlikely(qc->flags & ATA_QCFLAG_CLEAR_EXCL &&
		     ap->excl_link == link))
		ap->excl_link = NULL;

	/* atapi: mark qc as inactive to prevent the interrupt handler
	 * from completing the command twice later, before the error handler
	 * is called. (when rc != 0 and atapi request sense is needed)
	 */
	qc->flags &= ~ATA_QCFLAG_ACTIVE;
	ap->qc_active &= ~(1 << qc->tag);

	/* call completion callback */
	qc->complete_fn(qc);
}

static void fill_result_tf(struct ata_queued_cmd *qc)
{
	struct ata_port *ap = qc->ap;

	qc->result_tf.flags = qc->tf.flags;
	ap->ops->qc_fill_rtf(qc);
}

static void ata_verify_xfer(struct ata_queued_cmd *qc)
{
	struct ata_device *dev = qc->dev;

	if (ata_is_nodata(qc->tf.protocol))
		return;

	if ((dev->mwdma_mask || dev->udma_mask) && ata_is_pio(qc->tf.protocol))
		return;

	dev->flags &= ~ATA_DFLAG_DUBIOUS_XFER;
}

/**
 *	ata_qc_complete - Complete an active ATA command
 *	@qc: Command to complete
 *
 *	Indicate to the mid and upper layers that an ATA command has
 *	completed, with either an ok or not-ok status.
 *
 *	Refrain from calling this function multiple times when
 *	successfully completing multiple NCQ commands.
 *	ata_qc_complete_multiple() should be used instead, which will
 *	properly update IRQ expect state.
 *
 *	LOCKING:
 *	spin_lock_irqsave(host lock)
 */
void ata_qc_complete(struct ata_queued_cmd *qc)
{
	struct ata_port *ap = qc->ap;

	/* XXX: New EH and old EH use different mechanisms to
	 * synchronize EH with regular execution path.
	 *
	 * In new EH, a failed qc is marked with ATA_QCFLAG_FAILED.
	 * Normal execution path is responsible for not accessing a
	 * failed qc.  libata core enforces the rule by returning NULL
	 * from ata_qc_from_tag() for failed qcs.
	 *
	 * Old EH depends on ata_qc_complete() nullifying completion
	 * requests if ATA_QCFLAG_EH_SCHEDULED is set.  Old EH does
	 * not synchronize with interrupt handler.  Only PIO task is
	 * taken care of.
	 */
	if (ap->ops->error_handler) {
		struct ata_device *dev = qc->dev;
		struct ata_eh_info *ehi = &dev->link->eh_info;

		if (unlikely(qc->err_mask))
			qc->flags |= ATA_QCFLAG_FAILED;

		/*
		 * Finish internal commands without any further processing
		 * and always with the result TF filled.
		 */
		if (unlikely(ata_tag_internal(qc->tag))) {
			fill_result_tf(qc);
			__ata_qc_complete(qc);
			return;
		}

		/*
		 * Non-internal qc has failed.  Fill the result TF and
		 * summon EH.
		 */
		if (unlikely(qc->flags & ATA_QCFLAG_FAILED)) {
			fill_result_tf(qc);
			ata_qc_schedule_eh(qc);
			return;
		}

		WARN_ON_ONCE(ap->pflags & ATA_PFLAG_FROZEN);

		/* read result TF if requested */
		if (qc->flags & ATA_QCFLAG_RESULT_TF)
			fill_result_tf(qc);

		/* Some commands need post-processing after successful
		 * completion.
		 */
		switch (qc->tf.command) {
		case ATA_CMD_SET_FEATURES:
			if (qc->tf.feature != SETFEATURES_WC_ON &&
			    qc->tf.feature != SETFEATURES_WC_OFF)
				break;
			/* fall through */
		case ATA_CMD_INIT_DEV_PARAMS: /* CHS translation changed */
		case ATA_CMD_SET_MULTI: /* multi_count changed */
			/* revalidate device */
			ehi->dev_action[dev->devno] |= ATA_EH_REVALIDATE;
			ata_port_schedule_eh(ap);
			break;

		case ATA_CMD_SLEEP:
			dev->flags |= ATA_DFLAG_SLEEPING;
			break;
		}

		if (unlikely(dev->flags & ATA_DFLAG_DUBIOUS_XFER))
			ata_verify_xfer(qc);

		__ata_qc_complete(qc);
	} else {
		if (qc->flags & ATA_QCFLAG_EH_SCHEDULED)
			return;

		/* read result TF if failed or requested */
		if (qc->err_mask || qc->flags & ATA_QCFLAG_RESULT_TF)
			fill_result_tf(qc);

		__ata_qc_complete(qc);
	}
}

/**
 *	ata_qc_complete_multiple - Complete multiple qcs successfully
 *	@ap: port in question
 *	@qc_active: new qc_active mask
 *
 *	Complete in-flight commands.  This functions is meant to be
 *	called from low-level driver's interrupt routine to complete
 *	requests normally.  ap->qc_active and @qc_active is compared
 *	and commands are completed accordingly.
 *
 *	Always use this function when completing multiple NCQ commands
 *	from IRQ handlers instead of calling ata_qc_complete()
 *	multiple times to keep IRQ expect status properly in sync.
 *
 *	LOCKING:
 *	spin_lock_irqsave(host lock)
 *
 *	RETURNS:
 *	Number of completed commands on success, -errno otherwise.
 */
int ata_qc_complete_multiple(struct ata_port *ap, u32 qc_active)
{
	int nr_done = 0;
	u32 done_mask;

	done_mask = ap->qc_active ^ qc_active;

	if (unlikely(done_mask & qc_active)) {
		ata_port_err(ap, "illegal qc_active transition (%08x->%08x)\n",
			     ap->qc_active, qc_active);
		return -EINVAL;
	}

	while (done_mask) {
		struct ata_queued_cmd *qc;
		unsigned int tag = __ffs(done_mask);

		qc = ata_qc_from_tag(ap, tag);
		if (qc) {
			ata_qc_complete(qc);
			nr_done++;
		}
		done_mask &= ~(1 << tag);
	}

	return nr_done;
}

/**
 *	ata_qc_issue - issue taskfile to device
 *	@qc: command to issue to device
 *
 *	Prepare an ATA command to submission to device.
 *	This includes mapping the data into a DMA-able
 *	area, filling in the S/G table, and finally
 *	writing the taskfile to hardware, starting the command.
 *
 *	LOCKING:
 *	spin_lock_irqsave(host lock)
 */
void ata_qc_issue(struct ata_queued_cmd *qc)
{
	struct ata_port *ap = qc->ap;
	struct ata_link *link = qc->dev->link;
	u8 prot = qc->tf.protocol;

	/* Make sure only one non-NCQ command is outstanding.  The
	 * check is skipped for old EH because it reuses active qc to
	 * request ATAPI sense.
	 */
	WARN_ON_ONCE(ap->ops->error_handler && ata_tag_valid(link->active_tag));

	if (ata_is_ncq(prot)) {
		WARN_ON_ONCE(link->sactive & (1 << qc->tag));

		if (!link->sactive)
			ap->nr_active_links++;
		link->sactive |= 1 << qc->tag;
	} else {
		WARN_ON_ONCE(link->sactive);

		ap->nr_active_links++;
		link->active_tag = qc->tag;
	}

	qc->flags |= ATA_QCFLAG_ACTIVE;
	ap->qc_active |= 1 << qc->tag;

	/*
	 * We guarantee to LLDs that they will have at least one
	 * non-zero sg if the command is a data command.
	 */
	if (WARN_ON_ONCE(ata_is_data(prot) &&
			 (!qc->sg || !qc->n_elem || !qc->nbytes)))
		goto sys_err;

	if (ata_is_dma(prot) || (ata_is_pio(prot) &&
				 (ap->flags & ATA_FLAG_PIO_DMA)))
		if (ata_sg_setup(qc))
			goto sys_err;

	/* if device is sleeping, schedule reset and abort the link */
	if (unlikely(qc->dev->flags & ATA_DFLAG_SLEEPING)) {
		link->eh_info.action |= ATA_EH_RESET;
		ata_ehi_push_desc(&link->eh_info, "waking up from sleep");
		ata_link_abort(link);
		return;
	}

	ap->ops->qc_prep(qc);

	qc->err_mask |= ap->ops->qc_issue(qc);
	if (unlikely(qc->err_mask))
		goto err;
	return;

sys_err:
	qc->err_mask |= AC_ERR_SYSTEM;
err:
	ata_qc_complete(qc);
}

/**
 *	sata_scr_valid - test whether SCRs are accessible
 *	@link: ATA link to test SCR accessibility for
 *
 *	Test whether SCRs are accessible for @link.
 *
 *	LOCKING:
 *	None.
 *
 *	RETURNS:
 *	1 if SCRs are accessible, 0 otherwise.
 */
int sata_scr_valid(struct ata_link *link)
{
	struct ata_port *ap = link->ap;

	return (ap->flags & ATA_FLAG_SATA) && ap->ops->scr_read;
}

/**
 *	sata_scr_read - read SCR register of the specified port
 *	@link: ATA link to read SCR for
 *	@reg: SCR to read
 *	@val: Place to store read value
 *
 *	Read SCR register @reg of @link into *@val.  This function is
 *	guaranteed to succeed if @link is ap->link, the cable type of
 *	the port is SATA and the port implements ->scr_read.
 *
 *	LOCKING:
 *	None if @link is ap->link.  Kernel thread context otherwise.
 *
 *	RETURNS:
 *	0 on success, negative errno on failure.
 */
int sata_scr_read(struct ata_link *link, int reg, u32 *val)
{
	if (ata_is_host_link(link)) {
		if (sata_scr_valid(link))
			return link->ap->ops->scr_read(link, reg, val);
		return -EOPNOTSUPP;
	}

	return sata_pmp_scr_read(link, reg, val);
}

/**
 *	sata_scr_write - write SCR register of the specified port
 *	@link: ATA link to write SCR for
 *	@reg: SCR to write
 *	@val: value to write
 *
 *	Write @val to SCR register @reg of @link.  This function is
 *	guaranteed to succeed if @link is ap->link, the cable type of
 *	the port is SATA and the port implements ->scr_read.
 *
 *	LOCKING:
 *	None if @link is ap->link.  Kernel thread context otherwise.
 *
 *	RETURNS:
 *	0 on success, negative errno on failure.
 */
int sata_scr_write(struct ata_link *link, int reg, u32 val)
{
	if (ata_is_host_link(link)) {
		if (sata_scr_valid(link))
			return link->ap->ops->scr_write(link, reg, val);
		return -EOPNOTSUPP;
	}

	return sata_pmp_scr_write(link, reg, val);
}

/**
 *	sata_scr_write_flush - write SCR register of the specified port and flush
 *	@link: ATA link to write SCR for
 *	@reg: SCR to write
 *	@val: value to write
 *
 *	This function is identical to sata_scr_write() except that this
 *	function performs flush after writing to the register.
 *
 *	LOCKING:
 *	None if @link is ap->link.  Kernel thread context otherwise.
 *
 *	RETURNS:
 *	0 on success, negative errno on failure.
 */
int sata_scr_write_flush(struct ata_link *link, int reg, u32 val)
{
	if (ata_is_host_link(link)) {
		int rc;

		if (sata_scr_valid(link)) {
			rc = link->ap->ops->scr_write(link, reg, val);
			if (rc == 0)
				rc = link->ap->ops->scr_read(link, reg, &val);
			return rc;
		}
		return -EOPNOTSUPP;
	}

	return sata_pmp_scr_write(link, reg, val);
}

/**
 *	ata_phys_link_online - test whether the given link is online
 *	@link: ATA link to test
 *
 *	Test whether @link is online.  Note that this function returns
 *	0 if online status of @link cannot be obtained, so
 *	ata_link_online(link) != !ata_link_offline(link).
 *
 *	LOCKING:
 *	None.
 *
 *	RETURNS:
 *	True if the port online status is available and online.
 */
bool ata_phys_link_online(struct ata_link *link)
{
	u32 sstatus;

	if (sata_scr_read(link, SCR_STATUS, &sstatus) == 0 &&
	    ata_sstatus_online(sstatus))
		return true;
	return false;
}

/**
 *	ata_phys_link_offline - test whether the given link is offline
 *	@link: ATA link to test
 *
 *	Test whether @link is offline.  Note that this function
 *	returns 0 if offline status of @link cannot be obtained, so
 *	ata_link_online(link) != !ata_link_offline(link).
 *
 *	LOCKING:
 *	None.
 *
 *	RETURNS:
 *	True if the port offline status is available and offline.
 */
bool ata_phys_link_offline(struct ata_link *link)
{
	u32 sstatus;

	if (sata_scr_read(link, SCR_STATUS, &sstatus) == 0 &&
	    !ata_sstatus_online(sstatus))
		return true;
	return false;
}

/**
 *	ata_link_online - test whether the given link is online
 *	@link: ATA link to test
 *
 *	Test whether @link is online.  This is identical to
 *	ata_phys_link_online() when there's no slave link.  When
 *	there's a slave link, this function should only be called on
 *	the master link and will return true if any of M/S links is
 *	online.
 *
 *	LOCKING:
 *	None.
 *
 *	RETURNS:
 *	True if the port online status is available and online.
 */
bool ata_link_online(struct ata_link *link)
{
	struct ata_link *slave = link->ap->slave_link;

	WARN_ON(link == slave);	/* shouldn't be called on slave link */

	return ata_phys_link_online(link) ||
		(slave && ata_phys_link_online(slave));
}

/**
 *	ata_link_offline - test whether the given link is offline
 *	@link: ATA link to test
 *
 *	Test whether @link is offline.  This is identical to
 *	ata_phys_link_offline() when there's no slave link.  When
 *	there's a slave link, this function should only be called on
 *	the master link and will return true if both M/S links are
 *	offline.
 *
 *	LOCKING:
 *	None.
 *
 *	RETURNS:
 *	True if the port offline status is available and offline.
 */
bool ata_link_offline(struct ata_link *link)
{
	struct ata_link *slave = link->ap->slave_link;

	WARN_ON(link == slave);	/* shouldn't be called on slave link */

	return ata_phys_link_offline(link) &&
		(!slave || ata_phys_link_offline(slave));
}

#ifdef CONFIG_PM
static int ata_port_request_pm(struct ata_port *ap, pm_message_t mesg,
			       unsigned int action, unsigned int ehi_flags,
			       int *async)
{
	struct ata_link *link;
	unsigned long flags;
	int rc = 0;

	/* Previous resume operation might still be in
	 * progress.  Wait for PM_PENDING to clear.
	 */
	if (ap->pflags & ATA_PFLAG_PM_PENDING) {
		if (async) {
			*async = -EAGAIN;
			return 0;
		}
		ata_port_wait_eh(ap);
		WARN_ON(ap->pflags & ATA_PFLAG_PM_PENDING);
	}

	/* request PM ops to EH */
	spin_lock_irqsave(ap->lock, flags);

	ap->pm_mesg = mesg;
	if (async)
		ap->pm_result = async;
	else
		ap->pm_result = &rc;

	ap->pflags |= ATA_PFLAG_PM_PENDING;
	ata_for_each_link(link, ap, HOST_FIRST) {
		link->eh_info.action |= action;
		link->eh_info.flags |= ehi_flags;
	}

	ata_port_schedule_eh(ap);

	spin_unlock_irqrestore(ap->lock, flags);

	/* wait and check result */
	if (!async) {
		ata_port_wait_eh(ap);
		WARN_ON(ap->pflags & ATA_PFLAG_PM_PENDING);
	}

	return rc;
}

static int __ata_port_suspend_common(struct ata_port *ap, pm_message_t mesg, int *async)
{
	/*
	 * On some hardware, device fails to respond after spun down
	 * for suspend.  As the device won't be used before being
	 * resumed, we don't need to touch the device.  Ask EH to skip
	 * the usual stuff and proceed directly to suspend.
	 *
	 * http://thread.gmane.org/gmane.linux.ide/46764
	 */
	unsigned int ehi_flags = ATA_EHI_QUIET | ATA_EHI_NO_AUTOPSY |
				 ATA_EHI_NO_RECOVERY;
	return ata_port_request_pm(ap, mesg, 0, ehi_flags, async);
}

static int ata_port_suspend_common(struct device *dev, pm_message_t mesg)
{
	struct ata_port *ap = to_ata_port(dev);

	return __ata_port_suspend_common(ap, mesg, NULL);
}

static int ata_port_suspend(struct device *dev)
{
	if (pm_runtime_suspended(dev))
		return 0;

	return ata_port_suspend_common(dev, PMSG_SUSPEND);
}

static int ata_port_do_freeze(struct device *dev)
{
	if (pm_runtime_suspended(dev))
		return 0;

	return ata_port_suspend_common(dev, PMSG_FREEZE);
}

static int ata_port_poweroff(struct device *dev)
{
	return ata_port_suspend_common(dev, PMSG_HIBERNATE);
}

static int __ata_port_resume_common(struct ata_port *ap, pm_message_t mesg,
				    int *async)
{
	int rc;

	rc = ata_port_request_pm(ap, mesg, ATA_EH_RESET,
		ATA_EHI_NO_AUTOPSY | ATA_EHI_QUIET, async);
	return rc;
}

static int ata_port_resume_common(struct device *dev, pm_message_t mesg)
{
	struct ata_port *ap = to_ata_port(dev);

	return __ata_port_resume_common(ap, mesg, NULL);
}

static int ata_port_resume(struct device *dev)
{
	int rc;

	rc = ata_port_resume_common(dev, PMSG_RESUME);
	if (!rc) {
		pm_runtime_disable(dev);
		pm_runtime_set_active(dev);
		pm_runtime_enable(dev);
	}

	return rc;
}

/*
 * For ODDs, the upper layer will poll for media change every few seconds,
 * which will make it enter and leave suspend state every few seconds. And
 * as each suspend will cause a hard/soft reset, the gain of runtime suspend
 * is very little and the ODD may malfunction after constantly being reset.
 * So the idle callback here will not proceed to suspend if a non-ZPODD capable
 * ODD is attached to the port.
 */
static int ata_port_runtime_idle(struct device *dev)
{
	struct ata_port *ap = to_ata_port(dev);
	struct ata_link *link;
	struct ata_device *adev;

	ata_for_each_link(link, ap, HOST_FIRST) {
		ata_for_each_dev(adev, link, ENABLED)
			if (adev->class == ATA_DEV_ATAPI &&
			    !zpodd_dev_enabled(adev))
				return -EBUSY;
	}

	return pm_runtime_suspend(dev);
}

static int ata_port_runtime_suspend(struct device *dev)
{
	return ata_port_suspend_common(dev, PMSG_AUTO_SUSPEND);
}

static int ata_port_runtime_resume(struct device *dev)
{
	return ata_port_resume_common(dev, PMSG_AUTO_RESUME);
}

static const struct dev_pm_ops ata_port_pm_ops = {
	.suspend = ata_port_suspend,
	.resume = ata_port_resume,
	.freeze = ata_port_do_freeze,
	.thaw = ata_port_resume,
	.poweroff = ata_port_poweroff,
	.restore = ata_port_resume,

	.runtime_suspend = ata_port_runtime_suspend,
	.runtime_resume = ata_port_runtime_resume,
	.runtime_idle = ata_port_runtime_idle,
};

/* sas ports don't participate in pm runtime management of ata_ports,
 * and need to resume ata devices at the domain level, not the per-port
 * level. sas suspend/resume is async to allow parallel port recovery
 * since sas has multiple ata_port instances per Scsi_Host.
 */
int ata_sas_port_async_suspend(struct ata_port *ap, int *async)
{
	return __ata_port_suspend_common(ap, PMSG_SUSPEND, async);
}
EXPORT_SYMBOL_GPL(ata_sas_port_async_suspend);

int ata_sas_port_async_resume(struct ata_port *ap, int *async)
{
	return __ata_port_resume_common(ap, PMSG_RESUME, async);
}
EXPORT_SYMBOL_GPL(ata_sas_port_async_resume);


/**
 *	ata_host_suspend - suspend host
 *	@host: host to suspend
 *	@mesg: PM message
 *
 *	Suspend @host.  Actual operation is performed by port suspend.
 */
int ata_host_suspend(struct ata_host *host, pm_message_t mesg)
{
	host->dev->power.power_state = mesg;
	return 0;
}

/**
 *	ata_host_resume - resume host
 *	@host: host to resume
 *
 *	Resume @host.  Actual operation is performed by port resume.
 */
void ata_host_resume(struct ata_host *host)
{
	host->dev->power.power_state = PMSG_ON;
}
#endif

struct device_type ata_port_type = {
	.name = "ata_port",
#ifdef CONFIG_PM
	.pm = &ata_port_pm_ops,
#endif
};

/**
 *	ata_dev_init - Initialize an ata_device structure
 *	@dev: Device structure to initialize
 *
 *	Initialize @dev in preparation for probing.
 *
 *	LOCKING:
 *	Inherited from caller.
 */
void ata_dev_init(struct ata_device *dev)
{
	struct ata_link *link = ata_dev_phys_link(dev);
	struct ata_port *ap = link->ap;
	unsigned long flags;

	/* SATA spd limit is bound to the attached device, reset together */
	link->sata_spd_limit = link->hw_sata_spd_limit;
	link->sata_spd = 0;

	/* High bits of dev->flags are used to record warm plug
	 * requests which occur asynchronously.  Synchronize using
	 * host lock.
	 */
	spin_lock_irqsave(ap->lock, flags);
	dev->flags &= ~ATA_DFLAG_INIT_MASK;
	dev->horkage = 0;
	spin_unlock_irqrestore(ap->lock, flags);

	memset((void *)dev + ATA_DEVICE_CLEAR_BEGIN, 0,
	       ATA_DEVICE_CLEAR_END - ATA_DEVICE_CLEAR_BEGIN);
	dev->pio_mask = UINT_MAX;
	dev->mwdma_mask = UINT_MAX;
	dev->udma_mask = UINT_MAX;
}

/**
 *	ata_link_init - Initialize an ata_link structure
 *	@ap: ATA port link is attached to
 *	@link: Link structure to initialize
 *	@pmp: Port multiplier port number
 *
 *	Initialize @link.
 *
 *	LOCKING:
 *	Kernel thread context (may sleep)
 */
void ata_link_init(struct ata_port *ap, struct ata_link *link, int pmp)
{
	int i;

	/* clear everything except for devices */
	memset((void *)link + ATA_LINK_CLEAR_BEGIN, 0,
	       ATA_LINK_CLEAR_END - ATA_LINK_CLEAR_BEGIN);

	link->ap = ap;
	link->pmp = pmp;
	link->active_tag = ATA_TAG_POISON;
	link->hw_sata_spd_limit = UINT_MAX;

	/* can't use iterator, ap isn't initialized yet */
	for (i = 0; i < ATA_MAX_DEVICES; i++) {
		struct ata_device *dev = &link->device[i];

		dev->link = link;
		dev->devno = dev - link->device;
#ifdef CONFIG_ATA_ACPI
		dev->gtf_filter = ata_acpi_gtf_filter;
#endif
		ata_dev_init(dev);
	}
}

/**
 *	sata_link_init_spd - Initialize link->sata_spd_limit
 *	@link: Link to configure sata_spd_limit for
 *
 *	Initialize @link->[hw_]sata_spd_limit to the currently
 *	configured value.
 *
 *	LOCKING:
 *	Kernel thread context (may sleep).
 *
 *	RETURNS:
 *	0 on success, -errno on failure.
 */
int sata_link_init_spd(struct ata_link *link)
{
	u8 spd;
	int rc;

	rc = sata_scr_read(link, SCR_CONTROL, &link->saved_scontrol);
	if (rc)
		return rc;

	spd = (link->saved_scontrol >> 4) & 0xf;
	if (spd)
		link->hw_sata_spd_limit &= (1 << spd) - 1;

	ata_force_link_limits(link);

	link->sata_spd_limit = link->hw_sata_spd_limit;

	return 0;
}

/**
 *	ata_port_alloc - allocate and initialize basic ATA port resources
 *	@host: ATA host this allocated port belongs to
 *
 *	Allocate and initialize basic ATA port resources.
 *
 *	RETURNS:
 *	Allocate ATA port on success, NULL on failure.
 *
 *	LOCKING:
 *	Inherited from calling layer (may sleep).
 */
struct ata_port *ata_port_alloc(struct ata_host *host)
{
	struct ata_port *ap;

	DPRINTK("ENTER\n");

	ap = kzalloc(sizeof(*ap), GFP_KERNEL);
	if (!ap)
		return NULL;

	ap->pflags |= ATA_PFLAG_INITIALIZING | ATA_PFLAG_FROZEN;
	ap->lock = &host->lock;
	ap->print_id = -1;
	ap->host = host;
	ap->dev = host->dev;

#if defined(ATA_VERBOSE_DEBUG)
	/* turn on all debugging levels */
	ap->msg_enable = 0x00FF;
#elif defined(ATA_DEBUG)
	ap->msg_enable = ATA_MSG_DRV | ATA_MSG_INFO | ATA_MSG_CTL | ATA_MSG_WARN | ATA_MSG_ERR;
#else
	ap->msg_enable = ATA_MSG_DRV | ATA_MSG_ERR | ATA_MSG_WARN;
#endif

	mutex_init(&ap->scsi_scan_mutex);
	INIT_DELAYED_WORK(&ap->hotplug_task, ata_scsi_hotplug);
	INIT_WORK(&ap->scsi_rescan_task, ata_scsi_dev_rescan);
	INIT_LIST_HEAD(&ap->eh_done_q);
	init_waitqueue_head(&ap->eh_wait_q);
	init_completion(&ap->park_req_pending);
	init_timer_deferrable(&ap->fastdrain_timer);
	ap->fastdrain_timer.function = ata_eh_fastdrain_timerfn;
	ap->fastdrain_timer.data = (unsigned long)ap;

	ap->cbl = ATA_CBL_NONE;

	ata_link_init(ap, &ap->link, 0);

#ifdef ATA_IRQ_TRAP
	ap->stats.unhandled_irq = 1;
	ap->stats.idle_irq = 1;
#endif
	ata_sff_port_init(ap);

	return ap;
}

static void ata_host_release(struct device *gendev, void *res)
{
	struct ata_host *host = dev_get_drvdata(gendev);
	int i;

	for (i = 0; i < host->n_ports; i++) {
		struct ata_port *ap = host->ports[i];

		if (!ap)
			continue;

		if (ap->scsi_host)
			scsi_host_put(ap->scsi_host);

		kfree(ap->pmp_link);
		kfree(ap->slave_link);
		kfree(ap);
		host->ports[i] = NULL;
	}

	dev_set_drvdata(gendev, NULL);
}

/**
 *	ata_host_alloc - allocate and init basic ATA host resources
 *	@dev: generic device this host is associated with
 *	@max_ports: maximum number of ATA ports associated with this host
 *
 *	Allocate and initialize basic ATA host resources.  LLD calls
 *	this function to allocate a host, initializes it fully and
 *	attaches it using ata_host_register().
 *
 *	@max_ports ports are allocated and host->n_ports is
 *	initialized to @max_ports.  The caller is allowed to decrease
 *	host->n_ports before calling ata_host_register().  The unused
 *	ports will be automatically freed on registration.
 *
 *	RETURNS:
 *	Allocate ATA host on success, NULL on failure.
 *
 *	LOCKING:
 *	Inherited from calling layer (may sleep).
 */
struct ata_host *ata_host_alloc(struct device *dev, int max_ports)
{
	struct ata_host *host;
	size_t sz;
	int i;

	DPRINTK("ENTER\n");

	if (!devres_open_group(dev, NULL, GFP_KERNEL))
		return NULL;

	/* alloc a container for our list of ATA ports (buses) */
	sz = sizeof(struct ata_host) + (max_ports + 1) * sizeof(void *);
	/* alloc a container for our list of ATA ports (buses) */
	host = devres_alloc(ata_host_release, sz, GFP_KERNEL);
	if (!host)
		goto err_out;

	devres_add(dev, host);
	dev_set_drvdata(dev, host);

	spin_lock_init(&host->lock);
	mutex_init(&host->eh_mutex);
	host->dev = dev;
	host->n_ports = max_ports;

	/* allocate ports bound to this host */
	for (i = 0; i < max_ports; i++) {
		struct ata_port *ap;

		ap = ata_port_alloc(host);
		if (!ap)
			goto err_out;

		ap->port_no = i;
		host->ports[i] = ap;
	}

	devres_remove_group(dev, NULL);
	return host;

 err_out:
	devres_release_group(dev, NULL);
	return NULL;
}

/**
 *	ata_host_alloc_pinfo - alloc host and init with port_info array
 *	@dev: generic device this host is associated with
 *	@ppi: array of ATA port_info to initialize host with
 *	@n_ports: number of ATA ports attached to this host
 *
 *	Allocate ATA host and initialize with info from @ppi.  If NULL
 *	terminated, @ppi may contain fewer entries than @n_ports.  The
 *	last entry will be used for the remaining ports.
 *
 *	RETURNS:
 *	Allocate ATA host on success, NULL on failure.
 *
 *	LOCKING:
 *	Inherited from calling layer (may sleep).
 */
struct ata_host *ata_host_alloc_pinfo(struct device *dev,
				      const struct ata_port_info * const * ppi,
				      int n_ports)
{
	const struct ata_port_info *pi;
	struct ata_host *host;
	int i, j;

	host = ata_host_alloc(dev, n_ports);
	if (!host)
		return NULL;

	for (i = 0, j = 0, pi = NULL; i < host->n_ports; i++) {
		struct ata_port *ap = host->ports[i];

		if (ppi[j])
			pi = ppi[j++];

		ap->pio_mask = pi->pio_mask;
		ap->mwdma_mask = pi->mwdma_mask;
		ap->udma_mask = pi->udma_mask;
		ap->flags |= pi->flags;
		ap->link.flags |= pi->link_flags;
		ap->ops = pi->port_ops;

		if (!host->ops && (pi->port_ops != &ata_dummy_port_ops))
			host->ops = pi->port_ops;
	}

	return host;
}

/**
 *	ata_slave_link_init - initialize slave link
 *	@ap: port to initialize slave link for
 *
 *	Create and initialize slave link for @ap.  This enables slave
 *	link handling on the port.
 *
 *	In libata, a port contains links and a link contains devices.
 *	There is single host link but if a PMP is attached to it,
 *	there can be multiple fan-out links.  On SATA, there's usually
 *	a single device connected to a link but PATA and SATA
 *	controllers emulating TF based interface can have two - master
 *	and slave.
 *
 *	However, there are a few controllers which don't fit into this
 *	abstraction too well - SATA controllers which emulate TF
 *	interface with both master and slave devices but also have
 *	separate SCR register sets for each device.  These controllers
 *	need separate links for physical link handling
 *	(e.g. onlineness, link speed) but should be treated like a
 *	traditional M/S controller for everything else (e.g. command
 *	issue, softreset).
 *
 *	slave_link is libata's way of handling this class of
 *	controllers without impacting core layer too much.  For
 *	anything other than physical link handling, the default host
 *	link is used for both master and slave.  For physical link
 *	handling, separate @ap->slave_link is used.  All dirty details
 *	are implemented inside libata core layer.  From LLD's POV, the
 *	only difference is that prereset, hardreset and postreset are
 *	called once more for the slave link, so the reset sequence
 *	looks like the following.
 *
 *	prereset(M) -> prereset(S) -> hardreset(M) -> hardreset(S) ->
 *	softreset(M) -> postreset(M) -> postreset(S)
 *
 *	Note that softreset is called only for the master.  Softreset
 *	resets both M/S by definition, so SRST on master should handle
 *	both (the standard method will work just fine).
 *
 *	LOCKING:
 *	Should be called before host is registered.
 *
 *	RETURNS:
 *	0 on success, -errno on failure.
 */
int ata_slave_link_init(struct ata_port *ap)
{
	struct ata_link *link;

	WARN_ON(ap->slave_link);
	WARN_ON(ap->flags & ATA_FLAG_PMP);

	link = kzalloc(sizeof(*link), GFP_KERNEL);
	if (!link)
		return -ENOMEM;

	ata_link_init(ap, link, 1);
	ap->slave_link = link;
	return 0;
}

static void ata_host_stop(struct device *gendev, void *res)
{
	struct ata_host *host = dev_get_drvdata(gendev);
	int i;

	WARN_ON(!(host->flags & ATA_HOST_STARTED));

	for (i = 0; i < host->n_ports; i++) {
		struct ata_port *ap = host->ports[i];

		if (ap->ops->port_stop)
			ap->ops->port_stop(ap);
	}

	if (host->ops->host_stop)
		host->ops->host_stop(host);
}

/**
 *	ata_finalize_port_ops - finalize ata_port_operations
 *	@ops: ata_port_operations to finalize
 *
 *	An ata_port_operations can inherit from another ops and that
 *	ops can again inherit from another.  This can go on as many
 *	times as necessary as long as there is no loop in the
 *	inheritance chain.
 *
 *	Ops tables are finalized when the host is started.  NULL or
 *	unspecified entries are inherited from the closet ancestor
 *	which has the method and the entry is populated with it.
 *	After finalization, the ops table directly points to all the
 *	methods and ->inherits is no longer necessary and cleared.
 *
 *	Using ATA_OP_NULL, inheriting ops can force a method to NULL.
 *
 *	LOCKING:
 *	None.
 */
static void ata_finalize_port_ops(struct ata_port_operations *ops)
{
	static DEFINE_SPINLOCK(lock);
	const struct ata_port_operations *cur;
	void **begin = (void **)ops;
	void **end = (void **)&ops->inherits;
	void **pp;

	if (!ops || !ops->inherits)
		return;

	spin_lock(&lock);

	for (cur = ops->inherits; cur; cur = cur->inherits) {
		void **inherit = (void **)cur;

		for (pp = begin; pp < end; pp++, inherit++)
			if (!*pp)
				*pp = *inherit;
	}

	for (pp = begin; pp < end; pp++)
		if (IS_ERR(*pp))
			*pp = NULL;

	ops->inherits = NULL;

	spin_unlock(&lock);
}

/**
 *	ata_host_start - start and freeze ports of an ATA host
 *	@host: ATA host to start ports for
 *
 *	Start and then freeze ports of @host.  Started status is
 *	recorded in host->flags, so this function can be called
 *	multiple times.  Ports are guaranteed to get started only
 *	once.  If host->ops isn't initialized yet, its set to the
 *	first non-dummy port ops.
 *
 *	LOCKING:
 *	Inherited from calling layer (may sleep).
 *
 *	RETURNS:
 *	0 if all ports are started successfully, -errno otherwise.
 */
int ata_host_start(struct ata_host *host)
{
	int have_stop = 0;
	void *start_dr = NULL;
	int i, rc;

	if (host->flags & ATA_HOST_STARTED)
		return 0;

	ata_finalize_port_ops(host->ops);

	for (i = 0; i < host->n_ports; i++) {
		struct ata_port *ap = host->ports[i];

		ata_finalize_port_ops(ap->ops);

		if (!host->ops && !ata_port_is_dummy(ap))
			host->ops = ap->ops;

		if (ap->ops->port_stop)
			have_stop = 1;
	}

	if (host->ops->host_stop)
		have_stop = 1;

	if (have_stop) {
		start_dr = devres_alloc(ata_host_stop, 0, GFP_KERNEL);
		if (!start_dr)
			return -ENOMEM;
	}

	for (i = 0; i < host->n_ports; i++) {
		struct ata_port *ap = host->ports[i];

		if (ap->ops->port_start) {
			rc = ap->ops->port_start(ap);
			if (rc) {
				if (rc != -ENODEV)
					dev_err(host->dev,
						"failed to start port %d (errno=%d)\n",
						i, rc);
				goto err_out;
			}
		}
		ata_eh_freeze_port(ap);
	}

	if (start_dr)
		devres_add(host->dev, start_dr);
	host->flags |= ATA_HOST_STARTED;
	return 0;

 err_out:
	while (--i >= 0) {
		struct ata_port *ap = host->ports[i];

		if (ap->ops->port_stop)
			ap->ops->port_stop(ap);
	}
	devres_free(start_dr);
	return rc;
}

/**
 *	ata_sas_host_init - Initialize a host struct for sas (ipr, libsas)
 *	@host:	host to initialize
 *	@dev:	device host is attached to
 *	@ops:	port_ops
 *
 */
void ata_host_init(struct ata_host *host, struct device *dev,
		   struct ata_port_operations *ops)
{
	spin_lock_init(&host->lock);
	mutex_init(&host->eh_mutex);
	host->n_tags = ATA_MAX_QUEUE - 1;
	host->dev = dev;
	host->ops = ops;
}

void __ata_port_probe(struct ata_port *ap)
{
	struct ata_eh_info *ehi = &ap->link.eh_info;
	unsigned long flags;

	/* kick EH for boot probing */
	spin_lock_irqsave(ap->lock, flags);

	ehi->probe_mask |= ATA_ALL_DEVICES;
	ehi->action |= ATA_EH_RESET;
	ehi->flags |= ATA_EHI_NO_AUTOPSY | ATA_EHI_QUIET;

	ap->pflags &= ~ATA_PFLAG_INITIALIZING;
	ap->pflags |= ATA_PFLAG_LOADING;
	ata_port_schedule_eh(ap);

	spin_unlock_irqrestore(ap->lock, flags);
}

int ata_port_probe(struct ata_port *ap)
{
	int rc = 0;

	if (ap->ops->error_handler) {
		__ata_port_probe(ap);
		ata_port_wait_eh(ap);
	} else {
		DPRINTK("ata%u: bus probe begin\n", ap->print_id);
		rc = ata_bus_probe(ap);
		DPRINTK("ata%u: bus probe end\n", ap->print_id);
	}
	return rc;
}


static void async_port_probe(void *data, async_cookie_t cookie)
{
	struct ata_port *ap = data;

	/*
	 * If we're not allowed to scan this host in parallel,
	 * we need to wait until all previous scans have completed
	 * before going further.
	 * Jeff Garzik says this is only within a controller, so we
	 * don't need to wait for port 0, only for later ports.
	 */
	if (!(ap->host->flags & ATA_HOST_PARALLEL_SCAN) && ap->port_no != 0)
		async_synchronize_cookie(cookie);

	(void)ata_port_probe(ap);

	/* in order to keep device order, we need to synchronize at this point */
	async_synchronize_cookie(cookie);

	ata_scsi_scan_host(ap, 1);
}

/**
 *	ata_host_register - register initialized ATA host
 *	@host: ATA host to register
 *	@sht: template for SCSI host
 *
 *	Register initialized ATA host.  @host is allocated using
 *	ata_host_alloc() and fully initialized by LLD.  This function
 *	starts ports, registers @host with ATA and SCSI layers and
 *	probe registered devices.
 *
 *	LOCKING:
 *	Inherited from calling layer (may sleep).
 *
 *	RETURNS:
 *	0 on success, -errno otherwise.
 */
int ata_host_register(struct ata_host *host, struct scsi_host_template *sht)
{
	int i, rc;

	host->n_tags = clamp(sht->can_queue, 1, ATA_MAX_QUEUE - 1);

	/* host must have been started */
	if (!(host->flags & ATA_HOST_STARTED)) {
		dev_err(host->dev, "BUG: trying to register unstarted host\n");
		WARN_ON(1);
		return -EINVAL;
	}

	/* Blow away unused ports.  This happens when LLD can't
	 * determine the exact number of ports to allocate at
	 * allocation time.
	 */
	for (i = host->n_ports; host->ports[i]; i++)
		kfree(host->ports[i]);

	/* give ports names and add SCSI hosts */
	for (i = 0; i < host->n_ports; i++)
		host->ports[i]->print_id = atomic_inc_return(&ata_print_id);


	/* Create associated sysfs transport objects  */
	for (i = 0; i < host->n_ports; i++) {
		rc = ata_tport_add(host->dev,host->ports[i]);
		if (rc) {
			goto err_tadd;
		}
	}

	rc = ata_scsi_add_hosts(host, sht);
	if (rc)
		goto err_tadd;

	ata_acpi_hotplug_init(host);

	/* set cable, sata_spd_limit and report */
	for (i = 0; i < host->n_ports; i++) {
		struct ata_port *ap = host->ports[i];
		unsigned long xfer_mask;

		/* set SATA cable type if still unset */
		if (ap->cbl == ATA_CBL_NONE && (ap->flags & ATA_FLAG_SATA))
			ap->cbl = ATA_CBL_SATA;

		/* init sata_spd_limit to the current value */
		sata_link_init_spd(&ap->link);
		if (ap->slave_link)
			sata_link_init_spd(ap->slave_link);

		/* print per-port info to dmesg */
		xfer_mask = ata_pack_xfermask(ap->pio_mask, ap->mwdma_mask,
					      ap->udma_mask);

		if (!ata_port_is_dummy(ap)) {
			ata_port_info(ap, "%cATA max %s %s\n",
				      (ap->flags & ATA_FLAG_SATA) ? 'S' : 'P',
				      ata_mode_string(xfer_mask),
				      ap->link.eh_info.desc);
			ata_ehi_clear_desc(&ap->link.eh_info);
		} else
			ata_port_info(ap, "DUMMY\n");
	}

	/* perform each probe asynchronously */
	for (i = 0; i < host->n_ports; i++) {
		struct ata_port *ap = host->ports[i];
		async_schedule(async_port_probe, ap);
	}

	return 0;

 err_tadd:
	while (--i >= 0) {
		ata_tport_delete(host->ports[i]);
	}
	return rc;

}

/**
 *	ata_host_activate - start host, request IRQ and register it
 *	@host: target ATA host
 *	@irq: IRQ to request
 *	@irq_handler: irq_handler used when requesting IRQ
 *	@irq_flags: irq_flags used when requesting IRQ
 *	@sht: scsi_host_template to use when registering the host
 *
 *	After allocating an ATA host and initializing it, most libata
 *	LLDs perform three steps to activate the host - start host,
 *	request IRQ and register it.  This helper takes necessasry
 *	arguments and performs the three steps in one go.
 *
 *	An invalid IRQ skips the IRQ registration and expects the host to
 *	have set polling mode on the port. In this case, @irq_handler
 *	should be NULL.
 *
 *	LOCKING:
 *	Inherited from calling layer (may sleep).
 *
 *	RETURNS:
 *	0 on success, -errno otherwise.
 */
int ata_host_activate(struct ata_host *host, int irq,
		      irq_handler_t irq_handler, unsigned long irq_flags,
		      struct scsi_host_template *sht)
{
	int i, rc;

	rc = ata_host_start(host);
	if (rc)
		return rc;

	/* Special case for polling mode */
	if (!irq) {
		WARN_ON(irq_handler);
		return ata_host_register(host, sht);
	}

	rc = devm_request_irq(host->dev, irq, irq_handler, irq_flags,
			      dev_driver_string(host->dev), host);
	if (rc)
		return rc;

	for (i = 0; i < host->n_ports; i++)
		ata_port_desc(host->ports[i], "irq %d", irq);

	rc = ata_host_register(host, sht);
	/* if failed, just free the IRQ and leave ports alone */
	if (rc)
		devm_free_irq(host->dev, irq, host);

	return rc;
}

/**
 *	ata_port_detach - Detach ATA port in prepration of device removal
 *	@ap: ATA port to be detached
 *
 *	Detach all ATA devices and the associated SCSI devices of @ap;
 *	then, remove the associated SCSI host.  @ap is guaranteed to
 *	be quiescent on return from this function.
 *
 *	LOCKING:
 *	Kernel thread context (may sleep).
 */
static void ata_port_detach(struct ata_port *ap)
{
	unsigned long flags;
	struct ata_link *link;
	struct ata_device *dev;

	if (!ap->ops->error_handler)
		goto skip_eh;

	/* tell EH we're leaving & flush EH */
	spin_lock_irqsave(ap->lock, flags);
	ap->pflags |= ATA_PFLAG_UNLOADING;
	ata_port_schedule_eh(ap);
	spin_unlock_irqrestore(ap->lock, flags);

	/* wait till EH commits suicide */
	ata_port_wait_eh(ap);

	/* it better be dead now */
	WARN_ON(!(ap->pflags & ATA_PFLAG_UNLOADED));

	cancel_delayed_work_sync(&ap->hotplug_task);

 skip_eh:
	/* clean up zpodd on port removal */
	ata_for_each_link(link, ap, HOST_FIRST) {
		ata_for_each_dev(dev, link, ALL) {
			if (zpodd_dev_enabled(dev))
				zpodd_exit(dev);
		}
	}
	if (ap->pmp_link) {
		int i;
		for (i = 0; i < SATA_PMP_MAX_PORTS; i++)
			ata_tlink_delete(&ap->pmp_link[i]);
	}
	ata_tport_delete(ap);

	/* remove the associated SCSI host */
	scsi_remove_host(ap->scsi_host);
}

/**
 *	ata_host_detach - Detach all ports of an ATA host
 *	@host: Host to detach
 *
 *	Detach all ports of @host.
 *
 *	LOCKING:
 *	Kernel thread context (may sleep).
 */
void ata_host_detach(struct ata_host *host)
{
	int i;

	for (i = 0; i < host->n_ports; i++)
		ata_port_detach(host->ports[i]);

	/* the host is dead now, dissociate ACPI */
	ata_acpi_dissociate(host);
}

#ifdef CONFIG_PCI

/**
 *	ata_pci_remove_one - PCI layer callback for device removal
 *	@pdev: PCI device that was removed
 *
 *	PCI layer indicates to libata via this hook that hot-unplug or
 *	module unload event has occurred.  Detach all ports.  Resource
 *	release is handled via devres.
 *
 *	LOCKING:
 *	Inherited from PCI layer (may sleep).
 */
void ata_pci_remove_one(struct pci_dev *pdev)
{
	struct ata_host *host = pci_get_drvdata(pdev);

	ata_host_detach(host);
}

/* move to PCI subsystem */
int pci_test_config_bits(struct pci_dev *pdev, const struct pci_bits *bits)
{
	unsigned long tmp = 0;

	switch (bits->width) {
	case 1: {
		u8 tmp8 = 0;
		pci_read_config_byte(pdev, bits->reg, &tmp8);
		tmp = tmp8;
		break;
	}
	case 2: {
		u16 tmp16 = 0;
		pci_read_config_word(pdev, bits->reg, &tmp16);
		tmp = tmp16;
		break;
	}
	case 4: {
		u32 tmp32 = 0;
		pci_read_config_dword(pdev, bits->reg, &tmp32);
		tmp = tmp32;
		break;
	}

	default:
		return -EINVAL;
	}

	tmp &= bits->mask;

	return (tmp == bits->val) ? 1 : 0;
}

#ifdef CONFIG_PM
void ata_pci_device_do_suspend(struct pci_dev *pdev, pm_message_t mesg)
{
	pci_save_state(pdev);
	pci_disable_device(pdev);

	if (mesg.event & PM_EVENT_SLEEP)
		pci_set_power_state(pdev, PCI_D3hot);
}

int ata_pci_device_do_resume(struct pci_dev *pdev)
{
	int rc;

	pci_set_power_state(pdev, PCI_D0);
	pci_restore_state(pdev);

	rc = pcim_enable_device(pdev);
	if (rc) {
		dev_err(&pdev->dev,
			"failed to enable device after resume (%d)\n", rc);
		return rc;
	}

	pci_set_master(pdev);
	return 0;
}

int ata_pci_device_suspend(struct pci_dev *pdev, pm_message_t mesg)
{
	struct ata_host *host = pci_get_drvdata(pdev);
	int rc = 0;

	rc = ata_host_suspend(host, mesg);
	if (rc)
		return rc;

	ata_pci_device_do_suspend(pdev, mesg);

	return 0;
}

int ata_pci_device_resume(struct pci_dev *pdev)
{
	struct ata_host *host = pci_get_drvdata(pdev);
	int rc;

	rc = ata_pci_device_do_resume(pdev);
	if (rc == 0)
		ata_host_resume(host);
	return rc;
}
#endif /* CONFIG_PM */

#endif /* CONFIG_PCI */

/**
 *	ata_platform_remove_one - Platform layer callback for device removal
 *	@pdev: Platform device that was removed
 *
 *	Platform layer indicates to libata via this hook that hot-unplug or
 *	module unload event has occurred.  Detach all ports.  Resource
 *	release is handled via devres.
 *
 *	LOCKING:
 *	Inherited from platform layer (may sleep).
 */
int ata_platform_remove_one(struct platform_device *pdev)
{
	struct ata_host *host = platform_get_drvdata(pdev);

	ata_host_detach(host);

	return 0;
}

static int __init ata_parse_force_one(char **cur,
				      struct ata_force_ent *force_ent,
				      const char **reason)
{
	/* FIXME: Currently, there's no way to tag init const data and
	 * using __initdata causes build failure on some versions of
	 * gcc.  Once __initdataconst is implemented, add const to the
	 * following structure.
	 */
	static struct ata_force_param force_tbl[] __initdata = {
		{ "40c",	.cbl		= ATA_CBL_PATA40 },
		{ "80c",	.cbl		= ATA_CBL_PATA80 },
		{ "short40c",	.cbl		= ATA_CBL_PATA40_SHORT },
		{ "unk",	.cbl		= ATA_CBL_PATA_UNK },
		{ "ign",	.cbl		= ATA_CBL_PATA_IGN },
		{ "sata",	.cbl		= ATA_CBL_SATA },
		{ "1.5Gbps",	.spd_limit	= 1 },
		{ "3.0Gbps",	.spd_limit	= 2 },
		{ "noncq",	.horkage_on	= ATA_HORKAGE_NONCQ },
		{ "ncq",	.horkage_off	= ATA_HORKAGE_NONCQ },
		{ "dump_id",	.horkage_on	= ATA_HORKAGE_DUMP_ID },
		{ "pio0",	.xfer_mask	= 1 << (ATA_SHIFT_PIO + 0) },
		{ "pio1",	.xfer_mask	= 1 << (ATA_SHIFT_PIO + 1) },
		{ "pio2",	.xfer_mask	= 1 << (ATA_SHIFT_PIO + 2) },
		{ "pio3",	.xfer_mask	= 1 << (ATA_SHIFT_PIO + 3) },
		{ "pio4",	.xfer_mask	= 1 << (ATA_SHIFT_PIO + 4) },
		{ "pio5",	.xfer_mask	= 1 << (ATA_SHIFT_PIO + 5) },
		{ "pio6",	.xfer_mask	= 1 << (ATA_SHIFT_PIO + 6) },
		{ "mwdma0",	.xfer_mask	= 1 << (ATA_SHIFT_MWDMA + 0) },
		{ "mwdma1",	.xfer_mask	= 1 << (ATA_SHIFT_MWDMA + 1) },
		{ "mwdma2",	.xfer_mask	= 1 << (ATA_SHIFT_MWDMA + 2) },
		{ "mwdma3",	.xfer_mask	= 1 << (ATA_SHIFT_MWDMA + 3) },
		{ "mwdma4",	.xfer_mask	= 1 << (ATA_SHIFT_MWDMA + 4) },
		{ "udma0",	.xfer_mask	= 1 << (ATA_SHIFT_UDMA + 0) },
		{ "udma16",	.xfer_mask	= 1 << (ATA_SHIFT_UDMA + 0) },
		{ "udma/16",	.xfer_mask	= 1 << (ATA_SHIFT_UDMA + 0) },
		{ "udma1",	.xfer_mask	= 1 << (ATA_SHIFT_UDMA + 1) },
		{ "udma25",	.xfer_mask	= 1 << (ATA_SHIFT_UDMA + 1) },
		{ "udma/25",	.xfer_mask	= 1 << (ATA_SHIFT_UDMA + 1) },
		{ "udma2",	.xfer_mask	= 1 << (ATA_SHIFT_UDMA + 2) },
		{ "udma33",	.xfer_mask	= 1 << (ATA_SHIFT_UDMA + 2) },
		{ "udma/33",	.xfer_mask	= 1 << (ATA_SHIFT_UDMA + 2) },
		{ "udma3",	.xfer_mask	= 1 << (ATA_SHIFT_UDMA + 3) },
		{ "udma44",	.xfer_mask	= 1 << (ATA_SHIFT_UDMA + 3) },
		{ "udma/44",	.xfer_mask	= 1 << (ATA_SHIFT_UDMA + 3) },
		{ "udma4",	.xfer_mask	= 1 << (ATA_SHIFT_UDMA + 4) },
		{ "udma66",	.xfer_mask	= 1 << (ATA_SHIFT_UDMA + 4) },
		{ "udma/66",	.xfer_mask	= 1 << (ATA_SHIFT_UDMA + 4) },
		{ "udma5",	.xfer_mask	= 1 << (ATA_SHIFT_UDMA + 5) },
		{ "udma100",	.xfer_mask	= 1 << (ATA_SHIFT_UDMA + 5) },
		{ "udma/100",	.xfer_mask	= 1 << (ATA_SHIFT_UDMA + 5) },
		{ "udma6",	.xfer_mask	= 1 << (ATA_SHIFT_UDMA + 6) },
		{ "udma133",	.xfer_mask	= 1 << (ATA_SHIFT_UDMA + 6) },
		{ "udma/133",	.xfer_mask	= 1 << (ATA_SHIFT_UDMA + 6) },
		{ "udma7",	.xfer_mask	= 1 << (ATA_SHIFT_UDMA + 7) },
		{ "nohrst",	.lflags		= ATA_LFLAG_NO_HRST },
		{ "nosrst",	.lflags		= ATA_LFLAG_NO_SRST },
		{ "norst",	.lflags		= ATA_LFLAG_NO_HRST | ATA_LFLAG_NO_SRST },
		{ "rstonce",	.lflags		= ATA_LFLAG_RST_ONCE },
		{ "atapi_dmadir", .horkage_on	= ATA_HORKAGE_ATAPI_DMADIR },
		{ "disable",	.horkage_on	= ATA_HORKAGE_DISABLE },
	};
	char *start = *cur, *p = *cur;
	char *id, *val, *endp;
	const struct ata_force_param *match_fp = NULL;
	int nr_matches = 0, i;

	/* find where this param ends and update *cur */
	while (*p != '\0' && *p != ',')
		p++;

	if (*p == '\0')
		*cur = p;
	else
		*cur = p + 1;

	*p = '\0';

	/* parse */
	p = strchr(start, ':');
	if (!p) {
		val = strstrip(start);
		goto parse_val;
	}
	*p = '\0';

	id = strstrip(start);
	val = strstrip(p + 1);

	/* parse id */
	p = strchr(id, '.');
	if (p) {
		*p++ = '\0';
		force_ent->device = simple_strtoul(p, &endp, 10);
		if (p == endp || *endp != '\0') {
			*reason = "invalid device";
			return -EINVAL;
		}
	}

	force_ent->port = simple_strtoul(id, &endp, 10);
	if (p == endp || *endp != '\0') {
		*reason = "invalid port/link";
		return -EINVAL;
	}

 parse_val:
	/* parse val, allow shortcuts so that both 1.5 and 1.5Gbps work */
	for (i = 0; i < ARRAY_SIZE(force_tbl); i++) {
		const struct ata_force_param *fp = &force_tbl[i];

		if (strncasecmp(val, fp->name, strlen(val)))
			continue;

		nr_matches++;
		match_fp = fp;

		if (strcasecmp(val, fp->name) == 0) {
			nr_matches = 1;
			break;
		}
	}

	if (!nr_matches) {
		*reason = "unknown value";
		return -EINVAL;
	}
	if (nr_matches > 1) {
		*reason = "ambigious value";
		return -EINVAL;
	}

	force_ent->param = *match_fp;

	return 0;
}

static void __init ata_parse_force_param(void)
{
	int idx = 0, size = 1;
	int last_port = -1, last_device = -1;
	char *p, *cur, *next;

	/* calculate maximum number of params and allocate force_tbl */
	for (p = ata_force_param_buf; *p; p++)
		if (*p == ',')
			size++;

	ata_force_tbl = kzalloc(sizeof(ata_force_tbl[0]) * size, GFP_KERNEL);
	if (!ata_force_tbl) {
		printk(KERN_WARNING "ata: failed to extend force table, "
		       "libata.force ignored\n");
		return;
	}

	/* parse and populate the table */
	for (cur = ata_force_param_buf; *cur != '\0'; cur = next) {
		const char *reason = "";
		struct ata_force_ent te = { .port = -1, .device = -1 };

		next = cur;
		if (ata_parse_force_one(&next, &te, &reason)) {
			printk(KERN_WARNING "ata: failed to parse force "
			       "parameter \"%s\" (%s)\n",
			       cur, reason);
			continue;
		}

		if (te.port == -1) {
			te.port = last_port;
			te.device = last_device;
		}

		ata_force_tbl[idx++] = te;

		last_port = te.port;
		last_device = te.device;
	}

	ata_force_tbl_size = idx;
}

static int __init ata_init(void)
{
	int rc;

	ata_parse_force_param();

	ata_acpi_register();

	rc = ata_sff_init();
	if (rc) {
		kfree(ata_force_tbl);
		return rc;
	}

	libata_transport_init();
	ata_scsi_transport_template = ata_attach_transport();
	if (!ata_scsi_transport_template) {
		ata_sff_exit();
		rc = -ENOMEM;
		goto err_out;
	}

	printk(KERN_DEBUG "libata version " DRV_VERSION " loaded.\n");
	return 0;

err_out:
	return rc;
}

static void __exit ata_exit(void)
{
	ata_release_transport(ata_scsi_transport_template);
	libata_transport_exit();
	ata_sff_exit();
	ata_acpi_unregister();
	kfree(ata_force_tbl);
}

subsys_initcall(ata_init);
module_exit(ata_exit);

static DEFINE_RATELIMIT_STATE(ratelimit, HZ / 5, 1);

int ata_ratelimit(void)
{
	return __ratelimit(&ratelimit);
}

/**
 *	ata_msleep - ATA EH owner aware msleep
 *	@ap: ATA port to attribute the sleep to
 *	@msecs: duration to sleep in milliseconds
 *
 *	Sleeps @msecs.  If the current task is owner of @ap's EH, the
 *	ownership is released before going to sleep and reacquired
 *	after the sleep is complete.  IOW, other ports sharing the
 *	@ap->host will be allowed to own the EH while this task is
 *	sleeping.
 *
 *	LOCKING:
 *	Might sleep.
 */
void ata_msleep(struct ata_port *ap, unsigned int msecs)
{
	bool owns_eh = ap && ap->host->eh_owner == current;

	if (owns_eh)
		ata_eh_release(ap);

	msleep(msecs);

	if (owns_eh)
		ata_eh_acquire(ap);
}

/**
 *	ata_wait_register - wait until register value changes
 *	@ap: ATA port to wait register for, can be NULL
 *	@reg: IO-mapped register
 *	@mask: Mask to apply to read register value
 *	@val: Wait condition
 *	@interval: polling interval in milliseconds
 *	@timeout: timeout in milliseconds
 *
 *	Waiting for some bits of register to change is a common
 *	operation for ATA controllers.  This function reads 32bit LE
 *	IO-mapped register @reg and tests for the following condition.
 *
 *	(*@reg & mask) != val
 *
 *	If the condition is met, it returns; otherwise, the process is
 *	repeated after @interval_msec until timeout.
 *
 *	LOCKING:
 *	Kernel thread context (may sleep)
 *
 *	RETURNS:
 *	The final register value.
 */
u32 ata_wait_register(struct ata_port *ap, void __iomem *reg, u32 mask, u32 val,
		      unsigned long interval, unsigned long timeout)
{
	unsigned long deadline;
	u32 tmp;

	tmp = ioread32(reg);

	/* Calculate timeout _after_ the first read to make sure
	 * preceding writes reach the controller before starting to
	 * eat away the timeout.
	 */
	deadline = ata_deadline(jiffies, timeout);

	while ((tmp & mask) == val && time_before(jiffies, deadline)) {
		ata_msleep(ap, interval);
		tmp = ioread32(reg);
	}

	return tmp;
}

/**
 *	sata_lpm_ignore_phy_events - test if PHY event should be ignored
 *	@link: Link receiving the event
 *
 *	Test whether the received PHY event has to be ignored or not.
 *
 *	LOCKING:
 *	None:
 *
 *	RETURNS:
 *	True if the event has to be ignored.
 */
bool sata_lpm_ignore_phy_events(struct ata_link *link)
{
	unsigned long lpm_timeout = link->last_lpm_change +
				    msecs_to_jiffies(ATA_TMOUT_SPURIOUS_PHY);

	/* if LPM is enabled, PHYRDY doesn't mean anything */
	if (link->lpm_policy > ATA_LPM_MAX_POWER)
		return true;

	/* ignore the first PHY event after the LPM policy changed
	 * as it is might be spurious
	 */
	if ((link->flags & ATA_LFLAG_CHANGED) &&
	    time_before(jiffies, lpm_timeout))
		return true;

	return false;
}
EXPORT_SYMBOL_GPL(sata_lpm_ignore_phy_events);

/*
 * Dummy port_ops
 */
static unsigned int ata_dummy_qc_issue(struct ata_queued_cmd *qc)
{
	return AC_ERR_SYSTEM;
}

static void ata_dummy_error_handler(struct ata_port *ap)
{
	/* truly dummy */
}

struct ata_port_operations ata_dummy_port_ops = {
	.qc_prep		= ata_noop_qc_prep,
	.qc_issue		= ata_dummy_qc_issue,
	.error_handler		= ata_dummy_error_handler,
	.sched_eh		= ata_std_sched_eh,
	.end_eh			= ata_std_end_eh,
};

const struct ata_port_info ata_dummy_port_info = {
	.port_ops		= &ata_dummy_port_ops,
};

/*
 * Utility print functions
 */
int ata_port_printk(const struct ata_port *ap, const char *level,
		    const char *fmt, ...)
{
	struct va_format vaf;
	va_list args;
	int r;

	va_start(args, fmt);

	vaf.fmt = fmt;
	vaf.va = &args;

	r = printk("%sata%u: %pV", level, ap->print_id, &vaf);

	va_end(args);

	return r;
}
EXPORT_SYMBOL(ata_port_printk);

int ata_link_printk(const struct ata_link *link, const char *level,
		    const char *fmt, ...)
{
	struct va_format vaf;
	va_list args;
	int r;

	va_start(args, fmt);

	vaf.fmt = fmt;
	vaf.va = &args;

	if (sata_pmp_attached(link->ap) || link->ap->slave_link)
		r = printk("%sata%u.%02u: %pV",
			   level, link->ap->print_id, link->pmp, &vaf);
	else
		r = printk("%sata%u: %pV",
			   level, link->ap->print_id, &vaf);

	va_end(args);

	return r;
}
EXPORT_SYMBOL(ata_link_printk);

int ata_dev_printk(const struct ata_device *dev, const char *level,
		    const char *fmt, ...)
{
	struct va_format vaf;
	va_list args;
	int r;

	va_start(args, fmt);

	vaf.fmt = fmt;
	vaf.va = &args;

	r = printk("%sata%u.%02u: %pV",
		   level, dev->link->ap->print_id, dev->link->pmp + dev->devno,
		   &vaf);

	va_end(args);

	return r;
}
EXPORT_SYMBOL(ata_dev_printk);

void ata_print_version(const struct device *dev, const char *version)
{
	dev_printk(KERN_DEBUG, dev, "version %s\n", version);
}
EXPORT_SYMBOL(ata_print_version);

/*
 * libata is essentially a library of internal helper functions for
 * low-level ATA host controller drivers.  As such, the API/ABI is
 * likely to change as new drivers are added and updated.
 * Do not depend on ABI/API stability.
 */
EXPORT_SYMBOL_GPL(sata_deb_timing_normal);
EXPORT_SYMBOL_GPL(sata_deb_timing_hotplug);
EXPORT_SYMBOL_GPL(sata_deb_timing_long);
EXPORT_SYMBOL_GPL(ata_base_port_ops);
EXPORT_SYMBOL_GPL(sata_port_ops);
EXPORT_SYMBOL_GPL(ata_dummy_port_ops);
EXPORT_SYMBOL_GPL(ata_dummy_port_info);
EXPORT_SYMBOL_GPL(ata_link_next);
EXPORT_SYMBOL_GPL(ata_dev_next);
EXPORT_SYMBOL_GPL(ata_std_bios_param);
EXPORT_SYMBOL_GPL(ata_scsi_unlock_native_capacity);
EXPORT_SYMBOL_GPL(ata_host_init);
EXPORT_SYMBOL_GPL(ata_host_alloc);
EXPORT_SYMBOL_GPL(ata_host_alloc_pinfo);
EXPORT_SYMBOL_GPL(ata_slave_link_init);
EXPORT_SYMBOL_GPL(ata_host_start);
EXPORT_SYMBOL_GPL(ata_host_register);
EXPORT_SYMBOL_GPL(ata_host_activate);
EXPORT_SYMBOL_GPL(ata_host_detach);
EXPORT_SYMBOL_GPL(ata_sg_init);
EXPORT_SYMBOL_GPL(ata_qc_complete);
EXPORT_SYMBOL_GPL(ata_qc_complete_multiple);
EXPORT_SYMBOL_GPL(atapi_cmd_type);
EXPORT_SYMBOL_GPL(ata_tf_to_fis);
EXPORT_SYMBOL_GPL(ata_tf_from_fis);
EXPORT_SYMBOL_GPL(ata_pack_xfermask);
EXPORT_SYMBOL_GPL(ata_unpack_xfermask);
EXPORT_SYMBOL_GPL(ata_xfer_mask2mode);
EXPORT_SYMBOL_GPL(ata_xfer_mode2mask);
EXPORT_SYMBOL_GPL(ata_xfer_mode2shift);
EXPORT_SYMBOL_GPL(ata_mode_string);
EXPORT_SYMBOL_GPL(ata_id_xfermask);
EXPORT_SYMBOL_GPL(ata_do_set_mode);
EXPORT_SYMBOL_GPL(ata_std_qc_defer);
EXPORT_SYMBOL_GPL(ata_noop_qc_prep);
EXPORT_SYMBOL_GPL(ata_dev_disable);
EXPORT_SYMBOL_GPL(sata_set_spd);
EXPORT_SYMBOL_GPL(ata_wait_after_reset);
EXPORT_SYMBOL_GPL(sata_link_debounce);
EXPORT_SYMBOL_GPL(sata_link_resume);
EXPORT_SYMBOL_GPL(sata_link_scr_lpm);
EXPORT_SYMBOL_GPL(ata_std_prereset);
EXPORT_SYMBOL_GPL(sata_link_hardreset);
EXPORT_SYMBOL_GPL(sata_std_hardreset);
EXPORT_SYMBOL_GPL(ata_std_postreset);
EXPORT_SYMBOL_GPL(ata_dev_classify);
EXPORT_SYMBOL_GPL(ata_dev_pair);
EXPORT_SYMBOL_GPL(ata_ratelimit);
EXPORT_SYMBOL_GPL(ata_msleep);
EXPORT_SYMBOL_GPL(ata_wait_register);
EXPORT_SYMBOL_GPL(ata_scsi_queuecmd);
EXPORT_SYMBOL_GPL(ata_scsi_slave_config);
EXPORT_SYMBOL_GPL(ata_scsi_slave_destroy);
EXPORT_SYMBOL_GPL(ata_scsi_change_queue_depth);
EXPORT_SYMBOL_GPL(__ata_change_queue_depth);
EXPORT_SYMBOL_GPL(sata_scr_valid);
EXPORT_SYMBOL_GPL(sata_scr_read);
EXPORT_SYMBOL_GPL(sata_scr_write);
EXPORT_SYMBOL_GPL(sata_scr_write_flush);
EXPORT_SYMBOL_GPL(ata_link_online);
EXPORT_SYMBOL_GPL(ata_link_offline);
#ifdef CONFIG_PM
EXPORT_SYMBOL_GPL(ata_host_suspend);
EXPORT_SYMBOL_GPL(ata_host_resume);
#endif /* CONFIG_PM */
EXPORT_SYMBOL_GPL(ata_id_string);
EXPORT_SYMBOL_GPL(ata_id_c_string);
EXPORT_SYMBOL_GPL(ata_do_dev_read_id);
EXPORT_SYMBOL_GPL(ata_scsi_simulate);

EXPORT_SYMBOL_GPL(ata_pio_need_iordy);
EXPORT_SYMBOL_GPL(ata_timing_find_mode);
EXPORT_SYMBOL_GPL(ata_timing_compute);
EXPORT_SYMBOL_GPL(ata_timing_merge);
EXPORT_SYMBOL_GPL(ata_timing_cycle2mode);

#ifdef CONFIG_PCI
EXPORT_SYMBOL_GPL(pci_test_config_bits);
EXPORT_SYMBOL_GPL(ata_pci_remove_one);
#ifdef CONFIG_PM
EXPORT_SYMBOL_GPL(ata_pci_device_do_suspend);
EXPORT_SYMBOL_GPL(ata_pci_device_do_resume);
EXPORT_SYMBOL_GPL(ata_pci_device_suspend);
EXPORT_SYMBOL_GPL(ata_pci_device_resume);
#endif /* CONFIG_PM */
#endif /* CONFIG_PCI */

EXPORT_SYMBOL_GPL(ata_platform_remove_one);

EXPORT_SYMBOL_GPL(__ata_ehi_push_desc);
EXPORT_SYMBOL_GPL(ata_ehi_push_desc);
EXPORT_SYMBOL_GPL(ata_ehi_clear_desc);
EXPORT_SYMBOL_GPL(ata_port_desc);
#ifdef CONFIG_PCI
EXPORT_SYMBOL_GPL(ata_port_pbar_desc);
#endif /* CONFIG_PCI */
EXPORT_SYMBOL_GPL(ata_port_schedule_eh);
EXPORT_SYMBOL_GPL(ata_link_abort);
EXPORT_SYMBOL_GPL(ata_port_abort);
EXPORT_SYMBOL_GPL(ata_port_freeze);
EXPORT_SYMBOL_GPL(sata_async_notification);
EXPORT_SYMBOL_GPL(ata_eh_freeze_port);
EXPORT_SYMBOL_GPL(ata_eh_thaw_port);
EXPORT_SYMBOL_GPL(ata_eh_qc_complete);
EXPORT_SYMBOL_GPL(ata_eh_qc_retry);
EXPORT_SYMBOL_GPL(ata_eh_analyze_ncq_error);
EXPORT_SYMBOL_GPL(ata_do_eh);
EXPORT_SYMBOL_GPL(ata_std_error_handler);

EXPORT_SYMBOL_GPL(ata_cable_40wire);
EXPORT_SYMBOL_GPL(ata_cable_80wire);
EXPORT_SYMBOL_GPL(ata_cable_unknown);
EXPORT_SYMBOL_GPL(ata_cable_ignore);
EXPORT_SYMBOL_GPL(ata_cable_sata);<|MERGE_RESOLUTION|>--- conflicted
+++ resolved
@@ -4150,16 +4150,10 @@
 	{ "ST3320[68]13AS",	"SD1[5-9]",	ATA_HORKAGE_NONCQ |
 						ATA_HORKAGE_FIRMWARE_WARN },
 
-<<<<<<< HEAD
-	/* Seagate Momentus SpinPoint M8 seem to have FPMDA_AA issues */
-	{ "ST1000LM024 HN-M101MBB", "2AR10001",	ATA_HORKAGE_BROKEN_FPDMA_AA },
-	{ "ST1000LM024 HN-M101MBB", "2BA30001",	ATA_HORKAGE_BROKEN_FPDMA_AA },
-=======
 	/* drives which fail FPDMA_AA activation (some may freeze afterwards) */
 	{ "ST1000LM024 HN-M101MBB", "2AR10001",	ATA_HORKAGE_BROKEN_FPDMA_AA },
 	{ "ST1000LM024 HN-M101MBB", "2BA30001",	ATA_HORKAGE_BROKEN_FPDMA_AA },
 	{ "VB0250EAVER",	"HPG7",		ATA_HORKAGE_BROKEN_FPDMA_AA },
->>>>>>> 0c992013
 
 	/* Blacklist entries taken from Silicon Image 3124/3132
 	   Windows driver .inf file - also several Linux problem reports */
@@ -4207,12 +4201,9 @@
 	{ "PIONEER DVD-RW  DVR-212D",	NULL,	ATA_HORKAGE_NOSETXFER },
 	{ "PIONEER DVD-RW  DVR-216D",	NULL,	ATA_HORKAGE_NOSETXFER },
 
-<<<<<<< HEAD
-=======
 	/* devices that don't properly handle TRIM commands */
 	{ "SuperSSpeed S238*",		NULL,	ATA_HORKAGE_NOTRIM, },
 
->>>>>>> 0c992013
 	/*
 	 * Some WD SATA-I drives spin up and down erratically when the link
 	 * is put into the slumber mode.  We don't have full list of the
@@ -4783,23 +4774,15 @@
 static struct ata_queued_cmd *ata_qc_new(struct ata_port *ap)
 {
 	struct ata_queued_cmd *qc = NULL;
-<<<<<<< HEAD
-=======
 	unsigned int max_queue = ap->host->n_tags;
->>>>>>> 0c992013
 	unsigned int i, tag;
 
 	/* no command while frozen */
 	if (unlikely(ap->pflags & ATA_PFLAG_FROZEN))
 		return NULL;
 
-<<<<<<< HEAD
-	for (i = 0; i < ATA_MAX_QUEUE; i++) {
-		tag = (i + ap->last_tag + 1) % ATA_MAX_QUEUE;
-=======
 	for (i = 0, tag = ap->last_tag + 1; i < max_queue; i++, tag++) {
 		tag = tag < max_queue ? tag : 0;
->>>>>>> 0c992013
 
 		/* the last tag is reserved for internal command. */
 		if (tag == ATA_TAG_INTERNAL)
