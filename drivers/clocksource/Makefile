obj-$(CONFIG_CLKSRC_OF)	+= clksrc-of.o
obj-$(CONFIG_ATMEL_TCB_CLKSRC)	+= tcb_clksrc.o
obj-$(CONFIG_X86_CYCLONE_TIMER)	+= cyclone.o
obj-$(CONFIG_X86_PM_TIMER)	+= acpi_pm.o
obj-$(CONFIG_SCx200HR_TIMER)	+= scx200_hrt.o
obj-$(CONFIG_CS5535_CLOCK_EVENT_SRC)	+= cs5535-clockevt.o
obj-$(CONFIG_SH_TIMER_CMT)	+= sh_cmt.o
obj-$(CONFIG_SH_TIMER_MTU2)	+= sh_mtu2.o
obj-$(CONFIG_SH_TIMER_TMU)	+= sh_tmu.o
obj-$(CONFIG_EM_TIMER_STI)	+= em_sti.o
obj-$(CONFIG_CLKBLD_I8253)	+= i8253.o
obj-$(CONFIG_CLKSRC_MMIO)	+= mmio.o
obj-$(CONFIG_DW_APB_TIMER)	+= dw_apb_timer.o
obj-$(CONFIG_DW_APB_TIMER_OF)	+= dw_apb_timer_of.o
obj-$(CONFIG_CLKSRC_NOMADIK_MTU)	+= nomadik-mtu.o
obj-$(CONFIG_CLKSRC_DBX500_PRCMU)	+= clksrc-dbx500-prcmu.o
obj-$(CONFIG_ARMADA_370_XP_TIMER)	+= time-armada-370-xp.o
obj-$(CONFIG_ARCH_BCM2835)	+= bcm2835_timer.o
obj-$(CONFIG_ARCH_MARCO)	+= timer-marco.o
obj-$(CONFIG_ARCH_MXS)		+= mxs_timer.o
obj-$(CONFIG_ARCH_PRIMA2)	+= timer-prima2.o
obj-$(CONFIG_SUN4I_TIMER)	+= sun4i_timer.o
obj-$(CONFIG_VT8500_TIMER)	+= vt8500_timer.o
obj-$(CONFIG_ARCH_BCM)		+= bcm_kona_timer.o
obj-$(CONFIG_CADENCE_TTC_TIMER)	+= cadence_ttc_timer.o
obj-$(CONFIG_CLKSRC_EXYNOS_MCT)	+= exynos_mct.o
obj-$(CONFIG_CLKSRC_SAMSUNG_PWM)	+= samsung_pwm_timer.o

obj-$(CONFIG_ARM_ARCH_TIMER)		+= arm_arch_timer.o
obj-$(CONFIG_CLKSRC_METAG_GENERIC)	+= metag_generic.o

obj-$(CONFIG_CLK_SRC_TEGRA_TIMER)       += tegra-nvtimers.o
obj-$(CONFIG_CLK_SRC_TEGRA_TIMER)       += tegra-wakeup-nvtimers.o
<<<<<<< HEAD
obj-$(CONFIG_ARM_ARCH_TIMER)            += tegra-tsc-timer.o
=======
ifneq ($(CONFIG_ARM64),y)
obj-$(CONFIG_ARM_ARCH_TIMER)            += tegra-tsc-timer.o
endif
>>>>>>> b6bb0aa3
<|MERGE_RESOLUTION|>--- conflicted
+++ resolved
@@ -31,10 +31,6 @@
 
 obj-$(CONFIG_CLK_SRC_TEGRA_TIMER)       += tegra-nvtimers.o
 obj-$(CONFIG_CLK_SRC_TEGRA_TIMER)       += tegra-wakeup-nvtimers.o
-<<<<<<< HEAD
-obj-$(CONFIG_ARM_ARCH_TIMER)            += tegra-tsc-timer.o
-=======
 ifneq ($(CONFIG_ARM64),y)
 obj-$(CONFIG_ARM_ARCH_TIMER)            += tegra-tsc-timer.o
-endif
->>>>>>> b6bb0aa3
+endif