--- conflicted
+++ resolved
@@ -157,14 +157,7 @@
 static void cn_rx_skb(struct sk_buff *skb)
 {
 	struct nlmsghdr *nlh;
-<<<<<<< HEAD
-	struct sk_buff *skb;
 	int len, err;
-
-	skb = skb_get(__skb);
-=======
-	int len, err;
->>>>>>> 0c992013
 
 	if (skb->len >= NLMSG_HDRLEN) {
 		nlh = nlmsg_hdr(skb);
@@ -172,12 +165,7 @@
 
 		if (len < (int)sizeof(struct cn_msg) ||
 		    skb->len < nlh->nlmsg_len ||
-<<<<<<< HEAD
-		    len > CONNECTOR_MAX_MSG_SIZE) {
-			kfree_skb(skb);
-=======
 		    len > CONNECTOR_MAX_MSG_SIZE)
->>>>>>> 0c992013
 			return;
 
 		err = cn_call_callback(skb_get(skb));
