/*
 *  linux/drivers/cpufreq/cpufreq.c
 *
 *  Copyright (C) 2001 Russell King
 *            (C) 2002 - 2003 Dominik Brodowski <linux@brodo.de>
 *
 *  Oct 2005 - Ashok Raj <ashok.raj@intel.com>
 *	Added handling for CPU hotplug
 *  Feb 2006 - Jacob Shin <jacob.shin@amd.com>
 *	Fix handling for CPU hotplug -- affected CPUs
 *
 * This program is free software; you can redistribute it and/or modify
 * it under the terms of the GNU General Public License version 2 as
 * published by the Free Software Foundation.
 *
 */

#define pr_fmt(fmt) KBUILD_MODNAME ": " fmt

#include <asm/cputime.h>
#include <linux/kernel.h>
#include <linux/kernel_stat.h>
#include <linux/module.h>
#include <linux/init.h>
#include <linux/notifier.h>
#include <linux/cpufreq.h>
#include <linux/delay.h>
#include <linux/interrupt.h>
#include <linux/spinlock.h>
#include <linux/tick.h>
#include <linux/device.h>
#include <linux/slab.h>
#include <linux/cpu.h>
#include <linux/completion.h>
#include <linux/mutex.h>
#include <linux/syscore_ops.h>
#include <linux/pm_qos.h>

#include <trace/events/power.h>

/**
 * The "cpufreq driver" - the arch- or hardware-dependent low
 * level driver of CPUFreq support, and its spinlock. This lock
 * also protects the cpufreq_cpu_data array.
 */
static struct cpufreq_driver *cpufreq_driver;
static DEFINE_PER_CPU(struct cpufreq_policy *, cpufreq_cpu_data);
#ifdef CONFIG_HOTPLUG_CPU
/* This one keeps track of the previously set governor of a removed CPU */
static DEFINE_PER_CPU(char[CPUFREQ_NAME_LEN], cpufreq_cpu_governor);
#endif
static DEFINE_RWLOCK(cpufreq_driver_lock);
static DEFINE_MUTEX(cpufreq_governor_lock);

/*
 * cpu_policy_rwsem is a per CPU reader-writer semaphore designed to cure
 * all cpufreq/hotplug/workqueue/etc related lock issues.
 *
 * The rules for this semaphore:
 * - Any routine that wants to read from the policy structure will
 *   do a down_read on this semaphore.
 * - Any routine that will write to the policy structure and/or may take away
 *   the policy altogether (eg. CPU hotplug), will hold this lock in write
 *   mode before doing so.
 *
 * Additional rules:
 * - Governor routines that can be called in cpufreq hotplug path should not
 *   take this sem as top level hotplug notifier handler takes this.
 * - Lock should not be held across
 *     __cpufreq_governor(data, CPUFREQ_GOV_STOP);
 */
static DEFINE_PER_CPU(int, cpufreq_policy_cpu);
static DEFINE_PER_CPU(struct rw_semaphore, cpu_policy_rwsem);

#define lock_policy_rwsem(mode, cpu)					\
static int lock_policy_rwsem_##mode(int cpu)				\
{									\
	int policy_cpu = per_cpu(cpufreq_policy_cpu, cpu);		\
	BUG_ON(policy_cpu == -1);					\
	down_##mode(&per_cpu(cpu_policy_rwsem, policy_cpu));		\
									\
	return 0;							\
}

lock_policy_rwsem(read, cpu);
lock_policy_rwsem(write, cpu);

#define unlock_policy_rwsem(mode, cpu)					\
static void unlock_policy_rwsem_##mode(int cpu)				\
{									\
	int policy_cpu = per_cpu(cpufreq_policy_cpu, cpu);		\
	BUG_ON(policy_cpu == -1);					\
	up_##mode(&per_cpu(cpu_policy_rwsem, policy_cpu));		\
}

unlock_policy_rwsem(read, cpu);
unlock_policy_rwsem(write, cpu);

/* internal prototypes */
static int __cpufreq_governor(struct cpufreq_policy *policy,
		unsigned int event);
static unsigned int __cpufreq_get(unsigned int cpu);
static void handle_update(struct work_struct *work);

/**
 * Two notifier lists: the "policy" list is involved in the
 * validation process for a new CPU frequency policy; the
 * "transition" list for kernel code that needs to handle
 * changes to devices when the CPU clock speed changes.
 * The mutex locks both lists.
 */
static BLOCKING_NOTIFIER_HEAD(cpufreq_policy_notifier_list);
static struct srcu_notifier_head cpufreq_transition_notifier_list;

static bool init_cpufreq_transition_notifier_list_called;
static int __init init_cpufreq_transition_notifier_list(void)
{
	srcu_init_notifier_head(&cpufreq_transition_notifier_list);
	init_cpufreq_transition_notifier_list_called = true;
	return 0;
}
pure_initcall(init_cpufreq_transition_notifier_list);

static int off __read_mostly;
static int cpufreq_disabled(void)
{
	return off;
}
void disable_cpufreq(void)
{
	off = 1;
}
static LIST_HEAD(cpufreq_governor_list);
static DEFINE_MUTEX(cpufreq_governor_mutex);

bool have_governor_per_policy(void)
{
	return cpufreq_driver->have_governor_per_policy;
}
EXPORT_SYMBOL_GPL(have_governor_per_policy);

struct kobject *get_governor_parent_kobj(struct cpufreq_policy *policy)
{
	if (have_governor_per_policy())
		return &policy->kobj;
	else
		return cpufreq_global_kobject;
}
EXPORT_SYMBOL_GPL(get_governor_parent_kobj);

static inline u64 get_cpu_idle_time_jiffy(unsigned int cpu, u64 *wall)
{
	u64 idle_time;
	u64 cur_wall_time;
	u64 busy_time;

	cur_wall_time = jiffies64_to_cputime64(get_jiffies_64());

	busy_time = kcpustat_cpu(cpu).cpustat[CPUTIME_USER];
	busy_time += kcpustat_cpu(cpu).cpustat[CPUTIME_SYSTEM];
	busy_time += kcpustat_cpu(cpu).cpustat[CPUTIME_IRQ];
	busy_time += kcpustat_cpu(cpu).cpustat[CPUTIME_SOFTIRQ];
	busy_time += kcpustat_cpu(cpu).cpustat[CPUTIME_STEAL];
	busy_time += kcpustat_cpu(cpu).cpustat[CPUTIME_NICE];

	idle_time = cur_wall_time - busy_time;
	if (wall)
		*wall = cputime_to_usecs(cur_wall_time);

	return cputime_to_usecs(idle_time);
}

u64 get_cpu_idle_time(unsigned int cpu, u64 *wall, int io_busy)
{
	u64 idle_time = get_cpu_idle_time_us(cpu, io_busy ? wall : NULL);

	if (idle_time == -1ULL)
		return get_cpu_idle_time_jiffy(cpu, wall);
	else if (!io_busy)
		idle_time += get_cpu_iowait_time_us(cpu, wall);

	return idle_time;
}
EXPORT_SYMBOL_GPL(get_cpu_idle_time);

static struct cpufreq_policy *__cpufreq_cpu_get(unsigned int cpu, bool sysfs)
{
	struct cpufreq_policy *data;
	unsigned long flags;

	if (cpu >= nr_cpu_ids)
		goto err_out;

	/* get the cpufreq driver */
	read_lock_irqsave(&cpufreq_driver_lock, flags);

	if (!cpufreq_driver)
		goto err_out_unlock;

	if (!try_module_get(cpufreq_driver->owner))
		goto err_out_unlock;


	/* get the CPU */
	data = per_cpu(cpufreq_cpu_data, cpu);

	if (!data)
		goto err_out_put_module;

	if (!sysfs && !kobject_get(&data->kobj))
		goto err_out_put_module;

	read_unlock_irqrestore(&cpufreq_driver_lock, flags);
	return data;

err_out_put_module:
	module_put(cpufreq_driver->owner);
err_out_unlock:
	read_unlock_irqrestore(&cpufreq_driver_lock, flags);
err_out:
	return NULL;
}

struct cpufreq_policy *cpufreq_cpu_get(unsigned int cpu)
{
	if (cpufreq_disabled())
		return NULL;

	return __cpufreq_cpu_get(cpu, false);
}
EXPORT_SYMBOL_GPL(cpufreq_cpu_get);

static struct cpufreq_policy *cpufreq_cpu_get_sysfs(unsigned int cpu)
{
	return __cpufreq_cpu_get(cpu, true);
}

static void __cpufreq_cpu_put(struct cpufreq_policy *data, bool sysfs)
{
	if (!sysfs)
		kobject_put(&data->kobj);
	module_put(cpufreq_driver->owner);
}

void cpufreq_cpu_put(struct cpufreq_policy *data)
{
	if (cpufreq_disabled())
		return;

	__cpufreq_cpu_put(data, false);
}
EXPORT_SYMBOL_GPL(cpufreq_cpu_put);

static void cpufreq_cpu_put_sysfs(struct cpufreq_policy *data)
{
	__cpufreq_cpu_put(data, true);
}

/*********************************************************************
 *            EXTERNALLY AFFECTING FREQUENCY CHANGES                 *
 *********************************************************************/

/**
 * adjust_jiffies - adjust the system "loops_per_jiffy"
 *
 * This function alters the system "loops_per_jiffy" for the clock
 * speed change. Note that loops_per_jiffy cannot be updated on SMP
 * systems as each CPU might be scaled differently. So, use the arch
 * per-CPU loops_per_jiffy value wherever possible.
 */
#ifndef CONFIG_SMP
static unsigned long l_p_j_ref;
static unsigned int  l_p_j_ref_freq;

static void adjust_jiffies(unsigned long val, struct cpufreq_freqs *ci)
{
	if (ci->flags & CPUFREQ_CONST_LOOPS)
		return;

	if (!l_p_j_ref_freq) {
		l_p_j_ref = loops_per_jiffy;
		l_p_j_ref_freq = ci->old;
		pr_debug("saving %lu as reference value for loops_per_jiffy; "
			"freq is %u kHz\n", l_p_j_ref, l_p_j_ref_freq);
	}
	if ((val == CPUFREQ_POSTCHANGE  && ci->old != ci->new) ||
	    (val == CPUFREQ_RESUMECHANGE || val == CPUFREQ_SUSPENDCHANGE)) {
		loops_per_jiffy = cpufreq_scale(l_p_j_ref, l_p_j_ref_freq,
								ci->new);
		pr_debug("scaling loops_per_jiffy to %lu "
			"for frequency %u kHz\n", loops_per_jiffy, ci->new);
	}
}
#else
static inline void adjust_jiffies(unsigned long val, struct cpufreq_freqs *ci)
{
	return;
}
#endif


/**
 * cpufreq_notify_transition - call notifier chain and adjust_jiffies
 * on frequency transition.
 *
 * This function calls the transition notifiers and the "adjust_jiffies"
 * function. It is called twice on all CPU frequency changes that have
 * external effects.
 */
void cpufreq_notify_transition(struct cpufreq_freqs *freqs, unsigned int state)
{
	struct cpufreq_policy *policy;
	unsigned long flags;

	BUG_ON(irqs_disabled());

	if (cpufreq_disabled())
		return;

	freqs->flags = cpufreq_driver->flags;
	pr_debug("notification %u of frequency transition to %u kHz\n",
		state, freqs->new);

	read_lock_irqsave(&cpufreq_driver_lock, flags);
	policy = per_cpu(cpufreq_cpu_data, freqs->cpu);
	read_unlock_irqrestore(&cpufreq_driver_lock, flags);

	switch (state) {

	case CPUFREQ_PRECHANGE:
		/* detect if the driver reported a value as "old frequency"
		 * which is not equal to what the cpufreq core thinks is
		 * "old frequency".
		 */
		if (!(cpufreq_driver->flags & CPUFREQ_CONST_LOOPS)) {
			if ((policy) && (policy->cpu == freqs->cpu) &&
			    (policy->cur) && (policy->cur != freqs->old)) {
				pr_debug("Warning: CPU frequency is"
					" %u, cpufreq assumed %u kHz.\n",
					freqs->old, policy->cur);
				freqs->old = policy->cur;
			}
		}
		srcu_notifier_call_chain(&cpufreq_transition_notifier_list,
				CPUFREQ_PRECHANGE, freqs);
		adjust_jiffies(CPUFREQ_PRECHANGE, freqs);
		break;

	case CPUFREQ_POSTCHANGE:
		adjust_jiffies(CPUFREQ_POSTCHANGE, freqs);
		pr_debug("FREQ: %lu - CPU: %lu", (unsigned long)freqs->new,
			(unsigned long)freqs->cpu);
		trace_cpu_frequency(freqs->new, freqs->cpu);
		srcu_notifier_call_chain(&cpufreq_transition_notifier_list,
				CPUFREQ_POSTCHANGE, freqs);
		if (likely(policy) && likely(policy->cpu == freqs->cpu))
			policy->cur = freqs->new;
		break;
	}
}
EXPORT_SYMBOL_GPL(cpufreq_notify_transition);



/*********************************************************************
 *                          SYSFS INTERFACE                          *
 *********************************************************************/

static struct cpufreq_governor *__find_governor(const char *str_governor)
{
	struct cpufreq_governor *t;

	list_for_each_entry(t, &cpufreq_governor_list, governor_list)
		if (!strnicmp(str_governor, t->name, CPUFREQ_NAME_LEN))
			return t;

	return NULL;
}

/**
 * cpufreq_parse_governor - parse a governor string
 */
static int cpufreq_parse_governor(char *str_governor, unsigned int *policy,
				struct cpufreq_governor **governor)
{
	int err = -EINVAL;

	if (!cpufreq_driver)
		goto out;

	if (cpufreq_driver->setpolicy) {
		if (!strnicmp(str_governor, "performance", CPUFREQ_NAME_LEN)) {
			*policy = CPUFREQ_POLICY_PERFORMANCE;
			err = 0;
		} else if (!strnicmp(str_governor, "powersave",
						CPUFREQ_NAME_LEN)) {
			*policy = CPUFREQ_POLICY_POWERSAVE;
			err = 0;
		}
	} else if (cpufreq_driver->target) {
		struct cpufreq_governor *t;

		mutex_lock(&cpufreq_governor_mutex);

		t = __find_governor(str_governor);

		if (t == NULL) {
			int ret;

			mutex_unlock(&cpufreq_governor_mutex);
			ret = request_module("cpufreq_%s", str_governor);
			mutex_lock(&cpufreq_governor_mutex);

			if (ret == 0)
				t = __find_governor(str_governor);
		}

		if (t != NULL) {
			*governor = t;
			err = 0;
		}

		mutex_unlock(&cpufreq_governor_mutex);
	}
out:
	return err;
}


/**
 * cpufreq_per_cpu_attr_read() / show_##file_name() -
 * print out cpufreq information
 *
 * Write out information from cpufreq_driver->policy[cpu]; object must be
 * "unsigned int".
 */

#define show_one(file_name, object)			\
static ssize_t show_##file_name				\
(struct cpufreq_policy *policy, char *buf)		\
{							\
	return sprintf(buf, "%u\n", policy->object);	\
}

show_one(cpuinfo_min_freq, cpuinfo.min_freq);
show_one(cpuinfo_max_freq, cpuinfo.max_freq);
show_one(cpuinfo_transition_latency, cpuinfo.transition_latency);
show_one(scaling_min_freq, min);
show_one(scaling_max_freq, max);
show_one(scaling_cur_freq, cur);
show_one(policy_min_freq, user_policy.min);
show_one(policy_max_freq, user_policy.max);

static int __cpufreq_set_policy(struct cpufreq_policy *data,
				struct cpufreq_policy *policy);

/**
 * cpufreq_per_cpu_attr_write() / store_##file_name() - sysfs write access
 */
#define store_one(file_name, object)			\
static ssize_t store_##file_name					\
(struct cpufreq_policy *policy, const char *buf, size_t count)		\
{									\
	unsigned int ret;						\
	struct cpufreq_policy new_policy;				\
									\
	ret = cpufreq_get_policy(&new_policy, policy->cpu);		\
	if (ret)							\
		return -EINVAL;						\
									\
	ret = sscanf(buf, "%u", &new_policy.object);			\
	if (ret != 1)							\
		return -EINVAL;						\
									\
	ret = __cpufreq_set_policy(policy, &new_policy);		\
	policy->user_policy.object = new_policy.object;			\
									\
	return ret ? ret : count;					\
}

store_one(scaling_min_freq, min);
store_one(scaling_max_freq, max);

/**
 * show_cpuinfo_cur_freq - current CPU frequency as detected by hardware
 */
static ssize_t show_cpuinfo_cur_freq(struct cpufreq_policy *policy,
					char *buf)
{
	unsigned int cur_freq = __cpufreq_get(policy->cpu);
	if (!cur_freq)
		return sprintf(buf, "<unknown>");
	return sprintf(buf, "%u\n", cur_freq);
}


/**
 * show_scaling_governor - show the current policy for the specified CPU
 */
static ssize_t show_scaling_governor(struct cpufreq_policy *policy, char *buf)
{
	if (policy->policy == CPUFREQ_POLICY_POWERSAVE)
		return sprintf(buf, "powersave\n");
	else if (policy->policy == CPUFREQ_POLICY_PERFORMANCE)
		return sprintf(buf, "performance\n");
	else if (policy->governor)
		return scnprintf(buf, CPUFREQ_NAME_PLEN, "%s\n",
				policy->governor->name);
	return -EINVAL;
}


/**
 * store_scaling_governor - store policy for the specified CPU
 */
static ssize_t store_scaling_governor(struct cpufreq_policy *policy,
					const char *buf, size_t count)
{
	unsigned int ret;
	char	str_governor[16];
	struct cpufreq_policy new_policy;

	ret = cpufreq_get_policy(&new_policy, policy->cpu);
	if (ret)
		return ret;

	ret = sscanf(buf, "%15s", str_governor);
	if (ret != 1)
		return -EINVAL;

	if (cpufreq_parse_governor(str_governor, &new_policy.policy,
						&new_policy.governor))
		return -EINVAL;

	/* Do not use cpufreq_set_policy here or the user_policy.max
	   will be wrongly overridden */
	ret = __cpufreq_set_policy(policy, &new_policy);

	policy->user_policy.policy = policy->policy;
	policy->user_policy.governor = policy->governor;

	if (ret)
		return ret;
	else
		return count;
}

/**
 * show_scaling_driver - show the cpufreq driver currently loaded
 */
static ssize_t show_scaling_driver(struct cpufreq_policy *policy, char *buf)
{
	return scnprintf(buf, CPUFREQ_NAME_PLEN, "%s\n", cpufreq_driver->name);
}

/**
 * show_scaling_available_governors - show the available CPUfreq governors
 */
static ssize_t show_scaling_available_governors(struct cpufreq_policy *policy,
						char *buf)
{
	ssize_t i = 0;
	struct cpufreq_governor *t;

	if (!cpufreq_driver->target) {
		i += sprintf(buf, "performance powersave");
		goto out;
	}

	list_for_each_entry(t, &cpufreq_governor_list, governor_list) {
		if (i >= (ssize_t) ((PAGE_SIZE / sizeof(char))
		    - (CPUFREQ_NAME_LEN + 2)))
			goto out;
		i += scnprintf(&buf[i], CPUFREQ_NAME_PLEN, "%s ", t->name);
	}
out:
	i += sprintf(&buf[i], "\n");
	return i;
}

static ssize_t show_cpus(const struct cpumask *mask, char *buf)
{
	ssize_t i = 0;
	unsigned int cpu;

	for_each_cpu(cpu, mask) {
		if (i)
			i += scnprintf(&buf[i], (PAGE_SIZE - i - 2), " ");
		i += scnprintf(&buf[i], (PAGE_SIZE - i - 2), "%u", cpu);
		if (i >= (PAGE_SIZE - 5))
			break;
	}
	i += sprintf(&buf[i], "\n");
	return i;
}

/**
 * show_related_cpus - show the CPUs affected by each transition even if
 * hw coordination is in use
 */
static ssize_t show_related_cpus(struct cpufreq_policy *policy, char *buf)
{
	return show_cpus(policy->related_cpus, buf);
}

/**
 * show_affected_cpus - show the CPUs affected by each transition
 */
static ssize_t show_affected_cpus(struct cpufreq_policy *policy, char *buf)
{
	return show_cpus(policy->cpus, buf);
}

static ssize_t store_scaling_setspeed(struct cpufreq_policy *policy,
					const char *buf, size_t count)
{
	unsigned int freq = 0;
	unsigned int ret;

	if (!policy->governor || !policy->governor->store_setspeed)
		return -EINVAL;

	ret = sscanf(buf, "%u", &freq);
	if (ret != 1)
		return -EINVAL;

	policy->governor->store_setspeed(policy, freq);

	return count;
}

static ssize_t show_scaling_setspeed(struct cpufreq_policy *policy, char *buf)
{
	if (!policy->governor || !policy->governor->show_setspeed)
		return sprintf(buf, "<unsupported>\n");

	return policy->governor->show_setspeed(policy, buf);
}

/**
 * show_bios_limit - show the current cpufreq HW/BIOS limitation
 */
static ssize_t show_bios_limit(struct cpufreq_policy *policy, char *buf)
{
	unsigned int limit;
	int ret;
	if (cpufreq_driver->bios_limit) {
		ret = cpufreq_driver->bios_limit(policy->cpu, &limit);
		if (!ret)
			return sprintf(buf, "%u\n", limit);
	}
	return sprintf(buf, "%u\n", policy->cpuinfo.max_freq);
}

cpufreq_freq_attr_ro_perm(cpuinfo_cur_freq, 0400);
cpufreq_freq_attr_ro(cpuinfo_min_freq);
cpufreq_freq_attr_ro(cpuinfo_max_freq);
cpufreq_freq_attr_ro(cpuinfo_transition_latency);
cpufreq_freq_attr_ro(scaling_available_governors);
cpufreq_freq_attr_ro(scaling_driver);
cpufreq_freq_attr_ro(scaling_cur_freq);
cpufreq_freq_attr_ro(bios_limit);
cpufreq_freq_attr_ro(related_cpus);
cpufreq_freq_attr_ro(affected_cpus);
cpufreq_freq_attr_rw(scaling_min_freq);
cpufreq_freq_attr_rw(scaling_max_freq);
cpufreq_freq_attr_rw(scaling_governor);
cpufreq_freq_attr_rw(scaling_setspeed);
cpufreq_freq_attr_ro(policy_min_freq);
cpufreq_freq_attr_ro(policy_max_freq);

static struct attribute *default_attrs[] = {
	&cpuinfo_min_freq.attr,
	&cpuinfo_max_freq.attr,
	&cpuinfo_transition_latency.attr,
	&scaling_min_freq.attr,
	&scaling_max_freq.attr,
	&affected_cpus.attr,
	&related_cpus.attr,
	&scaling_governor.attr,
	&scaling_driver.attr,
	&scaling_available_governors.attr,
	&scaling_setspeed.attr,
	&policy_min_freq.attr,
	&policy_max_freq.attr,
	NULL
};

struct kobject *cpufreq_global_kobject;
EXPORT_SYMBOL(cpufreq_global_kobject);

#define to_policy(k) container_of(k, struct cpufreq_policy, kobj)
#define to_attr(a) container_of(a, struct freq_attr, attr)

static ssize_t show(struct kobject *kobj, struct attribute *attr, char *buf)
{
	struct cpufreq_policy *policy = to_policy(kobj);
	struct freq_attr *fattr = to_attr(attr);
	ssize_t ret = -EINVAL;
	policy = cpufreq_cpu_get_sysfs(policy->cpu);
	if (!policy)
		goto no_policy;

	if (lock_policy_rwsem_read(policy->cpu) < 0)
		goto fail;

	if (fattr->show)
		ret = fattr->show(policy, buf);
	else
		ret = -EIO;

	unlock_policy_rwsem_read(policy->cpu);
fail:
	cpufreq_cpu_put_sysfs(policy);
no_policy:
	return ret;
}

static ssize_t store(struct kobject *kobj, struct attribute *attr,
		     const char *buf, size_t count)
{
	struct cpufreq_policy *policy = to_policy(kobj);
	struct freq_attr *fattr = to_attr(attr);
	ssize_t ret = -EINVAL;
	policy = cpufreq_cpu_get_sysfs(policy->cpu);
	if (!policy)
		goto no_policy;

	if (lock_policy_rwsem_write(policy->cpu) < 0)
		goto fail;

	if (fattr->store)
		ret = fattr->store(policy, buf, count);
	else
		ret = -EIO;

	unlock_policy_rwsem_write(policy->cpu);
fail:
	cpufreq_cpu_put_sysfs(policy);
no_policy:
	return ret;
}

static void cpufreq_sysfs_release(struct kobject *kobj)
{
	struct cpufreq_policy *policy = to_policy(kobj);
	pr_debug("last reference is dropped\n");
	complete(&policy->kobj_unregister);
}

static const struct sysfs_ops sysfs_ops = {
	.show	= show,
	.store	= store,
};

static struct kobj_type ktype_cpufreq = {
	.sysfs_ops	= &sysfs_ops,
	.default_attrs	= default_attrs,
	.release	= cpufreq_sysfs_release,
};

/* symlink affected CPUs */
static int cpufreq_add_dev_symlink(unsigned int cpu,
				   struct cpufreq_policy *policy)
{
	unsigned int j;
	int ret = 0;

	for_each_cpu(j, policy->cpus) {
		struct cpufreq_policy *managed_policy;
		struct device *cpu_dev;

		if (j == cpu)
			continue;

		pr_debug("CPU %u already managed, adding link\n", j);
		managed_policy = cpufreq_cpu_get(cpu);
		cpu_dev = get_cpu_device(j);
		ret = sysfs_create_link(&cpu_dev->kobj, &policy->kobj,
					"cpufreq");
		if (ret) {
			cpufreq_cpu_put(managed_policy);
			return ret;
		}
	}
	return ret;
}

static int cpufreq_add_dev_interface(unsigned int cpu,
				     struct cpufreq_policy *policy,
				     struct device *dev)
{
	struct cpufreq_policy new_policy;
	struct freq_attr **drv_attr;
	unsigned long flags;
	int ret = 0;
	unsigned int j;

	/* prepare interface data */
	ret = kobject_init_and_add(&policy->kobj, &ktype_cpufreq,
				   &dev->kobj, "cpufreq");
	if (ret)
		return ret;

	/* set up files for this cpu device */
	drv_attr = cpufreq_driver->attr;
	while ((drv_attr) && (*drv_attr)) {
		ret = sysfs_create_file(&policy->kobj, &((*drv_attr)->attr));
		if (ret)
			goto err_out_kobj_put;
		drv_attr++;
	}
	if (cpufreq_driver->get) {
		ret = sysfs_create_file(&policy->kobj, &cpuinfo_cur_freq.attr);
		if (ret)
			goto err_out_kobj_put;
	}
	if (cpufreq_driver->target) {
		ret = sysfs_create_file(&policy->kobj, &scaling_cur_freq.attr);
		if (ret)
			goto err_out_kobj_put;
	}
	if (cpufreq_driver->bios_limit) {
		ret = sysfs_create_file(&policy->kobj, &bios_limit.attr);
		if (ret)
			goto err_out_kobj_put;
	}

	write_lock_irqsave(&cpufreq_driver_lock, flags);
	for_each_cpu(j, policy->cpus) {
		per_cpu(cpufreq_cpu_data, j) = policy;
		per_cpu(cpufreq_policy_cpu, j) = policy->cpu;
	}
	write_unlock_irqrestore(&cpufreq_driver_lock, flags);

	ret = cpufreq_add_dev_symlink(cpu, policy);
	if (ret)
		goto err_out_kobj_put;

	memcpy(&new_policy, policy, sizeof(struct cpufreq_policy));
	/* assure that the starting sequence is run in __cpufreq_set_policy */
	policy->governor = NULL;

	/* set default policy */
	ret = __cpufreq_set_policy(policy, &new_policy);
	policy->user_policy.policy = policy->policy;
	policy->user_policy.governor = policy->governor;

	if (ret) {
		pr_debug("setting policy failed\n");
		if (cpufreq_driver->exit)
			cpufreq_driver->exit(policy);
	}
	return ret;

err_out_kobj_put:
	kobject_put(&policy->kobj);
	wait_for_completion(&policy->kobj_unregister);
	return ret;
}

#ifdef CONFIG_HOTPLUG_CPU
static int cpufreq_add_policy_cpu(unsigned int cpu, unsigned int sibling,
				  struct device *dev)
{
	struct cpufreq_policy *policy;
	int ret = 0, has_target = !!cpufreq_driver->target;
	unsigned long flags;

	policy = cpufreq_cpu_get(sibling);
	WARN_ON(!policy);

	if (has_target)
		__cpufreq_governor(policy, CPUFREQ_GOV_STOP);

	lock_policy_rwsem_write(sibling);

	write_lock_irqsave(&cpufreq_driver_lock, flags);

	cpumask_set_cpu(cpu, policy->cpus);
	per_cpu(cpufreq_policy_cpu, cpu) = policy->cpu;
	per_cpu(cpufreq_cpu_data, cpu) = policy;
	write_unlock_irqrestore(&cpufreq_driver_lock, flags);

	unlock_policy_rwsem_write(sibling);

	if (has_target) {
		__cpufreq_governor(policy, CPUFREQ_GOV_START);
		__cpufreq_governor(policy, CPUFREQ_GOV_LIMITS);
	}

	ret = sysfs_create_link(&dev->kobj, &policy->kobj, "cpufreq");
	if (ret) {
		cpufreq_cpu_put(policy);
		return ret;
	}

	return 0;
}
#endif

/**
 * cpufreq_add_dev - add a CPU device
 *
 * Adds the cpufreq interface for a CPU device.
 *
 * The Oracle says: try running cpufreq registration/unregistration concurrently
 * with with cpu hotplugging and all hell will break loose. Tried to clean this
 * mess up, but more thorough testing is needed. - Mathieu
 */
static int cpufreq_add_dev(struct device *dev, struct subsys_interface *sif)
{
	unsigned int j, cpu = dev->id;
	int ret = -ENOMEM;
	struct cpufreq_policy *policy;
	unsigned long flags;
#ifdef CONFIG_HOTPLUG_CPU
	struct cpufreq_governor *gov;
	int sibling;
#endif

	if (cpu_is_offline(cpu))
		return 0;

	pr_debug("adding CPU %u\n", cpu);

#ifdef CONFIG_SMP
	/* check whether a different CPU already registered this
	 * CPU because it is in the same boat. */
	policy = cpufreq_cpu_get(cpu);
	if (unlikely(policy)) {
		cpufreq_cpu_put(policy);
		return 0;
	}

#ifdef CONFIG_HOTPLUG_CPU
	/* Check if this cpu was hot-unplugged earlier and has siblings */
	read_lock_irqsave(&cpufreq_driver_lock, flags);
	for_each_online_cpu(sibling) {
		struct cpufreq_policy *cp = per_cpu(cpufreq_cpu_data, sibling);
		if (cp && cpumask_test_cpu(cpu, cp->related_cpus)) {
			read_unlock_irqrestore(&cpufreq_driver_lock, flags);
			return cpufreq_add_policy_cpu(cpu, sibling, dev);
		}
	}
	read_unlock_irqrestore(&cpufreq_driver_lock, flags);
#endif
#endif

	if (!try_module_get(cpufreq_driver->owner)) {
		ret = -EINVAL;
		goto module_out;
	}

	policy = kzalloc(sizeof(struct cpufreq_policy), GFP_KERNEL);
	if (!policy)
		goto nomem_out;

	if (!alloc_cpumask_var(&policy->cpus, GFP_KERNEL))
		goto err_free_policy;

	if (!zalloc_cpumask_var(&policy->related_cpus, GFP_KERNEL))
		goto err_free_cpumask;

	policy->cpu = cpu;
	policy->governor = CPUFREQ_DEFAULT_GOVERNOR;
	cpumask_copy(policy->cpus, cpumask_of(cpu));

	/* Initially set CPU itself as the policy_cpu */
	per_cpu(cpufreq_policy_cpu, cpu) = cpu;

	init_completion(&policy->kobj_unregister);
	INIT_WORK(&policy->update, handle_update);

	/* call driver. From then on the cpufreq must be able
	 * to accept all calls to ->verify and ->setpolicy for this CPU
	 */
	ret = cpufreq_driver->init(policy);
	if (ret) {
		pr_debug("initialization failed\n");
		goto err_set_policy_cpu;
	}

	/* related cpus should atleast have policy->cpus */
	cpumask_or(policy->related_cpus, policy->related_cpus, policy->cpus);

	/*
	 * affected cpus must always be the one, which are online. We aren't
	 * managing offline cpus here.
	 */
	cpumask_and(policy->cpus, policy->cpus, cpu_online_mask);

	policy->user_policy.min = policy->min;
	policy->user_policy.max = policy->max;

	blocking_notifier_call_chain(&cpufreq_policy_notifier_list,
				     CPUFREQ_START, policy);

#ifdef CONFIG_HOTPLUG_CPU
	gov = __find_governor(per_cpu(cpufreq_cpu_governor, cpu));
	if (gov) {
		policy->governor = gov;
		pr_debug("Restoring governor %s for cpu %d\n",
		       policy->governor->name, cpu);
	}
#endif

	ret = cpufreq_add_dev_interface(cpu, policy, dev);
	if (ret)
		goto err_out_unregister;

	kobject_uevent(&policy->kobj, KOBJ_ADD);
	module_put(cpufreq_driver->owner);
	pr_debug("initialization complete\n");

	return 0;

err_out_unregister:
	write_lock_irqsave(&cpufreq_driver_lock, flags);
	for_each_cpu(j, policy->cpus)
		per_cpu(cpufreq_cpu_data, j) = NULL;
	write_unlock_irqrestore(&cpufreq_driver_lock, flags);

	kobject_put(&policy->kobj);
	wait_for_completion(&policy->kobj_unregister);

err_set_policy_cpu:
	per_cpu(cpufreq_policy_cpu, cpu) = -1;
	free_cpumask_var(policy->related_cpus);
err_free_cpumask:
	free_cpumask_var(policy->cpus);
err_free_policy:
	kfree(policy);
nomem_out:
	module_put(cpufreq_driver->owner);
module_out:
	return ret;
}

static void update_policy_cpu(struct cpufreq_policy *policy, unsigned int cpu)
{
	int j;

	policy->last_cpu = policy->cpu;
	policy->cpu = cpu;

	for_each_cpu(j, policy->cpus)
		per_cpu(cpufreq_policy_cpu, j) = cpu;

	cpufreq_frequency_table_update_policy_cpu(policy);
	blocking_notifier_call_chain(&cpufreq_policy_notifier_list,
			CPUFREQ_UPDATE_POLICY_CPU, policy);
}

/**
 * __cpufreq_remove_dev - remove a CPU device
 *
 * Removes the cpufreq interface for a CPU device.
 * Caller should already have policy_rwsem in write mode for this CPU.
 * This routine frees the rwsem before returning.
 */
static int __cpufreq_remove_dev(struct device *dev, struct subsys_interface *sif)
{
	unsigned int cpu = dev->id, ret, cpus;
	unsigned long flags;
	struct cpufreq_policy *data;
	struct kobject *kobj;
	struct completion *cmp;
	struct device *cpu_dev;

	pr_debug("%s: unregistering CPU %u\n", __func__, cpu);

	write_lock_irqsave(&cpufreq_driver_lock, flags);

	data = per_cpu(cpufreq_cpu_data, cpu);
	per_cpu(cpufreq_cpu_data, cpu) = NULL;

	write_unlock_irqrestore(&cpufreq_driver_lock, flags);

	if (!data) {
		pr_debug("%s: No cpu_data found\n", __func__);
		return -EINVAL;
	}

	if (cpufreq_driver->target)
		__cpufreq_governor(data, CPUFREQ_GOV_STOP);

#ifdef CONFIG_HOTPLUG_CPU
	if (!cpufreq_driver->setpolicy)
		strncpy(per_cpu(cpufreq_cpu_governor, cpu),
			data->governor->name, CPUFREQ_NAME_LEN);
#endif

	WARN_ON(lock_policy_rwsem_write(cpu));
	cpus = cpumask_weight(data->cpus);

	if (cpus > 1)
		cpumask_clear_cpu(cpu, data->cpus);
	unlock_policy_rwsem_write(cpu);

	if (cpu != data->cpu) {
		sysfs_remove_link(&dev->kobj, "cpufreq");
	} else if (cpus > 1) {
		/* first sibling now owns the new sysfs dir */
		cpu_dev = get_cpu_device(cpumask_first(data->cpus));
		sysfs_remove_link(&cpu_dev->kobj, "cpufreq");
		ret = kobject_move(&data->kobj, &cpu_dev->kobj);
		if (ret) {
			pr_err("%s: Failed to move kobj: %d", __func__, ret);

			WARN_ON(lock_policy_rwsem_write(cpu));
			cpumask_set_cpu(cpu, data->cpus);

			write_lock_irqsave(&cpufreq_driver_lock, flags);
			per_cpu(cpufreq_cpu_data, cpu) = data;
			write_unlock_irqrestore(&cpufreq_driver_lock, flags);

			unlock_policy_rwsem_write(cpu);

			ret = sysfs_create_link(&cpu_dev->kobj, &data->kobj,
					"cpufreq");
			return -EINVAL;
		}

		WARN_ON(lock_policy_rwsem_write(cpu));
		update_policy_cpu(data, cpu_dev->id);
		unlock_policy_rwsem_write(cpu);
		pr_debug("%s: policy Kobject moved to cpu: %d from: %d\n",
				__func__, cpu_dev->id, cpu);
	}

	/* If cpu is last user of policy, free policy */
	if (cpus == 1) {
		if (cpufreq_driver->target)
			__cpufreq_governor(data, CPUFREQ_GOV_POLICY_EXIT);

		lock_policy_rwsem_read(cpu);
		kobj = &data->kobj;
		cmp = &data->kobj_unregister;
		unlock_policy_rwsem_read(cpu);
		kobject_put(kobj);

		/* we need to make sure that the underlying kobj is actually
		 * not referenced anymore by anybody before we proceed with
		 * unloading.
		 */
		pr_debug("waiting for dropping of refcount\n");
		wait_for_completion(cmp);
		pr_debug("wait complete\n");

		if (cpufreq_driver->exit)
			cpufreq_driver->exit(data);

		free_cpumask_var(data->related_cpus);
		free_cpumask_var(data->cpus);
		kfree(data);
	} else {
		pr_debug("%s: removing link, cpu: %d\n", __func__, cpu);
		cpufreq_cpu_put(data);
		if (cpufreq_driver->target) {
			__cpufreq_governor(data, CPUFREQ_GOV_START);
			__cpufreq_governor(data, CPUFREQ_GOV_LIMITS);
		}
	}

	per_cpu(cpufreq_policy_cpu, cpu) = -1;
	return 0;
}


static int cpufreq_remove_dev(struct device *dev, struct subsys_interface *sif)
{
	unsigned int cpu = dev->id;
	int retval;

	if (cpu_is_offline(cpu))
		return 0;

	retval = __cpufreq_remove_dev(dev, sif);
	return retval;
}


static void handle_update(struct work_struct *work)
{
	struct cpufreq_policy *policy =
		container_of(work, struct cpufreq_policy, update);
	unsigned int cpu = policy->cpu;
	pr_debug("handle_update for cpu %u called\n", cpu);
	cpufreq_update_policy(cpu);
}

/**
 *	cpufreq_out_of_sync - If actual and saved CPU frequency differs, we're in deep trouble.
 *	@cpu: cpu number
 *	@old_freq: CPU frequency the kernel thinks the CPU runs at
 *	@new_freq: CPU frequency the CPU actually runs at
 *
 *	We adjust to current frequency first, and need to clean up later.
 *	So either call to cpufreq_update_policy() or schedule handle_update()).
 */
static void cpufreq_out_of_sync(unsigned int cpu, unsigned int old_freq,
				unsigned int new_freq)
{
	struct cpufreq_freqs freqs;

	pr_debug("Warning: CPU frequency out of sync: cpufreq and timing "
	       "core thinks of %u, is %u kHz.\n", old_freq, new_freq);

	freqs.cpu = cpu;
	freqs.old = old_freq;
	freqs.new = new_freq;
	cpufreq_notify_transition(&freqs, CPUFREQ_PRECHANGE);
	cpufreq_notify_transition(&freqs, CPUFREQ_POSTCHANGE);
}


/**
 * cpufreq_quick_get - get the CPU frequency (in kHz) from policy->cur
 * @cpu: CPU number
 *
 * This is the last known freq, without actually getting it from the driver.
 * Return value will be same as what is shown in scaling_cur_freq in sysfs.
 */
unsigned int cpufreq_quick_get(unsigned int cpu)
{
	struct cpufreq_policy *policy;
	unsigned int ret_freq = 0;

	if (cpufreq_driver && cpufreq_driver->setpolicy && cpufreq_driver->get)
		return cpufreq_driver->get(cpu);

	policy = cpufreq_cpu_get(cpu);
	if (policy) {
		ret_freq = policy->cur;
		cpufreq_cpu_put(policy);
	}

	return ret_freq;
}
EXPORT_SYMBOL(cpufreq_quick_get);

/**
 * cpufreq_quick_get_max - get the max reported CPU frequency for this CPU
 * @cpu: CPU number
 *
 * Just return the max possible frequency for a given CPU.
 */
unsigned int cpufreq_quick_get_max(unsigned int cpu)
{
	struct cpufreq_policy *policy = cpufreq_cpu_get(cpu);
	unsigned int ret_freq = 0;

	if (policy) {
		ret_freq = policy->max;
		cpufreq_cpu_put(policy);
	}

	return ret_freq;
}
EXPORT_SYMBOL(cpufreq_quick_get_max);


static unsigned int __cpufreq_get(unsigned int cpu)
{
	struct cpufreq_policy *policy = per_cpu(cpufreq_cpu_data, cpu);
	unsigned int ret_freq = 0;

	if (!cpufreq_driver->get)
		return ret_freq;

	ret_freq = cpufreq_driver->get(cpu);

	if (ret_freq && policy->cur &&
		!(cpufreq_driver->flags & CPUFREQ_CONST_LOOPS)) {
		/* verify no discrepancy between actual and
					saved value exists */
		if (unlikely(ret_freq != policy->cur)) {
			cpufreq_out_of_sync(cpu, policy->cur, ret_freq);
			schedule_work(&policy->update);
		}
	}

	return ret_freq;
}

/**
 * cpufreq_get - get the current CPU frequency (in kHz)
 * @cpu: CPU number
 *
 * Get the CPU current (static) CPU frequency
 */
unsigned int cpufreq_get(unsigned int cpu)
{
	unsigned int ret_freq = 0;
	struct cpufreq_policy *policy = cpufreq_cpu_get(cpu);

	if (!policy)
		goto out;

	if (unlikely(lock_policy_rwsem_read(cpu)))
		goto out_policy;

	ret_freq = __cpufreq_get(cpu);

	unlock_policy_rwsem_read(cpu);

out_policy:
	cpufreq_cpu_put(policy);
out:
	return ret_freq;
}
EXPORT_SYMBOL(cpufreq_get);

static struct subsys_interface cpufreq_interface = {
	.name		= "cpufreq",
	.subsys		= &cpu_subsys,
	.add_dev	= cpufreq_add_dev,
	.remove_dev	= cpufreq_remove_dev,
};


/**
 * cpufreq_bp_suspend - Prepare the boot CPU for system suspend.
 *
 * This function is only executed for the boot processor.  The other CPUs
 * have been put offline by means of CPU hotplug.
 */
static int cpufreq_bp_suspend(void)
{
	int ret = 0;

	int cpu = smp_processor_id();
	struct cpufreq_policy *cpu_policy;

	pr_debug("suspending cpu %u\n", cpu);

	/* If there's no policy for the boot CPU, we have nothing to do. */
	cpu_policy = cpufreq_cpu_get(cpu);
	if (!cpu_policy)
		return 0;

	if (cpufreq_driver->suspend) {
		ret = cpufreq_driver->suspend(cpu_policy);
		if (ret)
			printk(KERN_ERR "cpufreq: suspend failed in ->suspend "
					"step on CPU %u\n", cpu_policy->cpu);
	}

	cpufreq_cpu_put(cpu_policy);
	return ret;
}

/**
 * cpufreq_bp_resume - Restore proper frequency handling of the boot CPU.
 *
 *	1.) resume CPUfreq hardware support (cpufreq_driver->resume())
 *	2.) schedule call cpufreq_update_policy() ASAP as interrupts are
 *	    restored. It will verify that the current freq is in sync with
 *	    what we believe it to be. This is a bit later than when it
 *	    should be, but nonethteless it's better than calling
 *	    cpufreq_driver->get() here which might re-enable interrupts...
 *
 * This function is only executed for the boot CPU.  The other CPUs have not
 * been turned on yet.
 */
static void cpufreq_bp_resume(void)
{
	int ret = 0;

	int cpu = smp_processor_id();
	struct cpufreq_policy *cpu_policy;

	pr_debug("resuming cpu %u\n", cpu);

	/* If there's no policy for the boot CPU, we have nothing to do. */
	cpu_policy = cpufreq_cpu_get(cpu);
	if (!cpu_policy)
		return;

	if (cpufreq_driver->resume) {
		ret = cpufreq_driver->resume(cpu_policy);
		if (ret) {
			printk(KERN_ERR "cpufreq: resume failed in ->resume "
					"step on CPU %u\n", cpu_policy->cpu);
			goto fail;
		}
	}

	schedule_work(&cpu_policy->update);

fail:
	cpufreq_cpu_put(cpu_policy);
}

static struct syscore_ops cpufreq_syscore_ops = {
	.suspend	= cpufreq_bp_suspend,
	.resume		= cpufreq_bp_resume,
};

/**
 *	cpufreq_get_current_driver - return current driver's name
 *
 *	Return the name string of the currently loaded cpufreq driver
 *	or NULL, if none.
 */
const char *cpufreq_get_current_driver(void)
{
	if (cpufreq_driver)
		return cpufreq_driver->name;

	return NULL;
}
EXPORT_SYMBOL_GPL(cpufreq_get_current_driver);

/*********************************************************************
 *                     NOTIFIER LISTS INTERFACE                      *
 *********************************************************************/

/**
 *	cpufreq_register_notifier - register a driver with cpufreq
 *	@nb: notifier function to register
 *      @list: CPUFREQ_TRANSITION_NOTIFIER or CPUFREQ_POLICY_NOTIFIER
 *
 *	Add a driver to one of two lists: either a list of drivers that
 *      are notified about clock rate changes (once before and once after
 *      the transition), or a list of drivers that are notified about
 *      changes in cpufreq policy.
 *
 *	This function may sleep, and has the same return conditions as
 *	blocking_notifier_chain_register.
 */
int cpufreq_register_notifier(struct notifier_block *nb, unsigned int list)
{
	int ret;

	if (cpufreq_disabled())
		return -EINVAL;

	WARN_ON(!init_cpufreq_transition_notifier_list_called);

	switch (list) {
	case CPUFREQ_TRANSITION_NOTIFIER:
		ret = srcu_notifier_chain_register(
				&cpufreq_transition_notifier_list, nb);
		break;
	case CPUFREQ_POLICY_NOTIFIER:
		ret = blocking_notifier_chain_register(
				&cpufreq_policy_notifier_list, nb);
		break;
	default:
		ret = -EINVAL;
	}

	return ret;
}
EXPORT_SYMBOL(cpufreq_register_notifier);


/**
 *	cpufreq_unregister_notifier - unregister a driver with cpufreq
 *	@nb: notifier block to be unregistered
 *      @list: CPUFREQ_TRANSITION_NOTIFIER or CPUFREQ_POLICY_NOTIFIER
 *
 *	Remove a driver from the CPU frequency notifier list.
 *
 *	This function may sleep, and has the same return conditions as
 *	blocking_notifier_chain_unregister.
 */
int cpufreq_unregister_notifier(struct notifier_block *nb, unsigned int list)
{
	int ret;

	if (cpufreq_disabled())
		return -EINVAL;

	switch (list) {
	case CPUFREQ_TRANSITION_NOTIFIER:
		ret = srcu_notifier_chain_unregister(
				&cpufreq_transition_notifier_list, nb);
		break;
	case CPUFREQ_POLICY_NOTIFIER:
		ret = blocking_notifier_chain_unregister(
				&cpufreq_policy_notifier_list, nb);
		break;
	default:
		ret = -EINVAL;
	}

	return ret;
}
EXPORT_SYMBOL(cpufreq_unregister_notifier);


/*********************************************************************
 *                              GOVERNORS                            *
 *********************************************************************/


int __cpufreq_driver_target(struct cpufreq_policy *policy,
			    unsigned int target_freq,
			    unsigned int relation)
{
	int retval = -EINVAL;
	unsigned int old_target_freq = target_freq;

	trace_cpu_scale(policy->cpu, policy->cur, POWER_CPU_SCALE_START);

	if (cpufreq_disabled()) {
		trace_cpu_scale(policy->cpu, target_freq,
				POWER_CPU_SCALE_DONE);
		return -ENODEV;
	}

	/* Make sure that target_freq is within supported range */
	if (target_freq > policy->max)
		target_freq = policy->max;
	if (target_freq < policy->min)
		target_freq = policy->min;

	pr_debug("target for CPU %u: %u kHz, relation %u, requested %u kHz\n",
			policy->cpu, target_freq, relation, old_target_freq);

	if (target_freq == policy->cur) {
		trace_cpu_scale(policy->cpu, target_freq,
				POWER_CPU_SCALE_DONE);
		return 0;
	}

	if (cpufreq_driver->target)
		retval = cpufreq_driver->target(policy, target_freq, relation);

	trace_cpu_scale(policy->cpu, target_freq, POWER_CPU_SCALE_DONE);

	return retval;
}
EXPORT_SYMBOL_GPL(__cpufreq_driver_target);

int cpufreq_driver_target(struct cpufreq_policy *policy,
			  unsigned int target_freq,
			  unsigned int relation)
{
	int ret = -EINVAL;

	policy = cpufreq_cpu_get(policy->cpu);
	if (!policy)
		goto no_policy;

	if (unlikely(lock_policy_rwsem_write(policy->cpu)))
		goto fail;

	ret = __cpufreq_driver_target(policy, target_freq, relation);

	unlock_policy_rwsem_write(policy->cpu);

fail:
	cpufreq_cpu_put(policy);
no_policy:
	return ret;
}
EXPORT_SYMBOL_GPL(cpufreq_driver_target);

int __cpufreq_driver_getavg(struct cpufreq_policy *policy, unsigned int cpu)
{
	int ret = 0;

	if (cpufreq_disabled())
		return ret;

	if (!cpufreq_driver->getavg)
		return 0;

	policy = cpufreq_cpu_get(policy->cpu);
	if (!policy)
		return -EINVAL;

	ret = cpufreq_driver->getavg(policy, cpu);

	cpufreq_cpu_put(policy);
	return ret;
}
EXPORT_SYMBOL_GPL(__cpufreq_driver_getavg);

/*
 * when "event" is CPUFREQ_GOV_LIMITS
 */

static int __cpufreq_governor(struct cpufreq_policy *policy,
					unsigned int event)
{
	int ret;

	/* Only must be defined when default governor is known to have latency
	   restrictions, like e.g. conservative or ondemand.
	   That this is the case is already ensured in Kconfig
	*/
#ifdef CONFIG_CPU_FREQ_GOV_PERFORMANCE
	struct cpufreq_governor *gov = &cpufreq_gov_performance;
#else
	struct cpufreq_governor *gov = NULL;
#endif

	if (policy->governor->max_transition_latency &&
	    policy->cpuinfo.transition_latency >
	    policy->governor->max_transition_latency) {
		if (!gov)
			return -EINVAL;
		else {
			printk(KERN_WARNING "%s governor failed, too long"
			       " transition latency of HW, fallback"
			       " to %s governor\n",
			       policy->governor->name,
			       gov->name);
			policy->governor = gov;
		}
	}

	if (!try_module_get(policy->governor->owner))
		return -EINVAL;

	pr_debug("__cpufreq_governor for CPU %u, event %u\n",
						policy->cpu, event);

	mutex_lock(&cpufreq_governor_lock);
<<<<<<< HEAD
	if ((policy->governor_enabled && event == CPUFREQ_GOV_START)
	    || (!policy->governor_enabled
	    && (event == CPUFREQ_GOV_LIMITS || event == CPUFREQ_GOV_STOP))) {
=======
	if ((!policy->governor_enabled && (event == CPUFREQ_GOV_STOP)) ||
	    (policy->governor_enabled && (event == CPUFREQ_GOV_START))) {
>>>>>>> be67db10
		mutex_unlock(&cpufreq_governor_lock);
		return -EBUSY;
	}

	if (event == CPUFREQ_GOV_STOP)
		policy->governor_enabled = false;
	else if (event == CPUFREQ_GOV_START)
		policy->governor_enabled = true;

	mutex_unlock(&cpufreq_governor_lock);

	ret = policy->governor->governor(policy, event);

	if (!ret) {
		if (event == CPUFREQ_GOV_POLICY_INIT)
			policy->governor->initialized++;
		else if (event == CPUFREQ_GOV_POLICY_EXIT)
			policy->governor->initialized--;
	} else {
		/* Restore original values */
		mutex_lock(&cpufreq_governor_lock);
		if (event == CPUFREQ_GOV_STOP)
			policy->governor_enabled = true;
		else if (event == CPUFREQ_GOV_START)
			policy->governor_enabled = false;
		mutex_unlock(&cpufreq_governor_lock);
	}

	/* we keep one module reference alive for
			each CPU governed by this CPU */
	if ((event != CPUFREQ_GOV_START) || ret)
		module_put(policy->governor->owner);
	if ((event == CPUFREQ_GOV_STOP) && !ret)
		module_put(policy->governor->owner);

	return ret;
}


int cpufreq_register_governor(struct cpufreq_governor *governor)
{
	int err;

	if (!governor)
		return -EINVAL;

	if (cpufreq_disabled())
		return -ENODEV;

	mutex_lock(&cpufreq_governor_mutex);

	governor->initialized = 0;
	err = -EBUSY;
	if (__find_governor(governor->name) == NULL) {
		err = 0;
		list_add(&governor->governor_list, &cpufreq_governor_list);
	}

	mutex_unlock(&cpufreq_governor_mutex);
	return err;
}
EXPORT_SYMBOL_GPL(cpufreq_register_governor);


void cpufreq_unregister_governor(struct cpufreq_governor *governor)
{
#ifdef CONFIG_HOTPLUG_CPU
	int cpu;
#endif

	if (!governor)
		return;

	if (cpufreq_disabled())
		return;

#ifdef CONFIG_HOTPLUG_CPU
	for_each_present_cpu(cpu) {
		if (cpu_online(cpu))
			continue;
		if (!strcmp(per_cpu(cpufreq_cpu_governor, cpu), governor->name))
			strcpy(per_cpu(cpufreq_cpu_governor, cpu), "\0");
	}
#endif

	mutex_lock(&cpufreq_governor_mutex);
	list_del(&governor->governor_list);
	mutex_unlock(&cpufreq_governor_mutex);
	return;
}
EXPORT_SYMBOL_GPL(cpufreq_unregister_governor);



/*********************************************************************
 *                          POLICY INTERFACE                         *
 *********************************************************************/

/**
 * cpufreq_get_policy - get the current cpufreq_policy
 * @policy: struct cpufreq_policy into which the current cpufreq_policy
 *	is written
 *
 * Reads the current cpufreq policy.
 */
int cpufreq_get_policy(struct cpufreq_policy *policy, unsigned int cpu)
{
	struct cpufreq_policy *cpu_policy;
	if (!policy)
		return -EINVAL;

	cpu_policy = cpufreq_cpu_get(cpu);
	if (!cpu_policy)
		return -EINVAL;

	memcpy(policy, cpu_policy, sizeof(struct cpufreq_policy));

	cpufreq_cpu_put(cpu_policy);
	return 0;
}
EXPORT_SYMBOL(cpufreq_get_policy);


/*
 * data   : current policy.
 * policy : policy to be set.
 */
static int __cpufreq_set_policy(struct cpufreq_policy *data,
				struct cpufreq_policy *policy)
{
	int ret = 0, failed = 1;
	unsigned int qmin, qmax;
	unsigned int pmin = policy->min;
	unsigned int pmax = policy->max;

	qmin = min((unsigned int)pm_qos_request(PM_QOS_CPU_FREQ_MIN),
		   data->user_policy.max);
	qmax = max((unsigned int)pm_qos_request(PM_QOS_CPU_FREQ_MAX),
		   data->user_policy.min);

	pr_debug("setting new policy for CPU %u: %u - %u (%u - %u) kHz\n",
		policy->cpu, pmin, pmax, qmin, qmax);

	/* clamp the new policy to PM QoS limits */
	policy->min = max(pmin, qmin);
	policy->max = min(pmax, qmax);

	memcpy(&policy->cpuinfo, &data->cpuinfo,
				sizeof(struct cpufreq_cpuinfo));

	if (policy->min > data->user_policy.max ||
	    policy->max < data->user_policy.min) {
		ret = -EINVAL;
		goto error_out;
	}

	/* verify the cpu speed can be set within this limit */
	ret = cpufreq_driver->verify(policy);
	if (ret)
		goto error_out;

	/* adjust if necessary - all reasons */
	blocking_notifier_call_chain(&cpufreq_policy_notifier_list,
			CPUFREQ_ADJUST, policy);

	/* adjust if necessary - hardware incompatibility*/
	blocking_notifier_call_chain(&cpufreq_policy_notifier_list,
			CPUFREQ_INCOMPATIBLE, policy);

	/* verify the cpu speed can be set within this limit,
	   which might be different to the first one */
	ret = cpufreq_driver->verify(policy);
	if (ret)
		goto error_out;

	/* notification of the new policy */
	blocking_notifier_call_chain(&cpufreq_policy_notifier_list,
			CPUFREQ_NOTIFY, policy);

	data->min = policy->min;
	data->max = policy->max;

	pr_debug("new min and max freqs are %u - %u kHz\n",
					data->min, data->max);

	if (cpufreq_driver->setpolicy) {
		data->policy = policy->policy;
		pr_debug("setting range\n");
		ret = cpufreq_driver->setpolicy(policy);
	} else {
		if (policy->governor != data->governor) {
			/* save old, working values */
			struct cpufreq_governor *old_gov = data->governor;

			pr_debug("governor switch\n");

			/* end old governor */
			if (data->governor) {
				__cpufreq_governor(data, CPUFREQ_GOV_STOP);
				unlock_policy_rwsem_write(policy->cpu);
				__cpufreq_governor(data,
						CPUFREQ_GOV_POLICY_EXIT);
				lock_policy_rwsem_write(policy->cpu);
			}

			/* start new governor */
			data->governor = policy->governor;
			if (!__cpufreq_governor(data, CPUFREQ_GOV_POLICY_INIT)) {
				if (!__cpufreq_governor(data, CPUFREQ_GOV_START)) {
					failed = 0;
				} else {
					unlock_policy_rwsem_write(policy->cpu);
					__cpufreq_governor(data,
							CPUFREQ_GOV_POLICY_EXIT);
					lock_policy_rwsem_write(policy->cpu);
				}
			}

			if (failed) {
				/* new governor failed, so re-start old one */
				pr_debug("starting governor %s failed\n",
							data->governor->name);
				if (old_gov) {
					data->governor = old_gov;
					__cpufreq_governor(data,
							CPUFREQ_GOV_POLICY_INIT);
					__cpufreq_governor(data,
							   CPUFREQ_GOV_START);
				}
				ret = -EINVAL;
				goto error_out;
			}
			/* might be a policy change, too, so fall through */
		}
		pr_debug("governor: change or update limits\n");
		__cpufreq_governor(data, CPUFREQ_GOV_LIMITS);
	}

error_out:
	/* restore the limits that the policy requested */
	policy->min = pmin;
	policy->max = pmax;
	return ret;
}

/**
 *	cpufreq_update_policy - re-evaluate an existing cpufreq policy
 *	@cpu: CPU which shall be re-evaluated
 *
 *	Useful for policy notifiers which have different necessities
 *	at different times.
 */
int cpufreq_update_policy(unsigned int cpu)
{
	struct cpufreq_policy *data = cpufreq_cpu_get(cpu);
	struct cpufreq_policy policy;
	int ret;

	if (!data) {
		ret = -ENODEV;
		goto no_policy;
	}

	if (unlikely(lock_policy_rwsem_write(cpu))) {
		ret = -EINVAL;
		goto fail;
	}

	pr_debug("updating policy for CPU %u\n", cpu);
	memcpy(&policy, data, sizeof(struct cpufreq_policy));
	policy.min = data->user_policy.min;
	policy.max = data->user_policy.max;
	policy.policy = data->user_policy.policy;
	policy.governor = data->user_policy.governor;

	/* BIOS might change freq behind our back
	  -> ask driver for current freq and notify governors about a change */
	if (cpufreq_driver->get) {
		policy.cur = cpufreq_driver->get(cpu);
		if (!data->cur) {
			pr_debug("Driver did not initialize current freq");
			data->cur = policy.cur;
		} else {
			if (data->cur != policy.cur && cpufreq_driver->target)
				cpufreq_out_of_sync(cpu, data->cur,
								policy.cur);
		}
	}

	ret = __cpufreq_set_policy(data, &policy);

	unlock_policy_rwsem_write(cpu);

fail:
	cpufreq_cpu_put(data);
no_policy:
	return ret;
}
EXPORT_SYMBOL(cpufreq_update_policy);

/*
 *	cpufreq_set_gov - set governor for a cpu
 *	@cpu: CPU whose governor needs to be changed
 *	@target_gov: new governor to be set
 */
int cpufreq_set_gov(char *target_gov, unsigned int cpu)
{
	int ret = 0;
	struct cpufreq_policy new_policy;
	struct cpufreq_policy *cur_policy;

	if (target_gov == NULL)
		return -EINVAL;

	/* Get current governer */
	cur_policy = cpufreq_cpu_get(cpu);
	if (!cur_policy)
		return -EINVAL;

	if (lock_policy_rwsem_read(cur_policy->cpu) < 0) {
		ret = -EINVAL;
		goto err_out;
	}

	if (cur_policy->governor)
		ret = strncmp(cur_policy->governor->name, target_gov,
					strlen(target_gov));
	else {
		unlock_policy_rwsem_read(cur_policy->cpu);
		ret = -EINVAL;
		goto err_out;
	}
	unlock_policy_rwsem_read(cur_policy->cpu);

	if (!ret) {
		pr_debug(" Target governer & current governer is same\n");
		ret = -EINVAL;
		goto err_out;
	} else {
		new_policy = *cur_policy;
		if (cpufreq_parse_governor(target_gov, &new_policy.policy,
				&new_policy.governor)) {
			ret = -EINVAL;
			goto err_out;
		}

		if (lock_policy_rwsem_write(cur_policy->cpu) < 0) {
			ret = -EINVAL;
			goto err_out;
		}

		ret = __cpufreq_set_policy(cur_policy, &new_policy);

		cur_policy->user_policy.policy = cur_policy->policy;
		cur_policy->user_policy.governor = cur_policy->governor;

		unlock_policy_rwsem_write(cur_policy->cpu);
	}
err_out:
	cpufreq_cpu_put(cur_policy);
	return ret;
}
EXPORT_SYMBOL(cpufreq_set_gov);

static int __cpuinit cpufreq_cpu_callback(struct notifier_block *nfb,
					unsigned long action, void *hcpu)
{
	unsigned int cpu = (unsigned long)hcpu;
	struct device *dev;

	dev = get_cpu_device(cpu);
	if (dev) {
		switch (action) {
		case CPU_ONLINE:
		case CPU_ONLINE_FROZEN:
			cpufreq_add_dev(dev, NULL);
			break;
		case CPU_DOWN_PREPARE:
		case CPU_DOWN_PREPARE_FROZEN:
			__cpufreq_remove_dev(dev, NULL);
			break;
		case CPU_DOWN_FAILED:
		case CPU_DOWN_FAILED_FROZEN:
			cpufreq_add_dev(dev, NULL);
			break;
		}
	}
	return NOTIFY_OK;
}

static struct notifier_block __refdata cpufreq_cpu_notifier = {
    .notifier_call = cpufreq_cpu_callback,
};

/*********************************************************************
 *               REGISTER / UNREGISTER CPUFREQ DRIVER                *
 *********************************************************************/

/**
 * cpufreq_register_driver - register a CPU Frequency driver
 * @driver_data: A struct cpufreq_driver containing the values#
 * submitted by the CPU Frequency driver.
 *
 *   Registers a CPU Frequency driver to this core code. This code
 * returns zero on success, -EBUSY when another driver got here first
 * (and isn't unregistered in the meantime).
 *
 */
int cpufreq_register_driver(struct cpufreq_driver *driver_data)
{
	unsigned long flags;
	int ret;

	if (cpufreq_disabled())
		return -ENODEV;

	if (!driver_data || !driver_data->verify || !driver_data->init ||
	    ((!driver_data->setpolicy) && (!driver_data->target)))
		return -EINVAL;

	pr_debug("trying to register driver %s\n", driver_data->name);

	if (driver_data->setpolicy)
		driver_data->flags |= CPUFREQ_CONST_LOOPS;

	write_lock_irqsave(&cpufreq_driver_lock, flags);
	if (cpufreq_driver) {
		write_unlock_irqrestore(&cpufreq_driver_lock, flags);
		return -EBUSY;
	}
	cpufreq_driver = driver_data;
	write_unlock_irqrestore(&cpufreq_driver_lock, flags);

	ret = subsys_interface_register(&cpufreq_interface);
	if (ret)
		goto err_null_driver;

	if (!(cpufreq_driver->flags & CPUFREQ_STICKY)) {
		int i;
		ret = -ENODEV;

		/* check for at least one working CPU */
		for (i = 0; i < nr_cpu_ids; i++)
			if (cpu_possible(i) && per_cpu(cpufreq_cpu_data, i)) {
				ret = 0;
				break;
			}

		/* if all ->init() calls failed, unregister */
		if (ret) {
			pr_debug("no CPU initialized for driver %s\n",
							driver_data->name);
			goto err_if_unreg;
		}
	}

	register_hotcpu_notifier(&cpufreq_cpu_notifier);
	pr_debug("driver %s up and running\n", driver_data->name);

	return 0;
err_if_unreg:
	subsys_interface_unregister(&cpufreq_interface);
err_null_driver:
	write_lock_irqsave(&cpufreq_driver_lock, flags);
	cpufreq_driver = NULL;
	write_unlock_irqrestore(&cpufreq_driver_lock, flags);
	return ret;
}
EXPORT_SYMBOL_GPL(cpufreq_register_driver);


/**
 * cpufreq_unregister_driver - unregister the current CPUFreq driver
 *
 *    Unregister the current CPUFreq driver. Only call this if you have
 * the right to do so, i.e. if you have succeeded in initialising before!
 * Returns zero if successful, and -EINVAL if the cpufreq_driver is
 * currently not initialised.
 */
int cpufreq_unregister_driver(struct cpufreq_driver *driver)
{
	unsigned long flags;

	if (!cpufreq_driver || (driver != cpufreq_driver))
		return -EINVAL;

	pr_debug("unregistering driver %s\n", driver->name);

	subsys_interface_unregister(&cpufreq_interface);
	unregister_hotcpu_notifier(&cpufreq_cpu_notifier);

	write_lock_irqsave(&cpufreq_driver_lock, flags);
	cpufreq_driver = NULL;
	write_unlock_irqrestore(&cpufreq_driver_lock, flags);

	return 0;
}
EXPORT_SYMBOL_GPL(cpufreq_unregister_driver);

static int cpu_freq_notify(struct notifier_block *b,
			   unsigned long l, void *v);

static struct notifier_block min_freq_notifier = {
	.notifier_call = cpu_freq_notify,
};
static struct notifier_block max_freq_notifier = {
	.notifier_call = cpu_freq_notify,
};

static int cpu_freq_notify(struct notifier_block *b,
			   unsigned long l, void *v)
{
	int cpu;
	pr_debug("PM QoS %s %lu\n",
		b == &min_freq_notifier ? "min" : "max", l);
	for_each_online_cpu(cpu) {
		struct cpufreq_policy *policy = cpufreq_cpu_get(cpu);
		if (policy) {
			cpufreq_update_policy(policy->cpu);
			cpufreq_cpu_put(policy);
		}
	}
	return NOTIFY_OK;
}

static int __init cpufreq_core_init(void)
{
	int cpu;
	int rc;

	if (cpufreq_disabled())
		return -ENODEV;

	for_each_possible_cpu(cpu) {
		per_cpu(cpufreq_policy_cpu, cpu) = -1;
		init_rwsem(&per_cpu(cpu_policy_rwsem, cpu));
	}

	cpufreq_global_kobject = kobject_create_and_add("cpufreq", &cpu_subsys.dev_root->kobj);
	BUG_ON(!cpufreq_global_kobject);
	register_syscore_ops(&cpufreq_syscore_ops);
	rc = pm_qos_add_notifier(PM_QOS_CPU_FREQ_MIN,
				 &min_freq_notifier);
	BUG_ON(rc);
	rc = pm_qos_add_notifier(PM_QOS_CPU_FREQ_MAX,
				 &max_freq_notifier);
	BUG_ON(rc);

	return 0;
}
core_initcall(cpufreq_core_init);<|MERGE_RESOLUTION|>--- conflicted
+++ resolved
@@ -1622,14 +1622,8 @@
 						policy->cpu, event);
 
 	mutex_lock(&cpufreq_governor_lock);
-<<<<<<< HEAD
-	if ((policy->governor_enabled && event == CPUFREQ_GOV_START)
-	    || (!policy->governor_enabled
-	    && (event == CPUFREQ_GOV_LIMITS || event == CPUFREQ_GOV_STOP))) {
-=======
 	if ((!policy->governor_enabled && (event == CPUFREQ_GOV_STOP)) ||
 	    (policy->governor_enabled && (event == CPUFREQ_GOV_START))) {
->>>>>>> be67db10
 		mutex_unlock(&cpufreq_governor_lock);
 		return -EBUSY;
 	}
