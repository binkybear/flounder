
menuconfig CPU_IDLE
	bool "CPU idle PM support"
	default y if ACPI || PPC_PSERIES
	select CPU_IDLE_GOV_LADDER if (!NO_HZ && !NO_HZ_IDLE)
	select CPU_IDLE_GOV_MENU if (NO_HZ || NO_HZ_IDLE)
	help
	  CPU idle is a generic framework for supporting software-controlled
	  idle processor power management.  It includes modular cross-platform
	  governors that can be swapped during runtime.

	  If you're using an ACPI-enabled platform, you should say Y here.

if CPU_IDLE

config CPU_IDLE_MULTIPLE_DRIVERS
        bool "Support multiple cpuidle drivers"
        default n
        help
         Allows the cpuidle framework to use different drivers for each CPU.
         This is useful if you have a system with different CPU latencies and
         states. If unsure say N.

config CPU_IDLE_GOV_LADDER
	bool "Ladder governor (for periodic timer tick)"
	default y

config CPU_IDLE_GOV_MENU
	bool "Menu governor (for tickless system)"
	default y

config CPU_IDLE_CALXEDA
	bool "CPU Idle Driver for Calxeda processors"
	depends on ARCH_HIGHBANK
	help
	  Select this to enable cpuidle on Calxeda processors.
endif

<<<<<<< HEAD
=======
config CPU_IDLE_DENVER
	bool "CPU Idle Driver for NVIDIA Denver processors"
	depends on DENVER_CPU
	default y
	help
	  Select this to enable cpuidle on NVIDIA Denver processors.

endif

>>>>>>> b6bb0aa3
config ARCH_NEEDS_CPU_IDLE_COUPLED
	def_bool n<|MERGE_RESOLUTION|>--- conflicted
+++ resolved
@@ -34,10 +34,7 @@
 	depends on ARCH_HIGHBANK
 	help
 	  Select this to enable cpuidle on Calxeda processors.
-endif
 
-<<<<<<< HEAD
-=======
 config CPU_IDLE_DENVER
 	bool "CPU Idle Driver for NVIDIA Denver processors"
 	depends on DENVER_CPU
@@ -47,6 +44,5 @@
 
 endif
 
->>>>>>> b6bb0aa3
 config ARCH_NEEDS_CPU_IDLE_COUPLED
 	def_bool n