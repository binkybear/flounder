/*
 * Cryptographic API.
 *
 * Support for OMAP SHA1/MD5 HW acceleration.
 *
 * Copyright (c) 2010 Nokia Corporation
 * Author: Dmitry Kasatkin <dmitry.kasatkin@nokia.com>
 *
 * This program is free software; you can redistribute it and/or modify
 * it under the terms of the GNU General Public License version 2 as published
 * by the Free Software Foundation.
 *
 * Some ideas are from old omap-sha1-md5.c driver.
 */

#define pr_fmt(fmt) "%s: " fmt, __func__

#include <linux/err.h>
#include <linux/device.h>
#include <linux/module.h>
#include <linux/init.h>
#include <linux/errno.h>
#include <linux/interrupt.h>
#include <linux/kernel.h>
#include <linux/clk.h>
#include <linux/irq.h>
#include <linux/io.h>
#include <linux/platform_device.h>
#include <linux/scatterlist.h>
#include <linux/dma-mapping.h>
#include <linux/delay.h>
#include <linux/crypto.h>
#include <linux/cryptohash.h>
#include <crypto/scatterwalk.h>
#include <crypto/algapi.h>
#include <crypto/sha.h>
#include <crypto/hash.h>
#include <crypto/internal/hash.h>

<<<<<<< HEAD
#include <plat-omap/dma-omap.h>
=======
#include <linux/omap-dma.h>
>>>>>>> 48d224d1
#include <mach/irqs.h>

#define SHA_REG_DIGEST(x)		(0x00 + ((x) * 0x04))
#define SHA_REG_DIN(x)			(0x1C + ((x) * 0x04))

#define SHA1_MD5_BLOCK_SIZE		SHA1_BLOCK_SIZE
#define MD5_DIGEST_SIZE			16

#define SHA_REG_DIGCNT			0x14

#define SHA_REG_CTRL			0x18
#define SHA_REG_CTRL_LENGTH		(0xFFFFFFFF << 5)
#define SHA_REG_CTRL_CLOSE_HASH		(1 << 4)
#define SHA_REG_CTRL_ALGO_CONST		(1 << 3)
#define SHA_REG_CTRL_ALGO		(1 << 2)
#define SHA_REG_CTRL_INPUT_READY	(1 << 1)
#define SHA_REG_CTRL_OUTPUT_READY	(1 << 0)

#define SHA_REG_REV			0x5C
#define SHA_REG_REV_MAJOR		0xF0
#define SHA_REG_REV_MINOR		0x0F

#define SHA_REG_MASK			0x60
#define SHA_REG_MASK_DMA_EN		(1 << 3)
#define SHA_REG_MASK_IT_EN		(1 << 2)
#define SHA_REG_MASK_SOFTRESET		(1 << 1)
#define SHA_REG_AUTOIDLE		(1 << 0)

#define SHA_REG_SYSSTATUS		0x64
#define SHA_REG_SYSSTATUS_RESETDONE	(1 << 0)

#define DEFAULT_TIMEOUT_INTERVAL	HZ

/* mostly device flags */
#define FLAGS_BUSY		0
#define FLAGS_FINAL		1
#define FLAGS_DMA_ACTIVE	2
#define FLAGS_OUTPUT_READY	3
#define FLAGS_INIT		4
#define FLAGS_CPU		5
#define FLAGS_DMA_READY		6
/* context flags */
#define FLAGS_FINUP		16
#define FLAGS_SG		17
#define FLAGS_SHA1		18
#define FLAGS_HMAC		19
#define FLAGS_ERROR		20

#define OP_UPDATE	1
#define OP_FINAL	2

#define OMAP_ALIGN_MASK		(sizeof(u32)-1)
#define OMAP_ALIGNED		__attribute__((aligned(sizeof(u32))))

#define BUFLEN		PAGE_SIZE

struct omap_sham_dev;

struct omap_sham_reqctx {
	struct omap_sham_dev	*dd;
	unsigned long		flags;
	unsigned long		op;

	u8			digest[SHA1_DIGEST_SIZE] OMAP_ALIGNED;
	size_t			digcnt;
	size_t			bufcnt;
	size_t			buflen;
	dma_addr_t		dma_addr;

	/* walk state */
	struct scatterlist	*sg;
	unsigned int		offset;	/* offset in current sg */
	unsigned int		total;	/* total request */

	u8			buffer[0] OMAP_ALIGNED;
};

struct omap_sham_hmac_ctx {
	struct crypto_shash	*shash;
	u8			ipad[SHA1_MD5_BLOCK_SIZE];
	u8			opad[SHA1_MD5_BLOCK_SIZE];
};

struct omap_sham_ctx {
	struct omap_sham_dev	*dd;

	unsigned long		flags;

	/* fallback stuff */
	struct crypto_shash	*fallback;

	struct omap_sham_hmac_ctx base[0];
};

#define OMAP_SHAM_QUEUE_LENGTH	1

struct omap_sham_dev {
	struct list_head	list;
	unsigned long		phys_base;
	struct device		*dev;
	void __iomem		*io_base;
	int			irq;
	struct clk		*iclk;
	spinlock_t		lock;
	int			err;
	int			dma;
	int			dma_lch;
	struct tasklet_struct	done_task;

	unsigned long		flags;
	struct crypto_queue	queue;
	struct ahash_request	*req;
};

struct omap_sham_drv {
	struct list_head	dev_list;
	spinlock_t		lock;
	unsigned long		flags;
};

static struct omap_sham_drv sham = {
	.dev_list = LIST_HEAD_INIT(sham.dev_list),
	.lock = __SPIN_LOCK_UNLOCKED(sham.lock),
};

static inline u32 omap_sham_read(struct omap_sham_dev *dd, u32 offset)
{
	return __raw_readl(dd->io_base + offset);
}

static inline void omap_sham_write(struct omap_sham_dev *dd,
					u32 offset, u32 value)
{
	__raw_writel(value, dd->io_base + offset);
}

static inline void omap_sham_write_mask(struct omap_sham_dev *dd, u32 address,
					u32 value, u32 mask)
{
	u32 val;

	val = omap_sham_read(dd, address);
	val &= ~mask;
	val |= value;
	omap_sham_write(dd, address, val);
}

static inline int omap_sham_wait(struct omap_sham_dev *dd, u32 offset, u32 bit)
{
	unsigned long timeout = jiffies + DEFAULT_TIMEOUT_INTERVAL;

	while (!(omap_sham_read(dd, offset) & bit)) {
		if (time_is_before_jiffies(timeout))
			return -ETIMEDOUT;
	}

	return 0;
}

static void omap_sham_copy_hash(struct ahash_request *req, int out)
{
	struct omap_sham_reqctx *ctx = ahash_request_ctx(req);
	u32 *hash = (u32 *)ctx->digest;
	int i;

	/* MD5 is almost unused. So copy sha1 size to reduce code */
	for (i = 0; i < SHA1_DIGEST_SIZE / sizeof(u32); i++) {
		if (out)
			hash[i] = omap_sham_read(ctx->dd,
						SHA_REG_DIGEST(i));
		else
			omap_sham_write(ctx->dd,
					SHA_REG_DIGEST(i), hash[i]);
	}
}

static void omap_sham_copy_ready_hash(struct ahash_request *req)
{
	struct omap_sham_reqctx *ctx = ahash_request_ctx(req);
	u32 *in = (u32 *)ctx->digest;
	u32 *hash = (u32 *)req->result;
	int i;

	if (!hash)
		return;

	if (likely(ctx->flags & BIT(FLAGS_SHA1))) {
		/* SHA1 results are in big endian */
		for (i = 0; i < SHA1_DIGEST_SIZE / sizeof(u32); i++)
			hash[i] = be32_to_cpu(in[i]);
	} else {
		/* MD5 results are in little endian */
		for (i = 0; i < MD5_DIGEST_SIZE / sizeof(u32); i++)
			hash[i] = le32_to_cpu(in[i]);
	}
}

static int omap_sham_hw_init(struct omap_sham_dev *dd)
{
	clk_enable(dd->iclk);

	if (!test_bit(FLAGS_INIT, &dd->flags)) {
		omap_sham_write_mask(dd, SHA_REG_MASK,
			SHA_REG_MASK_SOFTRESET, SHA_REG_MASK_SOFTRESET);

		if (omap_sham_wait(dd, SHA_REG_SYSSTATUS,
					SHA_REG_SYSSTATUS_RESETDONE))
			return -ETIMEDOUT;

		set_bit(FLAGS_INIT, &dd->flags);
		dd->err = 0;
	}

	return 0;
}

static void omap_sham_write_ctrl(struct omap_sham_dev *dd, size_t length,
				 int final, int dma)
{
	struct omap_sham_reqctx *ctx = ahash_request_ctx(dd->req);
	u32 val = length << 5, mask;

	if (likely(ctx->digcnt))
		omap_sham_write(dd, SHA_REG_DIGCNT, ctx->digcnt);

	omap_sham_write_mask(dd, SHA_REG_MASK,
		SHA_REG_MASK_IT_EN | (dma ? SHA_REG_MASK_DMA_EN : 0),
		SHA_REG_MASK_IT_EN | SHA_REG_MASK_DMA_EN);
	/*
	 * Setting ALGO_CONST only for the first iteration
	 * and CLOSE_HASH only for the last one.
	 */
	if (ctx->flags & BIT(FLAGS_SHA1))
		val |= SHA_REG_CTRL_ALGO;
	if (!ctx->digcnt)
		val |= SHA_REG_CTRL_ALGO_CONST;
	if (final)
		val |= SHA_REG_CTRL_CLOSE_HASH;

	mask = SHA_REG_CTRL_ALGO_CONST | SHA_REG_CTRL_CLOSE_HASH |
			SHA_REG_CTRL_ALGO | SHA_REG_CTRL_LENGTH;

	omap_sham_write_mask(dd, SHA_REG_CTRL, val, mask);
}

static int omap_sham_xmit_cpu(struct omap_sham_dev *dd, const u8 *buf,
			      size_t length, int final)
{
	struct omap_sham_reqctx *ctx = ahash_request_ctx(dd->req);
	int count, len32;
	const u32 *buffer = (const u32 *)buf;

	dev_dbg(dd->dev, "xmit_cpu: digcnt: %d, length: %d, final: %d\n",
						ctx->digcnt, length, final);

	omap_sham_write_ctrl(dd, length, final, 0);

	/* should be non-zero before next lines to disable clocks later */
	ctx->digcnt += length;

	if (omap_sham_wait(dd, SHA_REG_CTRL, SHA_REG_CTRL_INPUT_READY))
		return -ETIMEDOUT;

	if (final)
		set_bit(FLAGS_FINAL, &dd->flags); /* catch last interrupt */

	set_bit(FLAGS_CPU, &dd->flags);

	len32 = DIV_ROUND_UP(length, sizeof(u32));

	for (count = 0; count < len32; count++)
		omap_sham_write(dd, SHA_REG_DIN(count), buffer[count]);

	return -EINPROGRESS;
}

static int omap_sham_xmit_dma(struct omap_sham_dev *dd, dma_addr_t dma_addr,
			      size_t length, int final)
{
	struct omap_sham_reqctx *ctx = ahash_request_ctx(dd->req);
	int len32;

	dev_dbg(dd->dev, "xmit_dma: digcnt: %d, length: %d, final: %d\n",
						ctx->digcnt, length, final);

	len32 = DIV_ROUND_UP(length, sizeof(u32));

	omap_set_dma_transfer_params(dd->dma_lch, OMAP_DMA_DATA_TYPE_S32, len32,
			1, OMAP_DMA_SYNC_PACKET, dd->dma,
				OMAP_DMA_DST_SYNC_PREFETCH);

	omap_set_dma_src_params(dd->dma_lch, 0, OMAP_DMA_AMODE_POST_INC,
				dma_addr, 0, 0);

	omap_sham_write_ctrl(dd, length, final, 1);

	ctx->digcnt += length;

	if (final)
		set_bit(FLAGS_FINAL, &dd->flags); /* catch last interrupt */

	set_bit(FLAGS_DMA_ACTIVE, &dd->flags);

	omap_start_dma(dd->dma_lch);

	return -EINPROGRESS;
}

static size_t omap_sham_append_buffer(struct omap_sham_reqctx *ctx,
				const u8 *data, size_t length)
{
	size_t count = min(length, ctx->buflen - ctx->bufcnt);

	count = min(count, ctx->total);
	if (count <= 0)
		return 0;
	memcpy(ctx->buffer + ctx->bufcnt, data, count);
	ctx->bufcnt += count;

	return count;
}

static size_t omap_sham_append_sg(struct omap_sham_reqctx *ctx)
{
	size_t count;

	while (ctx->sg) {
		count = omap_sham_append_buffer(ctx,
				sg_virt(ctx->sg) + ctx->offset,
				ctx->sg->length - ctx->offset);
		if (!count)
			break;
		ctx->offset += count;
		ctx->total -= count;
		if (ctx->offset == ctx->sg->length) {
			ctx->sg = sg_next(ctx->sg);
			if (ctx->sg)
				ctx->offset = 0;
			else
				ctx->total = 0;
		}
	}

	return 0;
}

static int omap_sham_xmit_dma_map(struct omap_sham_dev *dd,
					struct omap_sham_reqctx *ctx,
					size_t length, int final)
{
	ctx->dma_addr = dma_map_single(dd->dev, ctx->buffer, ctx->buflen,
				       DMA_TO_DEVICE);
	if (dma_mapping_error(dd->dev, ctx->dma_addr)) {
		dev_err(dd->dev, "dma %u bytes error\n", ctx->buflen);
		return -EINVAL;
	}

	ctx->flags &= ~BIT(FLAGS_SG);

	/* next call does not fail... so no unmap in the case of error */
	return omap_sham_xmit_dma(dd, ctx->dma_addr, length, final);
}

static int omap_sham_update_dma_slow(struct omap_sham_dev *dd)
{
	struct omap_sham_reqctx *ctx = ahash_request_ctx(dd->req);
	unsigned int final;
	size_t count;

	omap_sham_append_sg(ctx);

	final = (ctx->flags & BIT(FLAGS_FINUP)) && !ctx->total;

	dev_dbg(dd->dev, "slow: bufcnt: %u, digcnt: %d, final: %d\n",
					 ctx->bufcnt, ctx->digcnt, final);

	if (final || (ctx->bufcnt == ctx->buflen && ctx->total)) {
		count = ctx->bufcnt;
		ctx->bufcnt = 0;
		return omap_sham_xmit_dma_map(dd, ctx, count, final);
	}

	return 0;
}

/* Start address alignment */
#define SG_AA(sg)	(IS_ALIGNED(sg->offset, sizeof(u32)))
/* SHA1 block size alignment */
#define SG_SA(sg)	(IS_ALIGNED(sg->length, SHA1_MD5_BLOCK_SIZE))

static int omap_sham_update_dma_start(struct omap_sham_dev *dd)
{
	struct omap_sham_reqctx *ctx = ahash_request_ctx(dd->req);
	unsigned int length, final, tail;
	struct scatterlist *sg;

	if (!ctx->total)
		return 0;

	if (ctx->bufcnt || ctx->offset)
		return omap_sham_update_dma_slow(dd);

	dev_dbg(dd->dev, "fast: digcnt: %d, bufcnt: %u, total: %u\n",
			ctx->digcnt, ctx->bufcnt, ctx->total);

	sg = ctx->sg;

	if (!SG_AA(sg))
		return omap_sham_update_dma_slow(dd);

	if (!sg_is_last(sg) && !SG_SA(sg))
		/* size is not SHA1_BLOCK_SIZE aligned */
		return omap_sham_update_dma_slow(dd);

	length = min(ctx->total, sg->length);

	if (sg_is_last(sg)) {
		if (!(ctx->flags & BIT(FLAGS_FINUP))) {
			/* not last sg must be SHA1_MD5_BLOCK_SIZE aligned */
			tail = length & (SHA1_MD5_BLOCK_SIZE - 1);
			/* without finup() we need one block to close hash */
			if (!tail)
				tail = SHA1_MD5_BLOCK_SIZE;
			length -= tail;
		}
	}

	if (!dma_map_sg(dd->dev, ctx->sg, 1, DMA_TO_DEVICE)) {
		dev_err(dd->dev, "dma_map_sg  error\n");
		return -EINVAL;
	}

	ctx->flags |= BIT(FLAGS_SG);

	ctx->total -= length;
	ctx->offset = length; /* offset where to start slow */

	final = (ctx->flags & BIT(FLAGS_FINUP)) && !ctx->total;

	/* next call does not fail... so no unmap in the case of error */
	return omap_sham_xmit_dma(dd, sg_dma_address(ctx->sg), length, final);
}

static int omap_sham_update_cpu(struct omap_sham_dev *dd)
{
	struct omap_sham_reqctx *ctx = ahash_request_ctx(dd->req);
	int bufcnt;

	omap_sham_append_sg(ctx);
	bufcnt = ctx->bufcnt;
	ctx->bufcnt = 0;

	return omap_sham_xmit_cpu(dd, ctx->buffer, bufcnt, 1);
}

static int omap_sham_update_dma_stop(struct omap_sham_dev *dd)
{
	struct omap_sham_reqctx *ctx = ahash_request_ctx(dd->req);

	omap_stop_dma(dd->dma_lch);
	if (ctx->flags & BIT(FLAGS_SG)) {
		dma_unmap_sg(dd->dev, ctx->sg, 1, DMA_TO_DEVICE);
		if (ctx->sg->length == ctx->offset) {
			ctx->sg = sg_next(ctx->sg);
			if (ctx->sg)
				ctx->offset = 0;
		}
	} else {
		dma_unmap_single(dd->dev, ctx->dma_addr, ctx->buflen,
				 DMA_TO_DEVICE);
	}

	return 0;
}

static int omap_sham_init(struct ahash_request *req)
{
	struct crypto_ahash *tfm = crypto_ahash_reqtfm(req);
	struct omap_sham_ctx *tctx = crypto_ahash_ctx(tfm);
	struct omap_sham_reqctx *ctx = ahash_request_ctx(req);
	struct omap_sham_dev *dd = NULL, *tmp;

	spin_lock_bh(&sham.lock);
	if (!tctx->dd) {
		list_for_each_entry(tmp, &sham.dev_list, list) {
			dd = tmp;
			break;
		}
		tctx->dd = dd;
	} else {
		dd = tctx->dd;
	}
	spin_unlock_bh(&sham.lock);

	ctx->dd = dd;

	ctx->flags = 0;

	dev_dbg(dd->dev, "init: digest size: %d\n",
		crypto_ahash_digestsize(tfm));

	if (crypto_ahash_digestsize(tfm) == SHA1_DIGEST_SIZE)
		ctx->flags |= BIT(FLAGS_SHA1);

	ctx->bufcnt = 0;
	ctx->digcnt = 0;
	ctx->buflen = BUFLEN;

	if (tctx->flags & BIT(FLAGS_HMAC)) {
		struct omap_sham_hmac_ctx *bctx = tctx->base;

		memcpy(ctx->buffer, bctx->ipad, SHA1_MD5_BLOCK_SIZE);
		ctx->bufcnt = SHA1_MD5_BLOCK_SIZE;
		ctx->flags |= BIT(FLAGS_HMAC);
	}

	return 0;

}

static int omap_sham_update_req(struct omap_sham_dev *dd)
{
	struct ahash_request *req = dd->req;
	struct omap_sham_reqctx *ctx = ahash_request_ctx(req);
	int err;

	dev_dbg(dd->dev, "update_req: total: %u, digcnt: %d, finup: %d\n",
		 ctx->total, ctx->digcnt, (ctx->flags & BIT(FLAGS_FINUP)) != 0);

	if (ctx->flags & BIT(FLAGS_CPU))
		err = omap_sham_update_cpu(dd);
	else
		err = omap_sham_update_dma_start(dd);

	/* wait for dma completion before can take more data */
	dev_dbg(dd->dev, "update: err: %d, digcnt: %d\n", err, ctx->digcnt);

	return err;
}

static int omap_sham_final_req(struct omap_sham_dev *dd)
{
	struct ahash_request *req = dd->req;
	struct omap_sham_reqctx *ctx = ahash_request_ctx(req);
	int err = 0, use_dma = 1;

	if (ctx->bufcnt <= 64)
		/* faster to handle last block with cpu */
		use_dma = 0;

	if (use_dma)
		err = omap_sham_xmit_dma_map(dd, ctx, ctx->bufcnt, 1);
	else
		err = omap_sham_xmit_cpu(dd, ctx->buffer, ctx->bufcnt, 1);

	ctx->bufcnt = 0;

	dev_dbg(dd->dev, "final_req: err: %d\n", err);

	return err;
}

static int omap_sham_finish_hmac(struct ahash_request *req)
{
	struct omap_sham_ctx *tctx = crypto_tfm_ctx(req->base.tfm);
	struct omap_sham_hmac_ctx *bctx = tctx->base;
	int bs = crypto_shash_blocksize(bctx->shash);
	int ds = crypto_shash_digestsize(bctx->shash);
	struct {
		struct shash_desc shash;
		char ctx[crypto_shash_descsize(bctx->shash)];
	} desc;

	desc.shash.tfm = bctx->shash;
	desc.shash.flags = 0; /* not CRYPTO_TFM_REQ_MAY_SLEEP */

	return crypto_shash_init(&desc.shash) ?:
	       crypto_shash_update(&desc.shash, bctx->opad, bs) ?:
	       crypto_shash_finup(&desc.shash, req->result, ds, req->result);
}

static int omap_sham_finish(struct ahash_request *req)
{
	struct omap_sham_reqctx *ctx = ahash_request_ctx(req);
	struct omap_sham_dev *dd = ctx->dd;
	int err = 0;

	if (ctx->digcnt) {
		omap_sham_copy_ready_hash(req);
		if (ctx->flags & BIT(FLAGS_HMAC))
			err = omap_sham_finish_hmac(req);
	}

	dev_dbg(dd->dev, "digcnt: %d, bufcnt: %d\n", ctx->digcnt, ctx->bufcnt);

	return err;
}

static void omap_sham_finish_req(struct ahash_request *req, int err)
{
	struct omap_sham_reqctx *ctx = ahash_request_ctx(req);
	struct omap_sham_dev *dd = ctx->dd;

	if (!err) {
		omap_sham_copy_hash(req, 1);
		if (test_bit(FLAGS_FINAL, &dd->flags))
			err = omap_sham_finish(req);
	} else {
		ctx->flags |= BIT(FLAGS_ERROR);
	}

	/* atomic operation is not needed here */
	dd->flags &= ~(BIT(FLAGS_BUSY) | BIT(FLAGS_FINAL) | BIT(FLAGS_CPU) |
			BIT(FLAGS_DMA_READY) | BIT(FLAGS_OUTPUT_READY));
	clk_disable(dd->iclk);

	if (req->base.complete)
		req->base.complete(&req->base, err);

	/* handle new request */
	tasklet_schedule(&dd->done_task);
}

static int omap_sham_handle_queue(struct omap_sham_dev *dd,
				  struct ahash_request *req)
{
	struct crypto_async_request *async_req, *backlog;
	struct omap_sham_reqctx *ctx;
	unsigned long flags;
	int err = 0, ret = 0;

	spin_lock_irqsave(&dd->lock, flags);
	if (req)
		ret = ahash_enqueue_request(&dd->queue, req);
	if (test_bit(FLAGS_BUSY, &dd->flags)) {
		spin_unlock_irqrestore(&dd->lock, flags);
		return ret;
	}
	backlog = crypto_get_backlog(&dd->queue);
	async_req = crypto_dequeue_request(&dd->queue);
	if (async_req)
		set_bit(FLAGS_BUSY, &dd->flags);
	spin_unlock_irqrestore(&dd->lock, flags);

	if (!async_req)
		return ret;

	if (backlog)
		backlog->complete(backlog, -EINPROGRESS);

	req = ahash_request_cast(async_req);
	dd->req = req;
	ctx = ahash_request_ctx(req);

	dev_dbg(dd->dev, "handling new req, op: %lu, nbytes: %d\n",
						ctx->op, req->nbytes);

	err = omap_sham_hw_init(dd);
	if (err)
		goto err1;

	omap_set_dma_dest_params(dd->dma_lch, 0,
			OMAP_DMA_AMODE_CONSTANT,
			dd->phys_base + SHA_REG_DIN(0), 0, 16);

	omap_set_dma_dest_burst_mode(dd->dma_lch,
			OMAP_DMA_DATA_BURST_16);

	omap_set_dma_src_burst_mode(dd->dma_lch,
			OMAP_DMA_DATA_BURST_4);

	if (ctx->digcnt)
		/* request has changed - restore hash */
		omap_sham_copy_hash(req, 0);

	if (ctx->op == OP_UPDATE) {
		err = omap_sham_update_req(dd);
		if (err != -EINPROGRESS && (ctx->flags & BIT(FLAGS_FINUP)))
			/* no final() after finup() */
			err = omap_sham_final_req(dd);
	} else if (ctx->op == OP_FINAL) {
		err = omap_sham_final_req(dd);
	}
err1:
	if (err != -EINPROGRESS)
		/* done_task will not finish it, so do it here */
		omap_sham_finish_req(req, err);

	dev_dbg(dd->dev, "exit, err: %d\n", err);

	return ret;
}

static int omap_sham_enqueue(struct ahash_request *req, unsigned int op)
{
	struct omap_sham_reqctx *ctx = ahash_request_ctx(req);
	struct omap_sham_ctx *tctx = crypto_tfm_ctx(req->base.tfm);
	struct omap_sham_dev *dd = tctx->dd;

	ctx->op = op;

	return omap_sham_handle_queue(dd, req);
}

static int omap_sham_update(struct ahash_request *req)
{
	struct omap_sham_reqctx *ctx = ahash_request_ctx(req);

	if (!req->nbytes)
		return 0;

	ctx->total = req->nbytes;
	ctx->sg = req->src;
	ctx->offset = 0;

	if (ctx->flags & BIT(FLAGS_FINUP)) {
		if ((ctx->digcnt + ctx->bufcnt + ctx->total) < 9) {
			/*
			* OMAP HW accel works only with buffers >= 9
			* will switch to bypass in final()
			* final has the same request and data
			*/
			omap_sham_append_sg(ctx);
			return 0;
		} else if (ctx->bufcnt + ctx->total <= SHA1_MD5_BLOCK_SIZE) {
			/*
			* faster to use CPU for short transfers
			*/
			ctx->flags |= BIT(FLAGS_CPU);
		}
	} else if (ctx->bufcnt + ctx->total < ctx->buflen) {
		omap_sham_append_sg(ctx);
		return 0;
	}

	return omap_sham_enqueue(req, OP_UPDATE);
}

static int omap_sham_shash_digest(struct crypto_shash *shash, u32 flags,
				  const u8 *data, unsigned int len, u8 *out)
{
	struct {
		struct shash_desc shash;
		char ctx[crypto_shash_descsize(shash)];
	} desc;

	desc.shash.tfm = shash;
	desc.shash.flags = flags & CRYPTO_TFM_REQ_MAY_SLEEP;

	return crypto_shash_digest(&desc.shash, data, len, out);
}

static int omap_sham_final_shash(struct ahash_request *req)
{
	struct omap_sham_ctx *tctx = crypto_tfm_ctx(req->base.tfm);
	struct omap_sham_reqctx *ctx = ahash_request_ctx(req);

	return omap_sham_shash_digest(tctx->fallback, req->base.flags,
				      ctx->buffer, ctx->bufcnt, req->result);
}

static int omap_sham_final(struct ahash_request *req)
{
	struct omap_sham_reqctx *ctx = ahash_request_ctx(req);

	ctx->flags |= BIT(FLAGS_FINUP);

	if (ctx->flags & BIT(FLAGS_ERROR))
		return 0; /* uncompleted hash is not needed */

	/* OMAP HW accel works only with buffers >= 9 */
	/* HMAC is always >= 9 because ipad == block size */
	if ((ctx->digcnt + ctx->bufcnt) < 9)
		return omap_sham_final_shash(req);
	else if (ctx->bufcnt)
		return omap_sham_enqueue(req, OP_FINAL);

	/* copy ready hash (+ finalize hmac) */
	return omap_sham_finish(req);
}

static int omap_sham_finup(struct ahash_request *req)
{
	struct omap_sham_reqctx *ctx = ahash_request_ctx(req);
	int err1, err2;

	ctx->flags |= BIT(FLAGS_FINUP);

	err1 = omap_sham_update(req);
	if (err1 == -EINPROGRESS || err1 == -EBUSY)
		return err1;
	/*
	 * final() has to be always called to cleanup resources
	 * even if udpate() failed, except EINPROGRESS
	 */
	err2 = omap_sham_final(req);

	return err1 ?: err2;
}

static int omap_sham_digest(struct ahash_request *req)
{
	return omap_sham_init(req) ?: omap_sham_finup(req);
}

static int omap_sham_setkey(struct crypto_ahash *tfm, const u8 *key,
		      unsigned int keylen)
{
	struct omap_sham_ctx *tctx = crypto_ahash_ctx(tfm);
	struct omap_sham_hmac_ctx *bctx = tctx->base;
	int bs = crypto_shash_blocksize(bctx->shash);
	int ds = crypto_shash_digestsize(bctx->shash);
	int err, i;
	err = crypto_shash_setkey(tctx->fallback, key, keylen);
	if (err)
		return err;

	if (keylen > bs) {
		err = omap_sham_shash_digest(bctx->shash,
				crypto_shash_get_flags(bctx->shash),
				key, keylen, bctx->ipad);
		if (err)
			return err;
		keylen = ds;
	} else {
		memcpy(bctx->ipad, key, keylen);
	}

	memset(bctx->ipad + keylen, 0, bs - keylen);
	memcpy(bctx->opad, bctx->ipad, bs);

	for (i = 0; i < bs; i++) {
		bctx->ipad[i] ^= 0x36;
		bctx->opad[i] ^= 0x5c;
	}

	return err;
}

static int omap_sham_cra_init_alg(struct crypto_tfm *tfm, const char *alg_base)
{
	struct omap_sham_ctx *tctx = crypto_tfm_ctx(tfm);
	const char *alg_name = crypto_tfm_alg_name(tfm);

	/* Allocate a fallback and abort if it failed. */
	tctx->fallback = crypto_alloc_shash(alg_name, 0,
					    CRYPTO_ALG_NEED_FALLBACK);
	if (IS_ERR(tctx->fallback)) {
		pr_err("omap-sham: fallback driver '%s' "
				"could not be loaded.\n", alg_name);
		return PTR_ERR(tctx->fallback);
	}

	crypto_ahash_set_reqsize(__crypto_ahash_cast(tfm),
				 sizeof(struct omap_sham_reqctx) + BUFLEN);

	if (alg_base) {
		struct omap_sham_hmac_ctx *bctx = tctx->base;
		tctx->flags |= BIT(FLAGS_HMAC);
		bctx->shash = crypto_alloc_shash(alg_base, 0,
						CRYPTO_ALG_NEED_FALLBACK);
		if (IS_ERR(bctx->shash)) {
			pr_err("omap-sham: base driver '%s' "
					"could not be loaded.\n", alg_base);
			crypto_free_shash(tctx->fallback);
			return PTR_ERR(bctx->shash);
		}

	}

	return 0;
}

static int omap_sham_cra_init(struct crypto_tfm *tfm)
{
	return omap_sham_cra_init_alg(tfm, NULL);
}

static int omap_sham_cra_sha1_init(struct crypto_tfm *tfm)
{
	return omap_sham_cra_init_alg(tfm, "sha1");
}

static int omap_sham_cra_md5_init(struct crypto_tfm *tfm)
{
	return omap_sham_cra_init_alg(tfm, "md5");
}

static void omap_sham_cra_exit(struct crypto_tfm *tfm)
{
	struct omap_sham_ctx *tctx = crypto_tfm_ctx(tfm);

	crypto_free_shash(tctx->fallback);
	tctx->fallback = NULL;

	if (tctx->flags & BIT(FLAGS_HMAC)) {
		struct omap_sham_hmac_ctx *bctx = tctx->base;
		crypto_free_shash(bctx->shash);
	}
}

static struct ahash_alg algs[] = {
{
	.init		= omap_sham_init,
	.update		= omap_sham_update,
	.final		= omap_sham_final,
	.finup		= omap_sham_finup,
	.digest		= omap_sham_digest,
	.halg.digestsize	= SHA1_DIGEST_SIZE,
	.halg.base	= {
		.cra_name		= "sha1",
		.cra_driver_name	= "omap-sha1",
		.cra_priority		= 100,
		.cra_flags		= CRYPTO_ALG_TYPE_AHASH |
						CRYPTO_ALG_KERN_DRIVER_ONLY |
						CRYPTO_ALG_ASYNC |
						CRYPTO_ALG_NEED_FALLBACK,
		.cra_blocksize		= SHA1_BLOCK_SIZE,
		.cra_ctxsize		= sizeof(struct omap_sham_ctx),
		.cra_alignmask		= 0,
		.cra_module		= THIS_MODULE,
		.cra_init		= omap_sham_cra_init,
		.cra_exit		= omap_sham_cra_exit,
	}
},
{
	.init		= omap_sham_init,
	.update		= omap_sham_update,
	.final		= omap_sham_final,
	.finup		= omap_sham_finup,
	.digest		= omap_sham_digest,
	.halg.digestsize	= MD5_DIGEST_SIZE,
	.halg.base	= {
		.cra_name		= "md5",
		.cra_driver_name	= "omap-md5",
		.cra_priority		= 100,
		.cra_flags		= CRYPTO_ALG_TYPE_AHASH |
						CRYPTO_ALG_KERN_DRIVER_ONLY |
						CRYPTO_ALG_ASYNC |
						CRYPTO_ALG_NEED_FALLBACK,
		.cra_blocksize		= SHA1_BLOCK_SIZE,
		.cra_ctxsize		= sizeof(struct omap_sham_ctx),
		.cra_alignmask		= OMAP_ALIGN_MASK,
		.cra_module		= THIS_MODULE,
		.cra_init		= omap_sham_cra_init,
		.cra_exit		= omap_sham_cra_exit,
	}
},
{
	.init		= omap_sham_init,
	.update		= omap_sham_update,
	.final		= omap_sham_final,
	.finup		= omap_sham_finup,
	.digest		= omap_sham_digest,
	.setkey		= omap_sham_setkey,
	.halg.digestsize	= SHA1_DIGEST_SIZE,
	.halg.base	= {
		.cra_name		= "hmac(sha1)",
		.cra_driver_name	= "omap-hmac-sha1",
		.cra_priority		= 100,
		.cra_flags		= CRYPTO_ALG_TYPE_AHASH |
						CRYPTO_ALG_KERN_DRIVER_ONLY |
						CRYPTO_ALG_ASYNC |
						CRYPTO_ALG_NEED_FALLBACK,
		.cra_blocksize		= SHA1_BLOCK_SIZE,
		.cra_ctxsize		= sizeof(struct omap_sham_ctx) +
					sizeof(struct omap_sham_hmac_ctx),
		.cra_alignmask		= OMAP_ALIGN_MASK,
		.cra_module		= THIS_MODULE,
		.cra_init		= omap_sham_cra_sha1_init,
		.cra_exit		= omap_sham_cra_exit,
	}
},
{
	.init		= omap_sham_init,
	.update		= omap_sham_update,
	.final		= omap_sham_final,
	.finup		= omap_sham_finup,
	.digest		= omap_sham_digest,
	.setkey		= omap_sham_setkey,
	.halg.digestsize	= MD5_DIGEST_SIZE,
	.halg.base	= {
		.cra_name		= "hmac(md5)",
		.cra_driver_name	= "omap-hmac-md5",
		.cra_priority		= 100,
		.cra_flags		= CRYPTO_ALG_TYPE_AHASH |
						CRYPTO_ALG_KERN_DRIVER_ONLY |
						CRYPTO_ALG_ASYNC |
						CRYPTO_ALG_NEED_FALLBACK,
		.cra_blocksize		= SHA1_BLOCK_SIZE,
		.cra_ctxsize		= sizeof(struct omap_sham_ctx) +
					sizeof(struct omap_sham_hmac_ctx),
		.cra_alignmask		= OMAP_ALIGN_MASK,
		.cra_module		= THIS_MODULE,
		.cra_init		= omap_sham_cra_md5_init,
		.cra_exit		= omap_sham_cra_exit,
	}
}
};

static void omap_sham_done_task(unsigned long data)
{
	struct omap_sham_dev *dd = (struct omap_sham_dev *)data;
	int err = 0;

	if (!test_bit(FLAGS_BUSY, &dd->flags)) {
		omap_sham_handle_queue(dd, NULL);
		return;
	}

	if (test_bit(FLAGS_CPU, &dd->flags)) {
		if (test_and_clear_bit(FLAGS_OUTPUT_READY, &dd->flags))
			goto finish;
	} else if (test_bit(FLAGS_DMA_READY, &dd->flags)) {
		if (test_and_clear_bit(FLAGS_DMA_ACTIVE, &dd->flags)) {
			omap_sham_update_dma_stop(dd);
			if (dd->err) {
				err = dd->err;
				goto finish;
			}
		}
		if (test_and_clear_bit(FLAGS_OUTPUT_READY, &dd->flags)) {
			/* hash or semi-hash ready */
			clear_bit(FLAGS_DMA_READY, &dd->flags);
			err = omap_sham_update_dma_start(dd);
			if (err != -EINPROGRESS)
				goto finish;
		}
	}

	return;

finish:
	dev_dbg(dd->dev, "update done: err: %d\n", err);
	/* finish curent request */
	omap_sham_finish_req(dd->req, err);
}

static irqreturn_t omap_sham_irq(int irq, void *dev_id)
{
	struct omap_sham_dev *dd = dev_id;

	if (unlikely(test_bit(FLAGS_FINAL, &dd->flags)))
		/* final -> allow device to go to power-saving mode */
		omap_sham_write_mask(dd, SHA_REG_CTRL, 0, SHA_REG_CTRL_LENGTH);

	omap_sham_write_mask(dd, SHA_REG_CTRL, SHA_REG_CTRL_OUTPUT_READY,
				 SHA_REG_CTRL_OUTPUT_READY);
	omap_sham_read(dd, SHA_REG_CTRL);

	if (!test_bit(FLAGS_BUSY, &dd->flags)) {
		dev_warn(dd->dev, "Interrupt when no active requests.\n");
		return IRQ_HANDLED;
	}

	set_bit(FLAGS_OUTPUT_READY, &dd->flags);
	tasklet_schedule(&dd->done_task);

	return IRQ_HANDLED;
}

static void omap_sham_dma_callback(int lch, u16 ch_status, void *data)
{
	struct omap_sham_dev *dd = data;

	if (ch_status != OMAP_DMA_BLOCK_IRQ) {
		pr_err("omap-sham DMA error status: 0x%hx\n", ch_status);
		dd->err = -EIO;
		clear_bit(FLAGS_INIT, &dd->flags);/* request to re-initialize */
	}

	set_bit(FLAGS_DMA_READY, &dd->flags);
	tasklet_schedule(&dd->done_task);
}

static int omap_sham_dma_init(struct omap_sham_dev *dd)
{
	int err;

	dd->dma_lch = -1;

	err = omap_request_dma(dd->dma, dev_name(dd->dev),
			omap_sham_dma_callback, dd, &dd->dma_lch);
	if (err) {
		dev_err(dd->dev, "Unable to request DMA channel\n");
		return err;
	}

	return 0;
}

static void omap_sham_dma_cleanup(struct omap_sham_dev *dd)
{
	if (dd->dma_lch >= 0) {
		omap_free_dma(dd->dma_lch);
		dd->dma_lch = -1;
	}
}

static int __devinit omap_sham_probe(struct platform_device *pdev)
{
	struct omap_sham_dev *dd;
	struct device *dev = &pdev->dev;
	struct resource *res;
	int err, i, j;

	dd = kzalloc(sizeof(struct omap_sham_dev), GFP_KERNEL);
	if (dd == NULL) {
		dev_err(dev, "unable to alloc data struct.\n");
		err = -ENOMEM;
		goto data_err;
	}
	dd->dev = dev;
	platform_set_drvdata(pdev, dd);

	INIT_LIST_HEAD(&dd->list);
	spin_lock_init(&dd->lock);
	tasklet_init(&dd->done_task, omap_sham_done_task, (unsigned long)dd);
	crypto_init_queue(&dd->queue, OMAP_SHAM_QUEUE_LENGTH);

	dd->irq = -1;

	/* Get the base address */
	res = platform_get_resource(pdev, IORESOURCE_MEM, 0);
	if (!res) {
		dev_err(dev, "no MEM resource info\n");
		err = -ENODEV;
		goto res_err;
	}
	dd->phys_base = res->start;

	/* Get the DMA */
	res = platform_get_resource(pdev, IORESOURCE_DMA, 0);
	if (!res) {
		dev_err(dev, "no DMA resource info\n");
		err = -ENODEV;
		goto res_err;
	}
	dd->dma = res->start;

	/* Get the IRQ */
	dd->irq = platform_get_irq(pdev,  0);
	if (dd->irq < 0) {
		dev_err(dev, "no IRQ resource info\n");
		err = dd->irq;
		goto res_err;
	}

	err = request_irq(dd->irq, omap_sham_irq,
			IRQF_TRIGGER_LOW, dev_name(dev), dd);
	if (err) {
		dev_err(dev, "unable to request irq.\n");
		goto res_err;
	}

	err = omap_sham_dma_init(dd);
	if (err)
		goto dma_err;

	/* Initializing the clock */
	dd->iclk = clk_get(dev, "ick");
	if (IS_ERR(dd->iclk)) {
		dev_err(dev, "clock intialization failed.\n");
		err = PTR_ERR(dd->iclk);
		goto clk_err;
	}

	dd->io_base = ioremap(dd->phys_base, SZ_4K);
	if (!dd->io_base) {
		dev_err(dev, "can't ioremap\n");
		err = -ENOMEM;
		goto io_err;
	}

	clk_enable(dd->iclk);
	dev_info(dev, "hw accel on OMAP rev %u.%u\n",
		(omap_sham_read(dd, SHA_REG_REV) & SHA_REG_REV_MAJOR) >> 4,
		omap_sham_read(dd, SHA_REG_REV) & SHA_REG_REV_MINOR);
	clk_disable(dd->iclk);

	spin_lock(&sham.lock);
	list_add_tail(&dd->list, &sham.dev_list);
	spin_unlock(&sham.lock);

	for (i = 0; i < ARRAY_SIZE(algs); i++) {
		err = crypto_register_ahash(&algs[i]);
		if (err)
			goto err_algs;
	}

	return 0;

err_algs:
	for (j = 0; j < i; j++)
		crypto_unregister_ahash(&algs[j]);
	iounmap(dd->io_base);
io_err:
	clk_put(dd->iclk);
clk_err:
	omap_sham_dma_cleanup(dd);
dma_err:
	if (dd->irq >= 0)
		free_irq(dd->irq, dd);
res_err:
	kfree(dd);
	dd = NULL;
data_err:
	dev_err(dev, "initialization failed.\n");

	return err;
}

static int __devexit omap_sham_remove(struct platform_device *pdev)
{
	static struct omap_sham_dev *dd;
	int i;

	dd = platform_get_drvdata(pdev);
	if (!dd)
		return -ENODEV;
	spin_lock(&sham.lock);
	list_del(&dd->list);
	spin_unlock(&sham.lock);
	for (i = 0; i < ARRAY_SIZE(algs); i++)
		crypto_unregister_ahash(&algs[i]);
	tasklet_kill(&dd->done_task);
	iounmap(dd->io_base);
	clk_put(dd->iclk);
	omap_sham_dma_cleanup(dd);
	if (dd->irq >= 0)
		free_irq(dd->irq, dd);
	kfree(dd);
	dd = NULL;

	return 0;
}

static struct platform_driver omap_sham_driver = {
	.probe	= omap_sham_probe,
	.remove	= omap_sham_remove,
	.driver	= {
		.name	= "omap-sham",
		.owner	= THIS_MODULE,
	},
};

static int __init omap_sham_mod_init(void)
{
	pr_info("loading %s driver\n", "omap-sham");

	return platform_driver_register(&omap_sham_driver);
}

static void __exit omap_sham_mod_exit(void)
{
	platform_driver_unregister(&omap_sham_driver);
}

module_init(omap_sham_mod_init);
module_exit(omap_sham_mod_exit);

MODULE_DESCRIPTION("OMAP SHA1/MD5 hw acceleration support.");
MODULE_LICENSE("GPL v2");
MODULE_AUTHOR("Dmitry Kasatkin");<|MERGE_RESOLUTION|>--- conflicted
+++ resolved
@@ -37,11 +37,7 @@
 #include <crypto/hash.h>
 #include <crypto/internal/hash.h>
 
-<<<<<<< HEAD
-#include <plat-omap/dma-omap.h>
-=======
 #include <linux/omap-dma.h>
->>>>>>> 48d224d1
 #include <mach/irqs.h>
 
 #define SHA_REG_DIGEST(x)		(0x00 + ((x) * 0x04))
