--- conflicted
+++ resolved
@@ -980,16 +980,6 @@
 	 * The memory controller needs its own bus, in order to avoid
 	 * namespace conflicts at /sys/bus/edac.
 	 */
-<<<<<<< HEAD
-	mci->bus->name = kasprintf(GFP_KERNEL, "mc%d", mci->mc_idx);
-	if (!mci->bus->name)
-		return -ENOMEM;
-
-	edac_dbg(0, "creating bus %s\n", mci->bus->name);
-
-	err = bus_register(mci->bus);
-	if (err < 0)
-=======
 	name = kasprintf(GFP_KERNEL, "mc%d", mci->mc_idx);
 	if (!name)
 		return -ENOMEM;
@@ -1001,7 +991,6 @@
 	err = bus_register(mci->bus);
 	if (err < 0) {
 		kfree(name);
->>>>>>> e4299a2f
 		return err;
 	}
 
@@ -1087,12 +1076,8 @@
 fail2:
 	device_unregister(&mci->dev);
 	bus_unregister(mci->bus);
-<<<<<<< HEAD
-	kfree(mci->bus->name);
-=======
 	kfree(name);
 
->>>>>>> e4299a2f
 	return err;
 }
 
@@ -1128,11 +1113,7 @@
 	edac_dbg(1, "Unregistering device %s\n", dev_name(&mci->dev));
 	device_unregister(&mci->dev);
 	bus_unregister(mci->bus);
-<<<<<<< HEAD
-	kfree(mci->bus->name);
-=======
 	kfree(name);
->>>>>>> e4299a2f
 }
 
 static void mc_attr_release(struct device *dev)
