/*
 * arch/arm/mach-tegra/gpio.c
 *
 * Copyright (c) 2010 Google, Inc
 *
 * Author:
 *	Erik Gilling <konkers@google.com>
 *
 * Copyright (c) 2011-2013, NVIDIA CORPORATION.  All rights reserved.
 *
 * This software is licensed under the terms of the GNU General Public
 * License version 2, as published by the Free Software Foundation, and
 * may be copied, distributed, and modified under those terms.
 *
 * This program is distributed in the hope that it will be useful,
 * but WITHOUT ANY WARRANTY; without even the implied warranty of
 * MERCHANTABILITY or FITNESS FOR A PARTICULAR PURPOSE.  See the
 * GNU General Public License for more details.
 *
 */

#include <linux/err.h>
#include <linux/init.h>
#include <linux/irq.h>
#include <linux/interrupt.h>
#include <linux/io.h>
#include <linux/gpio.h>
#include <linux/of_device.h>
#include <linux/platform_device.h>
#include <linux/module.h>
#include <linux/delay.h>
#include <linux/irqdomain.h>
#include <linux/irqchip/chained_irq.h>
#include <linux/pinctrl/consumer.h>
#include <linux/pm.h>
#include <linux/syscore_ops.h>
#include <linux/tegra-soc.h>
#include <linux/irqchip/tegra.h>

#define GPIO_BANK(x)		((x) >> 5)
#define GPIO_PORT(x)		(((x) >> 3) & 0x3)
#define GPIO_BIT(x)		((x) & 0x7)

#define GPIO_REG(x)		(GPIO_BANK(x) * tegra_gpio_bank_stride + \
					GPIO_PORT(x) * 4)

#define GPIO_CNF(x)		(GPIO_REG(x) + 0x00)
#define GPIO_OE(x)		(GPIO_REG(x) + 0x10)
#define GPIO_OUT(x)		(GPIO_REG(x) + 0X20)
#define GPIO_IN(x)		(GPIO_REG(x) + 0x30)
#define GPIO_INT_STA(x)		(GPIO_REG(x) + 0x40)
#define GPIO_INT_ENB(x)		(GPIO_REG(x) + 0x50)
#define GPIO_INT_LVL(x)		(GPIO_REG(x) + 0x60)
#define GPIO_INT_CLR(x)		(GPIO_REG(x) + 0x70)

#define GPIO_MSK_CNF(x)		(GPIO_REG(x) + tegra_gpio_upper_offset + 0x00)
#define GPIO_MSK_OE(x)		(GPIO_REG(x) + tegra_gpio_upper_offset + 0x10)
#define GPIO_MSK_OUT(x)		(GPIO_REG(x) + tegra_gpio_upper_offset + 0X20)
#define GPIO_MSK_INT_STA(x)	(GPIO_REG(x) + tegra_gpio_upper_offset + 0x40)
#define GPIO_MSK_INT_ENB(x)	(GPIO_REG(x) + tegra_gpio_upper_offset + 0x50)
#define GPIO_MSK_INT_LVL(x)	(GPIO_REG(x) + tegra_gpio_upper_offset + 0x60)

#define GPIO_INT_LVL_MASK		0x010101
#define GPIO_INT_LVL_EDGE_RISING	0x000101
#define GPIO_INT_LVL_EDGE_FALLING	0x000100
#define GPIO_INT_LVL_EDGE_BOTH		0x010100
#define GPIO_INT_LVL_LEVEL_HIGH		0x000001
#define GPIO_INT_LVL_LEVEL_LOW		0x000000

struct tegra_gpio_bank {
	int bank;
	int irq;
	spinlock_t lvl_lock[4];
#ifdef CONFIG_PM_SLEEP
	u32 cnf[4];
	u32 out[4];
	u32 oe[4];
	u32 int_enb[4];
	u32 int_lvl[4];
	u32 wake_enb[4];
	int wake_depth;
#endif
};

static struct irq_domain *irq_domain;
static void __iomem *regs;

static u32 tegra_gpio_bank_count;
static u32 tegra_gpio_bank_stride;
static u32 tegra_gpio_upper_offset;
static struct tegra_gpio_bank *tegra_gpio_banks;

static inline void tegra_gpio_writel(u32 val, u32 reg)
{
	__raw_writel(val, regs + reg);
}

static inline u32 tegra_gpio_readl(u32 reg)
{
	return __raw_readl(regs + reg);
}

static int tegra_gpio_compose(int bank, int port, int bit)
{
	return (bank << 5) | ((port & 0x3) << 3) | (bit & 0x7);
}

static void tegra_gpio_mask_write(u32 reg, int gpio, int value)
{
	u32 val;

	val = 0x100 << GPIO_BIT(gpio);
	if (value)
		val |= 1 << GPIO_BIT(gpio);
	tegra_gpio_writel(val, reg);
}

int tegra_gpio_get_bank_int_nr(int gpio)
{
	int bank;
	int irq;
	bank = gpio >> 5;
	irq = tegra_gpio_banks[bank].irq;
	return irq;
}

static void tegra_gpio_enable(int gpio)
{
	tegra_gpio_mask_write(GPIO_MSK_CNF(gpio), gpio, 1);
}

int tegra_is_gpio(int gpio)
{
	return (tegra_gpio_readl(GPIO_CNF(gpio)) >> GPIO_BIT(gpio)) & 0x1;
}
EXPORT_SYMBOL(tegra_is_gpio);


static void tegra_gpio_disable(int gpio)
{
	tegra_gpio_mask_write(GPIO_MSK_CNF(gpio), gpio, 0);
}

void tegra_gpio_init_configure(unsigned gpio, bool is_input, int value)
{
	if (is_input) {
		tegra_gpio_mask_write(GPIO_MSK_OE(gpio), gpio, 0);
	} else {
		tegra_gpio_mask_write(GPIO_MSK_OUT(gpio), gpio, value);
		tegra_gpio_mask_write(GPIO_MSK_OE(gpio), gpio, 1);
	}
	tegra_gpio_mask_write(GPIO_MSK_CNF(gpio), gpio, 1);
}

static int tegra_gpio_request(struct gpio_chip *chip, unsigned offset)
{
#if 0
	return pinctrl_request_gpio(offset);
#else
	return 0;
#endif
}

static void tegra_gpio_free(struct gpio_chip *chip, unsigned offset)
{
#if 0
	pinctrl_free_gpio(offset);
#endif
	tegra_gpio_disable(offset);
}

static void tegra_gpio_set(struct gpio_chip *chip, unsigned offset, int value)
{
	tegra_gpio_mask_write(GPIO_MSK_OUT(offset), offset, value);
}

static int tegra_gpio_get(struct gpio_chip *chip, unsigned offset)
{
	/* If gpio is in output mode then read from the out value */
	if ((tegra_gpio_readl(GPIO_OE(offset)) >> GPIO_BIT(offset)) & 1)
		return (tegra_gpio_readl(GPIO_OUT(offset)) >>
				GPIO_BIT(offset)) & 0x1;

	return (tegra_gpio_readl(GPIO_IN(offset)) >> GPIO_BIT(offset)) & 0x1;
}

static int tegra_gpio_direction_input(struct gpio_chip *chip, unsigned offset)
{
	tegra_gpio_mask_write(GPIO_MSK_OE(offset), offset, 0);
	tegra_gpio_enable(offset);
	return 0;
}

static int tegra_gpio_direction_output(struct gpio_chip *chip, unsigned offset,
					int value)
{
	tegra_gpio_set(chip, offset, value);
	tegra_gpio_mask_write(GPIO_MSK_OE(offset), offset, 1);
	tegra_gpio_enable(offset);
	return 0;
}

static int tegra_gpio_set_debounce(struct gpio_chip *chip, unsigned offset,
				unsigned debounce)
{
	return -ENOSYS;
}

static int tegra_gpio_to_irq(struct gpio_chip *chip, unsigned offset)
{
	return irq_find_mapping(irq_domain, offset);
}

static struct gpio_chip tegra_gpio_chip = {
	.label			= "tegra-gpio",
	.request		= tegra_gpio_request,
	.free			= tegra_gpio_free,
	.direction_input	= tegra_gpio_direction_input,
	.get			= tegra_gpio_get,
	.direction_output	= tegra_gpio_direction_output,
	.set			= tegra_gpio_set,
	.set_debounce		= tegra_gpio_set_debounce,
	.to_irq			= tegra_gpio_to_irq,
	.base			= 0,
};

static void tegra_gpio_irq_ack(struct irq_data *d)
{
	int gpio = d->hwirq;

	tegra_gpio_writel(1 << GPIO_BIT(gpio), GPIO_INT_CLR(gpio));

	/* FPGA platforms have a serializer between the GPIO
	   block and interrupt controller. Allow time for
	   clearing of the GPIO interrupt to propagate to the
	   interrupt controller before re-enabling the IRQ
	   to prevent double interrupts. */
	if (tegra_platform_is_fpga())
		udelay(15);
}

static void tegra_gpio_irq_mask(struct irq_data *d)
{
	int gpio = d->hwirq;

	tegra_gpio_mask_write(GPIO_MSK_INT_ENB(gpio), gpio, 0);
}

static void tegra_gpio_irq_unmask(struct irq_data *d)
{
	int gpio = d->hwirq;

	tegra_gpio_mask_write(GPIO_MSK_INT_ENB(gpio), gpio, 1);
}

static int tegra_gpio_irq_set_type(struct irq_data *d, unsigned int type)
{
	int gpio = d->hwirq;
	struct tegra_gpio_bank *bank = irq_data_get_irq_chip_data(d);
	int port = GPIO_PORT(gpio);
	int lvl_type;
	int val;
	unsigned long flags;
	int wake = tegra_gpio_to_wake(d->hwirq);

	switch (type & IRQ_TYPE_SENSE_MASK) {
	case IRQ_TYPE_EDGE_RISING:
		lvl_type = GPIO_INT_LVL_EDGE_RISING;
		break;

	case IRQ_TYPE_EDGE_FALLING:
		lvl_type = GPIO_INT_LVL_EDGE_FALLING;
		break;

	case IRQ_TYPE_EDGE_BOTH:
		lvl_type = GPIO_INT_LVL_EDGE_BOTH;
		break;

	case IRQ_TYPE_LEVEL_HIGH:
		lvl_type = GPIO_INT_LVL_LEVEL_HIGH;
		break;

	case IRQ_TYPE_LEVEL_LOW:
		lvl_type = GPIO_INT_LVL_LEVEL_LOW;
		break;

	default:
		return -EINVAL;
	}

	spin_lock_irqsave(&bank->lvl_lock[port], flags);

	val = tegra_gpio_readl(GPIO_INT_LVL(gpio));
	val &= ~(GPIO_INT_LVL_MASK << GPIO_BIT(gpio));
	val |= lvl_type << GPIO_BIT(gpio);
	tegra_gpio_writel(val, GPIO_INT_LVL(gpio));

	spin_unlock_irqrestore(&bank->lvl_lock[port], flags);

	tegra_gpio_mask_write(GPIO_MSK_OE(gpio), gpio, 0);
	tegra_gpio_enable(gpio);

	if (type & (IRQ_TYPE_LEVEL_LOW | IRQ_TYPE_LEVEL_HIGH))
		__irq_set_handler_locked(d->irq, handle_level_irq);
	else if (type & (IRQ_TYPE_EDGE_FALLING | IRQ_TYPE_EDGE_RISING))
		__irq_set_handler_locked(d->irq, handle_edge_irq);

	tegra_pm_irq_set_wake_type(wake, type);

	return 0;
}

static void tegra_gpio_irq_handler(unsigned int irq, struct irq_desc *desc)
{
	struct tegra_gpio_bank *bank;
	int port;
	int pin;
	struct irq_chip *chip = irq_desc_get_chip(desc);

	chained_irq_enter(chip, desc);

	bank = irq_get_handler_data(irq);

	for (port = 0; port < 4; port++) {
		int gpio = tegra_gpio_compose(bank->bank, port, 0);
		unsigned long sta = tegra_gpio_readl(GPIO_INT_STA(gpio)) &
			tegra_gpio_readl(GPIO_INT_ENB(gpio));

		for_each_set_bit(pin, &sta, 8)
			generic_handle_irq(gpio_to_irq(gpio + pin));
	}

	chained_irq_exit(chip, desc);

}

#ifdef CONFIG_PM_SLEEP
static void tegra_gpio_resume(void)
{
	unsigned long flags;
	int b;
	int p;

	local_irq_save(flags);

	for (b = 0; b < tegra_gpio_bank_count; b++) {
		struct tegra_gpio_bank *bank = &tegra_gpio_banks[b];

		for (p = 0; p < ARRAY_SIZE(bank->oe); p++) {
			unsigned int gpio = (b<<5) | (p<<3);
			tegra_gpio_writel(bank->cnf[p], GPIO_CNF(gpio));
			tegra_gpio_writel(bank->out[p], GPIO_OUT(gpio));
			tegra_gpio_writel(bank->oe[p], GPIO_OE(gpio));
			tegra_gpio_writel(bank->int_lvl[p], GPIO_INT_LVL(gpio));
			tegra_gpio_writel(bank->int_enb[p], GPIO_INT_ENB(gpio));
		}
	}

	local_irq_restore(flags);
}

static int tegra_gpio_suspend(void)
{
	unsigned long flags;
	int b;
	int p;

	local_irq_save(flags);
	for (b = 0; b < tegra_gpio_bank_count; b++) {
		struct tegra_gpio_bank *bank = &tegra_gpio_banks[b];

		for (p = 0; p < ARRAY_SIZE(bank->oe); p++) {
			unsigned int gpio = (b<<5) | (p<<3);
			bank->cnf[p] = tegra_gpio_readl(GPIO_CNF(gpio));
			bank->out[p] = tegra_gpio_readl(GPIO_OUT(gpio));
			bank->oe[p] = tegra_gpio_readl(GPIO_OE(gpio));
			bank->int_enb[p] = tegra_gpio_readl(GPIO_INT_ENB(gpio));
			bank->int_lvl[p] = tegra_gpio_readl(GPIO_INT_LVL(gpio));

			/* disable gpio interrupts that are not wake sources */
			tegra_gpio_writel(bank->wake_enb[p], GPIO_INT_ENB(gpio));
		}
	}
	local_irq_restore(flags);

	return 0;
}

static int tegra_update_lp1_gpio_wake(struct irq_data *d, bool enable)
{
#ifdef CONFIG_PM_SLEEP
	struct tegra_gpio_bank *bank = irq_data_get_irq_chip_data(d);
	u8 mask;
	u8 port_index;
	u8 pin_index_in_bank;
	u8 pin_in_port;
	int gpio = d->hwirq;

	if (gpio < 0)
		return -EIO;
	pin_index_in_bank = (gpio & 0x1F);
	port_index = pin_index_in_bank >> 3;
	pin_in_port = (pin_index_in_bank & 0x7);
	mask = BIT(pin_in_port);
	if (enable)
		bank->wake_enb[port_index] |= mask;
	else
		bank->wake_enb[port_index] &= ~mask;
#endif

	return 0;
}

static int tegra_gpio_irq_set_wake(struct irq_data *d, unsigned int enable)
{
	struct tegra_gpio_bank *bank = irq_data_get_irq_chip_data(d);
	int ret = 0;
	int wake = tegra_gpio_to_wake(d->hwirq);

	/*
	 * update LP1 mask for gpio port/pin interrupt
	 * LP1 enable independent of LP0 wake support
	 */
	ret = tegra_update_lp1_gpio_wake(d, enable);
	if (ret) {
		pr_err("Failed gpio lp1 %s for irq=%d, error=%d\n",
			(enable ? "enable" : "disable"), d->irq, ret);
		goto fail;
	}

	/* LP1 enable for bank interrupt */
	if (enable) {
		if (bank->wake_depth++ == 0) {
			ret = tegra_update_lp1_irq_wake(bank->irq, enable);
			if (ret)
				bank->wake_depth = 0;
		}
	} else {
		if (bank->wake_depth == 0) {
			WARN(1, "Unbalanced IRQ %d wake disable\n", bank->irq);
		} else if (--bank->wake_depth == 0) {
			ret = tegra_update_lp1_irq_wake(bank->irq, enable);
			if (ret)
				bank->wake_depth = 1;
		}
	}
	if (ret)
		pr_err("Failed gpio lp1 %s for irq=%d, error=%d\n",
			(enable ? "enable" : "disable"), bank->irq, ret);

	if (wake < 0)
		pr_err("Warning: enabling a non-LP0 wake source %lu\n",
			d->hwirq);
	else {
		ret = tegra_pm_irq_set_wake(wake, enable);
		if (ret)
			pr_err("Failed gpio lp0 %s for irq=%d, error=%d\n",
				(enable ? "enable" : "disable"), d->irq, ret);
	}

fail:
	return ret;
}
#else
#define tegra_gpio_irq_set_wake NULL
#define tegra_update_lp1_gpio_wake NULL
#endif

static struct syscore_ops tegra_gpio_syscore_ops = {
	.suspend = tegra_gpio_suspend,
	.resume = tegra_gpio_resume,
	.save = tegra_gpio_suspend,
	.restore = tegra_gpio_resume,
};

static struct irq_chip tegra_gpio_irq_chip = {
	.name		= "GPIO",
	.irq_ack	= tegra_gpio_irq_ack,
	.irq_mask	= tegra_gpio_irq_mask,
	.irq_unmask	= tegra_gpio_irq_unmask,
	.irq_set_type	= tegra_gpio_irq_set_type,
	.irq_set_wake	= tegra_gpio_irq_set_wake,
	.flags		= IRQCHIP_MASK_ON_SUSPEND,
};

struct tegra_gpio_soc_config {
	u32 bank_stride;
	u32 upper_offset;
};

static struct tegra_gpio_soc_config tegra20_gpio_config = {
	.bank_stride = 0x80,
	.upper_offset = 0x800,
};

static struct tegra_gpio_soc_config tegra30_gpio_config = {
	.bank_stride = 0x100,
	.upper_offset = 0x80,
};

static struct of_device_id tegra_gpio_of_match[] = {
	{ .compatible = "nvidia,tegra124-gpio", .data = &tegra30_gpio_config },
	{ .compatible = "nvidia,tegra148-gpio", .data = &tegra30_gpio_config },
	{ .compatible = "nvidia,tegra114-gpio", .data = &tegra30_gpio_config },
	{ .compatible = "nvidia,tegra30-gpio", .data = &tegra30_gpio_config },
	{ .compatible = "nvidia,tegra20-gpio", .data = &tegra20_gpio_config },
	{ },
};

/* This lock class tells lockdep that GPIO irqs are in a different
 * category than their parents, so it won't report false recursion.
 */
static struct lock_class_key gpio_lock_class;

static int tegra_gpio_probe(struct platform_device *pdev)
{
	const struct of_device_id *match;
	struct tegra_gpio_soc_config *config;
	struct resource *res;
	struct tegra_gpio_bank *bank;
	int gpio;
	int i;
	int j;

	match = of_match_device(tegra_gpio_of_match, &pdev->dev);
	if (!match) {
		dev_err(&pdev->dev, "Error: No device match found\n");
		return -ENODEV;
	}
	config = (struct tegra_gpio_soc_config *)match->data;

	tegra_gpio_bank_stride = config->bank_stride;
	tegra_gpio_upper_offset = config->upper_offset;

	for (;;) {
		res = platform_get_resource(pdev, IORESOURCE_IRQ, tegra_gpio_bank_count);
		if (!res)
			break;
		tegra_gpio_bank_count++;
	}
	if (!tegra_gpio_bank_count) {
		dev_err(&pdev->dev, "Missing IRQ resource\n");
		return -ENODEV;
	}

	tegra_gpio_chip.dev = &pdev->dev;
	tegra_gpio_chip.ngpio = tegra_gpio_bank_count * 32;

	tegra_gpio_banks = devm_kzalloc(&pdev->dev,
			tegra_gpio_bank_count * sizeof(*tegra_gpio_banks),
			GFP_KERNEL);
	if (!tegra_gpio_banks) {
		dev_err(&pdev->dev, "Couldn't allocate bank structure\n");
		return -ENODEV;
	}

	irq_domain = irq_domain_add_linear(pdev->dev.of_node,
					   tegra_gpio_chip.ngpio,
					   &irq_domain_simple_ops, NULL);
	if (!irq_domain)
		return -ENODEV;

	for (i = 0; i < tegra_gpio_bank_count; i++) {
		res = platform_get_resource(pdev, IORESOURCE_IRQ, i);
		if (!res) {
			dev_err(&pdev->dev, "Missing IRQ resource\n");
			return -ENODEV;
		}

		bank = &tegra_gpio_banks[i];
		bank->bank = i;
		bank->irq = res->start;
	}

	res = platform_get_resource(pdev, IORESOURCE_MEM, 0);
	if (!res) {
		dev_err(&pdev->dev, "Missing MEM resource\n");
		return -ENODEV;
	}

	regs = devm_ioremap_resource(&pdev->dev, res);
	if (IS_ERR(regs))
		return PTR_ERR(regs);

	for (i = 0; i < tegra_gpio_bank_count; i++) {
		for (j = 0; j < 4; j++) {
			int gpio = tegra_gpio_compose(i, j, 0);
			tegra_gpio_writel(0x00, GPIO_INT_ENB(gpio));
			tegra_gpio_writel(0x00, GPIO_INT_STA(gpio));
		}
	}

	tegra_gpio_chip.of_node = pdev->dev.of_node;

	gpiochip_add(&tegra_gpio_chip);

	for (gpio = 0; gpio < tegra_gpio_chip.ngpio; gpio++) {
		int irq = irq_create_mapping(irq_domain, gpio);
		/* No validity check; all Tegra GPIOs are valid IRQs */

		bank = &tegra_gpio_banks[GPIO_BANK(gpio)];

		irq_set_lockdep_class(irq, &gpio_lock_class);
		irq_set_chip_data(irq, bank);
		irq_set_chip_and_handler(irq, &tegra_gpio_irq_chip,
					 handle_simple_irq);
		set_irq_flags(irq, IRQF_VALID);
	}

	for (i = 0; i < tegra_gpio_bank_count; i++) {
		bank = &tegra_gpio_banks[i];

		for (j = 0; j < 4; j++)
			spin_lock_init(&bank->lvl_lock[j]);

		irq_set_handler_data(bank->irq, bank);
		irq_set_chained_handler(bank->irq, tegra_gpio_irq_handler);

	}

	return 0;
}

static struct platform_driver tegra_gpio_driver = {
	.driver		= {
		.name	= "tegra-gpio",
		.owner	= THIS_MODULE,
		.of_match_table = tegra_gpio_of_match,
	},
	.probe		= tegra_gpio_probe,
};

static int __init tegra_gpio_init(void)
{
	register_syscore_ops(&tegra_gpio_syscore_ops);
	return platform_driver_register(&tegra_gpio_driver);
}
postcore_initcall(tegra_gpio_init);

#ifdef	CONFIG_DEBUG_FS

#include <linux/debugfs.h>
#include <linux/seq_file.h>

static int dbg_gpio_show(struct seq_file *s, void *unused)
{
	int i;
	int j;
	char x,y;

<<<<<<< HEAD
	seq_printf(s, "Bank:Port CNF OE OUT IN INT_STA INT_ENB INT_LVL\n");
=======
	x = ' ';
	y = 'A';

	seq_printf(s, "Name:Bank:Port CNF OE OUT IN INT_STA INT_ENB INT_LVL\n");
>>>>>>> b6bb0aa3
	for (i = 0; i < tegra_gpio_bank_count; i++) {
		for (j = 0; j < 4; j++) {
			int gpio = tegra_gpio_compose(i, j, 0);
			seq_printf(s,
				"%c%c: %d:%d %02x %02x %02x %02x %02x %02x %06x\n",
				x, y, i, j,
				tegra_gpio_readl(GPIO_CNF(gpio)),
				tegra_gpio_readl(GPIO_OE(gpio)),
				tegra_gpio_readl(GPIO_OUT(gpio)),
				tegra_gpio_readl(GPIO_IN(gpio)),
				tegra_gpio_readl(GPIO_INT_STA(gpio)),
				tegra_gpio_readl(GPIO_INT_ENB(gpio)),
				tegra_gpio_readl(GPIO_INT_LVL(gpio)));

			if (x != ' ')
				x++;
			if (y == 'Z') {
				y = 'A';
				x = 'A';
			} else {
				y++;
			};
		}
	}
	return 0;
}

static int dbg_gpio_open(struct inode *inode, struct file *file)
{
	return single_open(file, dbg_gpio_show, &inode->i_private);
}

static const struct file_operations debug_fops = {
	.open		= dbg_gpio_open,
	.read		= seq_read,
	.llseek		= seq_lseek,
	.release	= single_release,
};

static int __init tegra_gpio_debuginit(void)
{
	(void) debugfs_create_file("tegra_gpio", S_IRUGO,
					NULL, NULL, &debug_fops);
	return 0;
}
late_initcall(tegra_gpio_debuginit);
#endif<|MERGE_RESOLUTION|>--- conflicted
+++ resolved
@@ -648,14 +648,10 @@
 	int j;
 	char x,y;
 
-<<<<<<< HEAD
-	seq_printf(s, "Bank:Port CNF OE OUT IN INT_STA INT_ENB INT_LVL\n");
-=======
 	x = ' ';
 	y = 'A';
 
 	seq_printf(s, "Name:Bank:Port CNF OE OUT IN INT_STA INT_ENB INT_LVL\n");
->>>>>>> b6bb0aa3
 	for (i = 0; i < tegra_gpio_bank_count; i++) {
 		for (j = 0; j < 4; j++) {
 			int gpio = tegra_gpio_compose(i, j, 0);
