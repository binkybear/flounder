--- conflicted
+++ resolved
@@ -465,17 +465,6 @@
 		}
 	}
 
-<<<<<<< HEAD
-	/* Fujitsu D3003-S2 board lists DVI-I as DVI-I and VGA */
-	if ((dev->pdev->device == 0x9805) &&
-	    (dev->pdev->subsystem_vendor == 0x1734) &&
-	    (dev->pdev->subsystem_device == 0x11bd)) {
-		if (*connector_type == DRM_MODE_CONNECTOR_VGA)
-			return false;
-	}
-
-=======
->>>>>>> e4299a2f
 	return true;
 }
 
