--- conflicted
+++ resolved
@@ -211,17 +211,10 @@
 		return -EINVAL;
 
 	memcpy(rdev->uvd.cpu_addr, rdev->uvd_fw->data, rdev->uvd_fw->size);
-<<<<<<< HEAD
 
 	size = radeon_bo_size(rdev->uvd.vcpu_bo);
 	size -= rdev->uvd_fw->size;
 
-=======
-
-	size = radeon_bo_size(rdev->uvd.vcpu_bo);
-	size -= rdev->uvd_fw->size;
-
->>>>>>> 0c992013
 	ptr = rdev->uvd.cpu_addr;
 	ptr += rdev->uvd_fw->size;
 
