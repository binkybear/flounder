#
# Sensor device configuration
#

menu "I2C Hardware Bus support"
	depends on HAS_IOMEM

comment "PC SMBus host controller drivers"
	depends on PCI

config I2C_ALI1535
	tristate "ALI 1535"
	depends on PCI
	help
	  If you say yes to this option, support will be included for the SMB
	  Host controller on Acer Labs Inc. (ALI) M1535 South Bridges.  The SMB
	  controller is part of the 7101 device, which is an ACPI-compliant
	  Power Management Unit (PMU).

	  This driver can also be built as a module.  If so, the module
	  will be called i2c-ali1535.

config I2C_ALI1563
	tristate "ALI 1563"
	depends on PCI
	help
	  If you say yes to this option, support will be included for the SMB
	  Host controller on Acer Labs Inc. (ALI) M1563 South Bridges.  The SMB
	  controller is part of the 7101 device, which is an ACPI-compliant
	  Power Management Unit (PMU).

	  This driver can also be built as a module.  If so, the module
	  will be called i2c-ali1563.

config I2C_ALI15X3
	tristate "ALI 15x3"
	depends on PCI
	help
	  If you say yes to this option, support will be included for the
	  Acer Labs Inc. (ALI) M1514 and M1543 motherboard I2C interfaces.

	  This driver can also be built as a module.  If so, the module
	  will be called i2c-ali15x3.

config I2C_AMD756
	tristate "AMD 756/766/768/8111 and nVidia nForce"
	depends on PCI
	help
	  If you say yes to this option, support will be included for the AMD
	  756/766/768 mainboard I2C interfaces.  The driver also includes
	  support for the first (SMBus 1.0) I2C interface of the AMD 8111 and
	  the nVidia nForce I2C interface.

	  This driver can also be built as a module.  If so, the module
	  will be called i2c-amd756.

config I2C_AMD756_S4882
	tristate "SMBus multiplexing on the Tyan S4882"
	depends on I2C_AMD756 && X86
	help
	  Enabling this option will add specific SMBus support for the Tyan
	  S4882 motherboard.  On this 4-CPU board, the SMBus is multiplexed
	  over 8 different channels, where the various memory module EEPROMs
	  and temperature sensors live.  Saying yes here will give you access
	  to these in addition to the trunk.

	  This driver can also be built as a module.  If so, the module
	  will be called i2c-amd756-s4882.

config I2C_AMD8111
	tristate "AMD 8111"
	depends on PCI
	help
	  If you say yes to this option, support will be included for the
	  second (SMBus 2.0) AMD 8111 mainboard I2C interface.

	  This driver can also be built as a module.  If so, the module
	  will be called i2c-amd8111.

config I2C_I801
	tristate "Intel 82801 (ICH/PCH)"
	depends on PCI
	select CHECK_SIGNATURE if X86 && DMI
	help
	  If you say yes to this option, support will be included for the Intel
	  801 family of mainboard I2C interfaces.  Specifically, the following
	  versions of the chipset are supported:
	    82801AA
	    82801AB
	    82801BA
	    82801CA/CAM
	    82801DB
	    82801EB/ER (ICH5/ICH5R)
	    6300ESB
	    ICH6
	    ICH7
	    ESB2
	    ICH8
	    ICH9
	    EP80579 (Tolapai)
	    ICH10
	    5/3400 Series (PCH)
	    6 Series (PCH)
	    Patsburg (PCH)
	    DH89xxCC (PCH)
	    Panther Point (PCH)
	    Lynx Point (PCH)
	    Lynx Point-LP (PCH)
	    Avoton (SOC)
	    Wellsburg (PCH)
	    Coleto Creek (PCH)
<<<<<<< HEAD
=======
	    Wildcat Point-LP (PCH)
	    BayTrail (SOC)
>>>>>>> 0c992013

	  This driver can also be built as a module.  If so, the module
	  will be called i2c-i801.

config I2C_ISCH
	tristate "Intel SCH SMBus 1.0"
	depends on PCI && GENERIC_HARDIRQS
	select LPC_SCH
	help
	  Say Y here if you want to use SMBus controller on the Intel SCH
	  based systems.

	  This driver can also be built as a module. If so, the module
	  will be called i2c-isch.

config I2C_ISMT
	tristate "Intel iSMT SMBus Controller"
	depends on PCI && X86
	help
	  If you say yes to this option, support will be included for the Intel
	  iSMT SMBus host controller interface.

	  This driver can also be built as a module.  If so, the module will be
	  called i2c-ismt.

config I2C_PIIX4
	tristate "Intel PIIX4 and compatible (ATI/AMD/Serverworks/Broadcom/SMSC)"
	depends on PCI
	help
	  If you say yes to this option, support will be included for the Intel
	  PIIX4 family of mainboard I2C interfaces.  Specifically, the following
	  versions of the chipset are supported (note that Serverworks is part
	  of Broadcom):
	    Intel PIIX4
	    Intel 440MX
	    ATI IXP200
	    ATI IXP300
	    ATI IXP400
	    ATI SB600
	    ATI SB700/SP5100
	    ATI SB800
	    AMD Hudson-2
	    AMD CZ
	    Serverworks OSB4
	    Serverworks CSB5
	    Serverworks CSB6
	    Serverworks HT-1000
	    Serverworks HT-1100
	    SMSC Victory66

	  Some AMD chipsets contain two PIIX4-compatible SMBus
	  controllers. This driver will attempt to use both controllers
	  on the SB700/SP5100, if they have been initialized by the BIOS.

	  This driver can also be built as a module.  If so, the module
	  will be called i2c-piix4.

config I2C_NFORCE2
	tristate "Nvidia nForce2, nForce3 and nForce4"
	depends on PCI
	help
	  If you say yes to this option, support will be included for the Nvidia
	  nForce2, nForce3 and nForce4 families of mainboard I2C interfaces.

	  This driver can also be built as a module.  If so, the module
	  will be called i2c-nforce2.

config I2C_NFORCE2_S4985
	tristate "SMBus multiplexing on the Tyan S4985"
	depends on I2C_NFORCE2 && X86
	help
	  Enabling this option will add specific SMBus support for the Tyan
	  S4985 motherboard.  On this 4-CPU board, the SMBus is multiplexed
	  over 4 different channels, where the various memory module EEPROMs
	  live.  Saying yes here will give you access to these in addition
	  to the trunk.

	  This driver can also be built as a module.  If so, the module
	  will be called i2c-nforce2-s4985.

config I2C_SIS5595
	tristate "SiS 5595"
	depends on PCI
	help
	  If you say yes to this option, support will be included for the
	  SiS5595 SMBus (a subset of I2C) interface.

	  This driver can also be built as a module.  If so, the module
	  will be called i2c-sis5595.

config I2C_SIS630
	tristate "SiS 630/730/964"
	depends on PCI
	help
	  If you say yes to this option, support will be included for the
	  SiS630, SiS730 and SiS964 SMBus (a subset of I2C) interface.

	  This driver can also be built as a module.  If so, the module
	  will be called i2c-sis630.

config I2C_SIS96X
	tristate "SiS 96x"
	depends on PCI
	help
	  If you say yes to this option, support will be included for the SiS
	  96x SMBus (a subset of I2C) interfaces.  Specifically, the following
	  chipsets are supported:
	    645/961
	    645DX/961
	    645DX/962
	    648/961
	    650/961
	    735
	    745

	  This driver can also be built as a module.  If so, the module
	  will be called i2c-sis96x.

config I2C_VIA
	tristate "VIA VT82C586B"
	depends on PCI
	select I2C_ALGOBIT
	help
	  If you say yes to this option, support will be included for the VIA
          82C586B I2C interface

	  This driver can also be built as a module.  If so, the module
	  will be called i2c-via.

config I2C_VIAPRO
	tristate "VIA VT82C596/82C686/82xx and CX700/VX8xx/VX900"
	depends on PCI
	help
	  If you say yes to this option, support will be included for the VIA
	  VT82C596 and later SMBus interface.  Specifically, the following
	  chipsets are supported:
	    VT82C596A/B
	    VT82C686A/B
	    VT8231
	    VT8233/A
	    VT8235
	    VT8237R/A/S
	    VT8251
	    CX700
	    VX800/VX820
	    VX855/VX875
	    VX900

	  This driver can also be built as a module.  If so, the module
	  will be called i2c-viapro.

if ACPI

comment "ACPI drivers"

config I2C_SCMI
	tristate "SMBus Control Method Interface"
	help
	  This driver supports the SMBus Control Method Interface. It needs the
	  BIOS to declare ACPI control methods as described in the SMBus Control
	  Method Interface specification.

	  To compile this driver as a module, choose M here:
	  the module will be called i2c-scmi.

endif # ACPI

comment "Mac SMBus host controller drivers"
	depends on PPC_CHRP || PPC_PMAC

config I2C_HYDRA
	tristate "CHRP Apple Hydra Mac I/O I2C interface"
	depends on PCI && PPC_CHRP
	select I2C_ALGOBIT
	help
	  This supports the use of the I2C interface in the Apple Hydra Mac
	  I/O chip on some CHRP machines (e.g. the LongTrail).  Say Y if you
	  have such a machine.

	  This support is also available as a module.  If so, the module
	  will be called i2c-hydra.

config I2C_POWERMAC
	tristate "Powermac I2C interface"
	depends on PPC_PMAC
	default y
	help
	  This exposes the various PowerMac i2c interfaces to the linux i2c
	  layer and to userland. It is used by various drivers on the PowerMac
	  platform, and should generally be enabled.

	  This support is also available as a module.  If so, the module
	  will be called i2c-powermac.

comment "I2C system bus drivers (mostly embedded / system-on-chip)"

config I2C_AT91
	tristate "Atmel AT91 I2C Two-Wire interface (TWI)"
	depends on ARCH_AT91
	help
	  This supports the use of the I2C interface on Atmel AT91
	  processors.

	  A serious problem is that there is no documented way to issue
	  repeated START conditions for more than two messages, as needed
	  to support combined I2C messages.  Use the i2c-gpio driver
	  unless your system can cope with this limitation.

	  Caution! at91rm9200, at91sam9261, at91sam9260, at91sam9263 devices
	  don't have clock stretching in transmission mode. For that reason,
	  you can encounter underrun issues causing premature stop sendings if
	  the latency to fill the transmission register is too long. If you
	  are facing this situation, use the i2c-gpio driver.

config I2C_AU1550
	tristate "Au1550/Au1200/Au1300 SMBus interface"
	depends on MIPS_ALCHEMY
	help
	  If you say yes to this option, support will be included for the
	  Au1550/Au1200/Au1300 SMBus interface.

	  This driver can also be built as a module.  If so, the module
	  will be called i2c-au1550.

config I2C_BCM2835
	tristate "Broadcom BCM2835 I2C controller"
	depends on ARCH_BCM2835
	help
	  If you say yes to this option, support will be included for the
	  BCM2835 I2C controller.

	  If you don't know what to do here, say N.

	  This support is also available as a module.  If so, the module
	  will be called i2c-bcm2835.

config I2C_BLACKFIN_TWI
	tristate "Blackfin TWI I2C support"
	depends on BLACKFIN
	depends on !BF561 && !BF531 && !BF532 && !BF533
	help
	  This is the I2C bus driver for Blackfin on-chip TWI interface.

	  This driver can also be built as a module.  If so, the module
	  will be called i2c-bfin-twi.

config I2C_BLACKFIN_TWI_CLK_KHZ
	int "Blackfin TWI I2C clock (kHz)"
	depends on I2C_BLACKFIN_TWI
	range 21 400
	default 50
	help
	  The unit of the TWI clock is kHz.

config I2C_CBUS_GPIO
	tristate "CBUS I2C driver"
	depends on GPIOLIB
	help
	  Support for CBUS access using I2C API. Mostly relevant for Nokia
	  Internet Tablets (770, N800 and N810).

	  This driver can also be built as a module.  If so, the module
	  will be called i2c-cbus-gpio.

config I2C_CPM
	tristate "Freescale CPM1 or CPM2 (MPC8xx/826x)"
	depends on (CPM1 || CPM2) && OF_I2C
	help
	  This supports the use of the I2C interface on Freescale
	  processors with CPM1 or CPM2.

	  This driver can also be built as a module.  If so, the module
	  will be called i2c-cpm.

config I2C_DAVINCI
	tristate "DaVinci I2C driver"
	depends on ARCH_DAVINCI
	help
	  Support for TI DaVinci I2C controller driver.

	  This driver can also be built as a module.  If so, the module
	  will be called i2c-davinci.

	  Please note that this driver might be needed to bring up other
	  devices such as DaVinci NIC.
	  For details please see http://www.ti.com/davinci

config I2C_DESIGNWARE_CORE
	tristate

config I2C_DESIGNWARE_PLATFORM
	tristate "Synopsys DesignWare Platform"
	depends on HAVE_CLK
	select I2C_DESIGNWARE_CORE
	help
	  If you say yes to this option, support will be included for the
	  Synopsys DesignWare I2C adapter. Only master mode is supported.

	  This driver can also be built as a module.  If so, the module
	  will be called i2c-designware-platform.

config I2C_DESIGNWARE_PCI
	tristate "Synopsys DesignWare PCI"
	depends on PCI
	select I2C_DESIGNWARE_CORE
	help
	  If you say yes to this option, support will be included for the
	  Synopsys DesignWare I2C adapter. Only master mode is supported.

	  This driver can also be built as a module.  If so, the module
	  will be called i2c-designware-pci.

config I2C_EG20T
	tristate "Intel EG20T PCH/LAPIS Semicon IOH(ML7213/ML7223/ML7831) I2C"
	depends on PCI
	help
	  This driver is for PCH(Platform controller Hub) I2C of EG20T which
	  is an IOH(Input/Output Hub) for x86 embedded processor.
	  This driver can access PCH I2C bus device.

	  This driver also can be used for LAPIS Semiconductor IOH(Input/
	  Output Hub), ML7213, ML7223 and ML7831.
	  ML7213 IOH is for IVI(In-Vehicle Infotainment) use, ML7223 IOH is
	  for MP(Media Phone) use and ML7831 IOH is for general purpose use.
	  ML7213/ML7223/ML7831 is companion chip for Intel Atom E6xx series.
	  ML7213/ML7223/ML7831 is completely compatible for Intel EG20T PCH.

config I2C_GPIO
	tristate "GPIO-based bitbanging I2C"
	depends on GPIOLIB
	select I2C_ALGOBIT
	help
	  This is a very simple bitbanging I2C driver utilizing the
	  arch-neutral GPIO API to control the SCL and SDA lines.

config I2C_HIGHLANDER
	tristate "Highlander FPGA SMBus interface"
	depends on SH_HIGHLANDER
	help
	  If you say yes to this option, support will be included for
	  the SMBus interface located in the FPGA on various Highlander
	  boards, particularly the R0P7780LC0011RL and R0P7785LC0011RL
	  FPGAs. This is wholly unrelated to the SoC I2C.

	  This driver can also be built as a module.  If so, the module
	  will be called i2c-highlander.

config I2C_IBM_IIC
	tristate "IBM PPC 4xx on-chip I2C interface"
	depends on 4xx
	help
	  Say Y here if you want to use IIC peripheral found on
	  embedded IBM PPC 4xx based systems.

	  This driver can also be built as a module.  If so, the module
	  will be called i2c-ibm_iic.

config I2C_IMX
	tristate "IMX I2C interface"
	depends on ARCH_MXC
	help
	  Say Y here if you want to use the IIC bus controller on
	  the Freescale i.MX/MXC processors.

	  This driver can also be built as a module.  If so, the module
	  will be called i2c-imx.

config I2C_INTEL_MID
	tristate "Intel Moorestown/Medfield Platform I2C controller"
	depends on PCI
	help
	  Say Y here if you have an Intel Moorestown/Medfield platform I2C
	  controller.

	  This support is also available as a module. If so, the module
	  will be called i2c-intel-mid.

config I2C_IOP3XX
	tristate "Intel IOPx3xx and IXP4xx on-chip I2C interface"
	depends on ARCH_IOP32X || ARCH_IOP33X || ARCH_IXP4XX || ARCH_IOP13XX
	help
	  Say Y here if you want to use the IIC bus controller on
	  the Intel IOPx3xx I/O Processors or IXP4xx Network Processors.

	  This driver can also be built as a module.  If so, the module
	  will be called i2c-iop3xx.

config I2C_MPC
	tristate "MPC107/824x/85xx/512x/52xx/83xx/86xx"
	depends on PPC
	help
	  If you say yes to this option, support will be included for the
	  built-in I2C interface on the MPC107, Tsi107, MPC512x, MPC52xx,
	  MPC8240, MPC8245, MPC83xx, MPC85xx and MPC8641 family processors.

	  This driver can also be built as a module.  If so, the module
	  will be called i2c-mpc.

config I2C_MV64XXX
	tristate "Marvell mv64xxx I2C Controller"
	depends on (MV64X60 || PLAT_ORION)
	help
	  If you say yes to this option, support will be included for the
	  built-in I2C interface on the Marvell 64xxx line of host bridges.

	  This driver can also be built as a module.  If so, the module
	  will be called i2c-mv64xxx.

config I2C_MXS
	tristate "Freescale i.MX28 I2C interface"
	depends on SOC_IMX28
	select STMP_DEVICE
	help
	  Say Y here if you want to use the I2C bus controller on
	  the Freescale i.MX28 processors.

	  This driver can also be built as a module.  If so, the module
	  will be called i2c-mxs.

config I2C_NOMADIK
	tristate "ST-Ericsson Nomadik/Ux500 I2C Controller"
	depends on ARM_AMBA
	help
	  If you say yes to this option, support will be included for the
	  I2C interface from ST-Ericsson's Nomadik and Ux500 architectures,
	  as well as the STA2X11 PCIe I/O HUB.

config I2C_NUC900
	tristate "NUC900 I2C Driver"
	depends on ARCH_W90X900
	help
	  Say Y here to include support for I2C controller in the
	  Winbond/Nuvoton NUC900 based System-on-Chip devices.

config I2C_OCORES
	tristate "OpenCores I2C Controller"
	depends on GENERIC_HARDIRQS
	help
	  If you say yes to this option, support will be included for the
	  OpenCores I2C controller. For details see
	  http://www.opencores.org/projects.cgi/web/i2c/overview

	  This driver can also be built as a module.  If so, the module
	  will be called i2c-ocores.

config I2C_OMAP
	tristate "OMAP I2C adapter"
	depends on ARCH_OMAP
	default y if MACH_OMAP_H3 || MACH_OMAP_OSK
	help
	  If you say yes to this option, support will be included for the
	  I2C interface on the Texas Instruments OMAP1/2 family of processors.
	  Like OMAP1510/1610/1710/5912 and OMAP242x.
	  For details see http://www.ti.com/omap.

config I2C_PASEMI
	tristate "PA Semi SMBus interface"
	depends on PPC_PASEMI && PCI
	help
	  Supports the PA Semi PWRficient on-chip SMBus interfaces.

config I2C_PCA_PLATFORM
	tristate "PCA9564/PCA9665 as platform device"
	select I2C_ALGOPCA
	default n
	help
	  This driver supports a memory mapped Philips PCA9564/PCA9665
	  parallel bus to I2C bus controller.

	  This driver can also be built as a module.  If so, the module
	  will be called i2c-pca-platform.

config I2C_PMCMSP
	tristate "PMC MSP I2C TWI Controller"
	depends on PMC_MSP
	help
	  This driver supports the PMC TWI controller on MSP devices.

	  This driver can also be built as module. If so, the module
	  will be called i2c-pmcmsp.

config I2C_PNX
	tristate "I2C bus support for Philips PNX and NXP LPC targets"
	depends on ARCH_LPC32XX
	help
	  This driver supports the Philips IP3204 I2C IP block master and/or
	  slave controller

	  This driver can also be built as a module.  If so, the module
	  will be called i2c-pnx.

config I2C_PUV3
	tristate "PKUnity v3 I2C bus support"
	depends on UNICORE32 && ARCH_PUV3
	select I2C_ALGOBIT
	help
	  This driver supports the I2C IP inside the PKUnity-v3 SoC.
	  This I2C bus controller is under AMBA/AXI bus.

	  This driver can also be built as a module.  If so, the module
	  will be called i2c-puv3.

config I2C_PXA
	tristate "Intel PXA2XX I2C adapter"
	depends on ARCH_PXA || ARCH_MMP || (X86_32 && PCI && OF)
	help
	  If you have devices in the PXA I2C bus, say yes to this option.
	  This driver can also be built as a module.  If so, the module
	  will be called i2c-pxa.

config I2C_PXA_PCI
	def_bool I2C_PXA && X86_32 && PCI && OF

config I2C_PXA_SLAVE
	bool "Intel PXA2XX I2C Slave comms support"
	depends on I2C_PXA && !X86_32
	help
	  Support I2C slave mode communications on the PXA I2C bus.  This
	  is necessary for systems where the PXA may be a target on the
	  I2C bus.

config HAVE_S3C2410_I2C
	bool
	help
	  This will include I2C support for Samsung SoCs. If you want to
	  include I2C support for any machine, kindly select this in the
	  respective Kconfig file.

config I2C_S3C2410
	tristate "S3C2410 I2C Driver"
	depends on HAVE_S3C2410_I2C
	help
	  Say Y here to include support for I2C controller in the
	  Samsung SoCs.

config I2C_S6000
	tristate "S6000 I2C support"
	depends on XTENSA_VARIANT_S6000
	help
	  This driver supports the on chip I2C device on the
	  S6000 xtensa processor family.

	  To compile this driver as a module, choose M here. The module
	  will be called i2c-s6000.

config I2C_SH7760
	tristate "Renesas SH7760 I2C Controller"
	depends on CPU_SUBTYPE_SH7760
	help
	  This driver supports the 2 I2C interfaces on the Renesas SH7760.

	  This driver can also be built as a module.  If so, the module
	  will be called i2c-sh7760.

config I2C_SH_MOBILE
	tristate "SuperH Mobile I2C Controller"
	depends on SUPERH || ARCH_SHMOBILE
	help
	  If you say yes to this option, support will be included for the
	  built-in I2C interface on the Renesas SH-Mobile processor.

	  This driver can also be built as a module.  If so, the module
	  will be called i2c-sh_mobile.

config I2C_SIMTEC
	tristate "Simtec Generic I2C interface"
	select I2C_ALGOBIT
	help
	  If you say yes to this option, support will be included for
	  the Simtec Generic I2C interface. This driver is for the
	  simple I2C bus used on newer Simtec products for general
	  I2C, such as DDC on the Simtec BBD2016A.

	  This driver can also be built as a module. If so, the module
	  will be called i2c-simtec.

config I2C_SIRF
	tristate "CSR SiRFprimaII I2C interface"
	depends on ARCH_PRIMA2
	help
	  If you say yes to this option, support will be included for the
	  CSR SiRFprimaII I2C interface.

	  This driver can also be built as a module.  If so, the module
	  will be called i2c-sirf.

config I2C_STU300
	tristate "ST Microelectronics DDC I2C interface"
	depends on MACH_U300
	default y if MACH_U300
	help
	  If you say yes to this option, support will be included for the
	  I2C interface from ST Microelectronics simply called "DDC I2C"
	  supporting both I2C and DDC, used in e.g. the U300 series
	  mobile platforms.

	  This driver can also be built as a module. If so, the module
	  will be called i2c-stu300.

config I2C_TEGRA
	tristate "NVIDIA Tegra internal I2C controller"
	depends on ARCH_TEGRA
	select I2C_ALGO_BUSCLEAR
	select I2C_ALGOBIT
	help
	  If you say yes to this option, support will be included for the
	  I2C controller embedded in NVIDIA Tegra SOCs

config I2C_SLAVE_TEGRA
	tristate "NVIDIA Tegra internal I2C slave controller"
	depends on ARCH_TEGRA && I2C_SLAVE
	default n
	help
	  If you say yes to this option, support will be included for the
	  I2C slave controller embedded in NVIDIA Tegra SOCs

config I2C_VERSATILE
	tristate "ARM Versatile/Realview I2C bus support"
	depends on ARCH_VERSATILE || ARCH_REALVIEW || ARCH_VEXPRESS
	select I2C_ALGOBIT
	help
	  Say yes if you want to support the I2C serial bus on ARMs Versatile
	  range of platforms.

	  This driver can also be built as a module.  If so, the module
	  will be called i2c-versatile.

config I2C_OCTEON
	tristate "Cavium OCTEON I2C bus support"
	depends on CPU_CAVIUM_OCTEON
	help
	  Say yes if you want to support the I2C serial bus on Cavium
	  OCTEON SOC.

	  This driver can also be built as a module.  If so, the module
	  will be called i2c-octeon.

config I2C_XILINX
	tristate "Xilinx I2C Controller"
	depends on HAS_IOMEM
	help
	  If you say yes to this option, support will be included for the
	  Xilinx I2C controller.

	  This driver can also be built as a module.  If so, the module
	  will be called xilinx_i2c.

config I2C_XLR
	tristate "XLR I2C support"
	depends on CPU_XLR
	help
	  This driver enables support for the on-chip I2C interface of
	  the Netlogic XLR/XLS MIPS processors.

	  This driver can also be built as a module.  If so, the module
	  will be called i2c-xlr.

config I2C_RCAR
	tristate "Renesas R-Car I2C Controller"
	depends on ARCH_SHMOBILE && I2C
	help
	  If you say yes to this option, support will be included for the
	  R-Car I2C controller.

	  This driver can also be built as a module.  If so, the module
	  will be called i2c-rcar.

comment "External I2C/SMBus adapter drivers"

config I2C_DIOLAN_U2C
	tristate "Diolan U2C-12 USB adapter"
	depends on USB
	help
	  If you say yes to this option, support will be included for Diolan
	  U2C-12, a USB to I2C interface.

	  This driver can also be built as a module.  If so, the module
	  will be called i2c-diolan-u2c.

config I2C_PARPORT
	tristate "Parallel port adapter"
	depends on PARPORT && GENERIC_HARDIRQS
	select I2C_ALGOBIT
	select I2C_SMBUS
	help
	  This supports parallel port I2C adapters such as the ones made by
	  Philips or Velleman, Analog Devices evaluation boards, and more.
	  Basically any adapter using the parallel port as an I2C bus with
	  no extra chipset is supported by this driver, or could be.

	  This driver is a replacement for (and was inspired by) an older
	  driver named i2c-philips-par.  The new driver supports more devices,
	  and makes it easier to add support for new devices.

	  An adapter type parameter is now mandatory.  Please read the file
	  Documentation/i2c/busses/i2c-parport for details.

	  Another driver exists, named i2c-parport-light, which doesn't depend
	  on the parport driver.  This is meant for embedded systems. Don't say
	  Y here if you intend to say Y or M there.

	  This support is also available as a module.  If so, the module
	  will be called i2c-parport.

config I2C_PARPORT_LIGHT
	tristate "Parallel port adapter (light)"
	depends on GENERIC_HARDIRQS
	select I2C_ALGOBIT
	select I2C_SMBUS
	help
	  This supports parallel port I2C adapters such as the ones made by
	  Philips or Velleman, Analog Devices evaluation boards, and more.
	  Basically any adapter using the parallel port as an I2C bus with
	  no extra chipset is supported by this driver, or could be.

	  This driver is a light version of i2c-parport.  It doesn't depend
	  on the parport driver, and uses direct I/O access instead.  This
	  might be preferred on embedded systems where wasting memory for
	  the clean but heavy parport handling is not an option.  The
	  drawback is a reduced portability and the impossibility to
	  daisy-chain other parallel port devices.

	  Don't say Y here if you said Y or M to i2c-parport.  Saying M to
	  both is possible but both modules should not be loaded at the same
	  time.

	  This support is also available as a module.  If so, the module
	  will be called i2c-parport-light.

config I2C_TAOS_EVM
	tristate "TAOS evaluation module"
	depends on TTY
	select SERIO
	select SERIO_SERPORT
	default n
	help
	  This supports TAOS evaluation modules on serial port. In order to
	  use this driver, you will need the inputattach tool, which is part
	  of the input-utils package.

	  If unsure, say N.

	  This support is also available as a module.  If so, the module
	  will be called i2c-taos-evm.

config I2C_TINY_USB
	tristate "Tiny-USB adapter"
	depends on USB
	help
	  If you say yes to this option, support will be included for the
	  i2c-tiny-usb, a simple do-it-yourself USB to I2C interface. See
	  http://www.harbaum.org/till/i2c_tiny_usb for hardware details.

	  This driver can also be built as a module.  If so, the module
	  will be called i2c-tiny-usb.

config I2C_VIPERBOARD
	tristate "Viperboard I2C master support"
	depends on MFD_VIPERBOARD && USB
	help
	  Say yes here to access the I2C part of the Nano River
	  Technologies Viperboard as I2C master.
          See viperboard API specification and Nano
          River Tech's viperboard.h for detailed meaning
          of the module parameters.

comment "Other I2C/SMBus bus drivers"

config I2C_ACORN
	tristate "Acorn IOC/IOMD I2C bus support"
	depends on ARCH_ACORN
	default y
	select I2C_ALGOBIT
	help
	  Say yes if you want to support the I2C bus on Acorn platforms.

	  If you don't know, say Y.

config I2C_ELEKTOR
	tristate "Elektor ISA card"
	depends on ISA && HAS_IOPORT && BROKEN_ON_SMP
	select I2C_ALGOPCF
	help
	  This supports the PCF8584 ISA bus I2C adapter.  Say Y if you own
	  such an adapter.

	  This support is also available as a module.  If so, the module
	  will be called i2c-elektor.

config I2C_PCA_ISA
	tristate "PCA9564/PCA9665 on an ISA bus"
	depends on ISA
	select I2C_ALGOPCA
	default n
	help
	  This driver supports ISA boards using the Philips PCA9564/PCA9665
	  parallel bus to I2C bus controller.

	  This driver can also be built as a module.  If so, the module
	  will be called i2c-pca-isa.

	  This device is almost undetectable and using this driver on a
	  system which doesn't have this device will result in long
	  delays when I2C/SMBus chip drivers are loaded (e.g. at boot
	  time).  If unsure, say N.

config I2C_SIBYTE
	tristate "SiByte SMBus interface"
	depends on SIBYTE_SB1xxx_SOC
	help
	  Supports the SiByte SOC on-chip I2C interfaces (2 channels).

config SCx200_I2C
	tristate "NatSemi SCx200 I2C using GPIO pins (DEPRECATED)"
	depends on SCx200_GPIO
	select I2C_ALGOBIT
	help
	  Enable the use of two GPIO pins of a SCx200 processor as an I2C bus.

	  If you don't know what to do here, say N.

	  This support is also available as a module.  If so, the module
	  will be called scx200_i2c.

	  This driver is deprecated and will be dropped soon. Use i2c-gpio
	  (or scx200_acb) instead.

config SCx200_I2C_SCL
	int "GPIO pin used for SCL"
	depends on SCx200_I2C
	default "12"
	help
	  Enter the GPIO pin number used for the SCL signal.  This value can
	  also be specified with a module parameter.

config SCx200_I2C_SDA
	int "GPIO pin used for SDA"
	depends on SCx200_I2C
	default "13"
	help
	  Enter the GPIO pin number used for the SSA signal.  This value can
	  also be specified with a module parameter.

config SCx200_ACB
	tristate "Geode ACCESS.bus support"
	depends on X86_32 && PCI
	help
	  Enable the use of the ACCESS.bus controllers on the Geode SCx200 and
	  SC1100 processors and the CS5535 and CS5536 Geode companion devices.

	  If you don't know what to do here, say N.

	  This support is also available as a module.  If so, the module
	  will be called scx200_acb.

config I2C_PCA_GMI
	tristate "PCA9564/PCA9665 on an GMI bus"
	select I2C_ALGOPCA
	select TEGRA_GMI
	default n
	help
	  This driver supports boards using the Philips PCA9564/PCA9665 parallel
          bus to I2C bus controller connected on Nvidia Tegra GMI bus.

endmenu<|MERGE_RESOLUTION|>--- conflicted
+++ resolved
@@ -109,11 +109,8 @@
 	    Avoton (SOC)
 	    Wellsburg (PCH)
 	    Coleto Creek (PCH)
-<<<<<<< HEAD
-=======
 	    Wildcat Point-LP (PCH)
 	    BayTrail (SOC)
->>>>>>> 0c992013
 
 	  This driver can also be built as a module.  If so, the module
 	  will be called i2c-i801.
