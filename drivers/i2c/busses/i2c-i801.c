/*
    Copyright (c) 1998 - 2002  Frodo Looijaard <frodol@dds.nl>,
    Philip Edelbrock <phil@netroedge.com>, and Mark D. Studebaker
    <mdsxyz123@yahoo.com>
    Copyright (C) 2007 - 2012  Jean Delvare <khali@linux-fr.org>
    Copyright (C) 2010         Intel Corporation,
                               David Woodhouse <dwmw2@infradead.org>

    This program is free software; you can redistribute it and/or modify
    it under the terms of the GNU General Public License as published by
    the Free Software Foundation; either version 2 of the License, or
    (at your option) any later version.

    This program is distributed in the hope that it will be useful,
    but WITHOUT ANY WARRANTY; without even the implied warranty of
    MERCHANTABILITY or FITNESS FOR A PARTICULAR PURPOSE.  See the
    GNU General Public License for more details.

    You should have received a copy of the GNU General Public License
    along with this program; if not, write to the Free Software
    Foundation, Inc., 675 Mass Ave, Cambridge, MA 02139, USA.
*/

/*
  Supports the following Intel I/O Controller Hubs (ICH):

                                  I/O                     Block   I2C
                                  region  SMBus   Block   proc.   block
  Chip name             PCI ID    size    PEC     buffer  call    read
  ----------------------------------------------------------------------
  82801AA  (ICH)        0x2413     16      no      no      no      no
  82801AB  (ICH0)       0x2423     16      no      no      no      no
  82801BA  (ICH2)       0x2443     16      no      no      no      no
  82801CA  (ICH3)       0x2483     32     soft     no      no      no
  82801DB  (ICH4)       0x24c3     32     hard     yes     no      no
  82801E   (ICH5)       0x24d3     32     hard     yes     yes     yes
  6300ESB               0x25a4     32     hard     yes     yes     yes
  82801F   (ICH6)       0x266a     32     hard     yes     yes     yes
  6310ESB/6320ESB       0x269b     32     hard     yes     yes     yes
  82801G   (ICH7)       0x27da     32     hard     yes     yes     yes
  82801H   (ICH8)       0x283e     32     hard     yes     yes     yes
  82801I   (ICH9)       0x2930     32     hard     yes     yes     yes
  EP80579 (Tolapai)     0x5032     32     hard     yes     yes     yes
  ICH10                 0x3a30     32     hard     yes     yes     yes
  ICH10                 0x3a60     32     hard     yes     yes     yes
  5/3400 Series (PCH)   0x3b30     32     hard     yes     yes     yes
  6 Series (PCH)        0x1c22     32     hard     yes     yes     yes
  Patsburg (PCH)        0x1d22     32     hard     yes     yes     yes
  Patsburg (PCH) IDF    0x1d70     32     hard     yes     yes     yes
  Patsburg (PCH) IDF    0x1d71     32     hard     yes     yes     yes
  Patsburg (PCH) IDF    0x1d72     32     hard     yes     yes     yes
  DH89xxCC (PCH)        0x2330     32     hard     yes     yes     yes
  Panther Point (PCH)   0x1e22     32     hard     yes     yes     yes
  Lynx Point (PCH)      0x8c22     32     hard     yes     yes     yes
  Lynx Point-LP (PCH)   0x9c22     32     hard     yes     yes     yes
  Avoton (SOC)          0x1f3c     32     hard     yes     yes     yes
  Wellsburg (PCH)       0x8d22     32     hard     yes     yes     yes
  Wellsburg (PCH) MS    0x8d7d     32     hard     yes     yes     yes
  Wellsburg (PCH) MS    0x8d7e     32     hard     yes     yes     yes
  Wellsburg (PCH) MS    0x8d7f     32     hard     yes     yes     yes
  Coleto Creek (PCH)    0x23b0     32     hard     yes     yes     yes
<<<<<<< HEAD
=======
  Wildcat Point-LP (PCH)   0x9ca2     32     hard     yes     yes     yes
  BayTrail (SOC)        0x0f12     32     hard     yes     yes     yes
>>>>>>> 0c992013

  Features supported by this driver:
  Software PEC                     no
  Hardware PEC                     yes
  Block buffer                     yes
  Block process call transaction   no
  I2C block read transaction       yes  (doesn't use the block buffer)
  Slave mode                       no
  Interrupt processing             yes

  See the file Documentation/i2c/busses/i2c-i801 for details.
*/

#include <linux/interrupt.h>
#include <linux/module.h>
#include <linux/pci.h>
#include <linux/kernel.h>
#include <linux/stddef.h>
#include <linux/delay.h>
#include <linux/ioport.h>
#include <linux/init.h>
#include <linux/i2c.h>
#include <linux/acpi.h>
#include <linux/io.h>
#include <linux/dmi.h>
#include <linux/slab.h>
#include <linux/wait.h>
#include <linux/err.h>
#include <linux/of_i2c.h>

#if (defined CONFIG_I2C_MUX_GPIO || defined CONFIG_I2C_MUX_GPIO_MODULE) && \
		defined CONFIG_DMI
#include <linux/gpio.h>
#include <linux/i2c-mux-gpio.h>
#include <linux/platform_device.h>
#endif

/* I801 SMBus address offsets */
#define SMBHSTSTS(p)	(0 + (p)->smba)
#define SMBHSTCNT(p)	(2 + (p)->smba)
#define SMBHSTCMD(p)	(3 + (p)->smba)
#define SMBHSTADD(p)	(4 + (p)->smba)
#define SMBHSTDAT0(p)	(5 + (p)->smba)
#define SMBHSTDAT1(p)	(6 + (p)->smba)
#define SMBBLKDAT(p)	(7 + (p)->smba)
#define SMBPEC(p)	(8 + (p)->smba)		/* ICH3 and later */
#define SMBAUXSTS(p)	(12 + (p)->smba)	/* ICH4 and later */
#define SMBAUXCTL(p)	(13 + (p)->smba)	/* ICH4 and later */

/* PCI Address Constants */
#define SMBBAR		4
#define SMBPCISTS	0x006
#define SMBHSTCFG	0x040

/* Host status bits for SMBPCISTS */
#define SMBPCISTS_INTS		0x08

/* Host configuration bits for SMBHSTCFG */
#define SMBHSTCFG_HST_EN	1
#define SMBHSTCFG_SMB_SMI_EN	2
#define SMBHSTCFG_I2C_EN	4

/* Auxiliary control register bits, ICH4+ only */
#define SMBAUXCTL_CRC		1
#define SMBAUXCTL_E32B		2

/* Other settings */
#define MAX_RETRIES		400

/* I801 command constants */
#define I801_QUICK		0x00
#define I801_BYTE		0x04
#define I801_BYTE_DATA		0x08
#define I801_WORD_DATA		0x0C
#define I801_PROC_CALL		0x10	/* unimplemented */
#define I801_BLOCK_DATA		0x14
#define I801_I2C_BLOCK_DATA	0x18	/* ICH5 and later */

/* I801 Host Control register bits */
#define SMBHSTCNT_INTREN	0x01
#define SMBHSTCNT_KILL		0x02
#define SMBHSTCNT_LAST_BYTE	0x20
#define SMBHSTCNT_START		0x40
#define SMBHSTCNT_PEC_EN	0x80	/* ICH3 and later */

/* I801 Hosts Status register bits */
#define SMBHSTSTS_BYTE_DONE	0x80
#define SMBHSTSTS_INUSE_STS	0x40
#define SMBHSTSTS_SMBALERT_STS	0x20
#define SMBHSTSTS_FAILED	0x10
#define SMBHSTSTS_BUS_ERR	0x08
#define SMBHSTSTS_DEV_ERR	0x04
#define SMBHSTSTS_INTR		0x02
#define SMBHSTSTS_HOST_BUSY	0x01

#define STATUS_ERROR_FLAGS	(SMBHSTSTS_FAILED | SMBHSTSTS_BUS_ERR | \
				 SMBHSTSTS_DEV_ERR)

#define STATUS_FLAGS		(SMBHSTSTS_BYTE_DONE | SMBHSTSTS_INTR | \
				 STATUS_ERROR_FLAGS)

/* Older devices have their ID defined in <linux/pci_ids.h> */
#define PCI_DEVICE_ID_INTEL_BAYTRAIL_SMBUS	0x0f12
#define PCI_DEVICE_ID_INTEL_COUGARPOINT_SMBUS	0x1c22
#define PCI_DEVICE_ID_INTEL_PATSBURG_SMBUS	0x1d22
/* Patsburg also has three 'Integrated Device Function' SMBus controllers */
#define PCI_DEVICE_ID_INTEL_PATSBURG_SMBUS_IDF0	0x1d70
#define PCI_DEVICE_ID_INTEL_PATSBURG_SMBUS_IDF1	0x1d71
#define PCI_DEVICE_ID_INTEL_PATSBURG_SMBUS_IDF2	0x1d72
#define PCI_DEVICE_ID_INTEL_PANTHERPOINT_SMBUS	0x1e22
#define PCI_DEVICE_ID_INTEL_AVOTON_SMBUS	0x1f3c
#define PCI_DEVICE_ID_INTEL_DH89XXCC_SMBUS	0x2330
#define PCI_DEVICE_ID_INTEL_COLETOCREEK_SMBUS	0x23b0
#define PCI_DEVICE_ID_INTEL_5_3400_SERIES_SMBUS	0x3b30
#define PCI_DEVICE_ID_INTEL_LYNXPOINT_SMBUS	0x8c22
#define PCI_DEVICE_ID_INTEL_WELLSBURG_SMBUS	0x8d22
#define PCI_DEVICE_ID_INTEL_WELLSBURG_SMBUS_MS0	0x8d7d
#define PCI_DEVICE_ID_INTEL_WELLSBURG_SMBUS_MS1	0x8d7e
#define PCI_DEVICE_ID_INTEL_WELLSBURG_SMBUS_MS2	0x8d7f
#define PCI_DEVICE_ID_INTEL_LYNXPOINT_LP_SMBUS	0x9c22
#define PCI_DEVICE_ID_INTEL_WILDCATPOINT_LP_SMBUS	0x9ca2

struct i801_mux_config {
	char *gpio_chip;
	unsigned values[3];
	int n_values;
	unsigned classes[3];
	unsigned gpios[2];		/* Relative to gpio_chip->base */
	int n_gpios;
};

struct i801_priv {
	struct i2c_adapter adapter;
	unsigned long smba;
	unsigned char original_hstcfg;
	struct pci_dev *pci_dev;
	unsigned int features;

	/* isr processing */
	wait_queue_head_t waitq;
	u8 status;

	/* Command state used by isr for byte-by-byte block transactions */
	u8 cmd;
	bool is_read;
	int count;
	int len;
	u8 *data;

#if (defined CONFIG_I2C_MUX_GPIO || defined CONFIG_I2C_MUX_GPIO_MODULE) && \
		defined CONFIG_DMI
	const struct i801_mux_config *mux_drvdata;
	struct platform_device *mux_pdev;
#endif
};

static struct pci_driver i801_driver;

#define FEATURE_SMBUS_PEC	(1 << 0)
#define FEATURE_BLOCK_BUFFER	(1 << 1)
#define FEATURE_BLOCK_PROC	(1 << 2)
#define FEATURE_I2C_BLOCK_READ	(1 << 3)
#define FEATURE_IRQ		(1 << 4)
/* Not really a feature, but it's convenient to handle it as such */
#define FEATURE_IDF		(1 << 15)

static const char *i801_feature_names[] = {
	"SMBus PEC",
	"Block buffer",
	"Block process call",
	"I2C block read",
	"Interrupt",
};

static unsigned int disable_features;
module_param(disable_features, uint, S_IRUGO | S_IWUSR);
MODULE_PARM_DESC(disable_features, "Disable selected driver features:\n"
	"\t\t  0x01  disable SMBus PEC\n"
	"\t\t  0x02  disable the block buffer\n"
	"\t\t  0x08  disable the I2C block read functionality\n"
	"\t\t  0x10  don't use interrupts ");

/* Make sure the SMBus host is ready to start transmitting.
   Return 0 if it is, -EBUSY if it is not. */
static int i801_check_pre(struct i801_priv *priv)
{
	int status;

	status = inb_p(SMBHSTSTS(priv));
	if (status & SMBHSTSTS_HOST_BUSY) {
		dev_err(&priv->pci_dev->dev, "SMBus is busy, can't use it!\n");
		return -EBUSY;
	}

	status &= STATUS_FLAGS;
	if (status) {
		dev_dbg(&priv->pci_dev->dev, "Clearing status flags (%02x)\n",
			status);
		outb_p(status, SMBHSTSTS(priv));
		status = inb_p(SMBHSTSTS(priv)) & STATUS_FLAGS;
		if (status) {
			dev_err(&priv->pci_dev->dev,
				"Failed clearing status flags (%02x)\n",
				status);
			return -EBUSY;
		}
	}

	return 0;
}

/*
 * Convert the status register to an error code, and clear it.
 * Note that status only contains the bits we want to clear, not the
 * actual register value.
 */
static int i801_check_post(struct i801_priv *priv, int status)
{
	int result = 0;

	/*
	 * If the SMBus is still busy, we give up
	 * Note: This timeout condition only happens when using polling
	 * transactions.  For interrupt operation, NAK/timeout is indicated by
	 * DEV_ERR.
	 */
	if (unlikely(status < 0)) {
		dev_err(&priv->pci_dev->dev, "Transaction timeout\n");
		/* try to stop the current command */
		dev_dbg(&priv->pci_dev->dev, "Terminating the current operation\n");
		outb_p(inb_p(SMBHSTCNT(priv)) | SMBHSTCNT_KILL,
		       SMBHSTCNT(priv));
		usleep_range(1000, 2000);
		outb_p(inb_p(SMBHSTCNT(priv)) & (~SMBHSTCNT_KILL),
		       SMBHSTCNT(priv));

		/* Check if it worked */
		status = inb_p(SMBHSTSTS(priv));
		if ((status & SMBHSTSTS_HOST_BUSY) ||
		    !(status & SMBHSTSTS_FAILED))
			dev_err(&priv->pci_dev->dev,
				"Failed terminating the transaction\n");
		outb_p(STATUS_FLAGS, SMBHSTSTS(priv));
		return -ETIMEDOUT;
	}

	if (status & SMBHSTSTS_FAILED) {
		result = -EIO;
		dev_err(&priv->pci_dev->dev, "Transaction failed\n");
	}
	if (status & SMBHSTSTS_DEV_ERR) {
		result = -ENXIO;
		dev_dbg(&priv->pci_dev->dev, "No response\n");
	}
	if (status & SMBHSTSTS_BUS_ERR) {
		result = -EAGAIN;
		dev_dbg(&priv->pci_dev->dev, "Lost arbitration\n");
	}

	/* Clear status flags except BYTE_DONE, to be cleared by caller */
	outb_p(status, SMBHSTSTS(priv));

	return result;
}

/* Wait for BUSY being cleared and either INTR or an error flag being set */
static int i801_wait_intr(struct i801_priv *priv)
{
	int timeout = 0;
	int status;

	/* We will always wait for a fraction of a second! */
	do {
		usleep_range(250, 500);
		status = inb_p(SMBHSTSTS(priv));
	} while (((status & SMBHSTSTS_HOST_BUSY) ||
		  !(status & (STATUS_ERROR_FLAGS | SMBHSTSTS_INTR))) &&
		 (timeout++ < MAX_RETRIES));

	if (timeout > MAX_RETRIES) {
		dev_dbg(&priv->pci_dev->dev, "INTR Timeout!\n");
		return -ETIMEDOUT;
	}
	return status & (STATUS_ERROR_FLAGS | SMBHSTSTS_INTR);
}

/* Wait for either BYTE_DONE or an error flag being set */
static int i801_wait_byte_done(struct i801_priv *priv)
{
	int timeout = 0;
	int status;

	/* We will always wait for a fraction of a second! */
	do {
		usleep_range(250, 500);
		status = inb_p(SMBHSTSTS(priv));
	} while (!(status & (STATUS_ERROR_FLAGS | SMBHSTSTS_BYTE_DONE)) &&
		 (timeout++ < MAX_RETRIES));

	if (timeout > MAX_RETRIES) {
		dev_dbg(&priv->pci_dev->dev, "BYTE_DONE Timeout!\n");
		return -ETIMEDOUT;
	}
	return status & STATUS_ERROR_FLAGS;
}

static int i801_transaction(struct i801_priv *priv, int xact)
{
	int status;
	int result;

	result = i801_check_pre(priv);
	if (result < 0)
		return result;

	if (priv->features & FEATURE_IRQ) {
		outb_p(xact | SMBHSTCNT_INTREN | SMBHSTCNT_START,
		       SMBHSTCNT(priv));
		wait_event(priv->waitq, (status = priv->status));
		priv->status = 0;
		return i801_check_post(priv, status);
	}

	/* the current contents of SMBHSTCNT can be overwritten, since PEC,
	 * SMBSCMD are passed in xact */
	outb_p(xact | SMBHSTCNT_START, SMBHSTCNT(priv));

	status = i801_wait_intr(priv);
	return i801_check_post(priv, status);
}

static int i801_block_transaction_by_block(struct i801_priv *priv,
					   union i2c_smbus_data *data,
					   char read_write, int hwpec)
{
	int i, len;
	int status;

	inb_p(SMBHSTCNT(priv)); /* reset the data buffer index */

	/* Use 32-byte buffer to process this transaction */
	if (read_write == I2C_SMBUS_WRITE) {
		len = data->block[0];
		outb_p(len, SMBHSTDAT0(priv));
		for (i = 0; i < len; i++)
			outb_p(data->block[i+1], SMBBLKDAT(priv));
	}

	status = i801_transaction(priv, I801_BLOCK_DATA |
				  (hwpec ? SMBHSTCNT_PEC_EN : 0));
	if (status)
		return status;

	if (read_write == I2C_SMBUS_READ) {
		len = inb_p(SMBHSTDAT0(priv));
		if (len < 1 || len > I2C_SMBUS_BLOCK_MAX)
			return -EPROTO;

		data->block[0] = len;
		for (i = 0; i < len; i++)
			data->block[i + 1] = inb_p(SMBBLKDAT(priv));
	}
	return 0;
}

static void i801_isr_byte_done(struct i801_priv *priv)
{
	if (priv->is_read) {
		/* For SMBus block reads, length is received with first byte */
		if (((priv->cmd & 0x1c) == I801_BLOCK_DATA) &&
		    (priv->count == 0)) {
			priv->len = inb_p(SMBHSTDAT0(priv));
			if (priv->len < 1 || priv->len > I2C_SMBUS_BLOCK_MAX) {
				dev_err(&priv->pci_dev->dev,
					"Illegal SMBus block read size %d\n",
					priv->len);
				/* FIXME: Recover */
				priv->len = I2C_SMBUS_BLOCK_MAX;
			} else {
				dev_dbg(&priv->pci_dev->dev,
					"SMBus block read size is %d\n",
					priv->len);
			}
			priv->data[-1] = priv->len;
		}

		/* Read next byte */
		if (priv->count < priv->len)
			priv->data[priv->count++] = inb(SMBBLKDAT(priv));
		else
			dev_dbg(&priv->pci_dev->dev,
				"Discarding extra byte on block read\n");

		/* Set LAST_BYTE for last byte of read transaction */
		if (priv->count == priv->len - 1)
			outb_p(priv->cmd | SMBHSTCNT_LAST_BYTE,
			       SMBHSTCNT(priv));
	} else if (priv->count < priv->len - 1) {
		/* Write next byte, except for IRQ after last byte */
		outb_p(priv->data[++priv->count], SMBBLKDAT(priv));
	}

	/* Clear BYTE_DONE to continue with next byte */
	outb_p(SMBHSTSTS_BYTE_DONE, SMBHSTSTS(priv));
}

/*
 * There are two kinds of interrupts:
 *
 * 1) i801 signals transaction completion with one of these interrupts:
 *      INTR - Success
 *      DEV_ERR - Invalid command, NAK or communication timeout
 *      BUS_ERR - SMI# transaction collision
 *      FAILED - transaction was canceled due to a KILL request
 *    When any of these occur, update ->status and wake up the waitq.
 *    ->status must be cleared before kicking off the next transaction.
 *
 * 2) For byte-by-byte (I2C read/write) transactions, one BYTE_DONE interrupt
 *    occurs for each byte of a byte-by-byte to prepare the next byte.
 */
static irqreturn_t i801_isr(int irq, void *dev_id)
{
	struct i801_priv *priv = dev_id;
	u16 pcists;
	u8 status;

	/* Confirm this is our interrupt */
	pci_read_config_word(priv->pci_dev, SMBPCISTS, &pcists);
	if (!(pcists & SMBPCISTS_INTS))
		return IRQ_NONE;

	status = inb_p(SMBHSTSTS(priv));
	if (status != 0x42)
		dev_dbg(&priv->pci_dev->dev, "irq: status = %02x\n", status);

	if (status & SMBHSTSTS_BYTE_DONE)
		i801_isr_byte_done(priv);

	/*
	 * Clear irq sources and report transaction result.
	 * ->status must be cleared before the next transaction is started.
	 */
	status &= SMBHSTSTS_INTR | STATUS_ERROR_FLAGS;
	if (status) {
		outb_p(status, SMBHSTSTS(priv));
		priv->status |= status;
		wake_up(&priv->waitq);
	}

	return IRQ_HANDLED;
}

/*
 * For "byte-by-byte" block transactions:
 *   I2C write uses cmd=I801_BLOCK_DATA, I2C_EN=1
 *   I2C read uses cmd=I801_I2C_BLOCK_DATA
 */
static int i801_block_transaction_byte_by_byte(struct i801_priv *priv,
					       union i2c_smbus_data *data,
					       char read_write, int command,
					       int hwpec)
{
	int i, len;
	int smbcmd;
	int status;
	int result;

	result = i801_check_pre(priv);
	if (result < 0)
		return result;

	len = data->block[0];

	if (read_write == I2C_SMBUS_WRITE) {
		outb_p(len, SMBHSTDAT0(priv));
		outb_p(data->block[1], SMBBLKDAT(priv));
	}

	if (command == I2C_SMBUS_I2C_BLOCK_DATA &&
	    read_write == I2C_SMBUS_READ)
		smbcmd = I801_I2C_BLOCK_DATA;
	else
		smbcmd = I801_BLOCK_DATA;

	if (priv->features & FEATURE_IRQ) {
		priv->is_read = (read_write == I2C_SMBUS_READ);
		if (len == 1 && priv->is_read)
			smbcmd |= SMBHSTCNT_LAST_BYTE;
		priv->cmd = smbcmd | SMBHSTCNT_INTREN;
		priv->len = len;
		priv->count = 0;
		priv->data = &data->block[1];

		outb_p(priv->cmd | SMBHSTCNT_START, SMBHSTCNT(priv));
		wait_event(priv->waitq, (status = priv->status));
		priv->status = 0;
		return i801_check_post(priv, status);
	}

	for (i = 1; i <= len; i++) {
		if (i == len && read_write == I2C_SMBUS_READ)
			smbcmd |= SMBHSTCNT_LAST_BYTE;
		outb_p(smbcmd, SMBHSTCNT(priv));

		if (i == 1)
			outb_p(inb(SMBHSTCNT(priv)) | SMBHSTCNT_START,
			       SMBHSTCNT(priv));

		status = i801_wait_byte_done(priv);
		if (status)
			goto exit;

		if (i == 1 && read_write == I2C_SMBUS_READ
		 && command != I2C_SMBUS_I2C_BLOCK_DATA) {
			len = inb_p(SMBHSTDAT0(priv));
			if (len < 1 || len > I2C_SMBUS_BLOCK_MAX) {
				dev_err(&priv->pci_dev->dev,
					"Illegal SMBus block read size %d\n",
					len);
				/* Recover */
				while (inb_p(SMBHSTSTS(priv)) &
				       SMBHSTSTS_HOST_BUSY)
					outb_p(SMBHSTSTS_BYTE_DONE,
					       SMBHSTSTS(priv));
				outb_p(SMBHSTSTS_INTR, SMBHSTSTS(priv));
				return -EPROTO;
			}
			data->block[0] = len;
		}

		/* Retrieve/store value in SMBBLKDAT */
		if (read_write == I2C_SMBUS_READ)
			data->block[i] = inb_p(SMBBLKDAT(priv));
		if (read_write == I2C_SMBUS_WRITE && i+1 <= len)
			outb_p(data->block[i+1], SMBBLKDAT(priv));

		/* signals SMBBLKDAT ready */
		outb_p(SMBHSTSTS_BYTE_DONE, SMBHSTSTS(priv));
	}

	status = i801_wait_intr(priv);
exit:
	return i801_check_post(priv, status);
}

static int i801_set_block_buffer_mode(struct i801_priv *priv)
{
	outb_p(inb_p(SMBAUXCTL(priv)) | SMBAUXCTL_E32B, SMBAUXCTL(priv));
	if ((inb_p(SMBAUXCTL(priv)) & SMBAUXCTL_E32B) == 0)
		return -EIO;
	return 0;
}

/* Block transaction function */
static int i801_block_transaction(struct i801_priv *priv,
				  union i2c_smbus_data *data, char read_write,
				  int command, int hwpec)
{
	int result = 0;
	unsigned char hostc;

	if (command == I2C_SMBUS_I2C_BLOCK_DATA) {
		if (read_write == I2C_SMBUS_WRITE) {
			/* set I2C_EN bit in configuration register */
			pci_read_config_byte(priv->pci_dev, SMBHSTCFG, &hostc);
			pci_write_config_byte(priv->pci_dev, SMBHSTCFG,
					      hostc | SMBHSTCFG_I2C_EN);
		} else if (!(priv->features & FEATURE_I2C_BLOCK_READ)) {
			dev_err(&priv->pci_dev->dev,
				"I2C block read is unsupported!\n");
			return -EOPNOTSUPP;
		}
	}

	if (read_write == I2C_SMBUS_WRITE
	 || command == I2C_SMBUS_I2C_BLOCK_DATA) {
		if (data->block[0] < 1)
			data->block[0] = 1;
		if (data->block[0] > I2C_SMBUS_BLOCK_MAX)
			data->block[0] = I2C_SMBUS_BLOCK_MAX;
	} else {
		data->block[0] = 32;	/* max for SMBus block reads */
	}

	/* Experience has shown that the block buffer can only be used for
	   SMBus (not I2C) block transactions, even though the datasheet
	   doesn't mention this limitation. */
	if ((priv->features & FEATURE_BLOCK_BUFFER)
	 && command != I2C_SMBUS_I2C_BLOCK_DATA
	 && i801_set_block_buffer_mode(priv) == 0)
		result = i801_block_transaction_by_block(priv, data,
							 read_write, hwpec);
	else
		result = i801_block_transaction_byte_by_byte(priv, data,
							     read_write,
							     command, hwpec);

	if (command == I2C_SMBUS_I2C_BLOCK_DATA
	 && read_write == I2C_SMBUS_WRITE) {
		/* restore saved configuration register value */
		pci_write_config_byte(priv->pci_dev, SMBHSTCFG, hostc);
	}
	return result;
}

/* Return negative errno on error. */
static s32 i801_access(struct i2c_adapter *adap, u16 addr,
		       unsigned short flags, char read_write, u8 command,
		       int size, union i2c_smbus_data *data)
{
	int hwpec;
	int block = 0;
	int ret, xact = 0;
	struct i801_priv *priv = i2c_get_adapdata(adap);

	hwpec = (priv->features & FEATURE_SMBUS_PEC) && (flags & I2C_CLIENT_PEC)
		&& size != I2C_SMBUS_QUICK
		&& size != I2C_SMBUS_I2C_BLOCK_DATA;

	switch (size) {
	case I2C_SMBUS_QUICK:
		outb_p(((addr & 0x7f) << 1) | (read_write & 0x01),
		       SMBHSTADD(priv));
		xact = I801_QUICK;
		break;
	case I2C_SMBUS_BYTE:
		outb_p(((addr & 0x7f) << 1) | (read_write & 0x01),
		       SMBHSTADD(priv));
		if (read_write == I2C_SMBUS_WRITE)
			outb_p(command, SMBHSTCMD(priv));
		xact = I801_BYTE;
		break;
	case I2C_SMBUS_BYTE_DATA:
		outb_p(((addr & 0x7f) << 1) | (read_write & 0x01),
		       SMBHSTADD(priv));
		outb_p(command, SMBHSTCMD(priv));
		if (read_write == I2C_SMBUS_WRITE)
			outb_p(data->byte, SMBHSTDAT0(priv));
		xact = I801_BYTE_DATA;
		break;
	case I2C_SMBUS_WORD_DATA:
		outb_p(((addr & 0x7f) << 1) | (read_write & 0x01),
		       SMBHSTADD(priv));
		outb_p(command, SMBHSTCMD(priv));
		if (read_write == I2C_SMBUS_WRITE) {
			outb_p(data->word & 0xff, SMBHSTDAT0(priv));
			outb_p((data->word & 0xff00) >> 8, SMBHSTDAT1(priv));
		}
		xact = I801_WORD_DATA;
		break;
	case I2C_SMBUS_BLOCK_DATA:
		outb_p(((addr & 0x7f) << 1) | (read_write & 0x01),
		       SMBHSTADD(priv));
		outb_p(command, SMBHSTCMD(priv));
		block = 1;
		break;
	case I2C_SMBUS_I2C_BLOCK_DATA:
		/* NB: page 240 of ICH5 datasheet shows that the R/#W
		 * bit should be cleared here, even when reading */
		outb_p((addr & 0x7f) << 1, SMBHSTADD(priv));
		if (read_write == I2C_SMBUS_READ) {
			/* NB: page 240 of ICH5 datasheet also shows
			 * that DATA1 is the cmd field when reading */
			outb_p(command, SMBHSTDAT1(priv));
		} else
			outb_p(command, SMBHSTCMD(priv));
		block = 1;
		break;
	default:
		dev_err(&priv->pci_dev->dev, "Unsupported transaction %d\n",
			size);
		return -EOPNOTSUPP;
	}

	if (hwpec)	/* enable/disable hardware PEC */
		outb_p(inb_p(SMBAUXCTL(priv)) | SMBAUXCTL_CRC, SMBAUXCTL(priv));
	else
		outb_p(inb_p(SMBAUXCTL(priv)) & (~SMBAUXCTL_CRC),
		       SMBAUXCTL(priv));

	if (block)
		ret = i801_block_transaction(priv, data, read_write, size,
					     hwpec);
	else
		ret = i801_transaction(priv, xact);

	/* Some BIOSes don't like it when PEC is enabled at reboot or resume
	   time, so we forcibly disable it after every transaction. Turn off
	   E32B for the same reason. */
	if (hwpec || block)
		outb_p(inb_p(SMBAUXCTL(priv)) &
		       ~(SMBAUXCTL_CRC | SMBAUXCTL_E32B), SMBAUXCTL(priv));

	if (block)
		return ret;
	if (ret)
		return ret;
	if ((read_write == I2C_SMBUS_WRITE) || (xact == I801_QUICK))
		return 0;

	switch (xact & 0x7f) {
	case I801_BYTE:	/* Result put in SMBHSTDAT0 */
	case I801_BYTE_DATA:
		data->byte = inb_p(SMBHSTDAT0(priv));
		break;
	case I801_WORD_DATA:
		data->word = inb_p(SMBHSTDAT0(priv)) +
			     (inb_p(SMBHSTDAT1(priv)) << 8);
		break;
	}
	return 0;
}


static u32 i801_func(struct i2c_adapter *adapter)
{
	struct i801_priv *priv = i2c_get_adapdata(adapter);

	return I2C_FUNC_SMBUS_QUICK | I2C_FUNC_SMBUS_BYTE |
	       I2C_FUNC_SMBUS_BYTE_DATA | I2C_FUNC_SMBUS_WORD_DATA |
	       I2C_FUNC_SMBUS_BLOCK_DATA | I2C_FUNC_SMBUS_WRITE_I2C_BLOCK |
	       ((priv->features & FEATURE_SMBUS_PEC) ? I2C_FUNC_SMBUS_PEC : 0) |
	       ((priv->features & FEATURE_I2C_BLOCK_READ) ?
		I2C_FUNC_SMBUS_READ_I2C_BLOCK : 0);
}

static const struct i2c_algorithm smbus_algorithm = {
	.smbus_xfer	= i801_access,
	.functionality	= i801_func,
};

static DEFINE_PCI_DEVICE_TABLE(i801_ids) = {
	{ PCI_DEVICE(PCI_VENDOR_ID_INTEL, PCI_DEVICE_ID_INTEL_82801AA_3) },
	{ PCI_DEVICE(PCI_VENDOR_ID_INTEL, PCI_DEVICE_ID_INTEL_82801AB_3) },
	{ PCI_DEVICE(PCI_VENDOR_ID_INTEL, PCI_DEVICE_ID_INTEL_82801BA_2) },
	{ PCI_DEVICE(PCI_VENDOR_ID_INTEL, PCI_DEVICE_ID_INTEL_82801CA_3) },
	{ PCI_DEVICE(PCI_VENDOR_ID_INTEL, PCI_DEVICE_ID_INTEL_82801DB_3) },
	{ PCI_DEVICE(PCI_VENDOR_ID_INTEL, PCI_DEVICE_ID_INTEL_82801EB_3) },
	{ PCI_DEVICE(PCI_VENDOR_ID_INTEL, PCI_DEVICE_ID_INTEL_ESB_4) },
	{ PCI_DEVICE(PCI_VENDOR_ID_INTEL, PCI_DEVICE_ID_INTEL_ICH6_16) },
	{ PCI_DEVICE(PCI_VENDOR_ID_INTEL, PCI_DEVICE_ID_INTEL_ICH7_17) },
	{ PCI_DEVICE(PCI_VENDOR_ID_INTEL, PCI_DEVICE_ID_INTEL_ESB2_17) },
	{ PCI_DEVICE(PCI_VENDOR_ID_INTEL, PCI_DEVICE_ID_INTEL_ICH8_5) },
	{ PCI_DEVICE(PCI_VENDOR_ID_INTEL, PCI_DEVICE_ID_INTEL_ICH9_6) },
	{ PCI_DEVICE(PCI_VENDOR_ID_INTEL, PCI_DEVICE_ID_INTEL_EP80579_1) },
	{ PCI_DEVICE(PCI_VENDOR_ID_INTEL, PCI_DEVICE_ID_INTEL_ICH10_4) },
	{ PCI_DEVICE(PCI_VENDOR_ID_INTEL, PCI_DEVICE_ID_INTEL_ICH10_5) },
	{ PCI_DEVICE(PCI_VENDOR_ID_INTEL, PCI_DEVICE_ID_INTEL_5_3400_SERIES_SMBUS) },
	{ PCI_DEVICE(PCI_VENDOR_ID_INTEL, PCI_DEVICE_ID_INTEL_COUGARPOINT_SMBUS) },
	{ PCI_DEVICE(PCI_VENDOR_ID_INTEL, PCI_DEVICE_ID_INTEL_PATSBURG_SMBUS) },
	{ PCI_DEVICE(PCI_VENDOR_ID_INTEL, PCI_DEVICE_ID_INTEL_PATSBURG_SMBUS_IDF0) },
	{ PCI_DEVICE(PCI_VENDOR_ID_INTEL, PCI_DEVICE_ID_INTEL_PATSBURG_SMBUS_IDF1) },
	{ PCI_DEVICE(PCI_VENDOR_ID_INTEL, PCI_DEVICE_ID_INTEL_PATSBURG_SMBUS_IDF2) },
	{ PCI_DEVICE(PCI_VENDOR_ID_INTEL, PCI_DEVICE_ID_INTEL_DH89XXCC_SMBUS) },
	{ PCI_DEVICE(PCI_VENDOR_ID_INTEL, PCI_DEVICE_ID_INTEL_PANTHERPOINT_SMBUS) },
	{ PCI_DEVICE(PCI_VENDOR_ID_INTEL, PCI_DEVICE_ID_INTEL_LYNXPOINT_SMBUS) },
	{ PCI_DEVICE(PCI_VENDOR_ID_INTEL, PCI_DEVICE_ID_INTEL_LYNXPOINT_LP_SMBUS) },
	{ PCI_DEVICE(PCI_VENDOR_ID_INTEL, PCI_DEVICE_ID_INTEL_AVOTON_SMBUS) },
	{ PCI_DEVICE(PCI_VENDOR_ID_INTEL, PCI_DEVICE_ID_INTEL_WELLSBURG_SMBUS) },
	{ PCI_DEVICE(PCI_VENDOR_ID_INTEL, PCI_DEVICE_ID_INTEL_WELLSBURG_SMBUS_MS0) },
	{ PCI_DEVICE(PCI_VENDOR_ID_INTEL, PCI_DEVICE_ID_INTEL_WELLSBURG_SMBUS_MS1) },
	{ PCI_DEVICE(PCI_VENDOR_ID_INTEL, PCI_DEVICE_ID_INTEL_WELLSBURG_SMBUS_MS2) },
	{ PCI_DEVICE(PCI_VENDOR_ID_INTEL, PCI_DEVICE_ID_INTEL_COLETOCREEK_SMBUS) },
<<<<<<< HEAD
=======
	{ PCI_DEVICE(PCI_VENDOR_ID_INTEL, PCI_DEVICE_ID_INTEL_WILDCATPOINT_LP_SMBUS) },
	{ PCI_DEVICE(PCI_VENDOR_ID_INTEL, PCI_DEVICE_ID_INTEL_BAYTRAIL_SMBUS) },
>>>>>>> 0c992013
	{ 0, }
};

MODULE_DEVICE_TABLE(pci, i801_ids);

#if defined CONFIG_X86 && defined CONFIG_DMI
static unsigned char apanel_addr;

/* Scan the system ROM for the signature "FJKEYINF" */
static __init const void __iomem *bios_signature(const void __iomem *bios)
{
	ssize_t offset;
	const unsigned char signature[] = "FJKEYINF";

	for (offset = 0; offset < 0x10000; offset += 0x10) {
		if (check_signature(bios + offset, signature,
				    sizeof(signature)-1))
			return bios + offset;
	}
	return NULL;
}

static void __init input_apanel_init(void)
{
	void __iomem *bios;
	const void __iomem *p;

	bios = ioremap(0xF0000, 0x10000); /* Can't fail */
	p = bios_signature(bios);
	if (p) {
		/* just use the first address */
		apanel_addr = readb(p + 8 + 3) >> 1;
	}
	iounmap(bios);
}

struct dmi_onboard_device_info {
	const char *name;
	u8 type;
	unsigned short i2c_addr;
	const char *i2c_type;
};

static const struct dmi_onboard_device_info dmi_devices[] = {
	{ "Syleus", DMI_DEV_TYPE_OTHER, 0x73, "fscsyl" },
	{ "Hermes", DMI_DEV_TYPE_OTHER, 0x73, "fscher" },
	{ "Hades",  DMI_DEV_TYPE_OTHER, 0x73, "fschds" },
};

static void dmi_check_onboard_device(u8 type, const char *name,
				     struct i2c_adapter *adap)
{
	int i;
	struct i2c_board_info info;

	for (i = 0; i < ARRAY_SIZE(dmi_devices); i++) {
		/* & ~0x80, ignore enabled/disabled bit */
		if ((type & ~0x80) != dmi_devices[i].type)
			continue;
		if (strcasecmp(name, dmi_devices[i].name))
			continue;

		memset(&info, 0, sizeof(struct i2c_board_info));
		info.addr = dmi_devices[i].i2c_addr;
		strlcpy(info.type, dmi_devices[i].i2c_type, I2C_NAME_SIZE);
		i2c_new_device(adap, &info);
		break;
	}
}

/* We use our own function to check for onboard devices instead of
   dmi_find_device() as some buggy BIOS's have the devices we are interested
   in marked as disabled */
static void dmi_check_onboard_devices(const struct dmi_header *dm, void *adap)
{
	int i, count;

	if (dm->type != 10)
		return;

	count = (dm->length - sizeof(struct dmi_header)) / 2;
	for (i = 0; i < count; i++) {
		const u8 *d = (char *)(dm + 1) + (i * 2);
		const char *name = ((char *) dm) + dm->length;
		u8 type = d[0];
		u8 s = d[1];

		if (!s)
			continue;
		s--;
		while (s > 0 && name[0]) {
			name += strlen(name) + 1;
			s--;
		}
		if (name[0] == 0) /* Bogus string reference */
			continue;

		dmi_check_onboard_device(type, name, adap);
	}
}

/* Register optional slaves */
static void i801_probe_optional_slaves(struct i801_priv *priv)
{
	/* Only register slaves on main SMBus channel */
	if (priv->features & FEATURE_IDF)
		return;

	if (apanel_addr) {
		struct i2c_board_info info;

		memset(&info, 0, sizeof(struct i2c_board_info));
		info.addr = apanel_addr;
		strlcpy(info.type, "fujitsu_apanel", I2C_NAME_SIZE);
		i2c_new_device(&priv->adapter, &info);
	}

	if (dmi_name_in_vendors("FUJITSU"))
		dmi_walk(dmi_check_onboard_devices, &priv->adapter);
}
#else
static void __init input_apanel_init(void) {}
static void i801_probe_optional_slaves(struct i801_priv *priv) {}
#endif	/* CONFIG_X86 && CONFIG_DMI */

#if (defined CONFIG_I2C_MUX_GPIO || defined CONFIG_I2C_MUX_GPIO_MODULE) && \
		defined CONFIG_DMI
static struct i801_mux_config i801_mux_config_asus_z8_d12 = {
	.gpio_chip = "gpio_ich",
	.values = { 0x02, 0x03 },
	.n_values = 2,
	.classes = { I2C_CLASS_SPD, I2C_CLASS_SPD },
	.gpios = { 52, 53 },
	.n_gpios = 2,
};

static struct i801_mux_config i801_mux_config_asus_z8_d18 = {
	.gpio_chip = "gpio_ich",
	.values = { 0x02, 0x03, 0x01 },
	.n_values = 3,
	.classes = { I2C_CLASS_SPD, I2C_CLASS_SPD, I2C_CLASS_SPD },
	.gpios = { 52, 53 },
	.n_gpios = 2,
};

static const struct dmi_system_id mux_dmi_table[] = {
	{
		.matches = {
			DMI_MATCH(DMI_BOARD_VENDOR, "ASUSTeK Computer INC."),
			DMI_MATCH(DMI_BOARD_NAME, "Z8NA-D6(C)"),
		},
		.driver_data = &i801_mux_config_asus_z8_d12,
	},
	{
		.matches = {
			DMI_MATCH(DMI_BOARD_VENDOR, "ASUSTeK Computer INC."),
			DMI_MATCH(DMI_BOARD_NAME, "Z8P(N)E-D12(X)"),
		},
		.driver_data = &i801_mux_config_asus_z8_d12,
	},
	{
		.matches = {
			DMI_MATCH(DMI_BOARD_VENDOR, "ASUSTeK Computer INC."),
			DMI_MATCH(DMI_BOARD_NAME, "Z8NH-D12"),
		},
		.driver_data = &i801_mux_config_asus_z8_d12,
	},
	{
		.matches = {
			DMI_MATCH(DMI_BOARD_VENDOR, "ASUSTeK Computer INC."),
			DMI_MATCH(DMI_BOARD_NAME, "Z8PH-D12/IFB"),
		},
		.driver_data = &i801_mux_config_asus_z8_d12,
	},
	{
		.matches = {
			DMI_MATCH(DMI_BOARD_VENDOR, "ASUSTeK Computer INC."),
			DMI_MATCH(DMI_BOARD_NAME, "Z8NR-D12"),
		},
		.driver_data = &i801_mux_config_asus_z8_d12,
	},
	{
		.matches = {
			DMI_MATCH(DMI_BOARD_VENDOR, "ASUSTeK Computer INC."),
			DMI_MATCH(DMI_BOARD_NAME, "Z8P(N)H-D12"),
		},
		.driver_data = &i801_mux_config_asus_z8_d12,
	},
	{
		.matches = {
			DMI_MATCH(DMI_BOARD_VENDOR, "ASUSTeK Computer INC."),
			DMI_MATCH(DMI_BOARD_NAME, "Z8PG-D18"),
		},
		.driver_data = &i801_mux_config_asus_z8_d18,
	},
	{
		.matches = {
			DMI_MATCH(DMI_BOARD_VENDOR, "ASUSTeK Computer INC."),
			DMI_MATCH(DMI_BOARD_NAME, "Z8PE-D18"),
		},
		.driver_data = &i801_mux_config_asus_z8_d18,
	},
	{
		.matches = {
			DMI_MATCH(DMI_BOARD_VENDOR, "ASUSTeK Computer INC."),
			DMI_MATCH(DMI_BOARD_NAME, "Z8PS-D12"),
		},
		.driver_data = &i801_mux_config_asus_z8_d12,
	},
	{ }
};

/* Setup multiplexing if needed */
static int i801_add_mux(struct i801_priv *priv)
{
	struct device *dev = &priv->adapter.dev;
	const struct i801_mux_config *mux_config;
	struct i2c_mux_gpio_platform_data gpio_data;
	int err;

	if (!priv->mux_drvdata)
		return 0;
	mux_config = priv->mux_drvdata;

	/* Prepare the platform data */
	memset(&gpio_data, 0, sizeof(struct i2c_mux_gpio_platform_data));
	gpio_data.parent = priv->adapter.nr;
	gpio_data.values = mux_config->values;
	gpio_data.n_values = mux_config->n_values;
	gpio_data.classes = mux_config->classes;
	gpio_data.gpio_chip = mux_config->gpio_chip;
	gpio_data.gpios = mux_config->gpios;
	gpio_data.n_gpios = mux_config->n_gpios;
	gpio_data.idle = I2C_MUX_GPIO_NO_IDLE;

	/* Register the mux device */
	priv->mux_pdev = platform_device_register_data(dev, "i2c-mux-gpio",
				PLATFORM_DEVID_AUTO, &gpio_data,
				sizeof(struct i2c_mux_gpio_platform_data));
	if (IS_ERR(priv->mux_pdev)) {
		err = PTR_ERR(priv->mux_pdev);
		priv->mux_pdev = NULL;
		dev_err(dev, "Failed to register i2c-mux-gpio device\n");
		return err;
	}

	return 0;
}

static void i801_del_mux(struct i801_priv *priv)
{
	if (priv->mux_pdev)
		platform_device_unregister(priv->mux_pdev);
}

static unsigned int i801_get_adapter_class(struct i801_priv *priv)
{
	const struct dmi_system_id *id;
	const struct i801_mux_config *mux_config;
	unsigned int class = I2C_CLASS_HWMON | I2C_CLASS_SPD;
	int i;

	id = dmi_first_match(mux_dmi_table);
	if (id) {
		/* Remove branch classes from trunk */
		mux_config = id->driver_data;
		for (i = 0; i < mux_config->n_values; i++)
			class &= ~mux_config->classes[i];

		/* Remember for later */
		priv->mux_drvdata = mux_config;
	}

	return class;
}
#else
static inline int i801_add_mux(struct i801_priv *priv) { return 0; }
static inline void i801_del_mux(struct i801_priv *priv) { }

static inline unsigned int i801_get_adapter_class(struct i801_priv *priv)
{
	return I2C_CLASS_HWMON | I2C_CLASS_SPD;
}
#endif

static int i801_probe(struct pci_dev *dev, const struct pci_device_id *id)
{
	unsigned char temp;
	int err, i;
	struct i801_priv *priv;

	priv = kzalloc(sizeof(*priv), GFP_KERNEL);
	if (!priv)
		return -ENOMEM;

	i2c_set_adapdata(&priv->adapter, priv);
	priv->adapter.owner = THIS_MODULE;
	priv->adapter.class = i801_get_adapter_class(priv);
	priv->adapter.algo = &smbus_algorithm;

	priv->pci_dev = dev;
	switch (dev->device) {
	case PCI_DEVICE_ID_INTEL_PATSBURG_SMBUS_IDF0:
	case PCI_DEVICE_ID_INTEL_PATSBURG_SMBUS_IDF1:
	case PCI_DEVICE_ID_INTEL_PATSBURG_SMBUS_IDF2:
	case PCI_DEVICE_ID_INTEL_WELLSBURG_SMBUS_MS0:
	case PCI_DEVICE_ID_INTEL_WELLSBURG_SMBUS_MS1:
	case PCI_DEVICE_ID_INTEL_WELLSBURG_SMBUS_MS2:
		priv->features |= FEATURE_IDF;
		/* fall through */
	default:
		priv->features |= FEATURE_I2C_BLOCK_READ;
		priv->features |= FEATURE_IRQ;
		/* fall through */
	case PCI_DEVICE_ID_INTEL_82801DB_3:
		priv->features |= FEATURE_SMBUS_PEC;
		priv->features |= FEATURE_BLOCK_BUFFER;
		/* fall through */
	case PCI_DEVICE_ID_INTEL_82801CA_3:
	case PCI_DEVICE_ID_INTEL_82801BA_2:
	case PCI_DEVICE_ID_INTEL_82801AB_3:
	case PCI_DEVICE_ID_INTEL_82801AA_3:
		break;
	}

	/* Disable features on user request */
	for (i = 0; i < ARRAY_SIZE(i801_feature_names); i++) {
		if (priv->features & disable_features & (1 << i))
			dev_notice(&dev->dev, "%s disabled by user\n",
				   i801_feature_names[i]);
	}
	priv->features &= ~disable_features;

	err = pci_enable_device(dev);
	if (err) {
		dev_err(&dev->dev, "Failed to enable SMBus PCI device (%d)\n",
			err);
		goto exit;
	}

	/* Determine the address of the SMBus area */
	priv->smba = pci_resource_start(dev, SMBBAR);
	if (!priv->smba) {
		dev_err(&dev->dev, "SMBus base address uninitialized, "
			"upgrade BIOS\n");
		err = -ENODEV;
		goto exit;
	}

	err = acpi_check_resource_conflict(&dev->resource[SMBBAR]);
	if (err) {
		err = -ENODEV;
		goto exit;
	}

	err = pci_request_region(dev, SMBBAR, i801_driver.name);
	if (err) {
		dev_err(&dev->dev, "Failed to request SMBus region "
			"0x%lx-0x%Lx\n", priv->smba,
			(unsigned long long)pci_resource_end(dev, SMBBAR));
		goto exit;
	}

	pci_read_config_byte(priv->pci_dev, SMBHSTCFG, &temp);
	priv->original_hstcfg = temp;
	temp &= ~SMBHSTCFG_I2C_EN;	/* SMBus timing */
	if (!(temp & SMBHSTCFG_HST_EN)) {
		dev_info(&dev->dev, "Enabling SMBus device\n");
		temp |= SMBHSTCFG_HST_EN;
	}
	pci_write_config_byte(priv->pci_dev, SMBHSTCFG, temp);

	if (temp & SMBHSTCFG_SMB_SMI_EN) {
		dev_dbg(&dev->dev, "SMBus using interrupt SMI#\n");
		/* Disable SMBus interrupt feature if SMBus using SMI# */
		priv->features &= ~FEATURE_IRQ;
	}

	/* Clear special mode bits */
	if (priv->features & (FEATURE_SMBUS_PEC | FEATURE_BLOCK_BUFFER))
		outb_p(inb_p(SMBAUXCTL(priv)) &
		       ~(SMBAUXCTL_CRC | SMBAUXCTL_E32B), SMBAUXCTL(priv));

	if (priv->features & FEATURE_IRQ) {
		init_waitqueue_head(&priv->waitq);

		err = request_irq(dev->irq, i801_isr, IRQF_SHARED,
				  i801_driver.name, priv);
		if (err) {
			dev_err(&dev->dev, "Failed to allocate irq %d: %d\n",
				dev->irq, err);
			goto exit_release;
		}
		dev_info(&dev->dev, "SMBus using PCI Interrupt\n");
	}

	/* set up the sysfs linkage to our parent device */
	priv->adapter.dev.parent = &dev->dev;

	/* Retry up to 3 times on lost arbitration */
	priv->adapter.retries = 3;

	snprintf(priv->adapter.name, sizeof(priv->adapter.name),
		"SMBus I801 adapter at %04lx", priv->smba);
	err = i2c_add_adapter(&priv->adapter);
	if (err) {
		dev_err(&dev->dev, "Failed to add SMBus adapter\n");
		goto exit_free_irq;
	}

	of_i2c_register_devices(&priv->adapter);
	i801_probe_optional_slaves(priv);
	/* We ignore errors - multiplexing is optional */
	i801_add_mux(priv);

	pci_set_drvdata(dev, priv);

	return 0;

exit_free_irq:
	if (priv->features & FEATURE_IRQ)
		free_irq(dev->irq, priv);
exit_release:
	pci_release_region(dev, SMBBAR);
exit:
	kfree(priv);
	return err;
}

static void i801_remove(struct pci_dev *dev)
{
	struct i801_priv *priv = pci_get_drvdata(dev);

	i801_del_mux(priv);
	i2c_del_adapter(&priv->adapter);
	pci_write_config_byte(dev, SMBHSTCFG, priv->original_hstcfg);

	if (priv->features & FEATURE_IRQ)
		free_irq(dev->irq, priv);
	pci_release_region(dev, SMBBAR);

	kfree(priv);
	/*
	 * do not call pci_disable_device(dev) since it can cause hard hangs on
	 * some systems during power-off (eg. Fujitsu-Siemens Lifebook E8010)
	 */
}

#ifdef CONFIG_PM
static int i801_suspend(struct pci_dev *dev, pm_message_t mesg)
{
	struct i801_priv *priv = pci_get_drvdata(dev);

	pci_save_state(dev);
	pci_write_config_byte(dev, SMBHSTCFG, priv->original_hstcfg);
	pci_set_power_state(dev, pci_choose_state(dev, mesg));
	return 0;
}

static int i801_resume(struct pci_dev *dev)
{
	pci_set_power_state(dev, PCI_D0);
	pci_restore_state(dev);
	return pci_enable_device(dev);
}
#else
#define i801_suspend NULL
#define i801_resume NULL
#endif

static struct pci_driver i801_driver = {
	.name		= "i801_smbus",
	.id_table	= i801_ids,
	.probe		= i801_probe,
	.remove		= i801_remove,
	.suspend	= i801_suspend,
	.resume		= i801_resume,
};

static int __init i2c_i801_init(void)
{
	if (dmi_name_in_vendors("FUJITSU"))
		input_apanel_init();
	return pci_register_driver(&i801_driver);
}

static void __exit i2c_i801_exit(void)
{
	pci_unregister_driver(&i801_driver);
}

MODULE_AUTHOR("Mark D. Studebaker <mdsxyz123@yahoo.com>, "
	      "Jean Delvare <khali@linux-fr.org>");
MODULE_DESCRIPTION("I801 SMBus driver");
MODULE_LICENSE("GPL");

module_init(i2c_i801_init);
module_exit(i2c_i801_exit);<|MERGE_RESOLUTION|>--- conflicted
+++ resolved
@@ -59,11 +59,8 @@
   Wellsburg (PCH) MS    0x8d7e     32     hard     yes     yes     yes
   Wellsburg (PCH) MS    0x8d7f     32     hard     yes     yes     yes
   Coleto Creek (PCH)    0x23b0     32     hard     yes     yes     yes
-<<<<<<< HEAD
-=======
   Wildcat Point-LP (PCH)   0x9ca2     32     hard     yes     yes     yes
   BayTrail (SOC)        0x0f12     32     hard     yes     yes     yes
->>>>>>> 0c992013
 
   Features supported by this driver:
   Software PEC                     no
@@ -827,11 +824,8 @@
 	{ PCI_DEVICE(PCI_VENDOR_ID_INTEL, PCI_DEVICE_ID_INTEL_WELLSBURG_SMBUS_MS1) },
 	{ PCI_DEVICE(PCI_VENDOR_ID_INTEL, PCI_DEVICE_ID_INTEL_WELLSBURG_SMBUS_MS2) },
 	{ PCI_DEVICE(PCI_VENDOR_ID_INTEL, PCI_DEVICE_ID_INTEL_COLETOCREEK_SMBUS) },
-<<<<<<< HEAD
-=======
 	{ PCI_DEVICE(PCI_VENDOR_ID_INTEL, PCI_DEVICE_ID_INTEL_WILDCATPOINT_LP_SMBUS) },
 	{ PCI_DEVICE(PCI_VENDOR_ID_INTEL, PCI_DEVICE_ID_INTEL_BAYTRAIL_SMBUS) },
->>>>>>> 0c992013
 	{ 0, }
 };
 
