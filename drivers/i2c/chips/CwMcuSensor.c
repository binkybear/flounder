/* CwMcuSensor.c - driver file for HTC SensorHUB
 *
 * Copyright (C) 2014 HTC Ltd.
 *
 * This software is licensed under the terms of the GNU General Public
 * License version 2, as published by the Free Software Foundation, and
 * may be copied, distributed, and modified under those terms.
 *
 * This program is distributed in the hope that it will be useful,
 * but WITHOUT ANY WARRANTY; without even the implied warranty of
 * MERCHANTABILITY or FITNESS FOR A PARTICULAR PURPOSE.  See the
 * GNU General Public License for more details.
 *
 */

#include <linux/kernel.h>
#include <linux/module.h>
#include <linux/i2c.h>
#include <linux/input.h>
#include <linux/interrupt.h>
#include <linux/delay.h>
#include <linux/slab.h>
#include <linux/pm.h>
#include <linux/pm_runtime.h>
#include <linux/CwMcuSensor.h>
#include <linux/gpio.h>
#include <linux/wakelock.h>
#ifdef CONFIG_OF
#include <linux/of_gpio.h>
#endif
#include <linux/mutex.h>
#include <linux/spi/spi.h>
#include <linux/workqueue.h>

#include <linux/regulator/consumer.h>

#include <linux/firmware.h>

#include <linux/notifier.h>

#include <linux/sensor_hub.h>

#include <linux/iio/buffer.h>
#include <linux/iio/iio.h>
#include <linux/iio/sysfs.h>
#include <linux/iio/trigger.h>
#include <linux/iio/trigger_consumer.h>
#include <linux/iio/kfifo_buf.h>
#include <linux/irq_work.h>

/*#include <mach/gpiomux.h>*/
#define D(x...) pr_debug("[S_HUB][CW_MCU] " x)
#define I(x...) pr_info("[S_HUB][CW_MCU] " x)
#define E(x...) pr_err("[S_HUB][CW_MCU] " x)

#define RETRY_TIMES 20
#define LATCH_TIMES  1
#define CHECK_FW_VER_TIMES  3
#define UPDATE_FIRMWARE_RETRY_TIMES 5
#define FW_ERASE_MIN 9000
#define FW_ERASE_MAX 12000
#define LATCH_ERROR_NO (-110)
#define ACTIVE_RETRY_TIMES 10
#define DPS_MAX			(1 << (16 - 1))
/* ========================================================================= */

#define TOUCH_LOG_DELAY		5000
#define CWMCU_BATCH_TIMEOUT_MIN 200
#define MS_TO_PERIOD (1000 * 99 / 100)

/* ========================================================================= */
#define rel_significant_motion REL_WHEEL

#define ACC_CALIBRATOR_LEN 3
#define ACC_CALIBRATOR_RL_LEN 12
#define MAG_CALIBRATOR_LEN 26
#define GYRO_CALIBRATOR_LEN 3
#define LIGHT_CALIBRATOR_LEN 4
#define PRESSURE_CALIBRATOR_LEN 4

#define REPORT_EVENT_COMMON_LEN 3

#define FW_VER_INFO_LEN 31
#define FW_VER_HEADER_LEN 7
#define FW_VER_COUNT 6
#define FW_RESPONSE_CODE 0x79
#define FW_I2C_LEN_LIMIT 60

#define REACTIVATE_PERIOD (10*HZ)
#define RESET_PERIOD (30*HZ)
#define SYNC_ACK_MAGIC  0x66
#define EXHAUSTED_MAGIC 0x77

#define CALIBRATION_DATA_PATH "/calibration_data"
#define G_SENSOR_FLASH_DATA "gs_flash"
#define GYRO_SENSOR_FLASH_DATA "gyro_flash"
#define LIGHT_SENSOR_FLASH_DATA "als_flash"
#define BARO_SENSOR_FLASH_DATA "bs_flash"

#ifdef CONFIG_CWSTM32_DEBUG  /* Remove this from defconfig when release */

static int DEBUG_FLAG_GSENSOR;
module_param(DEBUG_FLAG_GSENSOR, int, 0600);

#else

#define DEBUG_FLAG_GSENSOR 0

#endif


static int DEBUG_DISABLE;
module_param(DEBUG_DISABLE, int, 0660);
MODULE_PARM_DESC(DEBUG_DISABLE, "disable " CWMCU_I2C_NAME " driver") ;

struct cwmcu_data {
	struct i2c_client *client;
	atomic_t delay;

	/* mutex_lock protect:
	 * mcu_data->suspended,
	 * cw_set_pseudo_irq(indio_dev, state);
	 * iio_push_to_buffers(mcu_data->indio_dev, event);
	 */
	struct mutex mutex_lock;

	/* group_i2c_lock protect:
	 * set_calibrator_en(),
	 * set_k_value(),
	 * get_light_polling(),
	 * CWMCU_i2c_multi_write()
	 */
	struct mutex group_i2c_lock;

	/* activated_i2c_lock protect:
	 * CWMCU_i2c_write(),
	 * CWMCU_i2c_read(),
	 * reset_hub(),
	 * mcu_data->i2c_total_retry,
	 * mcu_data->i2c_latch_retry,
	 * mcu_data->i2c_jiffies
	 */
	struct mutex activated_i2c_lock;

	/* power_mode_lock protect:
	 * mcu_data->power_on_counter
	 */
	struct mutex power_mode_lock;

	struct iio_trigger  *trig;
	atomic_t pseudo_irq_enable;
	struct mutex lock;

	struct timeval now;
	struct class *sensor_class;
	struct device *sensor_dev;
	u8	acceleration_axes;
	u8	magnetic_axes;
	u8	gyro_axes;

	u64	enabled_list; /* Bit mask for sensor enable status */
	u64	batched_list; /* Bit mask for FIFO usage, 32MSB is wake up */

	/* report time */
	s64	sensors_time[num_sensors];
	s64	time_diff[num_sensors];
	s32	report_period[num_sensors]; /* Microseconds * 0.99 */
	u64	update_list;
	u64	pending_flush;
	s64	batch_timeout[num_sensors];
	int	IRQ;
	struct delayed_work	work;
	struct work_struct	one_shot_work;
	/* Remember to add flag in cwmcu_resume() when add new flag */
	bool w_activated_i2c;
	bool w_re_init;
	bool w_facedown_set;
	bool w_flush_fifo;
	bool w_clear_fifo;
	bool w_clear_fifo_running;
<<<<<<< HEAD
=======
	bool w_report_meta;
>>>>>>> bb66a396

	bool suspended;
	bool probe_success;
	bool is_block_i2c;

	u32 gpio_wake_mcu;
	u32 gpio_reset;
	u32 gpio_chip_mode;
	u32 gpio_mcu_irq;
	s32 gs_chip_layout;
	u32 gs_kvalue;
	s16 gs_kvalue_R1;
	s16 gs_kvalue_R2;
	s16 gs_kvalue_R3;
	s16 gs_kvalue_L1;
	s16 gs_kvalue_L2;
	s16 gs_kvalue_L3;
	u32 gy_kvalue;
	u32 als_kvalue;
	u32 bs_kvalue;
	u8  bs_kheader;
	u8  gs_calibrated;
	u8  ls_calibrated;
	u8  bs_calibrated;
	u8  gy_calibrated;

	s32 i2c_total_retry;
	s32 i2c_latch_retry;
	unsigned long i2c_jiffies;
	unsigned long reset_jiffies;

	int disable_access_count;

	s32 iio_data[6];
	struct iio_dev *indio_dev;
	struct irq_work iio_irq_work;

	/* power status */
	int power_on_counter;

	struct input_dev *input;
	u16 light_last_data[REPORT_EVENT_COMMON_LEN];
	u64 time_base;
	u64 wake_fifo_time_base;
	u64 step_counter_base;

	struct workqueue_struct *mcu_wq;
	struct wake_lock significant_wake_lock;
	struct wake_lock report_wake_lock;

	int fw_update_status;
	u16 erase_fw_wait;
};

BLOCKING_NOTIFIER_HEAD(double_tap_notifier_list);

int register_notifier_by_facedown(struct notifier_block *nb)
{
	return blocking_notifier_chain_register(&double_tap_notifier_list, nb);
}
EXPORT_SYMBOL(register_notifier_by_facedown);

int unregister_notifier_by_facedown(struct notifier_block *nb)
{
	return blocking_notifier_chain_unregister(&double_tap_notifier_list,
						  nb);
}
EXPORT_SYMBOL(unregister_notifier_by_facedown);

static int CWMCU_i2c_read(struct cwmcu_data *mcu_data,
			u8 reg_addr, void *data, u8 len);
static int CWMCU_i2c_read_power(struct cwmcu_data *mcu_data,
			 u8 reg_addr, void *data, u8 len);
static int CWMCU_i2c_write(struct cwmcu_data *mcu_data,
			u8 reg_addr, const void *data, u8 len);
static int CWMCU_i2c_write_power(struct cwmcu_data *mcu_data,
			u8 reg_addr, const void *data, u8 len);
static int firmware_odr(struct cwmcu_data *mcu_data, int sensors_id,
			int delay_ms);
static void cwmcu_batch_read(struct cwmcu_data *mcu_data);

static void gpio_make_falling_edge(int gpio)
{
	if (!gpio_get_value(gpio))
		gpio_set_value(gpio, 1);
	gpio_set_value(gpio, 0);
}

static void cwmcu_powermode_switch(struct cwmcu_data *mcu_data, int onoff)
{
	mutex_lock(&mcu_data->power_mode_lock);
	if (onoff) {
		if (mcu_data->power_on_counter == 0) {
			gpio_make_falling_edge(mcu_data->gpio_wake_mcu);
			udelay(10);
			gpio_set_value(mcu_data->gpio_wake_mcu, 1);
			udelay(10);
			gpio_set_value(mcu_data->gpio_wake_mcu, 0);
			D("%s: 11 onoff = %d\n", __func__, onoff);
			usleep_range(500, 600);
		}
		mcu_data->power_on_counter++;
	} else {
		mcu_data->power_on_counter--;
		if (mcu_data->power_on_counter <= 0) {
			mcu_data->power_on_counter = 0;
			gpio_set_value(mcu_data->gpio_wake_mcu, 1);
			D("%s: 22 onoff = %d\n", __func__, onoff);
		}
	}
	mutex_unlock(&mcu_data->power_mode_lock);
	D("%s: onoff = %d, power_counter = %d\n", __func__, onoff,
	  mcu_data->power_on_counter);
}

static int cw_send_event(struct cwmcu_data *mcu_data, u8 id, u16 *data,
			 s64 timestamp)
{
	u8 event[21];/* Sensor HAL uses fixed 21 bytes */

	event[0] = id;
	memcpy(&event[1], data, sizeof(u16)*3);
	memset(&event[7], 0, sizeof(u16)*3);
	memcpy(&event[13], &timestamp, sizeof(s64));

	D("%s: active_scan_mask = 0x%p, masklength = %u, data(x, y, z) ="
	  "(%d, %d, %d)\n",
	  __func__, mcu_data->indio_dev->active_scan_mask,
	  mcu_data->indio_dev->masklength,
	  *(s16 *)&event[1], *(s16 *)&event[3], *(s16 *)&event[5]);

	if (mcu_data->indio_dev->active_scan_mask &&
	    (!bitmap_empty(mcu_data->indio_dev->active_scan_mask,
			   mcu_data->indio_dev->masklength))) {
		mutex_lock(&mcu_data->mutex_lock);
		if (!mcu_data->w_clear_fifo_running)
			iio_push_to_buffers(mcu_data->indio_dev, event);
		else {
			D(
			  "%s: Drop data(0, 1, 2, 3) = "
			  "(0x%x, 0x%x, 0x%x, 0x%x)\n", __func__,
			  data[0], data[1], data[2], data[3]);
		}
		mutex_unlock(&mcu_data->mutex_lock);
		return 0;
	} else if (mcu_data->indio_dev->active_scan_mask == NULL)
		D("%s: active_scan_mask = NULL, event might be missing\n",
		  __func__);

	return -EIO;
}

static int cw_send_event_special(struct cwmcu_data *mcu_data, u8 id, u16 *data,
				 u16 *bias, s64 timestamp)
{
	u8 event[1+(2*sizeof(u16)*REPORT_EVENT_COMMON_LEN)+sizeof(timestamp)];

	event[0] = id;
	memcpy(&event[1], data, sizeof(u16)*REPORT_EVENT_COMMON_LEN);
	memcpy(&event[1+sizeof(u16)*REPORT_EVENT_COMMON_LEN], bias,
	       sizeof(u16)*REPORT_EVENT_COMMON_LEN);
	memcpy(&event[1+(2*sizeof(u16)*REPORT_EVENT_COMMON_LEN)], &timestamp,
	       sizeof(timestamp));

	if (mcu_data->indio_dev->active_scan_mask &&
	    (!bitmap_empty(mcu_data->indio_dev->active_scan_mask,
			   mcu_data->indio_dev->masklength))) {
		mutex_lock(&mcu_data->mutex_lock);
		if (!mcu_data->w_clear_fifo_running)
			iio_push_to_buffers(mcu_data->indio_dev, event);
		else {
			D(
			  "%s: Drop data(0, 1, 2, 3) = "
			  "(0x%x, 0x%x, 0x%x, 0x%x)\n", __func__,
			  data[0], data[1], data[2], data[3]);
		}
		mutex_unlock(&mcu_data->mutex_lock);
		return 0;
	} else if (mcu_data->indio_dev->active_scan_mask == NULL)
		D("%s: active_scan_mask = NULL, event might be missing\n",
		  __func__);

	return -EIO;
}

static int cwmcu_get_calibrator_status(struct cwmcu_data *mcu_data,
				       u8 sensor_id, u8 *data)
{
	int error_msg = 0;

	if (sensor_id == CW_ACCELERATION)
		error_msg = CWMCU_i2c_read_power(mcu_data,
				CW_I2C_REG_SENSORS_CALIBRATOR_STATUS_ACC,
				data, 1);
	else if (sensor_id == CW_MAGNETIC)
		error_msg = CWMCU_i2c_read_power(mcu_data,
				CW_I2C_REG_SENSORS_CALIBRATOR_STATUS_MAG,
				data, 1);
	else if (sensor_id == CW_GYRO)
		error_msg = CWMCU_i2c_read_power(mcu_data,
				CW_I2C_REG_SENSORS_CALIBRATOR_STATUS_GYRO,
				data, 1);

	return error_msg;
}

static int cwmcu_get_calibrator(struct cwmcu_data *mcu_data, u8 sensor_id,
				s8 *data, u8 len)
{
	int error_msg = 0;

	if ((sensor_id == CW_ACCELERATION) && (len == ACC_CALIBRATOR_LEN))
		error_msg = CWMCU_i2c_read_power(mcu_data,
				CW_I2C_REG_SENSORS_CALIBRATOR_GET_DATA_ACC,
				data, len);
	else if ((sensor_id == CW_MAGNETIC) && (len == MAG_CALIBRATOR_LEN))
		error_msg = CWMCU_i2c_read_power(mcu_data,
				CW_I2C_REG_SENSORS_CALIBRATOR_GET_DATA_MAG,
				data, len);
	else if ((sensor_id == CW_GYRO) && (len == GYRO_CALIBRATOR_LEN))
		error_msg = CWMCU_i2c_read_power(mcu_data,
				CW_I2C_REG_SENSORS_CALIBRATOR_GET_DATA_GYRO,
				data, len);
	else if ((sensor_id == CW_LIGHT) && (len == LIGHT_CALIBRATOR_LEN))
		error_msg = CWMCU_i2c_read_power(mcu_data,
				CW_I2C_REG_SENSORS_CALIBRATOR_GET_DATA_LIGHT,
				data, len);
	else if ((sensor_id == CW_PRESSURE) && (len == PRESSURE_CALIBRATOR_LEN))
		error_msg = CWMCU_i2c_read_power(mcu_data,
				CW_I2C_REG_SENSORS_CALIBRATOR_GET_DATA_PRESSURE,
				data, len);
	else
		E("%s: invalid arguments, sensor_id = %u, len = %u\n",
		  __func__, sensor_id, len);

	D("sensors_id = %u, calibrator data = (%d, %d, %d)\n", sensor_id,
	  data[0], data[1], data[2]);
	return error_msg;
}

static ssize_t set_calibrator_en(struct device *dev,
				 struct device_attribute *attr,
				 const char *buf, size_t count)
{
	struct cwmcu_data *mcu_data = dev_get_drvdata(dev);
	u8 data;
	u8 data2;
	unsigned long sensors_id;
	int error;

	error = kstrtoul(buf, 10, &sensors_id);
	if (error) {
		E("%s: kstrtoul fails, error = %d\n", __func__, error);
		return error;
	}

	/* sensor_id at least should between 0 ~ 31 */
	data = (u8)sensors_id;
	D("%s: data(sensors_id) = %u\n", __func__, data);

	cwmcu_powermode_switch(mcu_data, 1);

	mutex_lock(&mcu_data->group_i2c_lock);

	switch (data) {
	case 1:
		error = CWMCU_i2c_read(mcu_data, G_SENSORS_STATUS, &data2, 1);
		if (error < 0)
			goto i2c_fail;
		data = data2 | 16;
		error = CWMCU_i2c_write(mcu_data, G_SENSORS_STATUS, &data, 1);
		if (error < 0)
			goto i2c_fail;
		break;
	case 2:
		error = CWMCU_i2c_read(mcu_data, ECOMPASS_SENSORS_STATUS,
				       &data2, 1);
		if (error < 0)
			goto i2c_fail;
		data = data2 | 16;
		error = CWMCU_i2c_write(mcu_data, ECOMPASS_SENSORS_STATUS,
					&data, 1);
		if (error < 0)
			goto i2c_fail;
		break;
	case 4:
		error = CWMCU_i2c_read(mcu_data, GYRO_SENSORS_STATUS,
				       &data2, 1);
		if (error < 0)
			goto i2c_fail;
		data = data2 | 16;
		error = CWMCU_i2c_write(mcu_data, GYRO_SENSORS_STATUS,
					&data, 1);
		if (error < 0)
			goto i2c_fail;
		break;
	case 7:
		error = CWMCU_i2c_read(mcu_data, LIGHT_SENSORS_STATUS,
				       &data2, 1);
		if (error < 0)
			goto i2c_fail;
		data = data2 | 16;
		error = CWMCU_i2c_write(mcu_data, LIGHT_SENSORS_STATUS,
					&data, 1);
		if (error < 0)
			goto i2c_fail;
		break;
	case 9:
		data = 2; /* X- R calibration */
		error = CWMCU_i2c_write(mcu_data,
				CW_I2C_REG_SENSORS_CALIBRATOR_TARGET_ACC,
				&data, 1);
		error = CWMCU_i2c_read(mcu_data, G_SENSORS_STATUS, &data2, 1);
		if (error < 0)
			goto i2c_fail;
		data = data2 | 16;
		error = CWMCU_i2c_write(mcu_data, G_SENSORS_STATUS, &data, 1);
		if (error < 0)
			goto i2c_fail;
		break;
	case 10:
		data = 1; /* X+ L calibration */
		error = CWMCU_i2c_write(mcu_data,
				CW_I2C_REG_SENSORS_CALIBRATOR_TARGET_ACC,
				&data, 1);
		error = CWMCU_i2c_read(mcu_data, G_SENSORS_STATUS, &data2, 1);
		if (error < 0)
			goto i2c_fail;
		data = data2 | 16;
		error = CWMCU_i2c_write(mcu_data, G_SENSORS_STATUS, &data, 1);
		if (error < 0)
			goto i2c_fail;
		break;
	case 11:
		data = 0; /* Z+ */
		error = CWMCU_i2c_write(mcu_data,
				CW_I2C_REG_SENSORS_CALIBRATOR_TARGET_ACC,
				&data, 1);
		if (error < 0)
			goto i2c_fail;
		break;
	case 12:
		mcu_data->step_counter_base = 0;
		D("%s: Reset step counter\n", __func__);
		break;
	default:
		mutex_unlock(&mcu_data->group_i2c_lock);
		cwmcu_powermode_switch(mcu_data, 0);
		E("%s: Improper sensor_id = %u\n", __func__, data);
		return -EINVAL;
	}

	error = count;

i2c_fail:
	mutex_unlock(&mcu_data->group_i2c_lock);

	cwmcu_powermode_switch(mcu_data, 0);

	D("%s--: data2 = 0x%x, rc = %d\n", __func__, data2, error);
	return error;
}

static void print_hex_data(char *buf, u32 index, u8 *data, size_t len)
{
	int i;
	int rc;
	char *buf_start;
	size_t buf_remaining =
		3*EXCEPTION_BLOCK_LEN; /* 3 characters per data */

	buf_start = buf;

	for (i = 0; i < len; i++) {
		rc = scnprintf(buf, buf_remaining, "%02x%c", data[i],
				(i == len - 1) ? '\0' : ' ');
		buf += rc;
		buf_remaining -= rc;
	}

	printk(KERN_ERR "[S_HUB][CW_MCU] Exception Buffer[%d] = %.*s\n",
			index * EXCEPTION_BLOCK_LEN,
			(int)(buf - buf_start),
			buf_start);
}

static ssize_t sprint_data(char *buf, s8 *data, ssize_t len)
{
	int i;
	int rc;
	size_t buf_remaining = PAGE_SIZE;

	for (i = 0; i < len; i++) {
		rc = scnprintf(buf, buf_remaining, "%d%c", data[i],
				(i == len - 1) ? '\n' : ' ');
		buf += rc;
		buf_remaining -= rc;
	}
	return PAGE_SIZE - buf_remaining;
}

static ssize_t show_calibrator_status_acc(struct device *dev,
					  struct device_attribute *attr,
					  char *buf)
{
	struct cwmcu_data *mcu_data = dev_get_drvdata(dev);
	u8 data[6] = {0};

	if (cwmcu_get_calibrator_status(mcu_data, CW_ACCELERATION, data) >= 0)
		return scnprintf(buf, PAGE_SIZE, "0x%x\n", data[0]);

	return scnprintf(buf, PAGE_SIZE, "0x1\n");
}

static ssize_t show_calibrator_status_mag(struct device *dev,
					  struct device_attribute *attr,
					  char *buf)
{
	struct cwmcu_data *mcu_data = dev_get_drvdata(dev);
	u8 data[6] = {0};

	if (cwmcu_get_calibrator_status(mcu_data, CW_MAGNETIC, data) >= 0)
		return scnprintf(buf, PAGE_SIZE, "0x%x\n", data[0]);

	return scnprintf(buf, PAGE_SIZE, "0x1\n");
}

static ssize_t show_calibrator_status_gyro(struct device *dev,
					   struct device_attribute *attr,
					   char *buf)
{
	struct cwmcu_data *mcu_data = dev_get_drvdata(dev);
	u8 data[6] = {0};

	if (cwmcu_get_calibrator_status(mcu_data, CW_GYRO, data) >= 0)
		return scnprintf(buf, PAGE_SIZE, "0x%x\n", data[0]);

	return scnprintf(buf, PAGE_SIZE, "0x1\n");
}

static ssize_t set_k_value(struct cwmcu_data *mcu_data, const char *buf,
			   size_t count, u8 reg_addr, u8 len)
{
	int i;
	long data_temp[len];
	char *str_buf;
	char *running;
	int error;

	D(
	  "%s: count = %lu, strlen(buf) = %lu, PAGE_SIZE = %lu,"
	  " reg_addr = 0x%x\n",
	  __func__, count, strlen(buf), PAGE_SIZE, reg_addr);

	str_buf = kstrndup(buf, count, GFP_KERNEL);
	if (str_buf == NULL) {
		E("%s: cannot allocate buffer\n", __func__);
		return -ENOMEM;
	}
	running = str_buf;

	for (i = 0; i < len; i++) {
		int error;
		char *token;

		token = strsep(&running, " ");

		if (token == NULL) {
			D("%s: i = %d\n", __func__, i);
			break;
		} else {
			if (reg_addr ==
			    CW_I2C_REG_SENSORS_CALIBRATOR_SET_DATA_PRESSURE)
				error = kstrtol(token, 16, &data_temp[i]);
			else
				error = kstrtol(token, 10, &data_temp[i]);
			if (error) {
				E("%s: kstrtol fails, error = %d, i = %d\n",
				  __func__, error, i);
				kfree(str_buf);
				return error;
			}
		}
	}
	kfree(str_buf);

	D("Set calibration by attr (%ld, %ld, %ld), len = %u, reg_addr = 0x%x\n"
	  , data_temp[0], data_temp[1], data_temp[2], len, reg_addr);

	cwmcu_powermode_switch(mcu_data, 1);

	mutex_lock(&mcu_data->group_i2c_lock);
	for (i = 0; i < len; i++) {
		u8 data = (u8)(data_temp[i]);
		/* Firmware can't write multi bytes */
		error = CWMCU_i2c_write(mcu_data, reg_addr, &data, 1);
		if (error < 0) {
			mutex_unlock(&mcu_data->group_i2c_lock);
			cwmcu_powermode_switch(mcu_data, 0);
			E("%s: error = %d, i = %d\n", __func__, error, i);
			return -EIO;
		}
	}
	mutex_unlock(&mcu_data->group_i2c_lock);

	cwmcu_powermode_switch(mcu_data, 0);

	return count;
}

static ssize_t set_k_value_acc_f(struct device *dev,
				 struct device_attribute *attr,
				 const char *buf, size_t count)
{
	struct cwmcu_data *mcu_data = dev_get_drvdata(dev);

	return set_k_value(mcu_data, buf, count,
			   CW_I2C_REG_SENSORS_CALIBRATOR_SET_DATA_ACC,
			   ACC_CALIBRATOR_LEN);
}


static ssize_t set_k_value_mag_f(struct device *dev,
				 struct device_attribute *attr,
				 const char *buf, size_t count)
{
	struct cwmcu_data *mcu_data = dev_get_drvdata(dev);

	return set_k_value(mcu_data, buf, count,
			   CW_I2C_REG_SENSORS_CALIBRATOR_SET_DATA_MAG,
			   MAG_CALIBRATOR_LEN);
}

static ssize_t set_k_value_gyro_f(struct device *dev,
				  struct device_attribute *attr,
				  const char *buf, size_t count)
{
	struct cwmcu_data *mcu_data = dev_get_drvdata(dev);

	return set_k_value(mcu_data, buf, count,
			   CW_I2C_REG_SENSORS_CALIBRATOR_SET_DATA_GYRO,
			   GYRO_CALIBRATOR_LEN);
}

static ssize_t set_k_value_barometer_f(struct device *dev,
				       struct device_attribute *attr,
				       const char *buf, size_t count)
{
	struct cwmcu_data *mcu_data = dev_get_drvdata(dev);

	return set_k_value(mcu_data, buf, count,
			   CW_I2C_REG_SENSORS_CALIBRATOR_SET_DATA_PRESSURE,
			   PRESSURE_CALIBRATOR_LEN);
}

static ssize_t led_enable(struct device *dev,
		struct device_attribute *attr,
		const char *buf, size_t count)
{
	struct cwmcu_data *mcu_data = dev_get_drvdata(dev);
	int error;
	u8 data;
	long data_temp = 0;

	error = kstrtol(buf, 10, &data_temp);
	if (error) {
		E("%s: kstrtol fails, error = %d\n", __func__, error);
		return error;
	}

	data = data_temp ? 2 : 4;

	I("LED %s\n", (data == 2) ? "ENABLE" : "DISABLE");

	error = CWMCU_i2c_write_power(mcu_data, 0xD0, &data, 1);
	if (error < 0) {
		E("%s: error = %d\n", __func__, error);
		return -EIO;
	}

	return count;
}

static ssize_t get_k_value(struct cwmcu_data *mcu_data, int type, char *buf,
			   char *data, unsigned len)
{
	if (cwmcu_get_calibrator(mcu_data, type, data, len) < 0)
		memset(data, 0, len);

	return sprint_data(buf, data, len);
}

static ssize_t get_k_value_acc_f(struct device *dev,
				 struct device_attribute *attr, char *buf)
{
	struct cwmcu_data *mcu_data = dev_get_drvdata(dev);
	u8 data[ACC_CALIBRATOR_LEN];

	return get_k_value(mcu_data, CW_ACCELERATION, buf, data, sizeof(data));
}

static ssize_t get_k_value_acc_rl_f(struct device *dev,
				   struct device_attribute *attr, char *buf)
{
	struct cwmcu_data *mcu_data = dev_get_drvdata(dev);
	u8 data[ACC_CALIBRATOR_RL_LEN] = {0};

	if (CWMCU_i2c_read_power(mcu_data, CW_I2C_REG_SENSORS_CALIBRATOR_RESULT_RL_ACC
			   , data, sizeof(data)) >= 0) {

		if (DEBUG_FLAG_GSENSOR == 1) {
			int i;

			for (i = 0; i < sizeof(data); i++)
				D("data[%d]: %u\n", i, data[i]);
		}

		mcu_data->gs_kvalue_L1 = ((s8)data[1] << 8) | data[0];
		mcu_data->gs_kvalue_L2 = ((s8)data[3] << 8) | data[2];
		mcu_data->gs_kvalue_L3 = ((s8)data[5] << 8) | data[4];
		mcu_data->gs_kvalue_R1 = ((s8)data[7] << 8) | data[6];
		mcu_data->gs_kvalue_R2 = ((s8)data[9] << 8) | data[8];
		mcu_data->gs_kvalue_R3 = ((s8)data[11] << 8) | data[10];
	}

	return sprint_data(buf, data, sizeof(data));
}

static ssize_t ap_get_k_value_acc_rl_f(struct device *dev,
				      struct device_attribute *attr, char *buf)
{
	struct cwmcu_data *mcu_data = dev_get_drvdata(dev);

	return scnprintf(buf, PAGE_SIZE, "%d %d %d %d %d %d\n",
			 (s16)mcu_data->gs_kvalue_L1,
			 (s16)mcu_data->gs_kvalue_L2,
			 (s16)mcu_data->gs_kvalue_L3,
			 (s16)mcu_data->gs_kvalue_R1,
			 (s16)mcu_data->gs_kvalue_R2,
			 (s16)mcu_data->gs_kvalue_R3);
}

static ssize_t get_k_value_mag_f(struct device *dev,
				 struct device_attribute *attr, char *buf)
{
	struct cwmcu_data *mcu_data = dev_get_drvdata(dev);
	u8 data[MAG_CALIBRATOR_LEN];

	return get_k_value(mcu_data, CW_MAGNETIC, buf, data, sizeof(data));
}

static ssize_t get_k_value_gyro_f(struct device *dev,
				  struct device_attribute *attr, char *buf)
{
	struct cwmcu_data *mcu_data = dev_get_drvdata(dev);
	u8 data[GYRO_CALIBRATOR_LEN];

	return get_k_value(mcu_data, CW_GYRO, buf, data, sizeof(data));
}

static ssize_t get_k_value_light_f(struct device *dev,
				   struct device_attribute *attr, char *buf)
{
	struct cwmcu_data *mcu_data = dev_get_drvdata(dev);
	u8 data[LIGHT_CALIBRATOR_LEN] = {0};

	if (cwmcu_get_calibrator(mcu_data, CW_LIGHT, data, sizeof(data)) < 0) {
		E("%s: Get LIGHT Calibrator fails\n", __func__);
		return -EIO;
	}
	return scnprintf(buf, PAGE_SIZE, "%x %x %x %x\n", data[0], data[1],
			 data[2], data[3]);
}

static ssize_t get_k_value_barometer_f(struct device *dev,
				       struct device_attribute *attr, char *buf)
{
	struct cwmcu_data *mcu_data = dev_get_drvdata(dev);
	u8 data[PRESSURE_CALIBRATOR_LEN];

	return get_k_value(mcu_data, CW_PRESSURE, buf, data, sizeof(data));
}

static int CWMCU_i2c_read_power(struct cwmcu_data *mcu_data,
			 u8 reg_addr, void *data, u8 len)
{
	int ret;

	cwmcu_powermode_switch(mcu_data, 1);
	ret = CWMCU_i2c_read(mcu_data, reg_addr, data, len);
	cwmcu_powermode_switch(mcu_data, 0);
	return ret;
}

static int CWMCU_i2c_write_power(struct cwmcu_data *mcu_data,
				 u8 reg_addr, const void *data, u8 len)
{
	int ret;

	cwmcu_powermode_switch(mcu_data, 1);
	ret = CWMCU_i2c_write(mcu_data, reg_addr, data, len);
	cwmcu_powermode_switch(mcu_data, 0);
	return ret;
}

static ssize_t get_light_kadc(struct device *dev,
			      struct device_attribute *attr, char *buf)
{
	struct cwmcu_data *mcu_data = dev_get_drvdata(dev);
	u8 data[4] = {0};
	u16 light_gadc;
	u16 light_kadc;

	CWMCU_i2c_read_power(mcu_data, LIGHT_SENSORS_CALIBRATION_DATA, data,
			     sizeof(data));

	light_gadc = (data[1] << 8) | data[0];
	light_kadc = (data[3] << 8) | data[2];
	return scnprintf(buf, PAGE_SIZE, "gadc = 0x%x, kadc = 0x%x", light_gadc,
			 light_kadc);
}

static ssize_t get_firmware_version(struct device *dev,
				    struct device_attribute *attr, char *buf)
{
	struct cwmcu_data *mcu_data = dev_get_drvdata(dev);
	u8 firmware_version[FW_VER_COUNT] = {0};

	CWMCU_i2c_read_power(mcu_data, FIRMWARE_VERSION, firmware_version,
			     sizeof(firmware_version));

	return scnprintf(buf, PAGE_SIZE,
			 "Firmware Architecture version %u, "
			 "Sense version %u, Cywee lib version %u,"
			 " Water number %u"
			 ", Active Engine %u, Project Mapping %u\n",
			 firmware_version[0], firmware_version[1],
			 firmware_version[2], firmware_version[3],
			 firmware_version[4], firmware_version[5]);
}

static ssize_t get_hall_sensor(struct device *dev,
			       struct device_attribute *attr, char *buf)
{
	struct cwmcu_data *mcu_data = dev_get_drvdata(dev);
	u8 hall_sensor = 0;

	CWMCU_i2c_read_power(mcu_data, CWSTM32_READ_Hall_Sensor,
			     &hall_sensor, 1);

	return scnprintf(buf, PAGE_SIZE,
			 "Hall_1(S, N) = (%u, %u), Hall_2(S, N)"
			 " = (%u, %u), Hall_3(S, N) = (%u, %u)\n",
			 !!(hall_sensor & 0x1), !!(hall_sensor & 0x2),
			 !!(hall_sensor & 0x4), !!(hall_sensor & 0x8),
			 !!(hall_sensor & 0x10), !!(hall_sensor & 0x20));
}

static ssize_t get_barometer(struct device *dev, struct device_attribute *attr,
			     char *buf)
{
	struct cwmcu_data *mcu_data = dev_get_drvdata(dev);
	u8 data[6] = {0};

	CWMCU_i2c_read_power(mcu_data, CWSTM32_READ_Pressure, data,
			     sizeof(data));

	return scnprintf(buf, PAGE_SIZE, "%x %x %x %x\n", data[0], data[1],
					 data[2], data[3]);
}

static ssize_t get_light_polling(struct device *dev,
				 struct device_attribute *attr, char *buf)
{
	struct cwmcu_data *mcu_data = dev_get_drvdata(dev);
	u8 data[REPORT_EVENT_COMMON_LEN] = {0};
	u8 data_polling_enable;
	u16 light_adc;
	int rc;

	data_polling_enable = CW_MCU_BIT_LIGHT_POLLING;

	cwmcu_powermode_switch(mcu_data, 1);

	mutex_lock(&mcu_data->group_i2c_lock);
	rc = CWMCU_i2c_write(mcu_data, LIGHT_SENSORS_STATUS,
			&data_polling_enable, 1);
	if (rc < 0) {
		mutex_unlock(&mcu_data->group_i2c_lock);
		cwmcu_powermode_switch(mcu_data, 0);
		E("%s: write fail, rc = %d\n", __func__, rc);
		return rc;
	}
	CWMCU_i2c_read(mcu_data, CWSTM32_READ_Light, data, sizeof(data));
	if (rc < 0) {
		mutex_unlock(&mcu_data->group_i2c_lock);
		cwmcu_powermode_switch(mcu_data, 0);
		E("%s: read fail, rc = %d\n", __func__, rc);
		return rc;
	}
	mutex_unlock(&mcu_data->group_i2c_lock);

	cwmcu_powermode_switch(mcu_data, 0);

	light_adc = (data[2] << 8) | data[1];

	I("poll light[%x]=%u\n", light_adc, data[0]);

	return scnprintf(buf, PAGE_SIZE, "ADC[0x%04X] => level %u\n", light_adc,
					 data[0]);
}


static ssize_t read_mcu_data(struct device *dev, struct device_attribute *attr,
			     const char *buf, size_t count)
{
	struct cwmcu_data *mcu_data = dev_get_drvdata(dev);
	int i;
	u8 reg_addr;
	u8 len;
	long data_temp[2] = {0};
	u8 mcu_rdata[128] = {0};
	char *str_buf;
	char *running;

	str_buf = kstrndup(buf, count, GFP_KERNEL);
	if (str_buf == NULL) {
		E("%s: cannot allocate buffer\n", __func__);
		return -ENOMEM;
	}
	running = str_buf;

	for (i = 0; i < ARRAY_SIZE(data_temp); i++) {
		int error;
		char *token;

		token = strsep(&running, " ");

		if (i == 0)
			error = kstrtol(token, 16, &data_temp[i]);
		else {
			if (token == NULL) {
				data_temp[i] = 1;
				D("%s: token 2 missing\n", __func__);
				break;
			} else
				error = kstrtol(token, 10, &data_temp[i]);
		}
		if (error) {
			E("%s: kstrtol fails, error = %d, i = %d\n",
			  __func__, error, i);
			kfree(str_buf);
			return error;
		}
	}
	kfree(str_buf);

	/* TESTME for changing array to variable */
	reg_addr = (u8)(data_temp[0]);
	len = (u8)(data_temp[1]);

	if (len < sizeof(mcu_rdata)) {
		CWMCU_i2c_read_power(mcu_data, reg_addr, mcu_rdata, len);

		for (i = 0; i < len; i++)
			D("read mcu reg_addr = 0x%x, reg[%u] = 0x%x\n",
				reg_addr, (reg_addr + i), mcu_rdata[i]);
	} else
		E("%s: len = %u, out of range\n", __func__, len);

	return count;
}

static inline bool retry_exhausted(struct cwmcu_data *mcu_data)
{
	return ((mcu_data->i2c_total_retry > RETRY_TIMES) ||
		(mcu_data->i2c_latch_retry > LATCH_TIMES));
}

static inline void retry_reset(struct cwmcu_data *mcu_data)
{
	mcu_data->i2c_total_retry = 0;
	mcu_data->i2c_latch_retry = 0;
}

static int CWMCU_i2c_write(struct cwmcu_data *mcu_data,
			  u8 reg_addr, const void *data, u8 len)
{
	s32 write_res;
	int i;
	const u8 *u8_data = data;

	if (DEBUG_DISABLE) {
		mcu_data->disable_access_count++;
		if ((mcu_data->disable_access_count % 100) == 0)
			I("%s: DEBUG_DISABLE = %d\n", __func__, DEBUG_DISABLE);
		return len;
	}

	if (mcu_data->is_block_i2c) {
		if (time_after(jiffies,
			       mcu_data->reset_jiffies + RESET_PERIOD))
			mcu_data->is_block_i2c = 0;
		return len;
	}

	mutex_lock(&mcu_data->mutex_lock);
	if (mcu_data->suspended) {
		mutex_unlock(&mcu_data->mutex_lock);
		return len;
	}
	mutex_unlock(&mcu_data->mutex_lock);

	mutex_lock(&mcu_data->activated_i2c_lock);
	if (retry_exhausted(mcu_data)) {
		mutex_unlock(&mcu_data->activated_i2c_lock);
		D("%s: mcu_data->i2c_total_retry = %d, i2c_latch_retry = %d\n",
		  __func__,
		  mcu_data->i2c_total_retry, mcu_data->i2c_latch_retry);
		/* Try to recover HUB in low CPU utilization */
		mcu_data->w_activated_i2c = true;
		queue_work(mcu_data->mcu_wq, &mcu_data->one_shot_work);
		return -EIO;
	}

	for (i = 0; i < len; i++) {
		while (!retry_exhausted(mcu_data)) {
			write_res = i2c_smbus_write_byte_data(mcu_data->client,
						  reg_addr, u8_data[i]);
			if (write_res >= 0) {
				retry_reset(mcu_data);
				break;
			}
			gpio_make_falling_edge(mcu_data->gpio_wake_mcu);
			if (write_res == LATCH_ERROR_NO)
				mcu_data->i2c_latch_retry++;
			mcu_data->i2c_total_retry++;
			E(
			  "%s: i2c write error, write_res = %d, total_retry ="
			  " %d, latch_retry = %d, addr = 0x%x, val = 0x%x\n",
			  __func__, write_res, mcu_data->i2c_total_retry,
			  mcu_data->i2c_latch_retry, reg_addr, u8_data[i]);
		}

		if (retry_exhausted(mcu_data)) {
			mutex_unlock(&mcu_data->activated_i2c_lock);
			E("%s: mcu_data->i2c_total_retry = %d, "
			  "i2c_latch_retry = %d, EIO\n", __func__,
			  mcu_data->i2c_total_retry, mcu_data->i2c_latch_retry);
			return -EIO;
		}
	}

	mutex_unlock(&mcu_data->activated_i2c_lock);

	return 0;
}

static int CWMCU_i2c_multi_write(struct cwmcu_data *mcu_data,
			  u8 reg_addr, const void *data, u8 len)
{
	int rc, i;
	const u8 *u8_data = data;

	mutex_lock(&mcu_data->group_i2c_lock);

	for (i = 0; i < len; i++) {
		rc = CWMCU_i2c_write(mcu_data, reg_addr, &u8_data[i], 1);
		if (rc) {
			mutex_unlock(&mcu_data->group_i2c_lock);
			E("%s: CWMCU_i2c_write fails, rc = %d, i = %d\n",
			  __func__, rc, i);
			return -EIO;
		}
	}

	mutex_unlock(&mcu_data->group_i2c_lock);
	return 0;
}

static int cwmcu_set_sensor_kvalue(struct cwmcu_data *mcu_data)
{
	/* Write single Byte because firmware can't write multi bytes now */
	u8 *gs_data = (u8 *)&mcu_data->gs_kvalue; /* gs_kvalue is u32 */
	u8 *gy_data = (u8 *)&mcu_data->gy_kvalue; /* gy_kvalue is u32 */
	u8 *bs_data = (u8 *)&mcu_data->bs_kvalue; /* bs_kvalue is u32 */
	u8 firmware_version[FW_VER_COUNT] = {0};

	mcu_data->gs_calibrated = 0;
	mcu_data->gy_calibrated = 0;
	mcu_data->ls_calibrated = 0;
	mcu_data->bs_calibrated = 0;

	CWMCU_i2c_read(mcu_data, FIRMWARE_VERSION, firmware_version,
		       sizeof(firmware_version));
	I(
	  "Firmware Architecture version %u, Sense version %u,"
	  " Cywee lib version %u, Water number %u"
	  ", Active Engine %u, Project Mapping %u\n",
		firmware_version[0], firmware_version[1], firmware_version[2],
		firmware_version[3], firmware_version[4], firmware_version[5]);

	if (gs_data[3] == 0x67) {
		__be32 be32_gs_data = cpu_to_be32(mcu_data->gs_kvalue);
		gs_data = (u8 *)&be32_gs_data;

		CWMCU_i2c_write(mcu_data,
			CW_I2C_REG_SENSORS_CALIBRATOR_SET_DATA_ACC,
			gs_data + 1, ACC_CALIBRATOR_LEN);
		mcu_data->gs_calibrated = 1;
		D("Set g-sensor kvalue (x, y, z) = (0x%x, 0x%x, 0x%x)\n",
			gs_data[1], gs_data[2], gs_data[3]);
	}

	if (gy_data[3] == 0x67) {
		__be32 be32_gy_data = cpu_to_be32(mcu_data->gy_kvalue);
		gy_data = (u8 *)&be32_gy_data;

		CWMCU_i2c_write(mcu_data,
			CW_I2C_REG_SENSORS_CALIBRATOR_SET_DATA_GYRO,
			gy_data + 1, GYRO_CALIBRATOR_LEN);
		mcu_data->gy_calibrated = 1;
		D("Set gyro-sensor kvalue (x, y, z) = (0x%x, 0x%x, 0x%x)\n",
			gy_data[1], gy_data[2], gy_data[3]);
	}

	if ((mcu_data->als_kvalue & 0x6DA50000) == 0x6DA50000) {
		__le16 als_data[2];
		als_data[0] = cpu_to_le16(0x0a38);
		als_data[1] = cpu_to_le16(mcu_data->als_kvalue);
		CWMCU_i2c_write(mcu_data,
			CW_I2C_REG_SENSORS_CALIBRATOR_SET_DATA_LIGHT,
			als_data, LIGHT_CALIBRATOR_LEN);
		mcu_data->ls_calibrated = 1;
		D("Set light-sensor kvalue = 0x%x\n", als_data[1]);
	}

	if (mcu_data->bs_kheader == 0x67) {
		__be32 be32_bs_data = cpu_to_be32(mcu_data->bs_kvalue);

		CWMCU_i2c_write(mcu_data,
			CW_I2C_REG_SENSORS_CALIBRATOR_SET_DATA_PRESSURE,
			&be32_bs_data, PRESSURE_CALIBRATOR_LEN);
		mcu_data->bs_calibrated = 1;
		D(
		  "Set barometer kvalue (a, b, c, d) = "
		  "(0x%x, 0x%x, 0x%x, 0x%x)\n",
		  bs_data[3], bs_data[2], bs_data[1], bs_data[0]);
	}
	I("Sensor calibration matrix is (gs %u gy %u ls %u bs %u)\n",
		mcu_data->gs_calibrated, mcu_data->gy_calibrated,
		mcu_data->ls_calibrated, mcu_data->bs_calibrated);
	return 0;
}


static int cwmcu_sensor_placement(struct cwmcu_data *mcu_data)
{
	D("Set Sensor Placement\n");
	CWMCU_i2c_write(mcu_data, GENSOR_POSITION, &mcu_data->acceleration_axes,
			1);
	CWMCU_i2c_write(mcu_data, COMPASS_POSITION, &mcu_data->magnetic_axes,
			1);
	CWMCU_i2c_write(mcu_data, GYRO_POSITION, &mcu_data->gyro_axes, 1);

	return 0;
}

static void cwmcu_i2c_write_group(struct cwmcu_data *mcu_data, u8 write_addr,
				  u32 enable_list)
{
	int i;
	__le32 buf = cpu_to_le32(enable_list);
	u8 *data = (u8 *)&buf;

	for (i = 0; i < sizeof(buf); ++i) {
		D("%s: write_addr = 0x%x, write_val = 0x%x\n",
		  __func__, write_addr + i, data[i]);
		CWMCU_i2c_write(mcu_data, write_addr + i, data + i, 1);
	}
}

static int cwmcu_restore_status(struct cwmcu_data *mcu_data)
{
	int i, rc;
	u8 data;
	u8 reg_value = 0;
	int delay_ms;

	D("Restore status\n");

	mcu_data->enabled_list |= (1LL << HTC_MAGIC_COVER);

	cwmcu_i2c_write_group(mcu_data, CWSTM32_ENABLE_REG,
			      mcu_data->enabled_list
			      | (mcu_data->enabled_list >> 32));
	cwmcu_i2c_write_group(mcu_data, CW_BATCH_ENABLE_REG,
			      mcu_data->batched_list);
	cwmcu_i2c_write_group(mcu_data, CW_WAKE_UP_BATCH_ENABLE_REG,
			      mcu_data->batched_list >> 32);

	D("%s: enable_list = 0x%llx\n", __func__, mcu_data->enabled_list);

	for (i = 0; i < CW_SENSORS_ID_TOTAL; i++) {
		delay_ms = mcu_data->report_period[i] / MS_TO_PERIOD;

		rc = firmware_odr(mcu_data, i, delay_ms);
		if (rc) {
			E("%s: firmware_odr fails, rc = %d, i = %d\n",
			  __func__, rc, i);
			return -EIO;
		}
	}

#ifdef MCU_WARN_MSGS
	reg_value = 1;
	rc = CWMCU_i2c_write(mcu_data, CW_I2C_REG_WARN_MSG_ENABLE,
			     &reg_value, 1);
	if (rc) {
		E("%s: CWMCU_i2c_write(WARN_MSG) fails, rc = %d, i = %d\n",
		  __func__, rc, i);
		return -EIO;
	}
	D("%s: WARN_MSGS enabled\n", __func__);
#endif

	reg_value = 1;
	rc = CWMCU_i2c_write(mcu_data, CW_I2C_REG_WATCH_DOG_ENABLE,
			     &reg_value, 1);
	if (rc) {
		E("%s: CWMCU_i2c_write(WATCH_DOG) fails, rc = %d\n",
		  __func__, rc);
		return -EIO;
	}
	D("%s: Watch dog enabled\n", __func__);

	/* Inform SensorHUB that CPU is going to resume */
	data = 1;
	CWMCU_i2c_write(mcu_data, CW_CPU_STATUS_REG, &data, 1);
	D("%s: write_addr = 0x%x, write_data = 0x%x\n", __func__,
	  CW_CPU_STATUS_REG, data);

	return 0;
}

static int check_fw_version(struct cwmcu_data *mcu_data,
			    const struct firmware *fw)
{
	u8 firmware_version[FW_VER_COUNT] = {0};
	u8 fw_version[FW_VER_COUNT];
	char char_ver[4];
	unsigned long ul_ver;
	int i;
	int rc;

	if (mcu_data->fw_update_status & (FW_FLASH_FAILED | FW_ERASE_FAILED))
		return 1;

	CWMCU_i2c_read(mcu_data, FIRMWARE_VERSION, firmware_version,
		       sizeof(firmware_version));

	/* Version example: HTCSHUB001.000.001.005.000.001 */
	if (!strncmp(&fw->data[fw->size - FW_VER_INFO_LEN], "HTCSHUB",
		     sizeof("HTCSHUB") - 1)) {
		for (i = 0; i < FW_VER_COUNT; i++) {
			memcpy(char_ver, &fw->data[fw->size - FW_VER_INFO_LEN +
						   FW_VER_HEADER_LEN + (i * 4)],
			       sizeof(char_ver));
			char_ver[sizeof(char_ver) - 1] = 0;
			rc = kstrtol(char_ver, 10, &ul_ver);
			if (rc) {
				E("%s: kstrtol fails, rc = %d, i = %d\n",
					__func__, rc, i);
				return rc;
			}
			fw_version[i] = ul_ver;
			D(
			  "%s: fw_version[%d] = %u, firmware_version[%d] ="
			  " %u\n", __func__, i, fw_version[i]
			  , i, firmware_version[i]);
		}

		if (memcmp(firmware_version, fw_version,
			   sizeof(firmware_version))) {
			I("%s: Sensor HUB firmware update is required\n",
			  __func__);
			return 1;
		} else {
			I("%s: Sensor HUB firmware is up-to-date\n", __func__);
			return 0;
		}

	} else {
		E("%s: fw version incorrect!\n", __func__);
		return -ESPIPE;
	}
	return 0;
}

static int i2c_rx_bytes_locked(struct cwmcu_data *mcu_data, u8 *data,
			 u16 length)
{
	int retry;

	struct i2c_msg msg[] = {
		{
			.addr = mcu_data->client->addr,
			.flags = I2C_M_RD,
			.len = length ,
			.buf = data,
		}
	};

	for (retry = 0; retry < UPDATE_FIRMWARE_RETRY_TIMES; retry++) {
		if (__i2c_transfer(mcu_data->client->adapter, msg, 1) == 1)
			break;
		mdelay(10);
	}

	if (retry == UPDATE_FIRMWARE_RETRY_TIMES) {
		E("%s: Retry over %d\n", __func__,
				UPDATE_FIRMWARE_RETRY_TIMES);
		return -EIO;
	}
	return 0;
}

static int i2c_tx_bytes_locked(struct cwmcu_data *mcu_data, u8 *data,
			 u16 length)
{
	int retry;

	struct i2c_msg msg[] = {
		{
			.addr = mcu_data->client->addr,
			.flags = 0,
			.len = length ,
			.buf = data,
		}
	};

	for (retry = 0; retry < UPDATE_FIRMWARE_RETRY_TIMES; retry++) {
		if (__i2c_transfer(mcu_data->client->adapter, msg, 1) == 1)
			break;
		mdelay(10);
	}

	if (retry == UPDATE_FIRMWARE_RETRY_TIMES) {
		E("%s: Retry over %d\n", __func__,
				UPDATE_FIRMWARE_RETRY_TIMES);
		return -EIO;
	}
	return 0;
}

static int erase_mcu_flash_mem(struct cwmcu_data *mcu_data)
{
	u8 i2c_data[3] = {0};
	int rc;

	i2c_data[0] = 0x44;
	i2c_data[1] = 0xBB;
	rc = i2c_tx_bytes_locked(mcu_data, i2c_data, 2);
	if (rc) {
		E("%s: Failed to write 0xBB44, rc = %d\n", __func__, rc);
		return rc;
	}

	rc = i2c_rx_bytes_locked(mcu_data, i2c_data, 1);
	if (rc) {
		E("%s: Failed to read, rc = %d\n", __func__, rc);
		return rc;
	}

	if (i2c_data[0] != FW_RESPONSE_CODE) {
		E("%s: FW NACK, i2c_data = 0x%x\n", __func__, i2c_data[0]);
		return 1;
	}


	i2c_data[0] = 0xFF;
	i2c_data[1] = 0xFF;
	i2c_data[2] = 0;
	rc = i2c_tx_bytes_locked(mcu_data, i2c_data, 3);
	if (rc) {
		E("%s: Failed to write_2, rc = %d\n", __func__, rc);
		return rc;
	}

	D("%s: Tx size = %d\n", __func__, 3);
	/* Erase needs 9 sec in worst case */
	msleep(mcu_data->erase_fw_wait + FW_ERASE_MIN);
	D("%s: After delay, Tx size = %d\n", __func__, 3);

	return 0;
}

static int update_mcu_flash_mem_block(struct cwmcu_data *mcu_data,
				      u32 start_address,
				      u8 write_buf[],
				      int numberofbyte)
{
	u8 i2c_data[FW_I2C_LEN_LIMIT+2] = {0};
	__be32 to_i2c_command;
	int data_len, checksum;
	int i;
	int rc;

	i2c_data[0] = 0x31;
	i2c_data[1] = 0xCE;
	rc = i2c_tx_bytes_locked(mcu_data, i2c_data, 2);
	if (rc) {
		E("%s: Failed to write 0xCE31, rc = %d\n", __func__, rc);
		return rc;
	}

	rc = i2c_rx_bytes_locked(mcu_data, i2c_data, 1);
	if (rc) {
		E("%s: Failed to read, rc = %d\n", __func__, rc);
		return rc;
	}

	if (i2c_data[0] != FW_RESPONSE_CODE) {
		E("%s: FW NACK, i2c_data = 0x%x\n", __func__, i2c_data[0]);
		return 1;
	}


	to_i2c_command = cpu_to_be32(start_address);
	memcpy(i2c_data, &to_i2c_command, sizeof(__be32));
	i2c_data[4] = i2c_data[0] ^ i2c_data[1] ^ i2c_data[2] ^ i2c_data[3];
	rc = i2c_tx_bytes_locked(mcu_data, i2c_data, 5);
	if (rc) {
		E("%s: Failed to write_2, rc = %d\n", __func__, rc);
		return rc;
	}

	rc = i2c_rx_bytes_locked(mcu_data, i2c_data, 1);
	if (rc) {
		E("%s: Failed to read_2, rc = %d\n", __func__, rc);
		return rc;
	}

	if (i2c_data[0] != FW_RESPONSE_CODE) {
		E("%s: FW NACK_2, i2c_data = 0x%x\n", __func__, i2c_data[0]);
		return 1;
	}


	checksum = 0x0;
	data_len = numberofbyte + 2;

	i2c_data[0] = numberofbyte - 1;

	for (i = 0; i < numberofbyte; i++)
		i2c_data[i+1] = write_buf[i];

	for (i = 0; i < (data_len - 1); i++)
		checksum ^= i2c_data[i];

	i2c_data[i] = checksum;
	rc = i2c_tx_bytes_locked(mcu_data, i2c_data, data_len);
	if (rc) {
		E("%s: Failed to write_3, rc = %d\n", __func__, rc);
		return rc;
	}

	i = numberofbyte * 35;
	usleep_range(i, i + 1000);

	rc = i2c_rx_bytes_locked(mcu_data, i2c_data, 1);
	if (rc) {
		E("%s: Failed to read_3, rc = %d\n", __func__, rc);
		return rc;
	}

	if (i2c_data[0] != FW_RESPONSE_CODE) {
		E("%s: FW NACK_3, i2c_data = 0x%x\n", __func__, i2c_data[0]);
		return 1;
	}

	return 0;
}

static void update_firmware(const struct firmware *fw, void *context)
{
	struct cwmcu_data *mcu_data = context;
	int  ret;
	u8 write_buf[FW_I2C_LEN_LIMIT] = {0};
	int block_size, data_len;
	u32 address_point;
	int i;

	cwmcu_powermode_switch(mcu_data, 1);

	if (!fw) {
		E("%s: fw does not exist\n", __func__);
		mcu_data->fw_update_status |= FW_DOES_NOT_EXIST;
		goto fast_exit;
	}

	D("%s: firmware size = %lu\n", __func__, fw->size);

	ret = check_fw_version(mcu_data, fw);
	if (ret == 1) { /* Perform firmware update */

		mutex_lock(&mcu_data->activated_i2c_lock);
		i2c_lock_adapter(mcu_data->client->adapter);

		mcu_data->client->addr = 0x39;

		gpio_direction_output(mcu_data->gpio_chip_mode, 1);
		mdelay(10);
		gpio_direction_output(mcu_data->gpio_reset, 0);
		mdelay(10);
		gpio_direction_output(mcu_data->gpio_reset, 1);
		mdelay(41);

		mcu_data->fw_update_status |= FW_FLASH_FAILED;

		ret = erase_mcu_flash_mem(mcu_data);
		if (ret) {
			E("%s: erase mcu flash memory fails, ret = %d\n",
			  __func__, ret);
			mcu_data->fw_update_status |= FW_ERASE_FAILED;
		} else {
			mcu_data->fw_update_status &= ~FW_ERASE_FAILED;
		}

		D("%s: Start writing firmware\n", __func__);

		block_size = fw->size / FW_I2C_LEN_LIMIT;
		data_len = fw->size % FW_I2C_LEN_LIMIT;
		address_point = 0x08000000;

		for (i = 0; i < block_size; i++) {
			memcpy(write_buf, &fw->data[FW_I2C_LEN_LIMIT*i],
			       FW_I2C_LEN_LIMIT);
			ret = update_mcu_flash_mem_block(mcu_data,
							 address_point,
							 write_buf,
							 FW_I2C_LEN_LIMIT);
			if (ret) {
				E("%s: update_mcu_flash_mem_block fails,"
				  "ret = %d, i = %d\n", __func__, ret, i);
				goto out;
			}
			address_point += FW_I2C_LEN_LIMIT;
		}

		if (data_len != 0) {
			memcpy(write_buf, &fw->data[FW_I2C_LEN_LIMIT*i],
			       data_len);
			ret = update_mcu_flash_mem_block(mcu_data,
							 address_point,
							 write_buf,
							 data_len);
			if (ret) {
				E("%s: update_mcu_flash_mem_block fails_2,"
				  "ret = %d\n", __func__, ret);
				goto out;
			}
		}
		mcu_data->fw_update_status &= ~FW_FLASH_FAILED;

out:
		D("%s: End writing firmware\n", __func__);

		gpio_direction_output(mcu_data->gpio_chip_mode, 0);
		mdelay(10);
		gpio_direction_output(mcu_data->gpio_reset, 0);
		mdelay(10);
		gpio_direction_output(mcu_data->gpio_reset, 1);

		/* HUB need at least 500ms to be ready */
		usleep_range(500000, 1000000);

		mcu_data->client->addr = 0x72;

		i2c_unlock_adapter(mcu_data->client->adapter);
		mutex_unlock(&mcu_data->activated_i2c_lock);

	}
	release_firmware(fw);

fast_exit:
	mcu_data->w_re_init = true;
	queue_work(mcu_data->mcu_wq, &mcu_data->one_shot_work);

	cwmcu_powermode_switch(mcu_data, 0);

	mcu_data->fw_update_status &= ~FW_UPDATE_QUEUED;
	D("%s: fw_update_status = 0x%x\n", __func__,
	  mcu_data->fw_update_status);

	if (mcu_data->erase_fw_wait <= (FW_ERASE_MAX - FW_ERASE_MIN - 1000))
		mcu_data->erase_fw_wait += 1000;
}

/* Returns the number of read bytes on success */
static int CWMCU_i2c_read(struct cwmcu_data *mcu_data,
			 u8 reg_addr, void *data, u8 len)
{
	s32 rc = 0;
	u8 *u8_data = data;

	D("%s++: reg_addr = 0x%x, len = %d\n", __func__, reg_addr, len);

	if (DEBUG_DISABLE) {
		mcu_data->disable_access_count++;
		if ((mcu_data->disable_access_count % 100) == 0)
			I("%s: DEBUG_DISABLE = %d\n", __func__, DEBUG_DISABLE);
		return len;
	}

	if (mcu_data->is_block_i2c) {
		if (time_after(jiffies,
			       mcu_data->reset_jiffies + RESET_PERIOD))
			mcu_data->is_block_i2c = 0;
		return len;
	}

	mutex_lock(&mcu_data->mutex_lock);
	if (mcu_data->suspended) {
		mutex_unlock(&mcu_data->mutex_lock);
		return len;
	}
	mutex_unlock(&mcu_data->mutex_lock);

	mutex_lock(&mcu_data->activated_i2c_lock);
	if (retry_exhausted(mcu_data)) {
		memset(u8_data, 0, len); /* Assign data to 0 when chip NACK */

		/* Try to recover HUB in low CPU utilization */
		D(
		  "%s: mcu_data->i2c_total_retry = %d, "
		  "mcu_data->i2c_latch_retry = %d\n", __func__,
		  mcu_data->i2c_total_retry,
		  mcu_data->i2c_latch_retry);
		mcu_data->w_activated_i2c = true;
		queue_work(mcu_data->mcu_wq, &mcu_data->one_shot_work);

		mutex_unlock(&mcu_data->activated_i2c_lock);
		return len;
	}

	while (!retry_exhausted(mcu_data)) {
		rc = i2c_smbus_read_i2c_block_data(mcu_data->client, reg_addr,
						   len, u8_data);
		if (rc == len) {
			retry_reset(mcu_data);
			break;
		} else {
			gpio_make_falling_edge(mcu_data->gpio_wake_mcu);
			mcu_data->i2c_total_retry++;
			if (rc == LATCH_ERROR_NO)
				mcu_data->i2c_latch_retry++;
			E("%s: rc = %d, total_retry = %d, latch_retry = %d\n",
			  __func__,
			  rc, mcu_data->i2c_total_retry,
			  mcu_data->i2c_latch_retry);
		}
	}

	if (retry_exhausted(mcu_data)) {
		E("%s: total_retry = %d, latch_retry = %d, return\n",
		  __func__, mcu_data->i2c_total_retry,
		  mcu_data->i2c_latch_retry);
	}

	mutex_unlock(&mcu_data->activated_i2c_lock);

	return rc;
}

static bool reset_hub(struct cwmcu_data *mcu_data)
{
	if (time_after(jiffies, mcu_data->reset_jiffies + RESET_PERIOD)) {
		gpio_direction_output(mcu_data->gpio_reset, 0);
		D("%s: gpio_reset = %d\n", __func__,
		  gpio_get_value_cansleep(mcu_data->gpio_reset));
		usleep_range(10000, 15000);
		gpio_direction_output(mcu_data->gpio_reset, 1);
		D("%s: gpio_reset = %d\n", __func__,
		  gpio_get_value_cansleep(mcu_data->gpio_reset));

		retry_reset(mcu_data);
		mcu_data->i2c_jiffies = jiffies;

		/* HUB need at least 500ms to be ready */
		usleep_range(500000, 1000000);
		mcu_data->is_block_i2c = false;
	} else
		mcu_data->is_block_i2c = true;

	mcu_data->reset_jiffies = jiffies;
	return !mcu_data->is_block_i2c;
}

/* This informs firmware for Output Data Rate of each sensor.
 * Need powermode held by caller */
static int firmware_odr(struct cwmcu_data *mcu_data, int sensors_id,
			int delay_ms)
{
	u8 reg_addr;
	u8 reg_value;
	int rc;

	switch (sensors_id) {
	case CW_ACCELERATION:
		reg_addr = ACCE_UPDATE_RATE;
		break;
	case CW_MAGNETIC:
		reg_addr = MAGN_UPDATE_RATE;
		break;
	case CW_GYRO:
		reg_addr = GYRO_UPDATE_RATE;
		break;
	case CW_ORIENTATION:
		reg_addr = ORIE_UPDATE_RATE;
		break;
	case CW_ROTATIONVECTOR:
		reg_addr = ROTA_UPDATE_RATE;
		break;
	case CW_LINEARACCELERATION:
		reg_addr = LINE_UPDATE_RATE;
		break;
	case CW_GRAVITY:
		reg_addr = GRAV_UPDATE_RATE;
		break;
	case CW_MAGNETIC_UNCALIBRATED:
		reg_addr = MAGN_UNCA_UPDATE_RATE;
		break;
	case CW_GYROSCOPE_UNCALIBRATED:
		reg_addr = GYRO_UNCA_UPDATE_RATE;
		break;
	case CW_GAME_ROTATION_VECTOR:
		reg_addr = GAME_ROTA_UPDATE_RATE;
		break;
	case CW_GEOMAGNETIC_ROTATION_VECTOR:
		reg_addr = GEOM_ROTA_UPDATE_RATE;
		break;
	case CW_SIGNIFICANT_MOTION:
		reg_addr = SIGN_UPDATE_RATE;
		break;
	case CW_PRESSURE:
		reg_addr = PRESSURE_UPDATE_RATE;
		break;
	case CW_STEP_COUNTER:
		reg_addr = STEP_COUNTER_UPDATE_PERIOD;
		break;
	case CW_ACCELERATION_W:
		reg_addr = ACCE_WAKE_UPDATE_RATE;
		break;
	case CW_MAGNETIC_W:
		reg_addr = MAGN_WAKE_UPDATE_RATE;
		break;
	case CW_GYRO_W:
		reg_addr = GYRO_WAKE_UPDATE_RATE;
		break;
	case CW_PRESSURE_W:
		reg_addr = PRESSURE_WAKE_UPDATE_RATE;
		break;
	case CW_ORIENTATION_W:
		reg_addr = ORIE_WAKE_UPDATE_RATE;
		break;
	case CW_ROTATIONVECTOR_W:
		reg_addr = ROTA_WAKE_UPDATE_RATE;
		break;
	case CW_LINEARACCELERATION_W:
		reg_addr = LINE_WAKE_UPDATE_RATE;
		break;
	case CW_GRAVITY_W:
		reg_addr = GRAV_WAKE_UPDATE_RATE;
		break;
	case CW_MAGNETIC_UNCALIBRATED_W:
		reg_addr = MAGN_UNCA_WAKE_UPDATE_RATE;
		break;
	case CW_GYROSCOPE_UNCALIBRATED_W:
		reg_addr = GYRO_UNCA_WAKE_UPDATE_RATE;
		break;
	case CW_GAME_ROTATION_VECTOR_W:
		reg_addr = GAME_ROTA_WAKE_UPDATE_RATE;
		break;
	case CW_GEOMAGNETIC_ROTATION_VECTOR_W:
		reg_addr = GEOM_ROTA_WAKE_UPDATE_RATE;
		break;
	case CW_STEP_COUNTER_W:
		reg_addr = STEP_COUNTER_UPDATE_PERIOD;
		break;
	default:
		reg_addr = 0;
		D(
		  "%s: Only report_period changed, sensors_id = %d,"
		  " delay_us = %6d\n",
		  __func__, sensors_id,
		  mcu_data->report_period[sensors_id]);
		return 0;
	}

	if (delay_ms >= 200)
		reg_value = UPDATE_RATE_NORMAL;
	else if (delay_ms >= 100)
		reg_value = UPDATE_RATE_RATE_10Hz;
	else if (delay_ms >= 60)
		reg_value = UPDATE_RATE_UI;
	else if (delay_ms >= 40)
		reg_value = UPDATE_RATE_RATE_25Hz;
	else if (delay_ms >= 20)
		reg_value = UPDATE_RATE_GAME;
	else
		reg_value = UPDATE_RATE_FASTEST;


	if ((sensors_id != CW_STEP_COUNTER) && (sensors_id != CW_LIGHT) &&
	    (sensors_id != CW_STEP_COUNTER_W)) {
		D("%s: reg_addr = 0x%x, reg_value = 0x%x\n",
		  __func__, reg_addr, reg_value);

		rc = CWMCU_i2c_write(mcu_data, reg_addr, &reg_value, 1);
		if (rc) {
			E("%s: CWMCU_i2c_write fails, rc = %d\n", __func__, rc);
			return -EIO;
		}
	} else {
		__le32 period_data;

		period_data = cpu_to_le32(delay_ms);

		D("%s: reg_addr = 0x%x, period_data = 0x%x\n",
		  __func__, reg_addr, period_data);

		rc = CWMCU_i2c_multi_write(mcu_data, reg_addr,
					   &period_data,
					   sizeof(period_data));
		if (rc) {
			E("%s: CWMCU_i2c_multi_write fails, rc = %d\n",
			  __func__, rc);
			return -EIO;
		}
	}

	return 0;
}

int is_continuous_sensor(int sensors_id)
{
	switch (sensors_id) {
	case CW_ACCELERATION:
	case CW_MAGNETIC:
	case CW_GYRO:
	case CW_PRESSURE:
	case CW_ORIENTATION:
	case CW_ROTATIONVECTOR:
	case CW_LINEARACCELERATION:
	case CW_GRAVITY:
	case CW_MAGNETIC_UNCALIBRATED:
	case CW_GYROSCOPE_UNCALIBRATED:
	case CW_GAME_ROTATION_VECTOR:
	case CW_GEOMAGNETIC_ROTATION_VECTOR:
	case CW_ACCELERATION_W:
	case CW_MAGNETIC_W:
	case CW_GYRO_W:
	case CW_PRESSURE_W:
	case CW_ORIENTATION_W:
	case CW_ROTATIONVECTOR_W:
	case CW_LINEARACCELERATION_W:
	case CW_GRAVITY_W:
	case CW_MAGNETIC_UNCALIBRATED_W:
	case CW_GYROSCOPE_UNCALIBRATED_W:
	case CW_GAME_ROTATION_VECTOR_W:
	case CW_GEOMAGNETIC_ROTATION_VECTOR_W:
		return 1;
		break;
	default:
		return 0;
		break;
	}
}

static void setup_delay(struct cwmcu_data *mcu_data)
{
	u8 i;
	int delay_ms;
	int delay_candidate_ms;

	delay_candidate_ms = CWMCU_NO_POLLING_DELAY;
	for (i = 0; i < CW_SENSORS_ID_TOTAL; i++) {
		D("%s: batch_timeout[%d] = %lld\n", __func__, i,
		  mcu_data->batch_timeout[i]);
		if ((mcu_data->enabled_list & (1LL << i)) &&
		    is_continuous_sensor(i) &&
		    (mcu_data->batch_timeout[i] == 0)) {
			D("%s: report_period[%d] = %d\n", __func__, i,
			  mcu_data->report_period[i]);

			/* report_period is actual delay(us) * 0.99), convert to
			 * microseconds */
			delay_ms = mcu_data->report_period[i] /
					MS_TO_PERIOD;
			if (delay_ms > CWMCU_MAX_DELAY)
				delay_ms = CWMCU_MAX_DELAY;

			if (delay_candidate_ms > delay_ms)
				delay_candidate_ms = delay_ms;
		}
	}

	if (delay_candidate_ms != atomic_read(&mcu_data->delay)) {
		cancel_delayed_work_sync(&mcu_data->work);
		if (mcu_data->enabled_list & IIO_SENSORS_MASK) {
			atomic_set(&mcu_data->delay, delay_candidate_ms);
			queue_delayed_work(mcu_data->mcu_wq, &mcu_data->work,
					   0);
		} else
			atomic_set(&mcu_data->delay, CWMCU_MAX_DELAY + 1);
	}

	D("%s: Minimum delay = %dms\n", __func__,
	  atomic_read(&mcu_data->delay));

}

static int handle_batch_list(struct cwmcu_data *mcu_data, int sensors_id,
			     bool is_wake)
{
	int rc;
	u8 i;
	u8 data;
	u64 sensors_bit;
	u8 write_addr;

	if ((sensors_id == CW_LIGHT) || (sensors_id == CW_SIGNIFICANT_MOTION))
		return 0;

	sensors_bit = (1LL << sensors_id);
	mcu_data->batched_list &= ~sensors_bit;
	mcu_data->batched_list |= (mcu_data->enabled_list & sensors_bit)
					? sensors_bit : 0;

	D("%s: sensors_bit = 0x%llx, batched_list = 0x%llx\n", __func__,
	  sensors_bit, mcu_data->batched_list);

	i = (sensors_id / 8);
	data = (u8)(mcu_data->batched_list >> (i*8));

	write_addr = (is_wake) ? CW_WAKE_UP_BATCH_ENABLE_REG :
				 CW_BATCH_ENABLE_REG;

	if (i > 3)
		i = (i - 4);

	D("%s: Writing, addr = 0x%x, data = 0x%x\n", __func__,
	  (write_addr+i), data);

	rc = CWMCU_i2c_write_power(mcu_data, write_addr+i, &data, 1);
	if (rc)
		E("%s: CWMCU_i2c_write fails, rc = %d\n",
		  __func__, rc);

	return rc;
}

static int setup_batch_timeout(struct cwmcu_data *mcu_data, bool is_wake)
{
	__le32 timeout_data;
	s64 current_timeout;
	u32 continuous_sensor_count;
	u8 i;
	u8 write_addr;
	int rc;
	int scan_limit;

	current_timeout = 0;
	if (is_wake) {
		i = CW_ACCELERATION_W;
		scan_limit = CW_SENSORS_ID_TOTAL;
	} else {
		i = CW_ACCELERATION;
		scan_limit = CW_SENSORS_ID_FW;
	}
	for (continuous_sensor_count = 0; i < scan_limit; i++) {
		if (mcu_data->batch_timeout[i] != 0) {
			if ((current_timeout >
			     mcu_data->batch_timeout[i]) ||
			    (current_timeout == 0)) {
				current_timeout =
					mcu_data->batch_timeout[i];
			}
			D("sensorid = %d, current_timeout = %lld\n",
			  i, current_timeout);
		} else
			continuous_sensor_count++;
	}

	if (continuous_sensor_count == scan_limit)
		current_timeout = 0;

	timeout_data = cpu_to_le32(current_timeout);

	write_addr = (is_wake) ? CWSTM32_WAKE_UP_BATCH_MODE_TIMEOUT :
				 CWSTM32_BATCH_MODE_TIMEOUT;

	D(
	  "%s: Writing, write_addr = 0x%x, current_timeout = %lld,"
	  " timeout_data = 0x%x\n",
	  __func__, write_addr, current_timeout, timeout_data);

	cwmcu_powermode_switch(mcu_data, 1);
	rc = CWMCU_i2c_multi_write(mcu_data, write_addr,
				   &timeout_data,
				   sizeof(timeout_data));
	cwmcu_powermode_switch(mcu_data, 0);
	if (rc)
		E("%s: CWMCU_i2c_write fails, rc = %d\n", __func__, rc);

	return rc;
}

static u64 report_step_counter(struct cwmcu_data *mcu_data, u32 fw_step,
			       u64 timestamp, bool is_wake)
{
	u16 u16_data_buff[REPORT_EVENT_COMMON_LEN * 2];
	u64 step_counter_buff;

	mcu_data->sensors_time[CW_STEP_COUNTER] = 0;

	step_counter_buff = mcu_data->step_counter_base + fw_step;

	u16_data_buff[0] = step_counter_buff & 0xFFFF;
	u16_data_buff[1] = (step_counter_buff >> 16) & 0xFFFF;
	u16_data_buff[2] = 0;
	u16_data_buff[3] = (step_counter_buff >> 32) & 0xFFFF;
	u16_data_buff[4] = (step_counter_buff >> 48) & 0xFFFF;
	u16_data_buff[5] = 0;

	cw_send_event_special(mcu_data, (is_wake) ? CW_STEP_COUNTER_W
						  : CW_STEP_COUNTER,
			      u16_data_buff,
			      u16_data_buff + REPORT_EVENT_COMMON_LEN,
			      timestamp);

	return step_counter_buff;
}

static ssize_t active_set(struct device *dev, struct device_attribute *attr,
			  const char *buf, size_t count)
{
	struct cwmcu_data *mcu_data = dev_get_drvdata(dev);
	long enabled = 0;
	long sensors_id = 0;
	u8 data;
	u8 i;
	char *str_buf;
	char *running;
	u64 sensors_bit;
	int rc;
	bool is_wake;
	bool non_wake_bit;
	bool wake_bit;
	u32 write_list;

	str_buf = kstrndup(buf, count, GFP_KERNEL);
	if (str_buf == NULL) {
		E("%s: cannot allocate buffer\n", __func__);
		return -ENOMEM;
	}
	running = str_buf;

	for (i = 0; i < 2; i++) {
		int error;
		char *token;

		token = strsep(&running, " ");

		if (i == 0)
			error = kstrtol(token, 10, &sensors_id);
		else {
			if (token == NULL) {
				enabled = sensors_id;
				sensors_id = 0;
			} else
				error = kstrtol(token, 10, &enabled);
		}
		if (error) {
			E("%s: kstrtol fails, error = %d, i = %d\n",
				__func__, error, i);
			kfree(str_buf);
			return error;
		}
	}
	kfree(str_buf);

	if (!mcu_data->probe_success)
		return -EBUSY;

	if ((sensors_id > CW_SENSORS_ID_TOTAL) ||
	    (sensors_id < 0)
	   ) {
		E("%s: Invalid sensors_id = %ld\n", __func__, sensors_id);
		return -EINVAL;
	}

	sensors_bit = 1LL << sensors_id;

	is_wake = (sensors_id >= CW_ACCELERATION_W) &&
		  (sensors_id <= CW_STEP_COUNTER_W);
	if (is_wake) {
		wake_bit = (mcu_data->enabled_list & sensors_bit);
		non_wake_bit = (mcu_data->enabled_list & (sensors_bit >> 32));
	} else {
		wake_bit = (mcu_data->enabled_list & (sensors_bit << 32));
		non_wake_bit = (mcu_data->enabled_list & sensors_bit);
	}

	mcu_data->enabled_list &= ~sensors_bit;
	mcu_data->enabled_list |= enabled ? sensors_bit : 0;

	/* clean batch parameters if sensor turn off */
	if (!enabled) {
		mcu_data->batch_timeout[sensors_id] = 0;
		mcu_data->batched_list &= ~sensors_bit;
		mcu_data->sensors_time[sensors_id] = 0;
		setup_batch_timeout(mcu_data, is_wake);
		mcu_data->report_period[sensors_id] = 200000 * MS_TO_PERIOD;
		mcu_data->pending_flush &= ~(sensors_bit);
	} else {
		do_gettimeofday(&mcu_data->now);
		mcu_data->sensors_time[sensors_id] =
			(mcu_data->now.tv_sec * NS_PER_US) +
			mcu_data->now.tv_usec;
	}

	write_list = mcu_data->enabled_list | (mcu_data->enabled_list >> 32);

	i = ((is_wake) ? (sensors_id - 32) : sensors_id) / 8;
	data = (u8)(write_list >> (i*8));

	if (enabled
	    ? !(wake_bit | non_wake_bit)
	    : (wake_bit ^ non_wake_bit)) {
		D("%s: Writing: CWSTM32_ENABLE_REG+i = 0x%x, data = 0x%x\n",
		  __func__, CWSTM32_ENABLE_REG+i, data);
		rc = CWMCU_i2c_write_power(mcu_data, CWSTM32_ENABLE_REG+i,
					   &data, 1);
		if (rc) {
			E("%s: CWMCU_i2c_write fails, rc = %d\n",
			  __func__, rc);
			return -EIO;
		}

		/* Disabling Step counter and no other step counter enabled */
		if (((sensors_id == CW_STEP_COUNTER) ||
		     (sensors_id == CW_STEP_COUNTER_W))
		    && !enabled
		    && !(mcu_data->enabled_list & STEP_COUNTER_MASK)) {
			__le32 data[3];

			rc = CWMCU_i2c_read_power(mcu_data,
					    CWSTM32_READ_STEP_COUNTER,
					    data, sizeof(data));
			if (rc >= 0) {
				mcu_data->step_counter_base +=
							le32_to_cpu(data[2]);
				D("%s: Record step = %llu\n",
				  __func__, mcu_data->step_counter_base);
			} else {
				D("%s: Step Counter i2c read fails, rc = %d\n",
				  __func__, rc);
			}
		}

		if (!enabled
		    && (!(mcu_data->enabled_list & IIO_CONTINUOUS_MASK))) {
			mutex_lock(&mcu_data->mutex_lock);
			mcu_data->w_clear_fifo_running = true;
			mcu_data->w_clear_fifo = true;
			mutex_unlock(&mcu_data->mutex_lock);
			queue_work(mcu_data->mcu_wq, &mcu_data->one_shot_work);
		}

	}

	cwmcu_powermode_switch(mcu_data, 1);
	rc = firmware_odr(mcu_data, sensors_id,
			  mcu_data->report_period[sensors_id] / MS_TO_PERIOD);
	cwmcu_powermode_switch(mcu_data, 0);
	if (rc) {
		E("%s: firmware_odr fails, rc = %d\n", __func__, rc);
	}

	if ((sensors_id == CW_LIGHT) && (!!enabled)) {
		D("%s: Initial lightsensor = %d\n",
		  __func__, mcu_data->light_last_data[0]);
		cw_send_event(mcu_data, CW_LIGHT,
			      mcu_data->light_last_data, 0);
	}

	setup_delay(mcu_data);

	rc = handle_batch_list(mcu_data, sensors_id, is_wake);
	if (rc) {
		E("%s: handle_batch_list fails, rc = %d\n", __func__,
		  rc);
		return rc;
	}

	D("%s: sensors_id = %ld, enable = %ld, enable_list = 0x%llx\n",
		__func__, sensors_id, enabled, mcu_data->enabled_list);

	return count;
}

static ssize_t active_show(struct device *dev, struct device_attribute *attr,
			   char *buf)
{
	struct cwmcu_data *mcu_data = dev_get_drvdata(dev);
	u32 data;

	CWMCU_i2c_read_power(mcu_data, CWSTM32_ENABLE_REG, &data, sizeof(data));

	D("%s: enable = 0x%x\n", __func__, data);

	return scnprintf(buf, PAGE_SIZE, "0x%llx, 0x%x\n",
			 mcu_data->enabled_list, data);
}

static ssize_t interval_show(struct device *dev, struct device_attribute *attr,
			     char *buf)
{
	struct cwmcu_data *mcu_data = dev_get_drvdata(dev);

	return scnprintf(buf, PAGE_SIZE, "%d\n", atomic_read(&mcu_data->delay));
}

static ssize_t interval_set(struct device *dev, struct device_attribute *attr,
			    const char *buf, size_t count)
{
	struct cwmcu_data *mcu_data = dev_get_drvdata(dev);
	long val = 0;
	long sensors_id = 0;
	int i, rc;
	char *str_buf;
	char *running;

	str_buf = kstrndup(buf, count, GFP_KERNEL);
	if (str_buf == NULL) {
		E("%s: cannot allocate buffer\n", __func__);
		return -ENOMEM;
	}
	running = str_buf;

	for (i = 0; i < 2; i++) {
		int error;
		char *token;

		token = strsep(&running, " ");

		if (i == 0)
			error = kstrtol(token, 10, &sensors_id);
		else {
			if (token == NULL) {
				val = 66;
				D("%s: delay set to 66\n", __func__);
			} else
				error = kstrtol(token, 10, &val);
		}
		if (error) {
			E("%s: kstrtol fails, error = %d, i = %d\n",
				__func__, error, i);
			kfree(str_buf);
			return error;
		}
	}
	kfree(str_buf);

	if ((sensors_id < 0) || (sensors_id >= num_sensors)) {
		D("%s: Invalid sensors_id = %ld\n", __func__, sensors_id);
		return -EINVAL;
	}

	if (mcu_data->report_period[sensors_id] != val * MS_TO_PERIOD) {
		/* period is actual delay(us) * 0.99 */
		mcu_data->report_period[sensors_id] = val * MS_TO_PERIOD;

		setup_delay(mcu_data);

		cwmcu_powermode_switch(mcu_data, 1);
		rc = firmware_odr(mcu_data, sensors_id, val);
		cwmcu_powermode_switch(mcu_data, 0);
		if (rc) {
			E("%s: firmware_odr fails, rc = %d\n", __func__, rc);
			return rc;
		}
	}

	return count;
}


static ssize_t batch_set(struct device *dev,
		     struct device_attribute *attr,
		     const char *buf, size_t count)
{
	struct cwmcu_data *mcu_data = dev_get_drvdata(dev);
	s64 timeout = 0;
	int sensors_id = 0, flag = 0, delay_ms = 0;
	u8 i;
	int retry;
	int rc;
	char *token;
	char *str_buf;
	char *running;
	long input_val;
	unsigned long long input_val_l;
	bool need_update_fw_odr;
	s32 period;
	bool is_wake;

	if (!mcu_data->probe_success) {
		E("%s: probe_success = %d\n", __func__,
		  mcu_data->probe_success);
		return -1;
	}

	for (retry = 0; retry < ACTIVE_RETRY_TIMES; retry++) {
		mutex_lock(&mcu_data->mutex_lock);
		if (mcu_data->suspended) {
			mutex_unlock(&mcu_data->mutex_lock);
			D("%s: suspended, retry = %d\n",
				__func__, retry);
			usleep_range(5000, 10000);
		} else {
			mutex_unlock(&mcu_data->mutex_lock);
			break;
		}
	}
	if (retry >= ACTIVE_RETRY_TIMES) {
		D("%s: resume not completed, retry = %d, retry fails!\n",
			__func__, retry);
		return -ETIMEDOUT;
	}

	str_buf = kstrndup(buf, count, GFP_KERNEL);
	if (str_buf == NULL) {
		E("%s: cannot allocate buffer\n", __func__);
		return -1;
	}
	running = str_buf;

	for (i = 0; i < 4; i++) {
		token = strsep(&running, " ");
		if (token == NULL) {
			E("%s: token = NULL, i = %d\n", __func__, i);
			break;
		}

		switch (i) {
		case 0:
			rc = kstrtol(token, 10, &input_val);
			sensors_id = (int)input_val;
			break;
		case 1:
			rc = kstrtol(token, 10, &input_val);
			flag = (int)input_val;
			break;
		case 2:
			rc = kstrtol(token, 10, &input_val);
			delay_ms = (int)input_val;
			break;
		case 3:
			rc = kstrtoull(token, 10, &input_val_l);
			timeout = (s64)input_val_l;
			break;
		default:
			E("%s: Unknown i = %d\n", __func__, i);
			break;
		}

		if (rc) {
			E("%s: kstrtol fails, rc = %d, i = %d\n",
			  __func__, rc, i);
			kfree(str_buf);
			return rc;
		}
	}
	kfree(str_buf);

	D("%s: sensors_id = 0x%x, flag = %d, delay_ms = %d, timeout = %lld\n",
	  __func__, sensors_id, flag, delay_ms, timeout);

	is_wake = (CW_ACCELERATION_W <= sensors_id) &&
				       (sensors_id <= CW_STEP_COUNTER_W);

	/* period is actual delay(us) * 0.99 */
	period = delay_ms * MS_TO_PERIOD;
	need_update_fw_odr = mcu_data->report_period[sensors_id] != period;
	D("%s: period = %d, report_period[%d] = %d\n",
	  __func__, period, sensors_id, mcu_data->report_period[sensors_id]);
	mcu_data->report_period[sensors_id] = period;

	switch (sensors_id) {
	case CW_ACCELERATION:
	case CW_MAGNETIC:
	case CW_GYRO:
	case CW_PRESSURE:
	case CW_ORIENTATION:
	case CW_ROTATIONVECTOR:
	case CW_LINEARACCELERATION:
	case CW_GRAVITY:
	case CW_MAGNETIC_UNCALIBRATED:
	case CW_GYROSCOPE_UNCALIBRATED:
	case CW_GAME_ROTATION_VECTOR:
	case CW_GEOMAGNETIC_ROTATION_VECTOR:
	case CW_STEP_DETECTOR:
	case CW_STEP_COUNTER:
	case CW_ACCELERATION_W:
	case CW_MAGNETIC_W:
	case CW_GYRO_W:
	case CW_PRESSURE_W:
	case CW_ORIENTATION_W:
	case CW_ROTATIONVECTOR_W:
	case CW_LINEARACCELERATION_W:
	case CW_GRAVITY_W:
	case CW_MAGNETIC_UNCALIBRATED_W:
	case CW_GYROSCOPE_UNCALIBRATED_W:
	case CW_GAME_ROTATION_VECTOR_W:
	case CW_GEOMAGNETIC_ROTATION_VECTOR_W:
	case CW_STEP_DETECTOR_W:
	case CW_STEP_COUNTER_W:
		break;
	case CW_LIGHT:
	case CW_SIGNIFICANT_MOTION:
	default:
		D("%s: Batch not supported for this sensor_id = 0x%x\n",
		  __func__, sensors_id);
		return count;
	}

	mcu_data->batch_timeout[sensors_id] = timeout;

	setup_delay(mcu_data);

	rc = setup_batch_timeout(mcu_data, is_wake);
	if (rc) {
		E("%s: setup_batch_timeout fails, rc = %d\n", __func__, rc);
		return rc;
	}

	if ((need_update_fw_odr == true) &&
	    (mcu_data->enabled_list & (1LL << sensors_id))) {
		int odr_sensors_id;

		odr_sensors_id = (is_wake) ? (sensors_id + 32) : sensors_id;

		cwmcu_powermode_switch(mcu_data, 1);
		rc = firmware_odr(mcu_data, odr_sensors_id, delay_ms);
		cwmcu_powermode_switch(mcu_data, 0);
		if (rc) {
			E("%s: firmware_odr fails, rc = %d\n", __func__, rc);
		}
	}

	D(
	  "%s: sensors_id = %d, timeout = %lld, batched_list = 0x%llx,"
	  " delay_ms = %d\n",
	  __func__, sensors_id, timeout, mcu_data->batched_list,
	  delay_ms);

	return (rc) ? rc : count;
}

static ssize_t batch_show(struct device *dev, struct device_attribute *attr,
		      char *buf)
{
	struct cwmcu_data *mcu_data = dev_get_drvdata(dev);
	u64 timestamp = 0;
	struct timespec kt;
	u64 k_timestamp;

	kt = current_kernel_time();

	CWMCU_i2c_read_power(mcu_data, CW_I2C_REG_MCU_TIME, &timestamp,
			     sizeof(timestamp));

	le64_to_cpus(&timestamp);

	k_timestamp = (u64)(kt.tv_sec*NSEC_PER_SEC) + (u64)kt.tv_nsec;

	return scnprintf(buf, PAGE_SIZE, "%llu", timestamp);
}


static ssize_t flush_show(struct device *dev, struct device_attribute *attr,
		      char *buf)
{
	struct cwmcu_data *mcu_data = dev_get_drvdata(dev);
	int ret;
	u8 data[4] = {0};

	ret = CWMCU_i2c_read_power(mcu_data, CWSTM32_BATCH_MODE_DATA_COUNTER,
			     data, sizeof(data));
	if (ret < 0)
		D("%s: Read Counter fail, ret = %d\n", __func__, ret);

	D("%s: DEBUG: Queue counter = %d\n", __func__,
	  *(u32 *)&data[0]);

	return scnprintf(buf, PAGE_SIZE, "Queue counter = %d\n",
			 *(u32 *)&data[0]);
}

static void cwmcu_send_flush(struct cwmcu_data *mcu_data, int id)
{
	u8 type = CW_META_DATA;
	u16 data[REPORT_EVENT_COMMON_LEN];
	s64 timestamp = 0;
	int rc;

	data[0] = (u16)id;
	data[1] = data[2] = 0;

	D("%s: flush sensor: %d!!\n", __func__, id);

	rc = cw_send_event(mcu_data, type, data, timestamp);
	if (rc < 0)
		E("%s: send_event fails, rc = %d\n", __func__, rc);

	D("%s--:\n", __func__);
}

static ssize_t flush_set(struct device *dev, struct device_attribute *attr,
		     const char *buf, size_t count)
{
	struct cwmcu_data *mcu_data = dev_get_drvdata(dev);
	u8 data;
	unsigned long handle;
	int rc;

	rc = kstrtoul(buf, 10, &handle);
	if (rc) {
		E("%s: kstrtoul fails, rc = %d\n", __func__, rc);
		return rc;
	}

	D("%s: handle = %lu\n", __func__, handle);

	data = handle;

	D("%s: addr = 0x%x, data = 0x%x\n", __func__,
	  CWSTM32_BATCH_FLUSH, data);

	rc = CWMCU_i2c_write_power(mcu_data, CWSTM32_BATCH_FLUSH, &data, 1);
	if (rc)
		E("%s: CWMCU_i2c_write fails, rc = %d\n", __func__, rc);

	mcu_data->w_flush_fifo = true;
	queue_work(mcu_data->mcu_wq, &mcu_data->one_shot_work);

	if ((handle == CW_LIGHT) || (handle == CW_SIGNIFICANT_MOTION)) {
		mutex_lock(&mcu_data->lock);
		cwmcu_send_flush(mcu_data, handle);
		mutex_unlock(&mcu_data->lock);
	} else
		mcu_data->pending_flush |= (1LL << handle);

	D("%s: mcu_data->pending_flush = 0x%llx\n", __func__,
	  mcu_data->pending_flush);

	return count;
}

static ssize_t facedown_set(struct device *dev, struct device_attribute *attr,
			const char *buf, size_t size)
{
	struct cwmcu_data *mcu_data = dev_get_drvdata(dev);
	bool on;

	if (strtobool(buf, &on) < 0)
		return -EINVAL;

	if (!!on == !!(mcu_data->enabled_list &
			(1LL << HTC_FACEDOWN_DETECTION)))
		return size;

	if (on)
		mcu_data->enabled_list |= (1LL << HTC_FACEDOWN_DETECTION);
	else
		mcu_data->enabled_list &= ~(1LL << HTC_FACEDOWN_DETECTION);

	mcu_data->w_facedown_set = true;
	queue_work(mcu_data->mcu_wq, &mcu_data->one_shot_work);

	return size;
}

static ssize_t facedown_show(struct device *dev, struct device_attribute *attr,
			char *buf)
{
	struct cwmcu_data *mcu_data = dev_get_drvdata(dev);

	return snprintf(buf, PAGE_SIZE, "%d\n",
		!!(mcu_data->enabled_list & (1U << HTC_FACEDOWN_DETECTION)));
}

/* Return if META is read out */
static bool report_iio(struct cwmcu_data *mcu_data, int *i, u8 *data,
		       __le64 *data64, u32 *event_count, bool is_wake)
{
	s32 ret;
	u8 data_buff;
	u16 data_event[REPORT_EVENT_COMMON_LEN];
	u16 bias_event[REPORT_EVENT_COMMON_LEN];
	u16 timestamp_event;
	u64 *handle_time_base;
	bool is_meta_read = false;

	if (is_wake) {
		wake_lock_timeout(&mcu_data->report_wake_lock,
				  msecs_to_jiffies(200));
	}

	if (data[0] == CW_META_DATA) {
		__le16 *data16 = (__le16 *)(data + 1);

		data_event[0] = le16_to_cpup(data16 + 1);
		cw_send_event(mcu_data, data[0], data_event, 0);
		mcu_data->pending_flush &= ~(1LL << data_event[0]);
		D(
		  "total count = %u, current_count = %d, META from firmware,"
		  " event_id = %d, pending_flush = 0x%llx\n", *event_count, *i,
		  data_event[0], mcu_data->pending_flush);
		is_meta_read = true;
	} else if (data[0] == CW_TIME_BASE) {
		u64 timestamp;

		timestamp = le64_to_cpup(data64 + 1);

		handle_time_base = (is_wake) ? &mcu_data->wake_fifo_time_base :
					       &mcu_data->time_base;

		D(
		  "total count = %u, current_count = %d, CW_TIME_BASE = %llu,"
		  " is_wake = %d\n", *event_count, *i, timestamp, is_wake);
		*handle_time_base = timestamp;

	} else if (data[0] == CW_STEP_DETECTOR) {
		__le16 *data16 = (__le16 *)(data + 1);

		timestamp_event = le16_to_cpup(data16);

		data_event[0] = 1;
		handle_time_base = (is_wake) ?
					&mcu_data->wake_fifo_time_base :
					&mcu_data->time_base;
		cw_send_event(mcu_data,
			      (is_wake)
				? CW_STEP_DETECTOR_W
				: CW_STEP_DETECTOR
			      , data_event
			      , timestamp_event + *handle_time_base);

		D(
		  "Batch data: total count = %u, current count = %d, "
		  "STEP_DETECTOR%s, timediff = %d, time_base = %llu,"
		  " r_time = %llu\n"
		  , *event_count, *i, (is_wake) ? "_W" : ""
		  , timestamp_event
		  , *handle_time_base
		  , *handle_time_base + timestamp_event
		  );

	} else if (data[0] == CW_STEP_COUNTER) {
		__le16 *data16 = (__le16 *)(data + 1);
		__le32 *data32 = (__le32 *)(data + 3);

		timestamp_event = le16_to_cpup(data16);

		handle_time_base = (is_wake) ?
					&mcu_data->wake_fifo_time_base :
					&mcu_data->time_base;
		report_step_counter(mcu_data,
				    le32_to_cpu(*data32),
				    timestamp_event + *handle_time_base,
				    is_wake);

		D(
		  "Batch data: total count = %u, current count = %d, "
		  "STEP_COUNTER%s, step = %d, "
		  "timediff = %d, time_base = %llu, r_time = %llu\n"
		  , *event_count, *i, (is_wake) ? "_W" : ""
		  , le32_to_cpu(*data32)
		  , timestamp_event
		  , *handle_time_base
		  , *handle_time_base + timestamp_event
		  );

	} else if ((data[0] == CW_MAGNETIC_UNCALIBRATED_BIAS) ||
		   (data[0] == CW_GYROSCOPE_UNCALIBRATED_BIAS)) {
		__le16 *data16 = (__le16 *)(data + 1);
		u8 read_addr;

		data_buff = (data[0] == CW_MAGNETIC_UNCALIBRATED_BIAS) ?
				CW_MAGNETIC_UNCALIBRATED :
				CW_GYROSCOPE_UNCALIBRATED;
		data_buff += (is_wake) ? 32 : 0;

		bias_event[0] = le16_to_cpup(data16 + 1);
		bias_event[1] = le16_to_cpup(data16 + 2);
		bias_event[2] = le16_to_cpup(data16 + 3);

		read_addr = (is_wake) ? CWSTM32_WAKE_UP_BATCH_MODE_DATA_QUEUE :
					CWSTM32_BATCH_MODE_DATA_QUEUE;
		ret = CWMCU_i2c_read(mcu_data, read_addr, data, 9);
		if (ret >= 0) {
			(*i)++;
			timestamp_event = le16_to_cpup(data16);
			data_event[0] = le16_to_cpup(data16 + 1);
			data_event[1] = le16_to_cpup(data16 + 2);
			data_event[2] = le16_to_cpup(data16 + 3);

			D(
			  "Batch data: total count = %u, current "
			  "count = %d, event_id = %d, data(x, y, z) = "
			  "(%d, %d, %d), bias(x, y,  z) = "
			  "(%d, %d, %d)\n"
			  , *event_count, *i, data_buff
			  , data_event[0], data_event[1], data_event[2]
			  , bias_event[0], bias_event[1]
			  , bias_event[2]);

			handle_time_base = (is_wake) ?
						&mcu_data->wake_fifo_time_base :
						&mcu_data->time_base;
			cw_send_event_special(mcu_data, data_buff,
					      data_event,
					      bias_event,
					      timestamp_event +
					      *handle_time_base);
		} else {
			E("Read Uncalibrated data fails, ret = %d\n", ret);
		}
	} else {
		__le16 *data16 = (__le16 *)(data + 1);

		timestamp_event = le16_to_cpup(data16);
		data_event[0] = le16_to_cpup(data16 + 1);
		data_event[1] = le16_to_cpup(data16 + 2);
		data_event[2] = le16_to_cpup(data16 + 3);

		data[0] += (is_wake) ? 32 : 0;

		handle_time_base = (is_wake) ?
					&mcu_data->wake_fifo_time_base :
					&mcu_data->time_base;

		D(
		  "Batch data: total count = %u, current count = %d, "
		  "event_id = %d, data(x, y, z) = (%d, %d, %d), "
		  "timediff = %d, time_base = %llu, r_time = %llu\n"
		  , *event_count, *i, data[0]
		  , data_event[0], data_event[1], data_event[2]
		  , timestamp_event
		  , *handle_time_base
		  , *handle_time_base + timestamp_event
		  );

		if ((data[0] == CW_MAGNETIC) || (data[0] == CW_ORIENTATION)) {
			int rc;
			u8 accuracy;
			u16 bias_event[REPORT_EVENT_COMMON_LEN] = {0};

			rc = CWMCU_i2c_read(mcu_data,
					    CW_I2C_REG_SENSORS_ACCURACY_MAG,
					    &accuracy, 1);
			if (rc < 0) {
				E(
				  "%s: read ACCURACY_MAG fails, rc = "
				  "%d\n", __func__, rc);
				accuracy = 3;
			}
			bias_event[0] = accuracy;

			cw_send_event_special(mcu_data, data[0], data_event,
					      bias_event,
					      timestamp_event +
					      *handle_time_base);
		} else {
			cw_send_event(mcu_data, data[0], data_event,
				      timestamp_event + *handle_time_base);
		}
	}
	return is_meta_read;
}

/* Return if META is read out */
static bool cwmcu_batch_fifo_read(struct cwmcu_data *mcu_data, int queue_id)
{
	s32 ret;
	int i;
	u32 *event_count;
	u8 event_count_data[4] = {0};
	u8 reg_addr;
	bool is_meta_read = false;

	mutex_lock(&mcu_data->lock);

	reg_addr = (queue_id)
			? CWSTM32_WAKE_UP_BATCH_MODE_DATA_COUNTER
			: CWSTM32_BATCH_MODE_DATA_COUNTER;

	ret = CWMCU_i2c_read(mcu_data, reg_addr, event_count_data,
			     sizeof(event_count_data));
	if (ret < 0) {
		D(
		  "Read Batched data Counter fail, ret = %d, queue_id"
		  " = %d\n", ret, queue_id);
	}

	event_count = (u32 *)(&event_count_data[0]);
	if (*event_count > MAX_EVENT_COUNT) {
		I("%s: event_count = %u, strange, queue_id = %d\n",
		  __func__, *event_count, queue_id);
		*event_count = 0;
	}

	D("%s: event_count = %u, queue_id = %d\n", __func__,
	  *event_count, queue_id);

	reg_addr = (queue_id) ? CWSTM32_WAKE_UP_BATCH_MODE_DATA_QUEUE :
		 CWSTM32_BATCH_MODE_DATA_QUEUE;

	for (i = 0; i < *event_count; i++) {
		__le64 data64[2];
		u8 *data = (u8 *)data64;

		data = data + 7;

		ret = CWMCU_i2c_read(mcu_data, reg_addr, data, 9);
		if (ret >= 0) {
			/* check if there are no data from queue */
			if (data[0] != CWMCU_NODATA) {
				is_meta_read = report_iio(mcu_data, &i, data,
							  data64,
							  event_count,
							  queue_id);
			}
		} else {
			E("Read Queue fails, ret = %d, queue_id = %d\n",
			  ret, queue_id);
		}
	}

	mutex_unlock(&mcu_data->lock);

	return is_meta_read;
}

static void cwmcu_meta_read(struct cwmcu_data *mcu_data)
{
	int i;
	int queue_id;

	for (i = 0; (i < 3) && mcu_data->pending_flush; i++) {
		D("%s: mcu_data->pending_flush = 0x%llx, i = %d\n", __func__,
		  mcu_data->pending_flush, i);

		queue_id = (mcu_data->pending_flush & 0xFFFFFFFF)
				? 0 : 1;
		if (cwmcu_batch_fifo_read(mcu_data, queue_id))
			break;

		if (mcu_data->pending_flush)
			usleep_range(6000, 9000);
		else
			break;
	}
	if (mcu_data->pending_flush && (i == 3))
		D("%s: Fail to get META!!\n", __func__);

}

/* cwmcu_powermode_switch() must be held by caller */
static void cwmcu_batch_read(struct cwmcu_data *mcu_data)
{
	int j;
	u32 *non_wake_batch_list = (u32 *)&mcu_data->batched_list;
	u32 *wake_batch_list = (non_wake_batch_list + 1);

	D("%s++: batched_list = 0x%llx\n", __func__, mcu_data->batched_list);

	for (j = 0; j < 2; j++) {
		if ((!(*non_wake_batch_list) && (j == 0)) ||
		    (!(*wake_batch_list) && (j == 1))) {
			D(
			  "%s++: nw_batched_list = 0x%x, w_batched_list = 0x%x,"
			  " j = %d, continue\n",
			   __func__, *non_wake_batch_list, *wake_batch_list, j);
			continue;
		}

		cwmcu_batch_fifo_read(mcu_data, j);
	}

	D("%s--: batched_list = 0x%llx\n", __func__, mcu_data->batched_list);
}

static void cwmcu_check_sensor_update(struct cwmcu_data *mcu_data)
{
	int id;
	s64 temp;

	do_gettimeofday(&mcu_data->now);
	temp = (mcu_data->now.tv_sec * NS_PER_US) + mcu_data->now.tv_usec;

	for (id = 0; id < CW_SENSORS_ID_TOTAL; id++) {
		mcu_data->time_diff[id] = temp - mcu_data->sensors_time[id];

		if ((mcu_data->time_diff[id] >= mcu_data->report_period[id])
		    && (mcu_data->enabled_list & (1LL << id))) {
			mcu_data->sensors_time[id] = temp;
			mcu_data->update_list |= (1LL << id);
		} else
			mcu_data->update_list &= ~(1LL << id);
	}
}

static void cwmcu_read(struct cwmcu_data *mcu_data, struct iio_poll_func *pf)
{
	int id_check;

	if (!mcu_data->probe_success) {
		E("%s: probe_success = %d\n", __func__,
		  mcu_data->probe_success);
		return;
	}

	if (mcu_data->enabled_list) {

		cwmcu_check_sensor_update(mcu_data);

		for (id_check = 0 ;
		     (id_check < CW_SENSORS_ID_TOTAL)
		     ; id_check++) {
			if ((is_continuous_sensor(id_check)) &&
			    (mcu_data->update_list & (1LL<<id_check)) &&
			    (mcu_data->batch_timeout[id_check] == 0)) {
				cwmcu_powermode_switch(mcu_data, 1);
				cwmcu_batch_read(mcu_data);
				cwmcu_powermode_switch(mcu_data, 0);
			}
		}
	}

}

static int cwmcu_suspend(struct device *dev)
{
	struct cwmcu_data *mcu_data = dev_get_drvdata(dev);
	int i;
	u8 data;

	D("[CWMCU] %s\n", __func__);

	cancel_work_sync(&mcu_data->one_shot_work);
	cancel_delayed_work_sync(&mcu_data->work);

	disable_irq(mcu_data->IRQ);

	/* Inform SensorHUB that CPU is going to suspend */
	data = 0;
	CWMCU_i2c_write_power(mcu_data, CW_CPU_STATUS_REG, &data, 1);
	D("%s: write_addr = 0x%x, write_data = 0x%x\n", __func__,
	  CW_CPU_STATUS_REG, data);

	mutex_lock(&mcu_data->mutex_lock);
	mcu_data->suspended = true;
	mutex_unlock(&mcu_data->mutex_lock);

	for (i = 0; (mcu_data->power_on_counter != 0) &&
		    (gpio_get_value(mcu_data->gpio_wake_mcu) != 1) &&
		    (i < ACTIVE_RETRY_TIMES); i++)
		usleep_range(10, 20);

	gpio_set_value(mcu_data->gpio_wake_mcu, 1);
	mcu_data->power_on_counter = 0;

	return 0;
}


static int cwmcu_resume(struct device *dev)
{
	struct i2c_client *client = to_i2c_client(dev);
	struct cwmcu_data *mcu_data = i2c_get_clientdata(client);
	u8 data;

	D("[CWMCU] %s++\n", __func__);

	mutex_lock(&mcu_data->mutex_lock);
	mcu_data->suspended = false;
	mutex_unlock(&mcu_data->mutex_lock);

	/* Inform SensorHUB that CPU is going to resume */
	data = 1;
	CWMCU_i2c_write_power(mcu_data, CW_CPU_STATUS_REG, &data, 1);
	D("%s: write_addr = 0x%x, write_data = 0x%x\n", __func__,
	  CW_CPU_STATUS_REG, data);

	enable_irq(mcu_data->IRQ);

	if (mcu_data->w_activated_i2c
	    || mcu_data->w_re_init
	    || mcu_data->w_facedown_set
	    || mcu_data->w_clear_fifo
<<<<<<< HEAD
	    || mcu_data->w_flush_fifo)
=======
	    || mcu_data->w_flush_fifo
	    || mcu_data->w_report_meta)
>>>>>>> bb66a396
		queue_work(mcu_data->mcu_wq, &mcu_data->one_shot_work);

	if (mcu_data->enabled_list & IIO_SENSORS_MASK) {
		queue_delayed_work(mcu_data->mcu_wq, &mcu_data->work,
			msecs_to_jiffies(atomic_read(&mcu_data->delay)));
	}

	D("[CWMCU] %s--\n", __func__);
	return 0;
}


#ifdef MCU_WARN_MSGS
static void print_warn_msg(struct cwmcu_data *mcu_data,
			   char *buf, u32 len, u32 index)
{
	int ret;
	char *buf_start = buf;

	while ((buf - buf_start) < len) {
		ret = min((u32)WARN_MSG_BLOCK_LEN,
			  (u32)(len - (buf - buf_start)));
		ret = CWMCU_i2c_read(mcu_data,
				     CW_I2C_REG_WARN_MSG_BUFFER,
				     buf, ret);
		if (ret == 0) {
			break;
		} else if (ret < 0) {
			E("%s: warn i2c_read: ret = %d\n", __func__, ret);
			break;
		} else
			buf += ret;
	}
	printk(KERN_WARNING "[S_HUB][CW_MCU] Warning MSG[%d] = %.*s",
			index, (int)(buf - buf_start), buf_start);
}
#endif

void magic_cover_report_input(struct cwmcu_data *mcu_data, u8 val)
{
	u32 data = ((val >> 6) & 0x3);

	if ((data == 1) || (data == 2)) {
		input_report_switch(mcu_data->input, SW_LID, (data - 1));
		input_sync(mcu_data->input);
	} else if ((data == 3) || (data == 0)) {
		input_report_switch(mcu_data->input, SW_CAMERA_LENS_COVER,
				    !data);
		input_sync(mcu_data->input);
	}
	return;
}

void activate_double_tap(u8 facedown)
{
	blocking_notifier_call_chain(&double_tap_notifier_list, facedown, NULL);
	return;
}

static irqreturn_t cwmcu_irq_handler(int irq, void *handle)
{
	struct cwmcu_data *mcu_data = handle;
	s32 ret;
	u8 INT_st1, INT_st2, INT_st3, INT_st4, err_st, batch_st;
	u8 clear_intr;
	u16 light_adc = 0;

	if (!mcu_data->probe_success) {
		D("%s: probe not completed\n", __func__);
		return IRQ_HANDLED;
	}

	D("[CWMCU] %s\n", __func__);

	cwmcu_powermode_switch(mcu_data, 1);

	CWMCU_i2c_read(mcu_data, CWSTM32_INT_ST1, &INT_st1, 1);
	CWMCU_i2c_read(mcu_data, CWSTM32_INT_ST2, &INT_st2, 1);
	CWMCU_i2c_read(mcu_data, CWSTM32_INT_ST3, &INT_st3, 1);
	CWMCU_i2c_read(mcu_data, CWSTM32_INT_ST4, &INT_st4, 1);
	CWMCU_i2c_read(mcu_data, CWSTM32_ERR_ST, &err_st, 1);
	CWMCU_i2c_read(mcu_data, CWSTM32_BATCH_MODE_COMMAND, &batch_st, 1);

	D(
	  "%s: INT_st(1, 2, 3, 4) = (0x%x, 0x%x, 0x%x, 0x%x), err_st = 0x%x"
	  ", batch_st = 0x%x\n",
	  __func__, INT_st1, INT_st2, INT_st3, INT_st4, err_st, batch_st);

	/* INT_st1: bit 3 */
	if (INT_st1 & CW_MCU_INT_BIT_LIGHT) {
		u8 data[REPORT_EVENT_COMMON_LEN] = {0};
		u16 data_buff[REPORT_EVENT_COMMON_LEN] = {0};

		if (mcu_data->enabled_list & (1LL << CW_LIGHT)) {
			CWMCU_i2c_read(mcu_data, CWSTM32_READ_Light, data, 3);
			if (data[0] < 11) {
				mcu_data->sensors_time[CW_LIGHT] =
					mcu_data->sensors_time[CW_LIGHT] -
					mcu_data->report_period[CW_LIGHT];
				light_adc = (data[2] << 8) | data[1];

				data_buff[0] = data[0];
				mcu_data->light_last_data[0] = data_buff[0];
				cw_send_event(mcu_data, CW_LIGHT, data_buff, 0);
				D(
				  "light interrupt occur value is %u, adc "
				  "is %x ls_calibration is %u\n",
					data[0], light_adc,
					mcu_data->ls_calibrated);
			} else {
				light_adc = (data[2] << 8) | data[1];
				D(
				  "light interrupt occur value is %u, adc is"
				  " %x ls_calibration is %u (message only)\n",
					data[0], light_adc,
					mcu_data->ls_calibrated);
			}
			I("intr light[%x]=%u\n", light_adc, data[0]);
		}
		if (data[0] < 11) {
			clear_intr = CW_MCU_INT_BIT_LIGHT;
			CWMCU_i2c_write(mcu_data, CWSTM32_INT_ST1, &clear_intr,
					1);
		}
	}

	/* INT_st2: bit 4 */
	if (INT_st2 & CW_MCU_INT_BIT_MAGIC_COVER) {
		if (mcu_data->enabled_list & (1LL << HTC_MAGIC_COVER)) {
			u8 data;

			ret = CWMCU_i2c_read(mcu_data, CWSTM32_READ_Hall_Sensor,
					     &data, 1);
			if (ret >= 0) {
				I("%s: MAGIC COVER = 0x%x\n", __func__,
				  ((data >> 6) & 0x3));
				magic_cover_report_input(mcu_data, data);
			} else {
				E("%s: MAGIC COVER read fails, ret = %d\n",
				  __func__, ret);
			}

			clear_intr = CW_MCU_INT_BIT_MAGIC_COVER;
			CWMCU_i2c_write(mcu_data, CWSTM32_INT_ST2, &clear_intr,
					1);
		}
	}

	/* INT_st3: bit 4 */
	if (INT_st3 & CW_MCU_INT_BIT_SIGNIFICANT_MOTION) {
		if (mcu_data->enabled_list & (1LL << CW_SIGNIFICANT_MOTION)) {
			u16 data_buff[REPORT_EVENT_COMMON_LEN] = {0};
			__le64 data64[2];
			u8 *data = (u8 *)data64;

			data = data + sizeof(__le64) - sizeof(u8);

			ret = CWMCU_i2c_read(mcu_data,
					     CWSTM32_READ_SIGNIFICANT_MOTION,
					     data, sizeof(u8) + sizeof(__le64));
			if (ret >= 0) {
				u64 timestamp_event;
				__le64 *le64_timestamp = data64 + 1;

				timestamp_event = le64_to_cpu(*le64_timestamp);

				mcu_data->sensors_time[CW_SIGNIFICANT_MOTION]
						= 0;

				wake_lock_timeout(
					&mcu_data->significant_wake_lock, HZ);

				data_buff[0] = 1;
				cw_send_event(mcu_data, CW_SIGNIFICANT_MOTION,
					      data_buff, timestamp_event);

				D("%s: Significant timestamp = %llu\n"
					  , __func__, timestamp_event);
			} else {
				E(
				  "Read CWSTM32_READ_SIGNIFICANT_MOTION fails,"
				  " ret = %d\n", ret);
			}
		}
		clear_intr = CW_MCU_INT_BIT_SIGNIFICANT_MOTION;
		CWMCU_i2c_write(mcu_data, CWSTM32_INT_ST3, &clear_intr, 1);
	}

	/* INT_st3: bit 5 */
	if (INT_st3 & CW_MCU_INT_BIT_STEP_DETECTOR) {
		if (mcu_data->enabled_list & ((1ULL << CW_STEP_DETECTOR) |
					      (1ULL << CW_STEP_DETECTOR_W)))
			cwmcu_batch_read(mcu_data);

		clear_intr = CW_MCU_INT_BIT_STEP_DETECTOR;
		CWMCU_i2c_write(mcu_data, CWSTM32_INT_ST3, &clear_intr, 1);
	}

	/* INT_st3: bit 6 */
	if (INT_st3 & CW_MCU_INT_BIT_STEP_COUNTER) {
		if (mcu_data->enabled_list & (1LL << CW_STEP_COUNTER_W))
			cwmcu_batch_read(mcu_data);

		if (mcu_data->enabled_list & (1LL << CW_STEP_COUNTER)) {
			__le64 data64[2];
			u8 *data = (u8 *)data64;
			__le32 step_fw;

			ret = CWMCU_i2c_read(mcu_data,
					     CWSTM32_READ_STEP_COUNTER,
					     data, 12);
			if (ret >= 0) {
				step_fw = *(__le32 *)(data + 8);
				D("%s: From Firmware, step = %u\n",
				  __func__, le32_to_cpu(step_fw));

				mcu_data->sensors_time[CW_STEP_COUNTER]
					= 0;

				report_step_counter(mcu_data,
						    le32_to_cpu(step_fw)
						    , le64_to_cpu(
							data64[0])
						    , false);

				D(
				  "%s: Step Counter INT, step = %llu"
				  ", timestamp = %llu\n"
				  , __func__
				  , mcu_data->step_counter_base
				    + le32_to_cpu(step_fw)
				  , le64_to_cpu(data64[0]));
			} else {
				E(
				  "%s: Step Counter i2c read fails, "
				  "ret = %d\n", __func__, ret);
			}
		}
		clear_intr = CW_MCU_INT_BIT_STEP_COUNTER;
		CWMCU_i2c_write(mcu_data, CWSTM32_INT_ST3, &clear_intr, 1);
	}

	/* INT_st3: bit 7 */
	if (INT_st3 & CW_MCU_INT_BIT_FACEDOWN_DETECTION) {
		if (mcu_data->enabled_list & (1LL << HTC_FACEDOWN_DETECTION)) {
			u8 data;

			ret = CWMCU_i2c_read(mcu_data,
					     CWSTM32_READ_FACEDOWN_DETECTION,
					     &data, sizeof(data));
			if (ret >= 0) {
				D("%s: FACEDOWN = %u\n", __func__, data);
				activate_double_tap(data);
			} else
				E("%s: FACEDOWN i2c read fails, ret = %d\n",
						__func__, ret);

		}
		clear_intr = CW_MCU_INT_BIT_FACEDOWN_DETECTION;
		CWMCU_i2c_write(mcu_data, CWSTM32_INT_ST3, &clear_intr, 1);
	}

#ifdef MCU_WARN_MSGS
	/* err_st: bit 5 */
	if (err_st & CW_MCU_INT_BIT_ERROR_WARN_MSG) {
		u8 buf_len[WARN_MSG_BUFFER_LEN_SIZE] = {0};

		ret = CWMCU_i2c_read(mcu_data, CW_I2C_REG_WARN_MSG_BUFFER_LEN,
				     buf_len, sizeof(buf_len));
		if (ret >= 0) {
			int i;
			char buf[WARN_MSG_PER_ITEM_LEN];

			for (i = 0; i < WARN_MSG_BUFFER_LEN_SIZE; i++) {
				if (buf_len[i] <= WARN_MSG_PER_ITEM_LEN)
					print_warn_msg(mcu_data, buf,
						       buf_len[i], i);
			}
		} else {
			E("%s: Warn MSG read fails, ret = %d\n",
						__func__, ret);
		}
		clear_intr = CW_MCU_INT_BIT_ERROR_WARN_MSG;
		ret = CWMCU_i2c_write(mcu_data, CWSTM32_ERR_ST, &clear_intr, 1);
	}
#endif

	/* err_st: bit 6 */
	if (err_st & CW_MCU_INT_BIT_ERROR_MCU_EXCEPTION) {
		u8 buf_len[EXCEPTION_BUFFER_LEN_SIZE] = {0};
		bool reset_done;

		ret = CWMCU_i2c_read(mcu_data, CW_I2C_REG_EXCEPTION_BUFFER_LEN,
				     buf_len, sizeof(buf_len));
		if (ret >= 0) {
			__le32 exception_len;
			u8 data[EXCEPTION_BLOCK_LEN];
			int i;

			exception_len = cpu_to_le32p((u32 *)&buf_len[0]);
			E("%s: exception_len = %u\n", __func__, exception_len);

			for (i = 0; exception_len >= EXCEPTION_BLOCK_LEN; i++) {
				memset(data, 0, sizeof(data));
				ret = CWMCU_i2c_read(mcu_data,
						    CW_I2C_REG_EXCEPTION_BUFFER,
						    data, sizeof(data));
				if (ret >= 0) {
					char buf[3*EXCEPTION_BLOCK_LEN];

					print_hex_data(buf, i, data,
							EXCEPTION_BLOCK_LEN);
					exception_len -= EXCEPTION_BLOCK_LEN;
				} else {
					E(
					  "%s: i = %d, excp1 i2c_read: ret = %d"
					  "\n", __func__, i, ret);
					goto exception_end;
				}
			}
			if ((exception_len > 0) &&
			    (exception_len < sizeof(data))) {
				ret = CWMCU_i2c_read(mcu_data,
						    CW_I2C_REG_EXCEPTION_BUFFER,
						    data, exception_len);
				if (ret >= 0) {
					char buf[3*EXCEPTION_BLOCK_LEN];

					print_hex_data(buf, i, data,
						       exception_len);
				} else {
					E(
					  "%s: i = %d, excp2 i2c_read: ret = %d"
					  "\n", __func__, i, ret);
				}
			}
		} else {
			E("%s: Exception status dump fails, ret = %d\n",
						__func__, ret);
		}
exception_end:
		mutex_lock(&mcu_data->activated_i2c_lock);
		reset_done = reset_hub(mcu_data);
		mutex_unlock(&mcu_data->activated_i2c_lock);

		if (reset_done) {
			mcu_data->w_re_init = true;
			mcu_data->w_report_meta = true;
			queue_work(mcu_data->mcu_wq, &mcu_data->one_shot_work);
			E("%s: reset after exception done\n", __func__);
		}

		clear_intr = CW_MCU_INT_BIT_ERROR_MCU_EXCEPTION;
		ret = CWMCU_i2c_write(mcu_data, CWSTM32_ERR_ST, &clear_intr, 1);
	}

	/* err_st: bit 7 */
	if (err_st & CW_MCU_INT_BIT_ERROR_WATCHDOG_RESET) {
		u8 data[WATCHDOG_STATUS_LEN] = {0};

		E("[CWMCU] Watch Dog Reset\n");
		msleep(5);

		ret = CWMCU_i2c_read(mcu_data, CW_I2C_REG_WATCHDOG_STATUS,
				     data, WATCHDOG_STATUS_LEN);
		if (ret >= 0) {
			int i;

			for (i = 0; i < WATCHDOG_STATUS_LEN; i++) {
				E("%s: Watchdog Status[%d] = 0x%x\n",
					__func__, i, data[i]);
			}
		} else {
			E("%s: Watchdog status dump fails, ret = %d\n",
						__func__, ret);
		}

		mcu_data->w_re_init = true;
		mcu_data->w_report_meta = true;
		queue_work(mcu_data->mcu_wq, &mcu_data->one_shot_work);

		clear_intr = CW_MCU_INT_BIT_ERROR_WATCHDOG_RESET;
		ret = CWMCU_i2c_write(mcu_data, CWSTM32_ERR_ST, &clear_intr, 1);
	}

	/* batch_st */
	if (batch_st & CW_MCU_INT_BIT_BATCH_INT_MASK) {
		cwmcu_batch_read(mcu_data);

		clear_intr = CW_MCU_INT_BIT_BATCH_INT_MASK;

		D("%s: clear_intr = 0x%x, write_addr = 0x%x", __func__,
		  clear_intr, CWSTM32_BATCH_MODE_COMMAND);

		ret = CWMCU_i2c_write(mcu_data,
				      CWSTM32_BATCH_MODE_COMMAND,
				      &clear_intr, 1);
	}

	cwmcu_powermode_switch(mcu_data, 0);

	return IRQ_HANDLED;
}

/*=======iio device reg=========*/
static void iio_trigger_work(struct irq_work *work)
{
	struct cwmcu_data *mcu_data = container_of((struct irq_work *)work,
					struct cwmcu_data, iio_irq_work);

	iio_trigger_poll(mcu_data->trig, iio_get_time_ns());
}

static irqreturn_t cw_trigger_handler(int irq, void *p)
{
	struct iio_poll_func *pf = p;
	struct iio_dev *indio_dev = pf->indio_dev;
	struct cwmcu_data *mcu_data = iio_priv(indio_dev);

	cwmcu_read(mcu_data, pf);

	mutex_lock(&mcu_data->lock);
	iio_trigger_notify_done(mcu_data->indio_dev->trig);
	mutex_unlock(&mcu_data->lock);

	return IRQ_HANDLED;
}

static const struct iio_buffer_setup_ops cw_buffer_setup_ops = {
	.preenable = &iio_sw_buffer_preenable,
	.postenable = &iio_triggered_buffer_postenable,
	.predisable = &iio_triggered_buffer_predisable,
};

static int cw_pseudo_irq_enable(struct iio_dev *indio_dev)
{
	struct cwmcu_data *mcu_data = iio_priv(indio_dev);

	if (!atomic_cmpxchg(&mcu_data->pseudo_irq_enable, 0, 1)) {
		D("%s:\n", __func__);
		cancel_delayed_work_sync(&mcu_data->work);
		queue_delayed_work(mcu_data->mcu_wq, &mcu_data->work, 0);
	}

	return 0;
}

static int cw_pseudo_irq_disable(struct iio_dev *indio_dev)
{
	struct cwmcu_data *mcu_data = iio_priv(indio_dev);

	if (atomic_cmpxchg(&mcu_data->pseudo_irq_enable, 1, 0)) {
		cancel_delayed_work_sync(&mcu_data->work);
		D("%s:\n", __func__);
	}
	return 0;
}

static int cw_set_pseudo_irq(struct iio_dev *indio_dev, int enable)
{
	if (enable)
		cw_pseudo_irq_enable(indio_dev);
	else
		cw_pseudo_irq_disable(indio_dev);

	return 0;
}

static int cw_data_rdy_trigger_set_state(struct iio_trigger *trig,
		bool state)
{
	struct iio_dev *indio_dev =
			(struct iio_dev *)iio_trigger_get_drvdata(trig);
	struct cwmcu_data *mcu_data = iio_priv(indio_dev);

	mutex_lock(&mcu_data->mutex_lock);
	cw_set_pseudo_irq(indio_dev, state);
	mutex_unlock(&mcu_data->mutex_lock);

	return 0;
}

static const struct iio_trigger_ops cw_trigger_ops = {
	.owner = THIS_MODULE,
	.set_trigger_state = &cw_data_rdy_trigger_set_state,
};

static int cw_probe_trigger(struct iio_dev *iio_dev)
{
	struct cwmcu_data *mcu_data = iio_priv(iio_dev);
	int ret;

	iio_dev->pollfunc = iio_alloc_pollfunc(&iio_pollfunc_store_time,
			&cw_trigger_handler, IRQF_ONESHOT, iio_dev,
			"%s_consumer%d", iio_dev->name, iio_dev->id);
	if (iio_dev->pollfunc == NULL) {
		ret = -ENOMEM;
		goto error_ret;
	}
	mcu_data->trig = iio_trigger_alloc("%s-dev%d",
			iio_dev->name,
			iio_dev->id);
	if (!mcu_data->trig) {
		ret = -ENOMEM;
		goto error_dealloc_pollfunc;
	}
	mcu_data->trig->dev.parent = &mcu_data->client->dev;
	mcu_data->trig->ops = &cw_trigger_ops;
	iio_trigger_set_drvdata(mcu_data->trig, iio_dev);

	ret = iio_trigger_register(mcu_data->trig);
	if (ret)
		goto error_free_trig;

	return 0;

error_free_trig:
	iio_trigger_free(mcu_data->trig);
error_dealloc_pollfunc:
	iio_dealloc_pollfunc(iio_dev->pollfunc);
error_ret:
	return ret;
}

static int cw_probe_buffer(struct iio_dev *iio_dev)
{
	int ret;
	struct iio_buffer *buffer;

	buffer = iio_kfifo_allocate(iio_dev);
	if (!buffer) {
		ret = -ENOMEM;
		goto error_ret;
	}

	buffer->scan_timestamp = true;
	iio_dev->buffer = buffer;
	iio_dev->setup_ops = &cw_buffer_setup_ops;
	iio_dev->modes |= INDIO_BUFFER_TRIGGERED;
	ret = iio_buffer_register(iio_dev, iio_dev->channels,
				  iio_dev->num_channels);
	if (ret)
		goto error_free_buf;

	iio_scan_mask_set(iio_dev, iio_dev->buffer, CW_SCAN_ID);
	iio_scan_mask_set(iio_dev, iio_dev->buffer, CW_SCAN_X);
	iio_scan_mask_set(iio_dev, iio_dev->buffer, CW_SCAN_Y);
	iio_scan_mask_set(iio_dev, iio_dev->buffer, CW_SCAN_Z);
	return 0;

error_free_buf:
	iio_kfifo_free(iio_dev->buffer);
error_ret:
	return ret;
}


static int cw_read_raw(struct iio_dev *indio_dev,
		       struct iio_chan_spec const *chan,
		       int *val,
		       int *val2,
		       long mask) {
	struct cwmcu_data *mcu_data = iio_priv(indio_dev);
	int ret = -EINVAL;

	if (chan->type != IIO_ACCEL)
		return ret;

	mutex_lock(&mcu_data->lock);
	switch (mask) {
	case 0:
		*val = mcu_data->iio_data[chan->channel2 - IIO_MOD_X];
		ret = IIO_VAL_INT;
		break;
	case IIO_CHAN_INFO_SCALE:
		/* Gain : counts / uT = 1000 [nT] */
		/* Scaling factor : 1000000 / Gain = 1000 */
		*val = 0;
		*val2 = 1000;
		ret = IIO_VAL_INT_PLUS_MICRO;
		break;
	}
	mutex_unlock(&mcu_data->lock);

	return ret;
}

#define CW_CHANNEL(axis)			\
{						\
	.type = IIO_ACCEL,			\
	.modified = 1,				\
	.channel2 = axis+1,			\
	.info_mask = BIT(IIO_CHAN_INFO_SCALE),	\
	.scan_index = axis,			\
	.scan_type = IIO_ST('u', 32, 32, 0)	\
}

static const struct iio_chan_spec cw_channels[] = {
	CW_CHANNEL(CW_SCAN_ID),
	CW_CHANNEL(CW_SCAN_X),
	CW_CHANNEL(CW_SCAN_Y),
	CW_CHANNEL(CW_SCAN_Z),
	IIO_CHAN_SOFT_TIMESTAMP(CW_SCAN_TIMESTAMP)
};

static const struct iio_info cw_info = {
	.read_raw = &cw_read_raw,
	.driver_module = THIS_MODULE,
};

static int mcu_parse_dt(struct device *dev, struct cwmcu_data *pdata)
{
	struct property *prop;
	struct device_node *dt = dev->of_node;
	u32 buf = 0;
	struct device_node *g_sensor_offset;
	int g_sensor_cali_size = 0;
	unsigned char *g_sensor_cali_data = NULL;
	struct device_node *gyro_sensor_offset;
	int gyro_sensor_cali_size = 0;
	unsigned char *gyro_sensor_cali_data = NULL;
	struct device_node *light_sensor_offset = NULL;
	int light_sensor_cali_size = 0;
	unsigned char *light_sensor_cali_data = NULL;
	struct device_node *baro_sensor_offset;
	int baro_sensor_cali_size = 0;
	unsigned char *baro_sensor_cali_data = NULL;

	int i;

	g_sensor_offset = of_find_node_by_path(CALIBRATION_DATA_PATH);
	if (g_sensor_offset) {
		g_sensor_cali_data = (unsigned char *)
				     of_get_property(g_sensor_offset,
						     G_SENSOR_FLASH_DATA,
						     &g_sensor_cali_size);
		D("%s: cali_size = %d\n", __func__, g_sensor_cali_size);
		if (g_sensor_cali_data) {
			for (i = 0; (i < g_sensor_cali_size) && (i < 4); i++) {
				D("g sensor cali_data[%d] = %02x\n", i,
						g_sensor_cali_data[i]);
				pdata->gs_kvalue |= (g_sensor_cali_data[i] <<
						    (i * 8));
			}
		}

	} else
		E("%s: G-sensor Calibration data offset not found\n", __func__);

	gyro_sensor_offset = of_find_node_by_path(CALIBRATION_DATA_PATH);
	if (gyro_sensor_offset) {
		gyro_sensor_cali_data = (unsigned char *)
					of_get_property(gyro_sensor_offset,
							GYRO_SENSOR_FLASH_DATA,
							&gyro_sensor_cali_size);
		D("%s:gyro cali_size = %d\n", __func__, gyro_sensor_cali_size);
		if (gyro_sensor_cali_data) {
			for (i = 0; (i < gyro_sensor_cali_size) && (i < 4);
				     i++) {
				D("gyro sensor cali_data[%d] = %02x\n", i,
					gyro_sensor_cali_data[i]);
				pdata->gy_kvalue |= (gyro_sensor_cali_data[i] <<
						     (i * 8));
			}
			pdata->gs_kvalue_L1 = (gyro_sensor_cali_data[5] << 8) |
						gyro_sensor_cali_data[4];
			D("g sensor cali_data L1 = %x\n", pdata->gs_kvalue_L1);
			pdata->gs_kvalue_L2 = (gyro_sensor_cali_data[7] << 8) |
						gyro_sensor_cali_data[6];
			D("g sensor cali_data L2 = %x\n", pdata->gs_kvalue_L2);
			pdata->gs_kvalue_L3 = (gyro_sensor_cali_data[9] << 8) |
						gyro_sensor_cali_data[8];
			D("g sensor cali_data L3 = %x\n", pdata->gs_kvalue_L3);
			pdata->gs_kvalue_R1 = (gyro_sensor_cali_data[11] << 8) |
						gyro_sensor_cali_data[10];
			D("g sensor cali_data R1 = %x\n", pdata->gs_kvalue_R1);
			pdata->gs_kvalue_R2 = (gyro_sensor_cali_data[13] << 8) |
						gyro_sensor_cali_data[12];
			D("g sensor cali_data R2 = %x\n", pdata->gs_kvalue_R2);
			pdata->gs_kvalue_R3 = (gyro_sensor_cali_data[15] << 8) |
						gyro_sensor_cali_data[14];
			D("g sensor cali_data R3 = %x\n", pdata->gs_kvalue_R3);
		}

	} else
		E("%s: GYRO-sensor Calibration data offset not found\n",
				__func__);

	light_sensor_offset = of_find_node_by_path(CALIBRATION_DATA_PATH);
	if (light_sensor_offset) {
		light_sensor_cali_data = (unsigned char *)
					 of_get_property(light_sensor_offset,
						       LIGHT_SENSOR_FLASH_DATA,
						       &light_sensor_cali_size);
		D("%s:light cali_size = %d\n", __func__,
				light_sensor_cali_size);
		if (light_sensor_cali_data) {
			for (i = 0; (i < light_sensor_cali_size) && (i < 4);
			     i++) {
				D("light sensor cali_data[%d] = %02x\n", i,
					light_sensor_cali_data[i]);
				pdata->als_kvalue |=
					(light_sensor_cali_data[i] << (i * 8));
			}
		}
	} else
		E("%s: LIGHT-sensor Calibration data offset not found\n",
			__func__);

	baro_sensor_offset = of_find_node_by_path(CALIBRATION_DATA_PATH);
	if (baro_sensor_offset) {
		baro_sensor_cali_data = (unsigned char *)
					of_get_property(baro_sensor_offset,
							BARO_SENSOR_FLASH_DATA,
							&baro_sensor_cali_size);
		D("%s: cali_size = %d\n", __func__, baro_sensor_cali_size);
		if (baro_sensor_cali_data) {
			for (i = 0; (i < baro_sensor_cali_size) &&
			     (i < 5); i++) {
				D("baro sensor cali_data[%d] = %02x\n", i,
					baro_sensor_cali_data[i]);
				if (i == baro_sensor_cali_size - 1)
					pdata->bs_kheader =
						baro_sensor_cali_data[i];
				else
					pdata->bs_kvalue |=
						(baro_sensor_cali_data[i] <<
						(i * 8));
			}
		}
	} else
		E("%s: Barometer-sensor Calibration data offset not found\n",
			__func__);

	pdata->gpio_wake_mcu = of_get_named_gpio(dt, "mcu,Cpu_wake_mcu-gpio",
					0);
	if (!gpio_is_valid(pdata->gpio_wake_mcu))
		E("DT:gpio_wake_mcu value is not valid\n");
	else
		D("DT:gpio_wake_mcu=%d\n", pdata->gpio_wake_mcu);

	pdata->gpio_mcu_irq = of_get_named_gpio(dt, "mcu,intr-gpio", 0);
	if (!gpio_is_valid(pdata->gpio_mcu_irq))
		E("DT:gpio_mcu_irq value is not valid\n");
	else
		D("DT:gpio_mcu_irq=%d\n", pdata->gpio_mcu_irq);

	pdata->gpio_reset = of_get_named_gpio(dt, "mcu,Reset-gpio", 0);
	if (!gpio_is_valid(pdata->gpio_reset))
		E("DT:gpio_reset value is not valid\n");
	else
		D("DT:gpio_reset=%d\n", pdata->gpio_reset);

	pdata->gpio_chip_mode = of_get_named_gpio(dt, "mcu,Chip_mode-gpio", 0);
	if (!gpio_is_valid(pdata->gpio_chip_mode))
		E("DT:gpio_chip_mode value is not valid\n");
	else
		D("DT:gpio_chip_mode=%d\n", pdata->gpio_chip_mode);

	prop = of_find_property(dt, "mcu,gs_chip_layout", NULL);
	if (prop) {
		of_property_read_u32(dt, "mcu,gs_chip_layout", &buf);
		pdata->gs_chip_layout = buf;
		D("%s: chip_layout = %d\n", __func__, pdata->gs_chip_layout);
	} else
		E("%s: g_sensor,chip_layout not found", __func__);

	prop = of_find_property(dt, "mcu,acceleration_axes", NULL);
	if (prop) {
		of_property_read_u32(dt, "mcu,acceleration_axes", &buf);
		pdata->acceleration_axes = buf;
		I("%s: acceleration axes = %u\n", __func__,
			pdata->acceleration_axes);
	} else
		E("%s: g_sensor axes not found", __func__);

	prop = of_find_property(dt, "mcu,magnetic_axes", NULL);
	if (prop) {
		of_property_read_u32(dt, "mcu,magnetic_axes", &buf);
		pdata->magnetic_axes = buf;
		I("%s: Compass axes = %u\n", __func__, pdata->magnetic_axes);
	} else
		E("%s: Compass axes not found", __func__);

	prop = of_find_property(dt, "mcu,gyro_axes", NULL);
	if (prop) {
		of_property_read_u32(dt, "mcu,gyro_axes", &buf);
		pdata->gyro_axes = buf;
		I("%s: gyro axes = %u\n", __func__, pdata->gyro_axes);
	} else
		E("%s: gyro axes not found", __func__);

	return 0;
}

static struct device_attribute attributes[] = {

	__ATTR(enable, 0666, active_show,
			active_set),
	__ATTR(batch_enable, 0666, batch_show, batch_set),
	__ATTR(delay_ms, 0666, interval_show,
			interval_set),
	__ATTR(flush, 0666, flush_show, flush_set),
	__ATTR(calibrator_en, 0220, NULL, set_calibrator_en),
	__ATTR(calibrator_status_acc, 0440, show_calibrator_status_acc, NULL),
	__ATTR(calibrator_status_mag, 0440, show_calibrator_status_mag, NULL),
	__ATTR(calibrator_status_gyro, 0440, show_calibrator_status_gyro, NULL),
	__ATTR(calibrator_data_acc, 0666, get_k_value_acc_f, set_k_value_acc_f),
	__ATTR(calibrator_data_acc_rl, 0440, get_k_value_acc_rl_f, NULL),
	__ATTR(ap_calibrator_data_acc_rl, 0440, ap_get_k_value_acc_rl_f, NULL),
	__ATTR(calibrator_data_mag, 0666, get_k_value_mag_f, set_k_value_mag_f),
	__ATTR(calibrator_data_gyro, 0666, get_k_value_gyro_f,
			set_k_value_gyro_f),
	__ATTR(calibrator_data_light, 0440, get_k_value_light_f, NULL),
	__ATTR(calibrator_data_barometer, 0666, get_k_value_barometer_f,
			set_k_value_barometer_f),
	__ATTR(data_barometer, 0440, get_barometer, NULL),
	__ATTR(data_light_polling, 0440, get_light_polling, NULL),
	__ATTR(sensor_hub_rdata, 0220, NULL, read_mcu_data),
	__ATTR(data_light_kadc, 0440, get_light_kadc, NULL),
	__ATTR(firmware_version, 0440, get_firmware_version, NULL),
	__ATTR(hall_sensor, 0440, get_hall_sensor, NULL),
	__ATTR(led_en, 0220, NULL, led_enable),
	__ATTR(facedown_enabled, 0660, facedown_show, facedown_set),
};


static int create_sysfs_interfaces(struct cwmcu_data *mcu_data)
{
	int i;
	int res;

	mcu_data->sensor_class = class_create(THIS_MODULE, "htc_sensorhub");
	if (IS_ERR(mcu_data->sensor_class))
		return PTR_ERR(mcu_data->sensor_class);

	mcu_data->sensor_dev = device_create(mcu_data->sensor_class, NULL, 0,
					     "%s", "sensor_hub");
	if (IS_ERR(mcu_data->sensor_dev)) {
		res = PTR_ERR(mcu_data->sensor_dev);
		goto err_device_create;
	}

	res = dev_set_drvdata(mcu_data->sensor_dev, mcu_data);
	if (res)
		goto err_set_drvdata;

	for (i = 0; i < ARRAY_SIZE(attributes); i++)
		if (device_create_file(mcu_data->sensor_dev, attributes + i))
			goto error;

	res = sysfs_create_link(&mcu_data->sensor_dev->kobj,
				&mcu_data->indio_dev->dev.kobj, "iio");
	if (res < 0)
		goto error;

	return 0;

error:
	while (--i >= 0)
		device_remove_file(mcu_data->sensor_dev, attributes + i);
err_set_drvdata:
	put_device(mcu_data->sensor_dev);
	device_unregister(mcu_data->sensor_dev);
err_device_create:
	class_destroy(mcu_data->sensor_class);
	return res;
}

static void destroy_sysfs_interfaces(struct cwmcu_data *mcu_data)
{
	int i;

	sysfs_remove_link(&mcu_data->sensor_dev->kobj, "iio");
	for (i = 0; i < ARRAY_SIZE(attributes); i++)
		device_remove_file(mcu_data->sensor_dev, attributes + i);
	put_device(mcu_data->sensor_dev);
	device_unregister(mcu_data->sensor_dev);
	class_destroy(mcu_data->sensor_class);
}

static void cwmcu_remove_trigger(struct iio_dev *indio_dev)
{
	struct cwmcu_data *mcu_data = iio_priv(indio_dev);

	iio_trigger_unregister(mcu_data->trig);
	iio_trigger_free(mcu_data->trig);
	iio_dealloc_pollfunc(indio_dev->pollfunc);
}
static void cwmcu_remove_buffer(struct iio_dev *indio_dev)
{
	iio_buffer_unregister(indio_dev);
	iio_kfifo_free(indio_dev->buffer);
}

static void cwmcu_one_shot(struct work_struct *work)
{
	struct cwmcu_data *mcu_data = container_of((struct work_struct *)work,
			struct cwmcu_data, one_shot_work);

	if (mcu_data->w_activated_i2c == true) {
		mcu_data->w_activated_i2c = false;

		mutex_lock(&mcu_data->activated_i2c_lock);
		if (retry_exhausted(mcu_data) &&
		    time_after(jiffies, mcu_data->i2c_jiffies +
					REACTIVATE_PERIOD)) {
			bool reset_done;

			reset_done = reset_hub(mcu_data);

			I("%s: fw_update_status = 0x%x\n", __func__,
			  mcu_data->fw_update_status);

			if (reset_done &&
			    (!(mcu_data->fw_update_status &
			    (FW_DOES_NOT_EXIST | FW_UPDATE_QUEUED)))) {
				mcu_data->fw_update_status |= FW_UPDATE_QUEUED;
				request_firmware_nowait(THIS_MODULE,
					FW_ACTION_HOTPLUG,
					"sensor_hub.img",
					&mcu_data->client->dev,
					GFP_KERNEL, mcu_data, update_firmware);
			}

		}

		if (retry_exhausted(mcu_data)) {
			D("%s: i2c_total_retry = %d, i2c_latch_retry = %d\n",
			  __func__, mcu_data->i2c_total_retry,
			  mcu_data->i2c_latch_retry);
			mutex_unlock(&mcu_data->activated_i2c_lock);
			return;
		}

		/* record the failure */
		mcu_data->i2c_total_retry++;
		mcu_data->i2c_jiffies = jiffies;

		mutex_unlock(&mcu_data->activated_i2c_lock);
		D(
		  "%s--: mcu_data->i2c_total_retry = %d, "
		  "mcu_data->i2c_latch_retry = %d\n", __func__,
		  mcu_data->i2c_total_retry, mcu_data->i2c_latch_retry);
	}

	if (mcu_data->w_re_init == true) {
		mcu_data->w_re_init = false;

		cwmcu_powermode_switch(mcu_data, 1);

		cwmcu_sensor_placement(mcu_data);
		cwmcu_set_sensor_kvalue(mcu_data);
		cwmcu_restore_status(mcu_data);

		cwmcu_powermode_switch(mcu_data, 0);
	}

	if (mcu_data->w_facedown_set == true) {
		u8 data;
		int i;

		mcu_data->w_facedown_set = false;

		i = (HTC_FACEDOWN_DETECTION / 8);

		data = (u8)(mcu_data->enabled_list >> (i * 8));
		CWMCU_i2c_write_power(mcu_data, CWSTM32_ENABLE_REG + i, &data,
				      1);
	}

	if (mcu_data->w_flush_fifo == true) {
		int j;
		bool is_meta_read = false;

		mcu_data->w_flush_fifo = false;

		cwmcu_powermode_switch(mcu_data, 1);

		for (j = 0; j < 2; j++) {
			is_meta_read = cwmcu_batch_fifo_read(mcu_data, j);
			if (is_meta_read)
				break;
		}

		if (!is_meta_read)
			cwmcu_meta_read(mcu_data);

		cwmcu_powermode_switch(mcu_data, 0);

		if (mcu_data->pending_flush && !mcu_data->w_flush_fifo) {
			mcu_data->w_flush_fifo = true;
			queue_work(mcu_data->mcu_wq, &mcu_data->one_shot_work);
		}
	}

	mutex_lock(&mcu_data->mutex_lock);
	if (mcu_data->w_clear_fifo == true) {
		int j;

		mcu_data->w_clear_fifo = false;
		mutex_unlock(&mcu_data->mutex_lock);

		cwmcu_powermode_switch(mcu_data, 1);

		for (j = 0; j < 2; j++)
			cwmcu_batch_fifo_read(mcu_data, j);

		cwmcu_powermode_switch(mcu_data, 0);

		mutex_lock(&mcu_data->mutex_lock);
		if (!mcu_data->w_clear_fifo)
			mcu_data->w_clear_fifo_running = false;
	} else
		mcu_data->w_clear_fifo_running = false;
	mutex_unlock(&mcu_data->mutex_lock);
<<<<<<< HEAD
=======

	if (mcu_data->w_report_meta == true) {
		int j;
		u16 data_event[REPORT_EVENT_COMMON_LEN];

		mcu_data->w_report_meta = false;

		for (j = 0;
		     (j < CW_SENSORS_ID_TOTAL) && mcu_data->pending_flush;
		     j++) {
			if (mcu_data->enabled_list & (1LL << j)) {
				data_event[0] = j;
				cw_send_event(mcu_data, CW_META_DATA,
					      data_event, 0);
				I("%s: Reported META = %d from driver\n",
				  __func__, j);
			}
			mcu_data->pending_flush &= ~(1LL << j);
		}
	}
>>>>>>> bb66a396
}


static void cwmcu_work_report(struct work_struct *work)
{
	struct cwmcu_data *mcu_data = container_of((struct delayed_work *)work,
			struct cwmcu_data, work);

	if (atomic_read(&mcu_data->pseudo_irq_enable)) {
		unsigned long jiff;

		jiff = msecs_to_jiffies(atomic_read(&mcu_data->delay));
		if (!jiff)
			jiff = 1;
		D("%s: jiff = %lu\n", __func__, jiff);
		irq_work_queue(&mcu_data->iio_irq_work);
		queue_delayed_work(mcu_data->mcu_wq, &mcu_data->work, jiff);
	}
}

static int cwmcu_input_init(struct input_dev **input)
{
	int err;

	*input = input_allocate_device();
	if (!*input)
		return -ENOMEM;

	set_bit(EV_SW, (*input)->evbit);

	input_set_capability(*input, EV_SW, SW_LID);
	input_set_capability(*input, EV_SW, SW_CAMERA_LENS_COVER);

	(*input)->name = CWMCU_I2C_NAME;

	err = input_register_device(*input);
	if (err) {
		input_free_device(*input);
		return err;
	}

	return err;
}

static int CWMCU_i2c_probe(struct i2c_client *client,
				       const struct i2c_device_id *id)
{
	struct cwmcu_data *mcu_data;
	struct iio_dev *indio_dev;
	int error;
	int i;

<<<<<<< HEAD
	I("%s++: Fix Oops for IIO when clear FIFO\n", __func__);
=======
	I("%s++: Report pending META when FW exceptions\n", __func__);
>>>>>>> bb66a396

	if (!i2c_check_functionality(client->adapter, I2C_FUNC_I2C)) {
		dev_err(&client->dev, "i2c_check_functionality error\n");
		return -EIO;
	}

	D("%s: sizeof(*mcu_data) = %lu\n", __func__, sizeof(*mcu_data));

	indio_dev = iio_device_alloc(sizeof(*mcu_data));
	if (!indio_dev) {
		I("%s: iio_device_alloc failed\n", __func__);
		return -ENOMEM;
	}

	i2c_set_clientdata(client, indio_dev);

	indio_dev->name = CWMCU_I2C_NAME;
	indio_dev->dev.parent = &client->dev;
	indio_dev->info = &cw_info;
	indio_dev->channels = cw_channels;
	indio_dev->num_channels = ARRAY_SIZE(cw_channels);
	indio_dev->modes |= INDIO_BUFFER_TRIGGERED | INDIO_KFIFO_USE_VMALLOC;

	mcu_data = iio_priv(indio_dev);
	mcu_data->client = client;
	mcu_data->indio_dev = indio_dev;

	if (client->dev.of_node) {
		D("Device Tree parsing.");

		error = mcu_parse_dt(&client->dev, mcu_data);
		if (error) {
			dev_err(&client->dev,
				"%s: mcu_parse_dt for pdata failed. err = %d\n"
					, __func__, error);
			goto exit_mcu_parse_dt_fail;
		}
	} else {
		if (client->dev.platform_data != NULL) {
			mcu_data->acceleration_axes =
				((struct cwmcu_platform_data *)
				 mcu_data->client->dev.platform_data)
				->acceleration_axes;
			mcu_data->magnetic_axes =
				((struct cwmcu_platform_data *)
				 mcu_data->client->dev.platform_data)
				->magnetic_axes;
			mcu_data->gyro_axes =
				((struct cwmcu_platform_data *)
				 mcu_data->client->dev.platform_data)
				->gyro_axes;
			mcu_data->gpio_wake_mcu =
				((struct cwmcu_platform_data *)
				 mcu_data->client->dev.platform_data)
				->gpio_wake_mcu;
		}
	}

	error = gpio_request(mcu_data->gpio_reset, "cwmcu_reset");
	if (error)
		E("%s : request reset gpio fail\n", __func__);

	error = gpio_request(mcu_data->gpio_wake_mcu, "cwmcu_CPU2MCU");
	if (error)
		E("%s : request gpio_wake_mcu gpio fail\n", __func__);

	error = gpio_request(mcu_data->gpio_chip_mode, "cwmcu_hub_boot_mode");
	if (error)
		E("%s : request ghip mode gpio fail\n", __func__);

	gpio_direction_output(mcu_data->gpio_reset, 1);
	gpio_direction_output(mcu_data->gpio_wake_mcu, 0);
	gpio_direction_output(mcu_data->gpio_chip_mode, 0);

	error = gpio_request(mcu_data->gpio_mcu_irq, "cwmcu_int");
	if (error) {
		E("%s : request irq gpio fail\n", __func__);
	}

	mutex_init(&mcu_data->mutex_lock);
	mutex_init(&mcu_data->group_i2c_lock);
	mutex_init(&mcu_data->activated_i2c_lock);
	mutex_init(&mcu_data->power_mode_lock);
	mutex_init(&mcu_data->lock);

	INIT_DELAYED_WORK(&mcu_data->work, cwmcu_work_report);
	INIT_WORK(&mcu_data->one_shot_work, cwmcu_one_shot);

	error = cw_probe_buffer(indio_dev);
	if (error) {
		E("%s: iio yas_probe_buffer failed\n", __func__);
		goto error_free_dev;
	}
	error = cw_probe_trigger(indio_dev);
	if (error) {
		E("%s: iio yas_probe_trigger failed\n", __func__);
		goto error_remove_buffer;
	}
	error = iio_device_register(indio_dev);
	if (error) {
		E("%s: iio iio_device_register failed\n", __func__);
		goto error_remove_trigger;
	}

	error = create_sysfs_interfaces(mcu_data);
	if (error)
		goto err_free_mem;

	for (i = 0; i < num_sensors; i++) {
		mcu_data->sensors_time[i] = 0;
		mcu_data->report_period[i] = 200000 * MS_TO_PERIOD;
	}

	wake_lock_init(&mcu_data->significant_wake_lock, WAKE_LOCK_SUSPEND,
		       "significant_wake_lock");
	wake_lock_init(&mcu_data->report_wake_lock, WAKE_LOCK_SUSPEND,
		       "report_wake_lock");

	atomic_set(&mcu_data->delay, CWMCU_MAX_DELAY);
	init_irq_work(&mcu_data->iio_irq_work, iio_trigger_work);

	mcu_data->mcu_wq = create_singlethread_workqueue("htc_mcu");
	i2c_set_clientdata(client, mcu_data);
	pm_runtime_enable(&client->dev);

	client->irq = gpio_to_irq(mcu_data->gpio_mcu_irq);

	mcu_data->IRQ = client->irq;
	D("Requesting irq = %d\n", mcu_data->IRQ);
	error = request_threaded_irq(mcu_data->IRQ, NULL, cwmcu_irq_handler,
			IRQF_TRIGGER_RISING | IRQF_ONESHOT, "cwmcu", mcu_data);
	if (error)
		E("[CWMCU] could not request irq %d\n", error);
	error = enable_irq_wake(mcu_data->IRQ);
	if (error < 0)
		E("[CWMCU] could not enable irq as wakeup source %d\n", error);

	mutex_lock(&mcu_data->mutex_lock);
	mcu_data->suspended = false;
	mutex_unlock(&mcu_data->mutex_lock);

	request_firmware_nowait(THIS_MODULE, FW_ACTION_HOTPLUG,
			"sensor_hub.img", &client->dev, GFP_KERNEL, mcu_data,
			update_firmware);

	error = cwmcu_input_init(&mcu_data->input);
	if (error) {
		E("%s: input_dev register failed", __func__);
		goto err_register_input;
	}
	input_set_drvdata(mcu_data->input, mcu_data);

	mcu_data->probe_success = true;
	I("CWMCU_i2c_probe success!\n");

	return 0;

err_register_input:
	free_irq(mcu_data->IRQ, mcu_data);
err_free_mem:
	if (indio_dev)
		iio_device_unregister(indio_dev);
error_remove_trigger:
	if (indio_dev)
		cwmcu_remove_trigger(indio_dev);
error_remove_buffer:
	if (indio_dev)
		cwmcu_remove_buffer(indio_dev);
error_free_dev:
	if (client->dev.of_node &&
	    ((struct cwmcu_platform_data *)mcu_data->client->dev.platform_data))
		kfree(mcu_data->client->dev.platform_data);
exit_mcu_parse_dt_fail:
	if (indio_dev)
		iio_device_free(indio_dev);
	i2c_set_clientdata(client, NULL);

	return error;
}


static int CWMCU_i2c_remove(struct i2c_client *client)
{
	struct cwmcu_data *mcu_data = i2c_get_clientdata(client);

	gpio_set_value(mcu_data->gpio_wake_mcu, 1);

	wake_lock_destroy(&mcu_data->significant_wake_lock);
	wake_lock_destroy(&mcu_data->report_wake_lock);
	destroy_sysfs_interfaces(mcu_data);
	kfree(mcu_data);
	return 0;
}

static const struct dev_pm_ops cwmcu_pm_ops = {
	.suspend = cwmcu_suspend,
	.resume = cwmcu_resume
};


static const struct i2c_device_id cwmcu_id[] = {
	{CWMCU_I2C_NAME, 0},
	{ }
};
#ifdef CONFIG_OF
static struct of_device_id mcu_match_table[] = {
	{.compatible = "htc_mcu" },
	{},
};
#else
#define mcu_match_table NULL
#endif

MODULE_DEVICE_TABLE(i2c, cwmcu_id);

static struct i2c_driver cwmcu_driver = {
	.driver = {
		.name = CWMCU_I2C_NAME,
		   .owner = THIS_MODULE,
		.pm = &cwmcu_pm_ops,
		.of_match_table = mcu_match_table,
	},
	.probe    = CWMCU_i2c_probe,
	.remove   = CWMCU_i2c_remove,
	.id_table = cwmcu_id,
};

static int __init CWMCU_i2c_init(void)
{
	return i2c_add_driver(&cwmcu_driver);
}
module_init(CWMCU_i2c_init);

static void __exit CWMCU_i2c_exit(void)
{
	i2c_del_driver(&cwmcu_driver);
}
module_exit(CWMCU_i2c_exit);

MODULE_DESCRIPTION("CWMCU I2C Bus Driver V1.6");
MODULE_AUTHOR("CyWee Group Ltd.");
MODULE_LICENSE("GPL");<|MERGE_RESOLUTION|>--- conflicted
+++ resolved
@@ -178,10 +178,7 @@
 	bool w_flush_fifo;
 	bool w_clear_fifo;
 	bool w_clear_fifo_running;
-<<<<<<< HEAD
-=======
 	bool w_report_meta;
->>>>>>> bb66a396
 
 	bool suspended;
 	bool probe_success;
@@ -3097,12 +3094,8 @@
 	    || mcu_data->w_re_init
 	    || mcu_data->w_facedown_set
 	    || mcu_data->w_clear_fifo
-<<<<<<< HEAD
-	    || mcu_data->w_flush_fifo)
-=======
 	    || mcu_data->w_flush_fifo
 	    || mcu_data->w_report_meta)
->>>>>>> bb66a396
 		queue_work(mcu_data->mcu_wq, &mcu_data->one_shot_work);
 
 	if (mcu_data->enabled_list & IIO_SENSORS_MASK) {
@@ -4119,8 +4112,6 @@
 	} else
 		mcu_data->w_clear_fifo_running = false;
 	mutex_unlock(&mcu_data->mutex_lock);
-<<<<<<< HEAD
-=======
 
 	if (mcu_data->w_report_meta == true) {
 		int j;
@@ -4141,7 +4132,6 @@
 			mcu_data->pending_flush &= ~(1LL << j);
 		}
 	}
->>>>>>> bb66a396
 }
 
 
@@ -4194,11 +4184,7 @@
 	int error;
 	int i;
 
-<<<<<<< HEAD
-	I("%s++: Fix Oops for IIO when clear FIFO\n", __func__);
-=======
 	I("%s++: Report pending META when FW exceptions\n", __func__);
->>>>>>> bb66a396
 
 	if (!i2c_check_functionality(client->adapter, I2C_FUNC_I2C)) {
 		dev_err(&client->dev, "i2c_check_functionality error\n");
