/*
 * I2C multiplexer
 *
 * Copyright (c) 2008-2009 Rodolfo Giometti <giometti@linux.it>
 * Copyright (c) 2008-2009 Eurotech S.p.A. <info@eurotech.it>
 *
 * This module supports the PCA954x series of I2C multiplexer/switch chips
 * made by Philips Semiconductors.
 * This includes the:
 *	 PCA9540, PCA9542, PCA9543, PCA9544, PCA9545, PCA9546, PCA9547
 *	 and PCA9548.
 *
 * These chips are all controlled via the I2C bus itself, and all have a
 * single 8-bit register. The upstream "parent" bus fans out to two,
 * four, or eight downstream busses or channels; which of these
 * are selected is determined by the chip type and register contents. A
 * mux can select only one sub-bus at a time; a switch can select any
 * combination simultaneously.
 *
 * Based on:
 *	pca954x.c from Kumar Gala <galak@kernel.crashing.org>
 * Copyright (C) 2006
 *
 * Based on:
 *	pca954x.c from Ken Harrenstien
 * Copyright (C) 2004 Google, Inc. (Ken Harrenstien)
 *
 * Based on:
 *	i2c-virtual_cb.c from Brian Kuschak <bkuschak@yahoo.com>
 * and
 *	pca9540.c from Jean Delvare <khali@linux-fr.org>.
 *
 * This file is licensed under the terms of the GNU General Public
 * License version 2. This program is licensed "as is" without any
 * warranty of any kind, whether express or implied.
 */

#include <linux/module.h>
#include <linux/init.h>
#include <linux/slab.h>
#include <linux/device.h>
#include <linux/i2c.h>
#include <linux/i2c-mux.h>
#include <linux/regulator/consumer.h>
#include <linux/err.h>
#include <linux/delay.h>

#include <linux/i2c/pca954x.h>

#define PCA954X_MAX_NCHANS 8

enum pca_type {
	pca_9540,
	pca_9542,
	pca_9543,
	pca_9544,
	pca_9545,
	pca_9546,
	pca_9547,
	pca_9548,
};

struct pca954x {
	enum pca_type type;
	struct i2c_adapter *virt_adaps[PCA954X_MAX_NCHANS];

	u8 last_chan;		/* last register value */
	struct regulator *vcc_reg;
<<<<<<< HEAD
	struct regulator *i2c_reg;
=======
	struct regulator *pullup_reg;
>>>>>>> b6bb0aa3
};

struct chip_desc {
	u8 nchans;
	u8 enable;	/* used for muxes only */
	enum muxtype {
		pca954x_ismux = 0,
		pca954x_isswi
	} muxtype;
};

/* Provide specs for the PCA954x types we know about */
static const struct chip_desc chips[] = {
	[pca_9540] = {
		.nchans = 2,
		.enable = 0x4,
		.muxtype = pca954x_ismux,
	},
	[pca_9543] = {
		.nchans = 2,
		.muxtype = pca954x_isswi,
	},
	[pca_9544] = {
		.nchans = 4,
		.enable = 0x4,
		.muxtype = pca954x_ismux,
	},
	[pca_9545] = {
		.nchans = 4,
		.muxtype = pca954x_isswi,
	},
	[pca_9547] = {
		.nchans = 8,
		.enable = 0x8,
		.muxtype = pca954x_ismux,
	},
	[pca_9548] = {
		.nchans = 8,
		.muxtype = pca954x_isswi,
	},
};

static const struct i2c_device_id pca954x_id[] = {
	{ "pca9540", pca_9540 },
	{ "pca9542", pca_9540 },
	{ "pca9543", pca_9543 },
	{ "pca9544", pca_9544 },
	{ "pca9545", pca_9545 },
	{ "pca9546", pca_9545 },
	{ "pca9547", pca_9547 },
	{ "pca9548", pca_9548 },
	{ }
};
MODULE_DEVICE_TABLE(i2c, pca954x_id);

/* Write to mux register. Don't use i2c_transfer()/i2c_smbus_xfer()
   for this as they will try to lock adapter a second time */
static int pca954x_reg_write(struct i2c_adapter *adap,
			     struct i2c_client *client, u8 val)
{
	int ret = -ENODEV;
	struct pca954x *data = i2c_get_clientdata(client);

	/* Increase ref count for pca954x vcc */
	if (data->vcc_reg) {
		ret = regulator_enable(data->vcc_reg);
		if (ret) {
			dev_err(&client->dev, "%s: failed to enable vcc\n",
				__func__);
			goto vcc_regulator_failed;
		}
	}
<<<<<<< HEAD
	/* Increase ref count for pca954x vcc_i2c */
	if (data->i2c_reg) {
		ret = regulator_enable(data->i2c_reg);
		if (ret) {
			dev_err(&client->dev, "%s: failed to enable vcc_i2c\n",
				__func__);
			goto i2c_regulator_failed;
=======
	/* Increase ref count for pca954x vcc-pullup */
	if (data->pullup_reg) {
		ret = regulator_enable(data->pullup_reg);
		if (ret) {
			dev_err(&client->dev, "%s: failed to enable vcc-pullup\n",
				__func__);
			goto pullup_regulator_failed;
>>>>>>> b6bb0aa3
		}
	}

	if (adap->algo->master_xfer) {
		struct i2c_msg msg;
		char buf[1];

		msg.addr = client->addr;
		msg.flags = 0;
		msg.len = 1;
		buf[0] = val;
		msg.buf = buf;
		ret = adap->algo->master_xfer(adap, &msg, 1);
	} else {
		union i2c_smbus_data data;
		ret = adap->algo->smbus_xfer(adap, client->addr,
					     client->flags,
					     I2C_SMBUS_WRITE,
					     val, I2C_SMBUS_BYTE, &data);
	}

<<<<<<< HEAD
	/* Decrease ref count for pca954x vcc_i2c */
	if (data->i2c_reg)
		regulator_disable(data->i2c_reg);

i2c_regulator_failed:
=======
	/* Decrease ref count for pca954x vcc-pullup */
	if (data->pullup_reg)
		regulator_disable(data->pullup_reg);

pullup_regulator_failed:
>>>>>>> b6bb0aa3
	/* Decrease ref count for pca954x vcc */
	if (data->vcc_reg)
		regulator_disable(data->vcc_reg);
vcc_regulator_failed:
	return ret;
}

static int pca954x_select_chan(struct i2c_adapter *adap,
			       void *client, u32 chan)
{
	struct pca954x *data = i2c_get_clientdata(client);
	const struct chip_desc *chip = &chips[data->type];
	u8 regval;
	int ret = 0;

	/* we make switches look like muxes, not sure how to be smarter */
	if (chip->muxtype == pca954x_ismux)
		regval = chan | chip->enable;
	else
		regval = 1 << chan;

	/* Only select the channel if its different from the last channel */
	if (data->last_chan != regval) {
		ret = pca954x_reg_write(adap, client, regval);
		data->last_chan = regval;
	}

	return ret;
}

static int pca954x_deselect_mux(struct i2c_adapter *adap,
				void *client, u32 chan)
{
	struct pca954x *data = i2c_get_clientdata(client);

	/* Deselect active channel */
	data->last_chan = 0;
	return pca954x_reg_write(adap, client, data->last_chan);
}

/*
 * I2C init/probing/exit functions
 */
static int pca954x_probe(struct i2c_client *client,
			 const struct i2c_device_id *id)
{
	struct i2c_adapter *adap = to_i2c_adapter(client->dev.parent);
	struct pca954x_platform_data *pdata = client->dev.platform_data;
	int num, force, class;
	struct pca954x *data;
	int ret;

	if (!i2c_check_functionality(adap, I2C_FUNC_SMBUS_BYTE))
		return -ENODEV;

	data = devm_kzalloc(&client->dev, sizeof(struct pca954x), GFP_KERNEL);
	if (!data)
		return -ENOMEM;

	i2c_set_clientdata(client, data);

	/* Get regulator pointer for pca954x vcc */
<<<<<<< HEAD
	data->vcc_reg = regulator_get(&client->dev, "vcc");
	if (PTR_ERR(data->vcc_reg) == -EPROBE_DEFER)
		data->vcc_reg = NULL;
	else if (IS_ERR(data->vcc_reg)) {
		dev_err(&client->dev, "%s: failed to get vcc\n",
			__func__);
		ret = PTR_ERR(data->vcc_reg);
		goto exit_free;
	}
	/* Get regulator pointer for pca954x vcc_i2c */
	data->i2c_reg = regulator_get(&client->dev, "vcc_i2c");
	if (PTR_ERR(data->i2c_reg) == -EPROBE_DEFER)
		data->i2c_reg = NULL;
	else if (IS_ERR(data->i2c_reg)) {
		dev_err(&client->dev, "%s: failed to get vcc_i2c\n",
			__func__);
		ret = PTR_ERR(data->i2c_reg);
		regulator_put(data->vcc_reg);
		goto exit_free;
=======
	data->vcc_reg = devm_regulator_get(&client->dev, "vcc");
	if (PTR_ERR(data->vcc_reg) == -EPROBE_DEFER)
		data->vcc_reg = NULL;
	else if (IS_ERR(data->vcc_reg)) {
		ret = PTR_ERR(data->vcc_reg);
		dev_err(&client->dev, "vcc regualtor get failed, %d\n", ret);
		return ret;
	}

	/* Get regulator pointer for pca954x vcc-pullup */
	data->pullup_reg = devm_regulator_get(&client->dev, "vcc-pullup");
	if (IS_ERR(data->pullup_reg)) {
		dev_info(&client->dev, "vcc-pullup regulator not found\n");
		data->pullup_reg = NULL;
>>>>>>> b6bb0aa3
	}

	/* Increase ref count for pca954x vcc */
	if (data->vcc_reg) {
<<<<<<< HEAD
		pr_info("%s: enable vcc\n", __func__);
		ret = regulator_enable(data->vcc_reg);
		if (ret) {
			dev_err(&client->dev, "%s: failed to enable vcc\n",
				__func__);
			goto exit_regulator_put;
		}
	}
	/* Increase ref count for pca954x vcc_i2c */
	if (data->i2c_reg) {
		pr_info("%s: enable vcc_i2c\n", __func__);
		ret = regulator_enable(data->i2c_reg);
		if (ret) {
			dev_err(&client->dev, "%s: failed to enable vcc_i2c\n",
				__func__);
			goto exit_vcc_regulator_disable;
=======
		ret = regulator_enable(data->vcc_reg);
		if (ret < 0) {
			dev_err(&client->dev, "failed to enable vcc\n");
			return ret;
		}
	}
	/* Increase ref count for pca954x vcc-pullup */
	if (data->pullup_reg) {
		ret = regulator_enable(data->pullup_reg);
		if (ret < 0) {
			dev_err(&client->dev, "failed to enable vcc-pullup\n");
			return ret;
>>>>>>> b6bb0aa3
		}
	}

	/*
	 * Power-On Reset takes time.
	 * I2C is ready after Power-On Reset.
	 */
	msleep(1);

	/* Write the mux register at addr to verify
	 * that the mux is in fact present. This also
	 * initializes the mux to disconnected state.
	 */
<<<<<<< HEAD
	if (i2c_smbus_write_byte(client, 0) < 0) {
		dev_warn(&client->dev, "probe failed\n");
=======
	ret = i2c_smbus_write_byte(client, 0);
	if (ret < 0) {
		dev_err(&client->dev, "Write to  device failed: %d\n", ret);
>>>>>>> b6bb0aa3
		goto exit_regulator_disable;
	}

	/* Decrease ref count for pca954x vcc */
	if (data->vcc_reg)
		regulator_disable(data->vcc_reg);
<<<<<<< HEAD
	/* Decrease ref count for pca954x vcc_i2c */
	if (data->i2c_reg)
		regulator_disable(data->i2c_reg);
=======
	/* Decrease ref count for pca954x vcc-pullup */
	if (data->pullup_reg)
		regulator_disable(data->pullup_reg);
>>>>>>> b6bb0aa3

	data->type = id->driver_data;
	data->last_chan = 0;		   /* force the first selection */

	/* Now create an adapter for each channel */
	for (num = 0; num < chips[data->type].nchans; num++) {
		bool deselect_on_exit = false;

		force = 0;			  /* dynamic adap number */
		class = 0;			  /* no class by default */
		if (pdata) {
			if (num < pdata->num_modes) {
				/* force static number */
				force = pdata->modes[num].adap_id;
				class = pdata->modes[num].class;
				deselect_on_exit =
					pdata->modes[num].deselect_on_exit;
			} else
				/* discard unconfigured channels */
				break;
		}
		if (client->dev.of_node)
			deselect_on_exit = true;

		data->virt_adaps[num] =
			i2c_add_mux_adapter(adap, &client->dev, client,
				force, num, class, pca954x_select_chan,
				(deselect_on_exit)
					? pca954x_deselect_mux : NULL);

		if (data->virt_adaps[num] == NULL) {
			ret = -ENODEV;
			dev_err(&client->dev,
				"failed to register multiplexed adapter"
				" %d as bus %d\n", num, force);
			goto virt_reg_failed;
		}
	}

	dev_info(&client->dev,
		 "registered %d multiplexed busses for I2C %s %s\n",
		 num, chips[data->type].muxtype == pca954x_ismux
				? "mux" : "switch", client->name);

	return 0;

virt_reg_failed:
	for (num--; num >= 0; num--)
		i2c_del_mux_adapter(data->virt_adaps[num]);
exit_regulator_disable:
<<<<<<< HEAD
	if (data->i2c_reg)
		regulator_disable(data->i2c_reg);
exit_vcc_regulator_disable:
	if (data->vcc_reg)
		regulator_disable(data->vcc_reg);
exit_regulator_put:
	regulator_put(data->i2c_reg);
	regulator_put(data->vcc_reg);
exit_free:
	kfree(data);
err:
=======
	if (data->pullup_reg)
		regulator_disable(data->pullup_reg);
	if (data->vcc_reg)
		regulator_disable(data->vcc_reg);
>>>>>>> b6bb0aa3
	return ret;
}

static int pca954x_remove(struct i2c_client *client)
{
	struct pca954x *data = i2c_get_clientdata(client);
	const struct chip_desc *chip = &chips[data->type];
	int i;

	for (i = 0; i < chip->nchans; ++i)
		if (data->virt_adaps[i]) {
			i2c_del_mux_adapter(data->virt_adaps[i]);
			data->virt_adaps[i] = NULL;
		}

<<<<<<< HEAD
	regulator_put(data->i2c_reg);
	regulator_put(data->vcc_reg);

	kfree(data);
=======
>>>>>>> b6bb0aa3
	return 0;
}

static struct i2c_driver pca954x_driver = {
	.driver		= {
		.name	= "pca954x",
		.owner	= THIS_MODULE,
	},
	.probe		= pca954x_probe,
	.remove		= pca954x_remove,
	.id_table	= pca954x_id,
};

module_i2c_driver(pca954x_driver);

MODULE_AUTHOR("Rodolfo Giometti <giometti@linux.it>");
MODULE_DESCRIPTION("PCA954x I2C mux/switch driver");
MODULE_LICENSE("GPL v2");<|MERGE_RESOLUTION|>--- conflicted
+++ resolved
@@ -66,11 +66,7 @@
 
 	u8 last_chan;		/* last register value */
 	struct regulator *vcc_reg;
-<<<<<<< HEAD
-	struct regulator *i2c_reg;
-=======
 	struct regulator *pullup_reg;
->>>>>>> b6bb0aa3
 };
 
 struct chip_desc {
@@ -143,15 +139,6 @@
 			goto vcc_regulator_failed;
 		}
 	}
-<<<<<<< HEAD
-	/* Increase ref count for pca954x vcc_i2c */
-	if (data->i2c_reg) {
-		ret = regulator_enable(data->i2c_reg);
-		if (ret) {
-			dev_err(&client->dev, "%s: failed to enable vcc_i2c\n",
-				__func__);
-			goto i2c_regulator_failed;
-=======
 	/* Increase ref count for pca954x vcc-pullup */
 	if (data->pullup_reg) {
 		ret = regulator_enable(data->pullup_reg);
@@ -159,7 +146,6 @@
 			dev_err(&client->dev, "%s: failed to enable vcc-pullup\n",
 				__func__);
 			goto pullup_regulator_failed;
->>>>>>> b6bb0aa3
 		}
 	}
 
@@ -181,19 +167,11 @@
 					     val, I2C_SMBUS_BYTE, &data);
 	}
 
-<<<<<<< HEAD
-	/* Decrease ref count for pca954x vcc_i2c */
-	if (data->i2c_reg)
-		regulator_disable(data->i2c_reg);
-
-i2c_regulator_failed:
-=======
 	/* Decrease ref count for pca954x vcc-pullup */
 	if (data->pullup_reg)
 		regulator_disable(data->pullup_reg);
 
 pullup_regulator_failed:
->>>>>>> b6bb0aa3
 	/* Decrease ref count for pca954x vcc */
 	if (data->vcc_reg)
 		regulator_disable(data->vcc_reg);
@@ -256,27 +234,6 @@
 	i2c_set_clientdata(client, data);
 
 	/* Get regulator pointer for pca954x vcc */
-<<<<<<< HEAD
-	data->vcc_reg = regulator_get(&client->dev, "vcc");
-	if (PTR_ERR(data->vcc_reg) == -EPROBE_DEFER)
-		data->vcc_reg = NULL;
-	else if (IS_ERR(data->vcc_reg)) {
-		dev_err(&client->dev, "%s: failed to get vcc\n",
-			__func__);
-		ret = PTR_ERR(data->vcc_reg);
-		goto exit_free;
-	}
-	/* Get regulator pointer for pca954x vcc_i2c */
-	data->i2c_reg = regulator_get(&client->dev, "vcc_i2c");
-	if (PTR_ERR(data->i2c_reg) == -EPROBE_DEFER)
-		data->i2c_reg = NULL;
-	else if (IS_ERR(data->i2c_reg)) {
-		dev_err(&client->dev, "%s: failed to get vcc_i2c\n",
-			__func__);
-		ret = PTR_ERR(data->i2c_reg);
-		regulator_put(data->vcc_reg);
-		goto exit_free;
-=======
 	data->vcc_reg = devm_regulator_get(&client->dev, "vcc");
 	if (PTR_ERR(data->vcc_reg) == -EPROBE_DEFER)
 		data->vcc_reg = NULL;
@@ -291,29 +248,10 @@
 	if (IS_ERR(data->pullup_reg)) {
 		dev_info(&client->dev, "vcc-pullup regulator not found\n");
 		data->pullup_reg = NULL;
->>>>>>> b6bb0aa3
 	}
 
 	/* Increase ref count for pca954x vcc */
 	if (data->vcc_reg) {
-<<<<<<< HEAD
-		pr_info("%s: enable vcc\n", __func__);
-		ret = regulator_enable(data->vcc_reg);
-		if (ret) {
-			dev_err(&client->dev, "%s: failed to enable vcc\n",
-				__func__);
-			goto exit_regulator_put;
-		}
-	}
-	/* Increase ref count for pca954x vcc_i2c */
-	if (data->i2c_reg) {
-		pr_info("%s: enable vcc_i2c\n", __func__);
-		ret = regulator_enable(data->i2c_reg);
-		if (ret) {
-			dev_err(&client->dev, "%s: failed to enable vcc_i2c\n",
-				__func__);
-			goto exit_vcc_regulator_disable;
-=======
 		ret = regulator_enable(data->vcc_reg);
 		if (ret < 0) {
 			dev_err(&client->dev, "failed to enable vcc\n");
@@ -326,7 +264,6 @@
 		if (ret < 0) {
 			dev_err(&client->dev, "failed to enable vcc-pullup\n");
 			return ret;
->>>>>>> b6bb0aa3
 		}
 	}
 
@@ -340,29 +277,18 @@
 	 * that the mux is in fact present. This also
 	 * initializes the mux to disconnected state.
 	 */
-<<<<<<< HEAD
-	if (i2c_smbus_write_byte(client, 0) < 0) {
-		dev_warn(&client->dev, "probe failed\n");
-=======
 	ret = i2c_smbus_write_byte(client, 0);
 	if (ret < 0) {
 		dev_err(&client->dev, "Write to  device failed: %d\n", ret);
->>>>>>> b6bb0aa3
 		goto exit_regulator_disable;
 	}
 
 	/* Decrease ref count for pca954x vcc */
 	if (data->vcc_reg)
 		regulator_disable(data->vcc_reg);
-<<<<<<< HEAD
-	/* Decrease ref count for pca954x vcc_i2c */
-	if (data->i2c_reg)
-		regulator_disable(data->i2c_reg);
-=======
 	/* Decrease ref count for pca954x vcc-pullup */
 	if (data->pullup_reg)
 		regulator_disable(data->pullup_reg);
->>>>>>> b6bb0aa3
 
 	data->type = id->driver_data;
 	data->last_chan = 0;		   /* force the first selection */
@@ -413,24 +339,10 @@
 	for (num--; num >= 0; num--)
 		i2c_del_mux_adapter(data->virt_adaps[num]);
 exit_regulator_disable:
-<<<<<<< HEAD
-	if (data->i2c_reg)
-		regulator_disable(data->i2c_reg);
-exit_vcc_regulator_disable:
-	if (data->vcc_reg)
-		regulator_disable(data->vcc_reg);
-exit_regulator_put:
-	regulator_put(data->i2c_reg);
-	regulator_put(data->vcc_reg);
-exit_free:
-	kfree(data);
-err:
-=======
 	if (data->pullup_reg)
 		regulator_disable(data->pullup_reg);
 	if (data->vcc_reg)
 		regulator_disable(data->vcc_reg);
->>>>>>> b6bb0aa3
 	return ret;
 }
 
@@ -446,13 +358,6 @@
 			data->virt_adaps[i] = NULL;
 		}
 
-<<<<<<< HEAD
-	regulator_put(data->i2c_reg);
-	regulator_put(data->vcc_reg);
-
-	kfree(data);
-=======
->>>>>>> b6bb0aa3
 	return 0;
 }
 
