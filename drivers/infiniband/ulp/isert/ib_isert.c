/*******************************************************************************
 * This file contains iSCSI extentions for RDMA (iSER) Verbs
 *
 * (c) Copyright 2013 RisingTide Systems LLC.
 *
 * Nicholas A. Bellinger <nab@linux-iscsi.org>
 *
 * This program is free software; you can redistribute it and/or modify
 * it under the terms of the GNU General Public License as published by
 * the Free Software Foundation; either version 2 of the License, or
 * (at your option) any later version.
 *
 * This program is distributed in the hope that it will be useful,
 * but WITHOUT ANY WARRANTY; without even the implied warranty of
 * MERCHANTABILITY or FITNESS FOR A PARTICULAR PURPOSE.  See the
 * GNU General Public License for more details.
 ****************************************************************************/

#include <linux/string.h>
#include <linux/module.h>
#include <linux/scatterlist.h>
#include <linux/socket.h>
#include <linux/in.h>
#include <linux/in6.h>
#include <rdma/ib_verbs.h>
#include <rdma/rdma_cm.h>
#include <target/target_core_base.h>
#include <target/target_core_fabric.h>
#include <target/iscsi/iscsi_transport.h>
#include <linux/semaphore.h>

#include "isert_proto.h"
#include "ib_isert.h"

#define	ISERT_MAX_CONN		8
#define ISER_MAX_RX_CQ_LEN	(ISERT_QP_MAX_RECV_DTOS * ISERT_MAX_CONN)
#define ISER_MAX_TX_CQ_LEN	(ISERT_QP_MAX_REQ_DTOS  * ISERT_MAX_CONN)

static DEFINE_MUTEX(device_list_mutex);
static LIST_HEAD(device_list);
static struct workqueue_struct *isert_rx_wq;
static struct workqueue_struct *isert_comp_wq;
static struct workqueue_struct *isert_release_wq;
static struct kmem_cache *isert_cmd_cache;

static int
isert_rdma_post_recvl(struct isert_conn *isert_conn);
static int
isert_rdma_accept(struct isert_conn *isert_conn);
struct rdma_cm_id *isert_setup_id(struct isert_np *isert_np);

static void isert_release_work(struct work_struct *work);

static void
isert_qp_event_callback(struct ib_event *e, void *context)
{
	struct isert_conn *isert_conn = (struct isert_conn *)context;

	pr_err("isert_qp_event_callback event: %d\n", e->event);
	switch (e->event) {
	case IB_EVENT_COMM_EST:
		rdma_notify(isert_conn->conn_cm_id, IB_EVENT_COMM_EST);
		break;
	case IB_EVENT_QP_LAST_WQE_REACHED:
		pr_warn("Reached TX IB_EVENT_QP_LAST_WQE_REACHED:\n");
		break;
	default:
		break;
	}
}

static int
isert_query_device(struct ib_device *ib_dev, struct ib_device_attr *devattr)
{
	int ret;

	ret = ib_query_device(ib_dev, devattr);
	if (ret) {
		pr_err("ib_query_device() failed: %d\n", ret);
		return ret;
	}
	pr_debug("devattr->max_sge: %d\n", devattr->max_sge);
	pr_debug("devattr->max_sge_rd: %d\n", devattr->max_sge_rd);

	return 0;
}

static int
isert_conn_setup_qp(struct isert_conn *isert_conn, struct rdma_cm_id *cma_id)
{
	struct isert_device *device = isert_conn->conn_device;
	struct ib_qp_init_attr attr;
	struct ib_device_attr devattr;
	int ret, index, min_index = 0;

	memset(&devattr, 0, sizeof(struct ib_device_attr));
	ret = isert_query_device(cma_id->device, &devattr);
	if (ret)
		return ret;

	mutex_lock(&device_list_mutex);
	for (index = 0; index < device->cqs_used; index++)
		if (device->cq_active_qps[index] <
		    device->cq_active_qps[min_index])
			min_index = index;
	device->cq_active_qps[min_index]++;
	pr_debug("isert_conn_setup_qp: Using min_index: %d\n", min_index);
	mutex_unlock(&device_list_mutex);

	memset(&attr, 0, sizeof(struct ib_qp_init_attr));
	attr.event_handler = isert_qp_event_callback;
	attr.qp_context = isert_conn;
	attr.send_cq = device->dev_tx_cq[min_index];
	attr.recv_cq = device->dev_rx_cq[min_index];
	attr.cap.max_send_wr = ISERT_QP_MAX_REQ_DTOS;
	attr.cap.max_recv_wr = ISERT_QP_MAX_RECV_DTOS;
	/*
	 * FIXME: Use devattr.max_sge - 2 for max_send_sge as
	 * work-around for RDMA_READs with ConnectX-2.
	 *
	 * Also, still make sure to have at least two SGEs for
	 * outgoing control PDU responses.
	 */
	attr.cap.max_send_sge = max(2, devattr.max_sge - 2);
	isert_conn->max_sge = attr.cap.max_send_sge;

	attr.cap.max_recv_sge = 1;
	attr.sq_sig_type = IB_SIGNAL_REQ_WR;
	attr.qp_type = IB_QPT_RC;

	pr_debug("isert_conn_setup_qp cma_id->device: %p\n",
		 cma_id->device);
	pr_debug("isert_conn_setup_qp conn_pd->device: %p\n",
		 isert_conn->conn_pd->device);

	ret = rdma_create_qp(cma_id, isert_conn->conn_pd, &attr);
	if (ret) {
		pr_err("rdma_create_qp failed for cma_id %d\n", ret);
		goto err;
	}
	isert_conn->conn_qp = cma_id->qp;
	pr_debug("rdma_create_qp() returned success >>>>>>>>>>>>>>>>>>>>>>>>>.\n");

	return 0;
err:
	mutex_lock(&device_list_mutex);
	device->cq_active_qps[min_index]--;
	mutex_unlock(&device_list_mutex);

	return ret;
}

static void
isert_cq_event_callback(struct ib_event *e, void *context)
{
	pr_debug("isert_cq_event_callback event: %d\n", e->event);
}

static int
isert_alloc_rx_descriptors(struct isert_conn *isert_conn)
{
	struct ib_device *ib_dev = isert_conn->conn_cm_id->device;
	struct iser_rx_desc *rx_desc;
	struct ib_sge *rx_sg;
	u64 dma_addr;
	int i, j;

	isert_conn->conn_rx_descs = kzalloc(ISERT_QP_MAX_RECV_DTOS *
				sizeof(struct iser_rx_desc), GFP_KERNEL);
	if (!isert_conn->conn_rx_descs)
		goto fail;

	rx_desc = isert_conn->conn_rx_descs;

	for (i = 0; i < ISERT_QP_MAX_RECV_DTOS; i++, rx_desc++)  {
		dma_addr = ib_dma_map_single(ib_dev, (void *)rx_desc,
					ISER_RX_PAYLOAD_SIZE, DMA_FROM_DEVICE);
		if (ib_dma_mapping_error(ib_dev, dma_addr))
			goto dma_map_fail;

		rx_desc->dma_addr = dma_addr;

		rx_sg = &rx_desc->rx_sg;
		rx_sg->addr = rx_desc->dma_addr;
		rx_sg->length = ISER_RX_PAYLOAD_SIZE;
		rx_sg->lkey = isert_conn->conn_mr->lkey;
	}

	isert_conn->conn_rx_desc_head = 0;
	return 0;

dma_map_fail:
	rx_desc = isert_conn->conn_rx_descs;
	for (j = 0; j < i; j++, rx_desc++) {
		ib_dma_unmap_single(ib_dev, rx_desc->dma_addr,
				    ISER_RX_PAYLOAD_SIZE, DMA_FROM_DEVICE);
	}
	kfree(isert_conn->conn_rx_descs);
	isert_conn->conn_rx_descs = NULL;
fail:
	return -ENOMEM;
}

static void
isert_free_rx_descriptors(struct isert_conn *isert_conn)
{
	struct ib_device *ib_dev = isert_conn->conn_device->ib_device;
	struct iser_rx_desc *rx_desc;
	int i;

	if (!isert_conn->conn_rx_descs)
		return;

	rx_desc = isert_conn->conn_rx_descs;
	for (i = 0; i < ISERT_QP_MAX_RECV_DTOS; i++, rx_desc++)  {
		ib_dma_unmap_single(ib_dev, rx_desc->dma_addr,
				    ISER_RX_PAYLOAD_SIZE, DMA_FROM_DEVICE);
	}

	kfree(isert_conn->conn_rx_descs);
	isert_conn->conn_rx_descs = NULL;
}

static void isert_cq_tx_callback(struct ib_cq *, void *);
static void isert_cq_rx_callback(struct ib_cq *, void *);

static int
isert_create_device_ib_res(struct isert_device *device)
{
	struct ib_device *ib_dev = device->ib_device;
	struct isert_cq_desc *cq_desc;
	int ret = 0, i, j;
	int max_rx_cqe, max_tx_cqe;
	struct ib_device_attr dev_attr;

	memset(&dev_attr, 0, sizeof(struct ib_device_attr));
	ret = isert_query_device(device->ib_device, &dev_attr);
	if (ret)
		return ret;

	device->cqs_used = min_t(int, num_online_cpus(),
				 device->ib_device->num_comp_vectors);
	device->cqs_used = min(ISERT_MAX_CQ, device->cqs_used);
	pr_debug("Using %d CQs, device %s supports %d vectors\n",
		 device->cqs_used, device->ib_device->name,
		 device->ib_device->num_comp_vectors);
	device->cq_desc = kzalloc(sizeof(struct isert_cq_desc) *
				device->cqs_used, GFP_KERNEL);
	if (!device->cq_desc) {
		pr_err("Unable to allocate device->cq_desc\n");
		return -ENOMEM;
	}
	cq_desc = device->cq_desc;

	device->dev_pd = ib_alloc_pd(ib_dev);
	if (IS_ERR(device->dev_pd)) {
		ret = PTR_ERR(device->dev_pd);
		pr_err("ib_alloc_pd failed for dev_pd: %d\n", ret);
		goto out_cq_desc;
	}

	max_rx_cqe = min(ISER_MAX_RX_CQ_LEN, dev_attr.max_cqe);
	max_tx_cqe = min(ISER_MAX_TX_CQ_LEN, dev_attr.max_cqe);

	for (i = 0; i < device->cqs_used; i++) {
		cq_desc[i].device = device;
		cq_desc[i].cq_index = i;

		device->dev_rx_cq[i] = ib_create_cq(device->ib_device,
						isert_cq_rx_callback,
						isert_cq_event_callback,
						(void *)&cq_desc[i],
<<<<<<< HEAD
						ISER_MAX_RX_CQ_LEN, i);
=======
						max_rx_cqe, i);
>>>>>>> 0c992013
		if (IS_ERR(device->dev_rx_cq[i])) {
			ret = PTR_ERR(device->dev_rx_cq[i]);
			device->dev_rx_cq[i] = NULL;
			goto out_cq;
		}

		device->dev_tx_cq[i] = ib_create_cq(device->ib_device,
						isert_cq_tx_callback,
						isert_cq_event_callback,
						(void *)&cq_desc[i],
<<<<<<< HEAD
						ISER_MAX_TX_CQ_LEN, i);
=======
						max_tx_cqe, i);
>>>>>>> 0c992013
		if (IS_ERR(device->dev_tx_cq[i])) {
			ret = PTR_ERR(device->dev_tx_cq[i]);
			device->dev_tx_cq[i] = NULL;
			goto out_cq;
		}

		ret = ib_req_notify_cq(device->dev_rx_cq[i], IB_CQ_NEXT_COMP);
		if (ret)
			goto out_cq;

		ret = ib_req_notify_cq(device->dev_tx_cq[i], IB_CQ_NEXT_COMP);
		if (ret)
			goto out_cq;
	}

	device->dev_mr = ib_get_dma_mr(device->dev_pd, IB_ACCESS_LOCAL_WRITE);
	if (IS_ERR(device->dev_mr)) {
		ret = PTR_ERR(device->dev_mr);
		pr_err("ib_get_dma_mr failed for dev_mr: %d\n", ret);
		goto out_cq;
	}

	return 0;

out_cq:
	for (j = 0; j < i; j++) {
		cq_desc = &device->cq_desc[j];

		if (device->dev_rx_cq[j]) {
			cancel_work_sync(&cq_desc->cq_rx_work);
			ib_destroy_cq(device->dev_rx_cq[j]);
		}
		if (device->dev_tx_cq[j]) {
			cancel_work_sync(&cq_desc->cq_tx_work);
			ib_destroy_cq(device->dev_tx_cq[j]);
		}
	}
	ib_dealloc_pd(device->dev_pd);

out_cq_desc:
	kfree(device->cq_desc);

	return ret;
}

static void
isert_free_device_ib_res(struct isert_device *device)
{
	struct isert_cq_desc *cq_desc;
	int i;

	for (i = 0; i < device->cqs_used; i++) {
		cq_desc = &device->cq_desc[i];

		cancel_work_sync(&cq_desc->cq_rx_work);
		cancel_work_sync(&cq_desc->cq_tx_work);
		ib_destroy_cq(device->dev_rx_cq[i]);
		ib_destroy_cq(device->dev_tx_cq[i]);
		device->dev_rx_cq[i] = NULL;
		device->dev_tx_cq[i] = NULL;
	}

	ib_dereg_mr(device->dev_mr);
	ib_dealloc_pd(device->dev_pd);
	kfree(device->cq_desc);
}

static void
isert_device_try_release(struct isert_device *device)
{
	mutex_lock(&device_list_mutex);
	device->refcount--;
	if (!device->refcount) {
		isert_free_device_ib_res(device);
		list_del(&device->dev_node);
		kfree(device);
	}
	mutex_unlock(&device_list_mutex);
}

static struct isert_device *
isert_device_find_by_ib_dev(struct rdma_cm_id *cma_id)
{
	struct isert_device *device;
	int ret;

	mutex_lock(&device_list_mutex);
	list_for_each_entry(device, &device_list, dev_node) {
		if (device->ib_device->node_guid == cma_id->device->node_guid) {
			device->refcount++;
			mutex_unlock(&device_list_mutex);
			return device;
		}
	}

	device = kzalloc(sizeof(struct isert_device), GFP_KERNEL);
	if (!device) {
		mutex_unlock(&device_list_mutex);
		return ERR_PTR(-ENOMEM);
	}

	INIT_LIST_HEAD(&device->dev_node);

	device->ib_device = cma_id->device;
	ret = isert_create_device_ib_res(device);
	if (ret) {
		kfree(device);
		mutex_unlock(&device_list_mutex);
		return ERR_PTR(ret);
	}

	device->refcount++;
	list_add_tail(&device->dev_node, &device_list);
	mutex_unlock(&device_list_mutex);

	return device;
}

static int
isert_connect_request(struct rdma_cm_id *cma_id, struct rdma_cm_event *event)
{
	struct isert_np *isert_np = cma_id->context;
	struct iscsi_np *np = isert_np->np;
	struct isert_conn *isert_conn;
	struct isert_device *device;
	struct ib_device *ib_dev = cma_id->device;
	int ret = 0;

	spin_lock_bh(&np->np_thread_lock);
	if (!np->enabled) {
		spin_unlock_bh(&np->np_thread_lock);
		pr_debug("iscsi_np is not enabled, reject connect request\n");
		return rdma_reject(cma_id, NULL, 0);
	}
	spin_unlock_bh(&np->np_thread_lock);

	pr_debug("Entering isert_connect_request cma_id: %p, context: %p\n",
		 cma_id, cma_id->context);

	isert_conn = kzalloc(sizeof(struct isert_conn), GFP_KERNEL);
	if (!isert_conn) {
		pr_err("Unable to allocate isert_conn\n");
		return -ENOMEM;
	}
	isert_conn->state = ISER_CONN_INIT;
	INIT_LIST_HEAD(&isert_conn->conn_accept_node);
	init_completion(&isert_conn->conn_login_comp);
<<<<<<< HEAD
	init_completion(&isert_conn->conn_wait);
	init_completion(&isert_conn->conn_wait_comp_err);
	kref_init(&isert_conn->conn_kref);
	kref_get(&isert_conn->conn_kref);
	mutex_init(&isert_conn->conn_mutex);
=======
	init_completion(&isert_conn->login_req_comp);
	init_completion(&isert_conn->conn_wait);
	init_completion(&isert_conn->conn_wait_comp_err);
	kref_init(&isert_conn->conn_kref);
	mutex_init(&isert_conn->conn_mutex);
	INIT_WORK(&isert_conn->release_work, isert_release_work);
>>>>>>> 0c992013

	isert_conn->conn_cm_id = cma_id;
	isert_conn->responder_resources = event->param.conn.responder_resources;
	isert_conn->initiator_depth = event->param.conn.initiator_depth;
	pr_debug("Using responder_resources: %u initiator_depth: %u\n",
		 isert_conn->responder_resources, isert_conn->initiator_depth);

	isert_conn->login_buf = kzalloc(ISCSI_DEF_MAX_RECV_SEG_LEN +
					ISER_RX_LOGIN_SIZE, GFP_KERNEL);
	if (!isert_conn->login_buf) {
		pr_err("Unable to allocate isert_conn->login_buf\n");
		ret = -ENOMEM;
		goto out;
	}

	isert_conn->login_req_buf = isert_conn->login_buf;
	isert_conn->login_rsp_buf = isert_conn->login_buf +
				    ISCSI_DEF_MAX_RECV_SEG_LEN;
	pr_debug("Set login_buf: %p login_req_buf: %p login_rsp_buf: %p\n",
		 isert_conn->login_buf, isert_conn->login_req_buf,
		 isert_conn->login_rsp_buf);

	isert_conn->login_req_dma = ib_dma_map_single(ib_dev,
				(void *)isert_conn->login_req_buf,
				ISCSI_DEF_MAX_RECV_SEG_LEN, DMA_FROM_DEVICE);

	ret = ib_dma_mapping_error(ib_dev, isert_conn->login_req_dma);
	if (ret) {
		pr_err("ib_dma_mapping_error failed for login_req_dma: %d\n",
		       ret);
		isert_conn->login_req_dma = 0;
		goto out_login_buf;
	}

	isert_conn->login_rsp_dma = ib_dma_map_single(ib_dev,
					(void *)isert_conn->login_rsp_buf,
					ISER_RX_LOGIN_SIZE, DMA_TO_DEVICE);

	ret = ib_dma_mapping_error(ib_dev, isert_conn->login_rsp_dma);
	if (ret) {
		pr_err("ib_dma_mapping_error failed for login_rsp_dma: %d\n",
		       ret);
		isert_conn->login_rsp_dma = 0;
		goto out_req_dma_map;
	}

	device = isert_device_find_by_ib_dev(cma_id);
	if (IS_ERR(device)) {
		ret = PTR_ERR(device);
		goto out_rsp_dma_map;
	}

	isert_conn->conn_device = device;
	isert_conn->conn_pd = device->dev_pd;
	isert_conn->conn_mr = device->dev_mr;

	ret = isert_conn_setup_qp(isert_conn, cma_id);
	if (ret)
		goto out_conn_dev;

	ret = isert_rdma_post_recvl(isert_conn);
	if (ret)
		goto out_conn_dev;

	ret = isert_rdma_accept(isert_conn);
	if (ret)
		goto out_conn_dev;

	mutex_lock(&isert_np->np_accept_mutex);
	list_add_tail(&isert_conn->conn_accept_node, &isert_np->np_accept_list);
	mutex_unlock(&isert_np->np_accept_mutex);

	pr_debug("isert_connect_request() up np_sem np: %p\n", np);
	up(&isert_np->np_sem);
	return 0;

out_conn_dev:
	isert_device_try_release(device);
out_rsp_dma_map:
	ib_dma_unmap_single(ib_dev, isert_conn->login_rsp_dma,
			    ISER_RX_LOGIN_SIZE, DMA_TO_DEVICE);
out_req_dma_map:
	ib_dma_unmap_single(ib_dev, isert_conn->login_req_dma,
			    ISCSI_DEF_MAX_RECV_SEG_LEN, DMA_FROM_DEVICE);
out_login_buf:
	kfree(isert_conn->login_buf);
out:
	kfree(isert_conn);
	rdma_reject(cma_id, NULL, 0);
	return ret;
}

static void
isert_connect_release(struct isert_conn *isert_conn)
{
	struct isert_device *device = isert_conn->conn_device;
	int cq_index;
	struct ib_device *ib_dev = device->ib_device;

	pr_debug("Entering isert_connect_release(): >>>>>>>>>>>>>>>>>>>>>>>>>>>>>>>>>\n");

	isert_free_rx_descriptors(isert_conn);
	if (isert_conn->conn_cm_id)
		rdma_destroy_id(isert_conn->conn_cm_id);

	if (isert_conn->conn_qp) {
		cq_index = ((struct isert_cq_desc *)
			isert_conn->conn_qp->recv_cq->cq_context)->cq_index;
		pr_debug("isert_connect_release: cq_index: %d\n", cq_index);
		mutex_lock(&device_list_mutex);
		isert_conn->conn_device->cq_active_qps[cq_index]--;
		mutex_unlock(&device_list_mutex);

		ib_destroy_qp(isert_conn->conn_qp);
	}

	if (isert_conn->login_buf) {
		ib_dma_unmap_single(ib_dev, isert_conn->login_rsp_dma,
				    ISER_RX_LOGIN_SIZE, DMA_TO_DEVICE);
		ib_dma_unmap_single(ib_dev, isert_conn->login_req_dma,
				    ISCSI_DEF_MAX_RECV_SEG_LEN,
				    DMA_FROM_DEVICE);
		kfree(isert_conn->login_buf);
	}
	kfree(isert_conn);

	if (device)
		isert_device_try_release(device);

	pr_debug("Leaving isert_connect_release >>>>>>>>>>>>\n");
}

static void
isert_connected_handler(struct rdma_cm_id *cma_id)
{
	struct isert_conn *isert_conn = cma_id->qp->qp_context;

	pr_info("conn %p\n", isert_conn);

	if (!kref_get_unless_zero(&isert_conn->conn_kref)) {
		pr_warn("conn %p connect_release is running\n", isert_conn);
		return;
	}

	mutex_lock(&isert_conn->conn_mutex);
	if (isert_conn->state != ISER_CONN_FULL_FEATURE)
		isert_conn->state = ISER_CONN_UP;
	mutex_unlock(&isert_conn->conn_mutex);
}

static void
isert_release_conn_kref(struct kref *kref)
{
	struct isert_conn *isert_conn = container_of(kref,
				struct isert_conn, conn_kref);

	pr_debug("Calling isert_connect_release for final kref %s/%d\n",
		 current->comm, current->pid);

	isert_connect_release(isert_conn);
}

static void
isert_put_conn(struct isert_conn *isert_conn)
{
	kref_put(&isert_conn->conn_kref, isert_release_conn_kref);
}

/**
 * isert_conn_terminate() - Initiate connection termination
 * @isert_conn: isert connection struct
 *
 * Notes:
 * In case the connection state is FULL_FEATURE, move state
 * to TEMINATING and start teardown sequence (rdma_disconnect).
 * In case the connection state is UP, complete flush as well.
 *
 * This routine must be called with conn_mutex held. Thus it is
 * safe to call multiple times.
 */
static void
isert_conn_terminate(struct isert_conn *isert_conn)
{
	int err;

<<<<<<< HEAD
	pr_debug("isert_disconnect_work(): >>>>>>>>>>>>>>>>>>>>>>>>>>>>>>>>>>>>>>\n");
	mutex_lock(&isert_conn->conn_mutex);
	if (isert_conn->state == ISER_CONN_UP)
		isert_conn->state = ISER_CONN_TERMINATING;

	if (isert_conn->post_recv_buf_count == 0 &&
	    atomic_read(&isert_conn->post_send_buf_count) == 0) {
		mutex_unlock(&isert_conn->conn_mutex);
		goto wake_up;
	}
	if (!isert_conn->conn_cm_id) {
		mutex_unlock(&isert_conn->conn_mutex);
		isert_put_conn(isert_conn);
		return;
	}
	if (!isert_conn->logout_posted) {
		pr_debug("Calling rdma_disconnect for !logout_posted from"
			 " isert_disconnect_work\n");
		rdma_disconnect(isert_conn->conn_cm_id);
		mutex_unlock(&isert_conn->conn_mutex);
		iscsit_cause_connection_reinstatement(isert_conn->conn, 0);
		goto wake_up;
=======
	switch (isert_conn->state) {
	case ISER_CONN_TERMINATING:
		break;
	case ISER_CONN_UP:
		/*
		 * No flush completions will occur as we didn't
		 * get to ISER_CONN_FULL_FEATURE yet, complete
		 * to allow teardown progress.
		 */
		complete(&isert_conn->conn_wait_comp_err);
	case ISER_CONN_FULL_FEATURE: /* FALLTHRU */
		pr_info("Terminating conn %p state %d\n",
			   isert_conn, isert_conn->state);
		isert_conn->state = ISER_CONN_TERMINATING;
		err = rdma_disconnect(isert_conn->conn_cm_id);
		if (err)
			pr_warn("Failed rdma_disconnect isert_conn %p\n",
				   isert_conn);
		break;
	default:
		pr_warn("conn %p teminating in state %d\n",
			   isert_conn, isert_conn->state);
	}
}

static int
isert_np_cma_handler(struct isert_np *isert_np,
		     enum rdma_cm_event_type event)
{
	pr_debug("isert np %p, handling event %d\n", isert_np, event);

	switch (event) {
	case RDMA_CM_EVENT_DEVICE_REMOVAL:
		isert_np->np_cm_id = NULL;
		break;
	case RDMA_CM_EVENT_ADDR_CHANGE:
		isert_np->np_cm_id = isert_setup_id(isert_np);
		if (IS_ERR(isert_np->np_cm_id)) {
			pr_err("isert np %p setup id failed: %ld\n",
				 isert_np, PTR_ERR(isert_np->np_cm_id));
			isert_np->np_cm_id = NULL;
		}
		break;
	default:
		pr_err("isert np %p Unexpected event %d\n",
			  isert_np, event);
>>>>>>> 0c992013
	}
	mutex_unlock(&isert_conn->conn_mutex);

<<<<<<< HEAD
wake_up:
	complete(&isert_conn->conn_wait);
	isert_put_conn(isert_conn);
=======
	return -1;
>>>>>>> 0c992013
}

static int
isert_disconnected_handler(struct rdma_cm_id *cma_id,
			   enum rdma_cm_event_type event)
{
	struct isert_np *isert_np = cma_id->context;
	struct isert_conn *isert_conn;
	bool terminating = false;

	if (isert_np->np_cm_id == cma_id)
		return isert_np_cma_handler(cma_id->context, event);

	isert_conn = cma_id->qp->qp_context;

	mutex_lock(&isert_conn->conn_mutex);
	terminating = (isert_conn->state == ISER_CONN_TERMINATING);
	isert_conn_terminate(isert_conn);
	mutex_unlock(&isert_conn->conn_mutex);

	pr_info("conn %p completing conn_wait\n", isert_conn);
	complete(&isert_conn->conn_wait);

	if (terminating)
		goto out;

	mutex_lock(&isert_np->np_accept_mutex);
	if (!list_empty(&isert_conn->conn_accept_node)) {
		list_del_init(&isert_conn->conn_accept_node);
		isert_put_conn(isert_conn);
		queue_work(isert_release_wq, &isert_conn->release_work);
	}
	mutex_unlock(&isert_np->np_accept_mutex);

out:
	return 0;
}

static int
isert_connect_error(struct rdma_cm_id *cma_id)
{
	struct isert_conn *isert_conn = cma_id->qp->qp_context;

	isert_conn->conn_cm_id = NULL;
	isert_put_conn(isert_conn);

	return -1;
}

static int
isert_cma_handler(struct rdma_cm_id *cma_id, struct rdma_cm_event *event)
{
	int ret = 0;

	pr_debug("isert_cma_handler: event %d status %d conn %p id %p\n",
		 event->event, event->status, cma_id->context, cma_id);

	switch (event->event) {
	case RDMA_CM_EVENT_CONNECT_REQUEST:
		ret = isert_connect_request(cma_id, event);
		if (ret)
			pr_err("isert_cma_handler failed RDMA_CM_EVENT: 0x%08x %d\n",
				event->event, ret);
		break;
	case RDMA_CM_EVENT_ESTABLISHED:
		isert_connected_handler(cma_id);
		break;
	case RDMA_CM_EVENT_ADDR_CHANGE:    /* FALLTHRU */
	case RDMA_CM_EVENT_DISCONNECTED:   /* FALLTHRU */
	case RDMA_CM_EVENT_DEVICE_REMOVAL: /* FALLTHRU */
	case RDMA_CM_EVENT_TIMEWAIT_EXIT:  /* FALLTHRU */
		ret = isert_disconnected_handler(cma_id, event->event);
		break;
	case RDMA_CM_EVENT_REJECTED:       /* FALLTHRU */
	case RDMA_CM_EVENT_UNREACHABLE:    /* FALLTHRU */
	case RDMA_CM_EVENT_CONNECT_ERROR:
		ret = isert_connect_error(cma_id);
		break;
	default:
		pr_err("Unhandled RDMA CMA event: %d\n", event->event);
		break;
	}

	return ret;
}

static int
isert_post_recv(struct isert_conn *isert_conn, u32 count)
{
	struct ib_recv_wr *rx_wr, *rx_wr_failed;
	int i, ret;
	unsigned int rx_head = isert_conn->conn_rx_desc_head;
	struct iser_rx_desc *rx_desc;

	for (rx_wr = isert_conn->conn_rx_wr, i = 0; i < count; i++, rx_wr++) {
		rx_desc		= &isert_conn->conn_rx_descs[rx_head];
		rx_wr->wr_id	= (unsigned long)rx_desc;
		rx_wr->sg_list	= &rx_desc->rx_sg;
		rx_wr->num_sge	= 1;
		rx_wr->next	= rx_wr + 1;
		rx_head = (rx_head + 1) & (ISERT_QP_MAX_RECV_DTOS - 1);
	}

	rx_wr--;
	rx_wr->next = NULL; /* mark end of work requests list */

	isert_conn->post_recv_buf_count += count;
	ret = ib_post_recv(isert_conn->conn_qp, isert_conn->conn_rx_wr,
				&rx_wr_failed);
	if (ret) {
		pr_err("ib_post_recv() failed with ret: %d\n", ret);
		isert_conn->post_recv_buf_count -= count;
	} else {
		pr_debug("isert_post_recv(): Posted %d RX buffers\n", count);
		isert_conn->conn_rx_desc_head = rx_head;
	}
	return ret;
}

static int
isert_post_send(struct isert_conn *isert_conn, struct iser_tx_desc *tx_desc)
{
	struct ib_device *ib_dev = isert_conn->conn_cm_id->device;
	struct ib_send_wr send_wr, *send_wr_failed;
	int ret;

	ib_dma_sync_single_for_device(ib_dev, tx_desc->dma_addr,
				      ISER_HEADERS_LEN, DMA_TO_DEVICE);

	send_wr.next	= NULL;
	send_wr.wr_id	= (unsigned long)tx_desc;
	send_wr.sg_list	= tx_desc->tx_sg;
	send_wr.num_sge	= tx_desc->num_sge;
	send_wr.opcode	= IB_WR_SEND;
	send_wr.send_flags = IB_SEND_SIGNALED;

	atomic_inc(&isert_conn->post_send_buf_count);

	ret = ib_post_send(isert_conn->conn_qp, &send_wr, &send_wr_failed);
	if (ret) {
		pr_err("ib_post_send() failed, ret: %d\n", ret);
		atomic_dec(&isert_conn->post_send_buf_count);
	}

	return ret;
}

static void
isert_create_send_desc(struct isert_conn *isert_conn,
		       struct isert_cmd *isert_cmd,
		       struct iser_tx_desc *tx_desc)
{
	struct ib_device *ib_dev = isert_conn->conn_cm_id->device;

	ib_dma_sync_single_for_cpu(ib_dev, tx_desc->dma_addr,
				   ISER_HEADERS_LEN, DMA_TO_DEVICE);

	memset(&tx_desc->iser_header, 0, sizeof(struct iser_hdr));
	tx_desc->iser_header.flags = ISER_VER;

	tx_desc->num_sge = 1;
	tx_desc->isert_cmd = isert_cmd;

	if (tx_desc->tx_sg[0].lkey != isert_conn->conn_mr->lkey) {
		tx_desc->tx_sg[0].lkey = isert_conn->conn_mr->lkey;
		pr_debug("tx_desc %p lkey mismatch, fixing\n", tx_desc);
	}
}

static int
isert_init_tx_hdrs(struct isert_conn *isert_conn,
		   struct iser_tx_desc *tx_desc)
{
	struct ib_device *ib_dev = isert_conn->conn_cm_id->device;
	u64 dma_addr;

	dma_addr = ib_dma_map_single(ib_dev, (void *)tx_desc,
			ISER_HEADERS_LEN, DMA_TO_DEVICE);
	if (ib_dma_mapping_error(ib_dev, dma_addr)) {
		pr_err("ib_dma_mapping_error() failed\n");
		return -ENOMEM;
	}

	tx_desc->dma_addr = dma_addr;
	tx_desc->tx_sg[0].addr	= tx_desc->dma_addr;
	tx_desc->tx_sg[0].length = ISER_HEADERS_LEN;
	tx_desc->tx_sg[0].lkey = isert_conn->conn_mr->lkey;

	pr_debug("isert_init_tx_hdrs: Setup tx_sg[0].addr: 0x%llx length: %u"
		 " lkey: 0x%08x\n", tx_desc->tx_sg[0].addr,
		 tx_desc->tx_sg[0].length, tx_desc->tx_sg[0].lkey);

	return 0;
}

static void
isert_init_send_wr(struct isert_cmd *isert_cmd, struct ib_send_wr *send_wr)
{
	isert_cmd->rdma_wr.iser_ib_op = ISER_IB_SEND;
	send_wr->wr_id = (unsigned long)&isert_cmd->tx_desc;
	send_wr->opcode = IB_WR_SEND;
	send_wr->send_flags = IB_SEND_SIGNALED;
	send_wr->sg_list = &isert_cmd->tx_desc.tx_sg[0];
	send_wr->num_sge = isert_cmd->tx_desc.num_sge;
}

static int
isert_rdma_post_recvl(struct isert_conn *isert_conn)
{
	struct ib_recv_wr rx_wr, *rx_wr_fail;
	struct ib_sge sge;
	int ret;

	memset(&sge, 0, sizeof(struct ib_sge));
	sge.addr = isert_conn->login_req_dma;
	sge.length = ISER_RX_LOGIN_SIZE;
	sge.lkey = isert_conn->conn_mr->lkey;

	pr_debug("Setup sge: addr: %llx length: %d 0x%08x\n",
		sge.addr, sge.length, sge.lkey);

	memset(&rx_wr, 0, sizeof(struct ib_recv_wr));
	rx_wr.wr_id = (unsigned long)isert_conn->login_req_buf;
	rx_wr.sg_list = &sge;
	rx_wr.num_sge = 1;

	isert_conn->post_recv_buf_count++;
	ret = ib_post_recv(isert_conn->conn_qp, &rx_wr, &rx_wr_fail);
	if (ret) {
		pr_err("ib_post_recv() failed: %d\n", ret);
		isert_conn->post_recv_buf_count--;
	}

	pr_debug("ib_post_recv(): returned success >>>>>>>>>>>>>>>>>>>>>>>>\n");
	return ret;
}

static int
isert_put_login_tx(struct iscsi_conn *conn, struct iscsi_login *login,
		   u32 length)
{
	struct isert_conn *isert_conn = conn->context;
	struct ib_device *ib_dev = isert_conn->conn_cm_id->device;
	struct iser_tx_desc *tx_desc = &isert_conn->conn_login_tx_desc;
	int ret;

	isert_create_send_desc(isert_conn, NULL, tx_desc);

	memcpy(&tx_desc->iscsi_header, &login->rsp[0],
	       sizeof(struct iscsi_hdr));

	isert_init_tx_hdrs(isert_conn, tx_desc);

	if (length > 0) {
		struct ib_sge *tx_dsg = &tx_desc->tx_sg[1];

		ib_dma_sync_single_for_cpu(ib_dev, isert_conn->login_rsp_dma,
					   length, DMA_TO_DEVICE);

		memcpy(isert_conn->login_rsp_buf, login->rsp_buf, length);

		ib_dma_sync_single_for_device(ib_dev, isert_conn->login_rsp_dma,
					      length, DMA_TO_DEVICE);

		tx_dsg->addr	= isert_conn->login_rsp_dma;
		tx_dsg->length	= length;
		tx_dsg->lkey	= isert_conn->conn_mr->lkey;
		tx_desc->num_sge = 2;
	}
	if (!login->login_failed) {
		if (login->login_complete) {
			ret = isert_alloc_rx_descriptors(isert_conn);
			if (ret)
				return ret;

			ret = isert_post_recv(isert_conn, ISERT_MIN_POSTED_RX);
			if (ret)
				return ret;

			/* Now we are in FULL_FEATURE phase */
			mutex_lock(&isert_conn->conn_mutex);
			isert_conn->state = ISER_CONN_FULL_FEATURE;
			mutex_unlock(&isert_conn->conn_mutex);
			goto post_send;
		}

		ret = isert_rdma_post_recvl(isert_conn);
		if (ret)
			return ret;
	}
post_send:
	ret = isert_post_send(isert_conn, tx_desc);
	if (ret)
		return ret;

	return 0;
}

static void
isert_rx_login_req(struct isert_conn *isert_conn)
{
	struct iser_rx_desc *rx_desc = (void *)isert_conn->login_req_buf;
	int rx_buflen = isert_conn->login_req_len;
	struct iscsi_conn *conn = isert_conn->conn;
	struct iscsi_login *login = conn->conn_login;
	int size;

	pr_info("conn %p\n", isert_conn);

	WARN_ON_ONCE(!login);

	if (login->first_request) {
		struct iscsi_login_req *login_req =
			(struct iscsi_login_req *)&rx_desc->iscsi_header;
		/*
		 * Setup the initial iscsi_login values from the leading
		 * login request PDU.
		 */
		login->leading_connection = (!login_req->tsih) ? 1 : 0;
		login->current_stage =
			(login_req->flags & ISCSI_FLAG_LOGIN_CURRENT_STAGE_MASK)
			 >> 2;
		login->version_min	= login_req->min_version;
		login->version_max	= login_req->max_version;
		memcpy(login->isid, login_req->isid, 6);
		login->cmd_sn		= be32_to_cpu(login_req->cmdsn);
		login->init_task_tag	= login_req->itt;
		login->initial_exp_statsn = be32_to_cpu(login_req->exp_statsn);
		login->cid		= be16_to_cpu(login_req->cid);
		login->tsih		= be16_to_cpu(login_req->tsih);
	}

	memcpy(&login->req[0], (void *)&rx_desc->iscsi_header, ISCSI_HDR_LEN);

	size = min(rx_buflen, MAX_KEY_VALUE_PAIRS);
	pr_debug("Using login payload size: %d, rx_buflen: %d MAX_KEY_VALUE_PAIRS: %d\n",
		 size, rx_buflen, MAX_KEY_VALUE_PAIRS);
	memcpy(login->req_buf, &rx_desc->data[0], size);

	if (login->first_request)
		complete(&isert_conn->conn_login_comp);
}

static void
isert_release_cmd(struct iscsi_cmd *cmd)
{
	struct isert_cmd *isert_cmd = container_of(cmd, struct isert_cmd,
						   iscsi_cmd);

	pr_debug("Entering isert_release_cmd %p >>>>>>>>>>>>>>>.\n", isert_cmd);

	kfree(cmd->buf_ptr);
	kfree(cmd->tmr_req);

	kmem_cache_free(isert_cmd_cache, isert_cmd);
}

static struct iscsi_cmd
*isert_alloc_cmd(struct iscsi_conn *conn, gfp_t gfp)
{
	struct isert_conn *isert_conn = (struct isert_conn *)conn->context;
	struct isert_cmd *isert_cmd;

	isert_cmd = kmem_cache_zalloc(isert_cmd_cache, gfp);
	if (!isert_cmd) {
		pr_err("Unable to allocate isert_cmd\n");
		return NULL;
	}
	isert_cmd->conn = isert_conn;
	isert_cmd->iscsi_cmd.release_cmd = &isert_release_cmd;

	return &isert_cmd->iscsi_cmd;
}

static int
isert_handle_scsi_cmd(struct isert_conn *isert_conn,
		      struct isert_cmd *isert_cmd, struct iser_rx_desc *rx_desc,
		      unsigned char *buf)
{
	struct iscsi_cmd *cmd = &isert_cmd->iscsi_cmd;
	struct iscsi_conn *conn = isert_conn->conn;
	struct iscsi_scsi_req *hdr = (struct iscsi_scsi_req *)buf;
	struct scatterlist *sg;
	int imm_data, imm_data_len, unsol_data, sg_nents, rc;
	bool dump_payload = false;

	rc = iscsit_setup_scsi_cmd(conn, cmd, buf);
	if (rc < 0)
		return rc;

	imm_data = cmd->immediate_data;
	imm_data_len = cmd->first_burst_len;
	unsol_data = cmd->unsolicited_data;

	rc = iscsit_process_scsi_cmd(conn, cmd, hdr);
	if (rc < 0) {
		return 0;
	} else if (rc > 0) {
		dump_payload = true;
		goto sequence_cmd;
	}

	if (!imm_data)
		return 0;

	sg = &cmd->se_cmd.t_data_sg[0];
	sg_nents = max(1UL, DIV_ROUND_UP(imm_data_len, PAGE_SIZE));

	pr_debug("Copying Immediate SG: %p sg_nents: %u from %p imm_data_len: %d\n",
		 sg, sg_nents, &rx_desc->data[0], imm_data_len);

	sg_copy_from_buffer(sg, sg_nents, &rx_desc->data[0], imm_data_len);

	cmd->write_data_done += imm_data_len;

	if (cmd->write_data_done == cmd->se_cmd.data_length) {
		spin_lock_bh(&cmd->istate_lock);
		cmd->cmd_flags |= ICF_GOT_LAST_DATAOUT;
		cmd->i_state = ISTATE_RECEIVED_LAST_DATAOUT;
		spin_unlock_bh(&cmd->istate_lock);
	}

sequence_cmd:
	rc = iscsit_sequence_cmd(conn, cmd, buf, hdr->cmdsn);

	if (!rc && dump_payload == false && unsol_data)
		iscsit_set_unsoliticed_dataout(cmd);
<<<<<<< HEAD
=======
	else if (dump_payload && imm_data)
		target_put_sess_cmd(conn->sess->se_sess, &cmd->se_cmd);
>>>>>>> 0c992013

	return 0;
}

static int
isert_handle_iscsi_dataout(struct isert_conn *isert_conn,
			   struct iser_rx_desc *rx_desc, unsigned char *buf)
{
	struct scatterlist *sg_start;
	struct iscsi_conn *conn = isert_conn->conn;
	struct iscsi_cmd *cmd = NULL;
	struct iscsi_data *hdr = (struct iscsi_data *)buf;
	u32 unsol_data_len = ntoh24(hdr->dlength);
	int rc, sg_nents, sg_off, page_off;

	rc = iscsit_check_dataout_hdr(conn, buf, &cmd);
	if (rc < 0)
		return rc;
	else if (!cmd)
		return 0;
	/*
	 * FIXME: Unexpected unsolicited_data out
	 */
	if (!cmd->unsolicited_data) {
		pr_err("Received unexpected solicited data payload\n");
		dump_stack();
		return -1;
	}

	pr_debug("Unsolicited DataOut unsol_data_len: %u, write_data_done: %u, data_length: %u\n",
		 unsol_data_len, cmd->write_data_done, cmd->se_cmd.data_length);

	sg_off = cmd->write_data_done / PAGE_SIZE;
	sg_start = &cmd->se_cmd.t_data_sg[sg_off];
	sg_nents = max(1UL, DIV_ROUND_UP(unsol_data_len, PAGE_SIZE));
	page_off = cmd->write_data_done % PAGE_SIZE;
	/*
	 * FIXME: Non page-aligned unsolicited_data out
	 */
	if (page_off) {
		pr_err("Received unexpected non-page aligned data payload\n");
		dump_stack();
		return -1;
	}
	pr_debug("Copying DataOut: sg_start: %p, sg_off: %u sg_nents: %u from %p %u\n",
		 sg_start, sg_off, sg_nents, &rx_desc->data[0], unsol_data_len);

	sg_copy_from_buffer(sg_start, sg_nents, &rx_desc->data[0],
			    unsol_data_len);

	rc = iscsit_check_dataout_payload(cmd, hdr, false);
	if (rc < 0)
		return rc;

	return 0;
}

static int
isert_rx_opcode(struct isert_conn *isert_conn, struct iser_rx_desc *rx_desc,
		uint32_t read_stag, uint64_t read_va,
		uint32_t write_stag, uint64_t write_va)
{
	struct iscsi_hdr *hdr = &rx_desc->iscsi_header;
	struct iscsi_conn *conn = isert_conn->conn;
	struct iscsi_cmd *cmd;
	struct isert_cmd *isert_cmd;
	int ret = -EINVAL;
	u8 opcode = (hdr->opcode & ISCSI_OPCODE_MASK);

	switch (opcode) {
	case ISCSI_OP_SCSI_CMD:
		cmd = iscsit_allocate_cmd(conn, GFP_KERNEL);
		if (!cmd)
			break;

		isert_cmd = container_of(cmd, struct isert_cmd, iscsi_cmd);
		isert_cmd->read_stag = read_stag;
		isert_cmd->read_va = read_va;
		isert_cmd->write_stag = write_stag;
		isert_cmd->write_va = write_va;

		ret = isert_handle_scsi_cmd(isert_conn, isert_cmd,
					rx_desc, (unsigned char *)hdr);
		break;
	case ISCSI_OP_NOOP_OUT:
		cmd = iscsit_allocate_cmd(conn, GFP_KERNEL);
		if (!cmd)
			break;

		ret = iscsit_handle_nop_out(conn, cmd, (unsigned char *)hdr);
		break;
	case ISCSI_OP_SCSI_DATA_OUT:
		ret = isert_handle_iscsi_dataout(isert_conn, rx_desc,
						(unsigned char *)hdr);
		break;
	case ISCSI_OP_SCSI_TMFUNC:
		cmd = iscsit_allocate_cmd(conn, GFP_KERNEL);
		if (!cmd)
			break;

		ret = iscsit_handle_task_mgt_cmd(conn, cmd,
						(unsigned char *)hdr);
		break;
	case ISCSI_OP_LOGOUT:
		cmd = iscsit_allocate_cmd(conn, GFP_KERNEL);
		if (!cmd)
			break;

		ret = iscsit_handle_logout_cmd(conn, cmd, (unsigned char *)hdr);
		if (ret > 0)
			wait_for_completion_timeout(&conn->conn_logout_comp,
						    SECONDS_FOR_LOGOUT_COMP *
						    HZ);
		break;
	default:
		pr_err("Got unknown iSCSI OpCode: 0x%02x\n", opcode);
		dump_stack();
		break;
	}

	return ret;
}

static void
isert_rx_do_work(struct iser_rx_desc *rx_desc, struct isert_conn *isert_conn)
{
	struct iser_hdr *iser_hdr = &rx_desc->iser_header;
	uint64_t read_va = 0, write_va = 0;
	uint32_t read_stag = 0, write_stag = 0;
	int rc;

	switch (iser_hdr->flags & 0xF0) {
	case ISCSI_CTRL:
		if (iser_hdr->flags & ISER_RSV) {
			read_stag = be32_to_cpu(iser_hdr->read_stag);
			read_va = be64_to_cpu(iser_hdr->read_va);
			pr_debug("ISER_RSV: read_stag: 0x%08x read_va: 0x%16llx\n",
				 read_stag, (unsigned long long)read_va);
		}
		if (iser_hdr->flags & ISER_WSV) {
			write_stag = be32_to_cpu(iser_hdr->write_stag);
			write_va = be64_to_cpu(iser_hdr->write_va);
			pr_debug("ISER_WSV: write__stag: 0x%08x write_va: 0x%16llx\n",
				 write_stag, (unsigned long long)write_va);
		}

		pr_debug("ISER ISCSI_CTRL PDU\n");
		break;
	case ISER_HELLO:
		pr_err("iSER Hello message\n");
		break;
	default:
		pr_warn("Unknown iSER hdr flags: 0x%02x\n", iser_hdr->flags);
		break;
	}

	rc = isert_rx_opcode(isert_conn, rx_desc,
			     read_stag, read_va, write_stag, write_va);
}

static void
isert_rx_completion(struct iser_rx_desc *desc, struct isert_conn *isert_conn,
		    unsigned long xfer_len)
{
	struct ib_device *ib_dev = isert_conn->conn_cm_id->device;
	struct iscsi_hdr *hdr;
	u64 rx_dma;
	int rx_buflen, outstanding;

	if ((char *)desc == isert_conn->login_req_buf) {
		rx_dma = isert_conn->login_req_dma;
		rx_buflen = ISER_RX_LOGIN_SIZE;
		pr_debug("ISER login_buf: Using rx_dma: 0x%llx, rx_buflen: %d\n",
			 rx_dma, rx_buflen);
	} else {
		rx_dma = desc->dma_addr;
		rx_buflen = ISER_RX_PAYLOAD_SIZE;
		pr_debug("ISER req_buf: Using rx_dma: 0x%llx, rx_buflen: %d\n",
			 rx_dma, rx_buflen);
	}

	ib_dma_sync_single_for_cpu(ib_dev, rx_dma, rx_buflen, DMA_FROM_DEVICE);

	hdr = &desc->iscsi_header;
	pr_debug("iSCSI opcode: 0x%02x, ITT: 0x%08x, flags: 0x%02x dlen: %d\n",
		 hdr->opcode, hdr->itt, hdr->flags,
		 (int)(xfer_len - ISER_HEADERS_LEN));

	if ((char *)desc == isert_conn->login_req_buf) {
		isert_conn->login_req_len = xfer_len - ISER_HEADERS_LEN;
		if (isert_conn->conn) {
			struct iscsi_login *login = isert_conn->conn->conn_login;

			if (login && !login->first_request)
				isert_rx_login_req(isert_conn);
		}
		mutex_lock(&isert_conn->conn_mutex);
		complete(&isert_conn->login_req_comp);
		mutex_unlock(&isert_conn->conn_mutex);
	} else {
		isert_rx_do_work(desc, isert_conn);
	}

	ib_dma_sync_single_for_device(ib_dev, rx_dma, rx_buflen,
				      DMA_FROM_DEVICE);

	isert_conn->post_recv_buf_count--;
	pr_debug("iSERT: Decremented post_recv_buf_count: %d\n",
		 isert_conn->post_recv_buf_count);

	if ((char *)desc == isert_conn->login_req_buf)
		return;

	outstanding = isert_conn->post_recv_buf_count;
	if (outstanding + ISERT_MIN_POSTED_RX <= ISERT_QP_MAX_RECV_DTOS) {
		int err, count = min(ISERT_QP_MAX_RECV_DTOS - outstanding,
				ISERT_MIN_POSTED_RX);
		err = isert_post_recv(isert_conn, count);
		if (err) {
			pr_err("isert_post_recv() count: %d failed, %d\n",
			       count, err);
		}
	}
}

static void
isert_unmap_cmd(struct isert_cmd *isert_cmd, struct isert_conn *isert_conn)
{
	struct isert_rdma_wr *wr = &isert_cmd->rdma_wr;
	struct ib_device *ib_dev = isert_conn->conn_cm_id->device;

	pr_debug("isert_unmap_cmd >>>>>>>>>>>>>>>>>>>>>>>\n");

	if (wr->sge) {
		ib_dma_unmap_sg(ib_dev, wr->sge, wr->num_sge, DMA_TO_DEVICE);
		wr->sge = NULL;
	}

	kfree(wr->send_wr);
	wr->send_wr = NULL;

	kfree(isert_cmd->ib_sge);
	isert_cmd->ib_sge = NULL;
}

static void
isert_put_cmd(struct isert_cmd *isert_cmd, bool comp_err)
{
	struct iscsi_cmd *cmd = &isert_cmd->iscsi_cmd;
	struct isert_conn *isert_conn = isert_cmd->conn;
	struct iscsi_conn *conn = isert_conn->conn;

	pr_debug("Entering isert_put_cmd: %p\n", isert_cmd);

	switch (cmd->iscsi_opcode) {
	case ISCSI_OP_SCSI_CMD:
		spin_lock_bh(&conn->cmd_lock);
		if (!list_empty(&cmd->i_conn_node))
			list_del_init(&cmd->i_conn_node);
		spin_unlock_bh(&conn->cmd_lock);

		if (cmd->data_direction == DMA_TO_DEVICE) {
			iscsit_stop_dataout_timer(cmd);
			/*
			 * Check for special case during comp_err where
			 * WRITE_PENDING has been handed off from core,
			 * but requires an extra target_put_sess_cmd()
			 * before transport_generic_free_cmd() below.
			 */
			if (comp_err &&
			    cmd->se_cmd.t_state == TRANSPORT_WRITE_PENDING) {
				struct se_cmd *se_cmd = &cmd->se_cmd;

				target_put_sess_cmd(se_cmd->se_sess, se_cmd);
			}
		}

		isert_unmap_cmd(isert_cmd, isert_conn);
		transport_generic_free_cmd(&cmd->se_cmd, 0);
		break;
	case ISCSI_OP_SCSI_TMFUNC:
		spin_lock_bh(&conn->cmd_lock);
		if (!list_empty(&cmd->i_conn_node))
			list_del_init(&cmd->i_conn_node);
		spin_unlock_bh(&conn->cmd_lock);

		transport_generic_free_cmd(&cmd->se_cmd, 0);
		break;
	case ISCSI_OP_REJECT:
	case ISCSI_OP_NOOP_OUT:
		spin_lock_bh(&conn->cmd_lock);
		if (!list_empty(&cmd->i_conn_node))
			list_del_init(&cmd->i_conn_node);
		spin_unlock_bh(&conn->cmd_lock);

		/*
		 * Handle special case for REJECT when iscsi_add_reject*() has
		 * overwritten the original iscsi_opcode assignment, and the
		 * associated cmd->se_cmd needs to be released.
		 */
		if (cmd->se_cmd.se_tfo != NULL) {
			pr_debug("Calling transport_generic_free_cmd from"
				 " isert_put_cmd for 0x%02x\n",
				 cmd->iscsi_opcode);
			transport_generic_free_cmd(&cmd->se_cmd, 0);
			break;
		}
		/*
		 * Fall-through
		 */
	default:
		isert_release_cmd(cmd);
		break;
	}
}

static void
isert_unmap_tx_desc(struct iser_tx_desc *tx_desc, struct ib_device *ib_dev)
{
	if (tx_desc->dma_addr != 0) {
		pr_debug("Calling ib_dma_unmap_single for tx_desc->dma_addr\n");
		ib_dma_unmap_single(ib_dev, tx_desc->dma_addr,
				    ISER_HEADERS_LEN, DMA_TO_DEVICE);
		tx_desc->dma_addr = 0;
	}
}

static void
isert_completion_put(struct iser_tx_desc *tx_desc, struct isert_cmd *isert_cmd,
		     struct ib_device *ib_dev, bool comp_err)
{
	if (isert_cmd->sense_buf_dma != 0) {
		pr_debug("Calling ib_dma_unmap_single for isert_cmd->sense_buf_dma\n");
		ib_dma_unmap_single(ib_dev, isert_cmd->sense_buf_dma,
				    isert_cmd->sense_buf_len, DMA_TO_DEVICE);
		isert_cmd->sense_buf_dma = 0;
	}

	isert_unmap_tx_desc(tx_desc, ib_dev);
	isert_put_cmd(isert_cmd, comp_err);
}

static void
isert_completion_rdma_read(struct iser_tx_desc *tx_desc,
			   struct isert_cmd *isert_cmd)
{
	struct isert_rdma_wr *wr = &isert_cmd->rdma_wr;
	struct iscsi_cmd *cmd = &isert_cmd->iscsi_cmd;
	struct se_cmd *se_cmd = &cmd->se_cmd;
	struct ib_device *ib_dev = isert_cmd->conn->conn_cm_id->device;

	iscsit_stop_dataout_timer(cmd);

	if (wr->sge) {
		pr_debug("isert_do_rdma_read_comp: Unmapping wr->sge from t_data_sg\n");
		ib_dma_unmap_sg(ib_dev, wr->sge, wr->num_sge, DMA_TO_DEVICE);
		wr->sge = NULL;
	}

	if (isert_cmd->ib_sge) {
		pr_debug("isert_do_rdma_read_comp: Freeing isert_cmd->ib_sge\n");
		kfree(isert_cmd->ib_sge);
		isert_cmd->ib_sge = NULL;
	}

	cmd->write_data_done = se_cmd->data_length;
	wr->send_wr_num = 0;

	pr_debug("isert_do_rdma_read_comp, calling target_execute_cmd\n");
	spin_lock_bh(&cmd->istate_lock);
	cmd->cmd_flags |= ICF_GOT_LAST_DATAOUT;
	cmd->i_state = ISTATE_RECEIVED_LAST_DATAOUT;
	spin_unlock_bh(&cmd->istate_lock);

	target_execute_cmd(se_cmd);
}

static void
isert_do_control_comp(struct work_struct *work)
{
	struct isert_cmd *isert_cmd = container_of(work,
			struct isert_cmd, comp_work);
	struct isert_conn *isert_conn = isert_cmd->conn;
	struct ib_device *ib_dev = isert_conn->conn_cm_id->device;
	struct iscsi_cmd *cmd = &isert_cmd->iscsi_cmd;

	switch (cmd->i_state) {
	case ISTATE_SEND_TASKMGTRSP:
		pr_debug("Calling iscsit_tmr_post_handler >>>>>>>>>>>>>>>>>\n");

		atomic_dec(&isert_conn->post_send_buf_count);
		iscsit_tmr_post_handler(cmd, cmd->conn);

		cmd->i_state = ISTATE_SENT_STATUS;
		isert_completion_put(&isert_cmd->tx_desc, isert_cmd, ib_dev, false);
		break;
	case ISTATE_SEND_REJECT:
		pr_debug("Got isert_do_control_comp ISTATE_SEND_REJECT: >>>\n");
		atomic_dec(&isert_conn->post_send_buf_count);

		cmd->i_state = ISTATE_SENT_STATUS;
		isert_completion_put(&isert_cmd->tx_desc, isert_cmd, ib_dev, false);
		break;
	case ISTATE_SEND_LOGOUTRSP:
		pr_debug("Calling iscsit_logout_post_handler >>>>>>>>>>>>>>\n");
<<<<<<< HEAD
		/*
		 * Call atomic_dec(&isert_conn->post_send_buf_count)
		 * from isert_wait_conn()
		 */
		isert_conn->logout_posted = true;
=======

		atomic_dec(&isert_conn->post_send_buf_count);
>>>>>>> 0c992013
		iscsit_logout_post_handler(cmd, cmd->conn);
		break;
	default:
		pr_err("Unknown do_control_comp i_state %d\n", cmd->i_state);
		dump_stack();
		break;
	}
}

static void
isert_response_completion(struct iser_tx_desc *tx_desc,
			  struct isert_cmd *isert_cmd,
			  struct isert_conn *isert_conn,
			  struct ib_device *ib_dev)
{
	struct iscsi_cmd *cmd = &isert_cmd->iscsi_cmd;
	struct isert_rdma_wr *wr = &isert_cmd->rdma_wr;

	if (cmd->i_state == ISTATE_SEND_TASKMGTRSP ||
	    cmd->i_state == ISTATE_SEND_LOGOUTRSP ||
	    cmd->i_state == ISTATE_SEND_REJECT) {
		isert_unmap_tx_desc(tx_desc, ib_dev);

		INIT_WORK(&isert_cmd->comp_work, isert_do_control_comp);
		queue_work(isert_comp_wq, &isert_cmd->comp_work);
		return;
	}
	atomic_sub(wr->send_wr_num + 1, &isert_conn->post_send_buf_count);

	cmd->i_state = ISTATE_SENT_STATUS;
	isert_completion_put(tx_desc, isert_cmd, ib_dev, false);
}

static void
isert_send_completion(struct iser_tx_desc *tx_desc,
		      struct isert_conn *isert_conn)
{
	struct ib_device *ib_dev = isert_conn->conn_cm_id->device;
	struct isert_cmd *isert_cmd = tx_desc->isert_cmd;
	struct isert_rdma_wr *wr;

	if (!isert_cmd) {
		atomic_dec(&isert_conn->post_send_buf_count);
		isert_unmap_tx_desc(tx_desc, ib_dev);
		return;
	}
	wr = &isert_cmd->rdma_wr;

	switch (wr->iser_ib_op) {
	case ISER_IB_RECV:
		pr_err("isert_send_completion: Got ISER_IB_RECV\n");
		dump_stack();
		break;
	case ISER_IB_SEND:
		pr_debug("isert_send_completion: Got ISER_IB_SEND\n");
		isert_response_completion(tx_desc, isert_cmd,
					  isert_conn, ib_dev);
		break;
	case ISER_IB_RDMA_WRITE:
		pr_err("isert_send_completion: Got ISER_IB_RDMA_WRITE\n");
		dump_stack();
		break;
	case ISER_IB_RDMA_READ:
		pr_debug("isert_send_completion: Got ISER_IB_RDMA_READ:\n");

		atomic_sub(wr->send_wr_num, &isert_conn->post_send_buf_count);
		isert_completion_rdma_read(tx_desc, isert_cmd);
		break;
	default:
		pr_err("Unknown wr->iser_ib_op: 0x%02x\n", wr->iser_ib_op);
		dump_stack();
		break;
	}
}

static void
isert_cq_tx_comp_err(struct iser_tx_desc *tx_desc, struct isert_conn *isert_conn)
{
	struct ib_device *ib_dev = isert_conn->conn_cm_id->device;
	struct isert_cmd *isert_cmd = tx_desc->isert_cmd;

	if (!isert_cmd)
		isert_unmap_tx_desc(tx_desc, ib_dev);
	else
		isert_completion_put(tx_desc, isert_cmd, ib_dev, true);
}

static void
isert_cq_rx_comp_err(struct isert_conn *isert_conn)
{
	struct iscsi_conn *conn = isert_conn->conn;

	if (isert_conn->post_recv_buf_count)
		return;

	if (conn->sess) {
		target_sess_cmd_list_set_waiting(conn->sess->se_sess);
		target_wait_for_sess_cmds(conn->sess->se_sess);
	}

	while (atomic_read(&isert_conn->post_send_buf_count))
		msleep(3000);

	mutex_lock(&isert_conn->conn_mutex);
<<<<<<< HEAD
	isert_conn->state = ISER_CONN_DOWN;
	mutex_unlock(&isert_conn->conn_mutex);

=======
	isert_conn_terminate(isert_conn);
	mutex_unlock(&isert_conn->conn_mutex);

	iscsit_cause_connection_reinstatement(isert_conn->conn, 0);

>>>>>>> 0c992013
	complete(&isert_conn->conn_wait_comp_err);
}

static void
isert_cq_tx_work(struct work_struct *work)
{
	struct isert_cq_desc *cq_desc = container_of(work,
				struct isert_cq_desc, cq_tx_work);
	struct isert_device *device = cq_desc->device;
	int cq_index = cq_desc->cq_index;
	struct ib_cq *tx_cq = device->dev_tx_cq[cq_index];
	struct isert_conn *isert_conn;
	struct iser_tx_desc *tx_desc;
	struct ib_wc wc;

	while (ib_poll_cq(tx_cq, 1, &wc) == 1) {
		tx_desc = (struct iser_tx_desc *)(unsigned long)wc.wr_id;
		isert_conn = wc.qp->qp_context;

		if (wc.status == IB_WC_SUCCESS) {
			isert_send_completion(tx_desc, isert_conn);
		} else {
			pr_debug("TX wc.status != IB_WC_SUCCESS >>>>>>>>>>>>>>\n");
			pr_debug("TX wc.status: 0x%08x\n", wc.status);
			atomic_dec(&isert_conn->post_send_buf_count);
			isert_cq_tx_comp_err(tx_desc, isert_conn);
		}
	}

	ib_req_notify_cq(tx_cq, IB_CQ_NEXT_COMP);
}

static void
isert_cq_tx_callback(struct ib_cq *cq, void *context)
{
	struct isert_cq_desc *cq_desc = (struct isert_cq_desc *)context;

	INIT_WORK(&cq_desc->cq_tx_work, isert_cq_tx_work);
	queue_work(isert_comp_wq, &cq_desc->cq_tx_work);
}

static void
isert_cq_rx_work(struct work_struct *work)
{
	struct isert_cq_desc *cq_desc = container_of(work,
			struct isert_cq_desc, cq_rx_work);
	struct isert_device *device = cq_desc->device;
	int cq_index = cq_desc->cq_index;
	struct ib_cq *rx_cq = device->dev_rx_cq[cq_index];
	struct isert_conn *isert_conn;
	struct iser_rx_desc *rx_desc;
	struct ib_wc wc;
	unsigned long xfer_len;

	while (ib_poll_cq(rx_cq, 1, &wc) == 1) {
		rx_desc = (struct iser_rx_desc *)(unsigned long)wc.wr_id;
		isert_conn = wc.qp->qp_context;

		if (wc.status == IB_WC_SUCCESS) {
			xfer_len = (unsigned long)wc.byte_len;
			isert_rx_completion(rx_desc, isert_conn, xfer_len);
		} else {
			pr_debug("RX wc.status != IB_WC_SUCCESS >>>>>>>>>>>>>>\n");
			if (wc.status != IB_WC_WR_FLUSH_ERR)
				pr_debug("RX wc.status: 0x%08x\n", wc.status);

			isert_conn->post_recv_buf_count--;
			isert_cq_rx_comp_err(isert_conn);
		}
	}

	ib_req_notify_cq(rx_cq, IB_CQ_NEXT_COMP);
}

static void
isert_cq_rx_callback(struct ib_cq *cq, void *context)
{
	struct isert_cq_desc *cq_desc = (struct isert_cq_desc *)context;

	INIT_WORK(&cq_desc->cq_rx_work, isert_cq_rx_work);
	queue_work(isert_rx_wq, &cq_desc->cq_rx_work);
}

static int
isert_post_response(struct isert_conn *isert_conn, struct isert_cmd *isert_cmd)
{
	struct ib_send_wr *wr_failed;
	int ret;

	atomic_inc(&isert_conn->post_send_buf_count);

	ret = ib_post_send(isert_conn->conn_qp, &isert_cmd->tx_desc.send_wr,
			   &wr_failed);
	if (ret) {
		pr_err("ib_post_send failed with %d\n", ret);
		atomic_dec(&isert_conn->post_send_buf_count);
		return ret;
	}
	return ret;
}

static int
isert_put_response(struct iscsi_conn *conn, struct iscsi_cmd *cmd)
{
	struct isert_cmd *isert_cmd = container_of(cmd,
					struct isert_cmd, iscsi_cmd);
	struct isert_conn *isert_conn = (struct isert_conn *)conn->context;
	struct ib_send_wr *send_wr = &isert_cmd->tx_desc.send_wr;
	struct iscsi_scsi_rsp *hdr = (struct iscsi_scsi_rsp *)
				&isert_cmd->tx_desc.iscsi_header;

	isert_create_send_desc(isert_conn, isert_cmd, &isert_cmd->tx_desc);
	iscsit_build_rsp_pdu(cmd, conn, true, hdr);
	isert_init_tx_hdrs(isert_conn, &isert_cmd->tx_desc);
	/*
	 * Attach SENSE DATA payload to iSCSI Response PDU
	 */
	if (cmd->se_cmd.sense_buffer &&
	    ((cmd->se_cmd.se_cmd_flags & SCF_TRANSPORT_TASK_SENSE) ||
	    (cmd->se_cmd.se_cmd_flags & SCF_EMULATED_TASK_SENSE))) {
		struct ib_device *ib_dev = isert_conn->conn_cm_id->device;
		struct ib_sge *tx_dsg = &isert_cmd->tx_desc.tx_sg[1];
		u32 padding, sense_len;

		put_unaligned_be16(cmd->se_cmd.scsi_sense_length,
				   cmd->sense_buffer);
		cmd->se_cmd.scsi_sense_length += sizeof(__be16);

		padding = -(cmd->se_cmd.scsi_sense_length) & 3;
		hton24(hdr->dlength, (u32)cmd->se_cmd.scsi_sense_length);
		sense_len = cmd->se_cmd.scsi_sense_length + padding;

		isert_cmd->sense_buf_dma = ib_dma_map_single(ib_dev,
				(void *)cmd->sense_buffer, sense_len,
				DMA_TO_DEVICE);

		isert_cmd->sense_buf_len = sense_len;
		tx_dsg->addr	= isert_cmd->sense_buf_dma;
		tx_dsg->length	= sense_len;
		tx_dsg->lkey	= isert_conn->conn_mr->lkey;
		isert_cmd->tx_desc.num_sge = 2;
	}

	isert_init_send_wr(isert_cmd, send_wr);

	pr_debug("Posting SCSI Response IB_WR_SEND >>>>>>>>>>>>>>>>>>>>>>\n");

	return isert_post_response(isert_conn, isert_cmd);
}

static int
isert_put_nopin(struct iscsi_cmd *cmd, struct iscsi_conn *conn,
		bool nopout_response)
{
	struct isert_cmd *isert_cmd = container_of(cmd,
				struct isert_cmd, iscsi_cmd);
	struct isert_conn *isert_conn = (struct isert_conn *)conn->context;
	struct ib_send_wr *send_wr = &isert_cmd->tx_desc.send_wr;

	isert_create_send_desc(isert_conn, isert_cmd, &isert_cmd->tx_desc);
	iscsit_build_nopin_rsp(cmd, conn, (struct iscsi_nopin *)
			       &isert_cmd->tx_desc.iscsi_header,
			       nopout_response);
	isert_init_tx_hdrs(isert_conn, &isert_cmd->tx_desc);
	isert_init_send_wr(isert_cmd, send_wr);

	pr_debug("Posting NOPIN Reponse IB_WR_SEND >>>>>>>>>>>>>>>>>>>>>>\n");

	return isert_post_response(isert_conn, isert_cmd);
}

static int
isert_put_logout_rsp(struct iscsi_cmd *cmd, struct iscsi_conn *conn)
{
	struct isert_cmd *isert_cmd = container_of(cmd,
				struct isert_cmd, iscsi_cmd);
	struct isert_conn *isert_conn = (struct isert_conn *)conn->context;
	struct ib_send_wr *send_wr = &isert_cmd->tx_desc.send_wr;

	isert_create_send_desc(isert_conn, isert_cmd, &isert_cmd->tx_desc);
	iscsit_build_logout_rsp(cmd, conn, (struct iscsi_logout_rsp *)
				&isert_cmd->tx_desc.iscsi_header);
	isert_init_tx_hdrs(isert_conn, &isert_cmd->tx_desc);
	isert_init_send_wr(isert_cmd, send_wr);

	pr_debug("Posting Logout Response IB_WR_SEND >>>>>>>>>>>>>>>>>>>>>>\n");

	return isert_post_response(isert_conn, isert_cmd);
}

static int
isert_put_tm_rsp(struct iscsi_cmd *cmd, struct iscsi_conn *conn)
{
	struct isert_cmd *isert_cmd = container_of(cmd,
				struct isert_cmd, iscsi_cmd);
	struct isert_conn *isert_conn = (struct isert_conn *)conn->context;
	struct ib_send_wr *send_wr = &isert_cmd->tx_desc.send_wr;

	isert_create_send_desc(isert_conn, isert_cmd, &isert_cmd->tx_desc);
	iscsit_build_task_mgt_rsp(cmd, conn, (struct iscsi_tm_rsp *)
				  &isert_cmd->tx_desc.iscsi_header);
	isert_init_tx_hdrs(isert_conn, &isert_cmd->tx_desc);
	isert_init_send_wr(isert_cmd, send_wr);

	pr_debug("Posting Task Management Response IB_WR_SEND >>>>>>>>>>>>>>>>>>>>>>\n");

	return isert_post_response(isert_conn, isert_cmd);
}

static int
isert_put_reject(struct iscsi_cmd *cmd, struct iscsi_conn *conn)
{
	struct isert_cmd *isert_cmd = container_of(cmd,
				struct isert_cmd, iscsi_cmd);
	struct isert_conn *isert_conn = (struct isert_conn *)conn->context;
	struct ib_send_wr *send_wr = &isert_cmd->tx_desc.send_wr;
	struct ib_device *ib_dev = isert_conn->conn_cm_id->device;
	struct ib_sge *tx_dsg = &isert_cmd->tx_desc.tx_sg[1];
	struct iscsi_reject *hdr =
		(struct iscsi_reject *)&isert_cmd->tx_desc.iscsi_header;

	isert_create_send_desc(isert_conn, isert_cmd, &isert_cmd->tx_desc);
	iscsit_build_reject(cmd, conn, hdr);
	isert_init_tx_hdrs(isert_conn, &isert_cmd->tx_desc);

	hton24(hdr->dlength, ISCSI_HDR_LEN);
	isert_cmd->sense_buf_dma = ib_dma_map_single(ib_dev,
			(void *)cmd->buf_ptr, ISCSI_HDR_LEN,
			DMA_TO_DEVICE);
	isert_cmd->sense_buf_len = ISCSI_HDR_LEN;
	tx_dsg->addr	= isert_cmd->sense_buf_dma;
	tx_dsg->length	= ISCSI_HDR_LEN;
	tx_dsg->lkey	= isert_conn->conn_mr->lkey;
	isert_cmd->tx_desc.num_sge = 2;

	isert_init_send_wr(isert_cmd, send_wr);

	pr_debug("Posting Reject IB_WR_SEND >>>>>>>>>>>>>>>>>>>>>>\n");

	return isert_post_response(isert_conn, isert_cmd);
}

static int
isert_build_rdma_wr(struct isert_conn *isert_conn, struct isert_cmd *isert_cmd,
		    struct ib_sge *ib_sge, struct ib_send_wr *send_wr,
		    u32 data_left, u32 offset)
{
	struct iscsi_cmd *cmd = &isert_cmd->iscsi_cmd;
	struct scatterlist *sg_start, *tmp_sg;
	struct ib_device *ib_dev = isert_conn->conn_cm_id->device;
	u32 sg_off, page_off;
	int i = 0, sg_nents;

	sg_off = offset / PAGE_SIZE;
	sg_start = &cmd->se_cmd.t_data_sg[sg_off];
	sg_nents = min(cmd->se_cmd.t_data_nents - sg_off, isert_conn->max_sge);
	page_off = offset % PAGE_SIZE;

	send_wr->sg_list = ib_sge;
	send_wr->num_sge = sg_nents;
	send_wr->wr_id = (unsigned long)&isert_cmd->tx_desc;
	/*
	 * Perform mapping of TCM scatterlist memory ib_sge dma_addr.
	 */
	for_each_sg(sg_start, tmp_sg, sg_nents, i) {
		pr_debug("ISER RDMA from SGL dma_addr: 0x%16llx dma_len: %u, page_off: %u\n",
			 (unsigned long long)tmp_sg->dma_address,
			 tmp_sg->length, page_off);

		ib_sge->addr = ib_sg_dma_address(ib_dev, tmp_sg) + page_off;
		ib_sge->length = min_t(u32, data_left,
				ib_sg_dma_len(ib_dev, tmp_sg) - page_off);
		ib_sge->lkey = isert_conn->conn_mr->lkey;

		pr_debug("RDMA ib_sge: addr: 0x%16llx  length: %u\n",
			 ib_sge->addr, ib_sge->length);
		page_off = 0;
		data_left -= ib_sge->length;
		ib_sge++;
		pr_debug("Incrementing ib_sge pointer to %p\n", ib_sge);
	}

	pr_debug("Set outgoing sg_list: %p num_sg: %u from TCM SGLs\n",
		 send_wr->sg_list, send_wr->num_sge);

	return sg_nents;
}

static int
isert_put_datain(struct iscsi_conn *conn, struct iscsi_cmd *cmd)
{
	struct se_cmd *se_cmd = &cmd->se_cmd;
	struct isert_cmd *isert_cmd = container_of(cmd,
					struct isert_cmd, iscsi_cmd);
	struct isert_rdma_wr *wr = &isert_cmd->rdma_wr;
	struct isert_conn *isert_conn = (struct isert_conn *)conn->context;
	struct ib_send_wr *wr_failed, *send_wr;
	struct ib_device *ib_dev = isert_conn->conn_cm_id->device;
	struct ib_sge *ib_sge;
	struct scatterlist *sg;
	u32 offset = 0, data_len, data_left, rdma_write_max;
	int rc, ret = 0, count, sg_nents, i, ib_sge_cnt;

	pr_debug("RDMA_WRITE: data_length: %u\n", se_cmd->data_length);

	sg = &se_cmd->t_data_sg[0];
	sg_nents = se_cmd->t_data_nents;

	count = ib_dma_map_sg(ib_dev, sg, sg_nents, DMA_TO_DEVICE);
	if (unlikely(!count)) {
		pr_err("Unable to map put_datain SGs\n");
		return -EINVAL;
	}
	wr->sge = sg;
	wr->num_sge = sg_nents;
	pr_debug("Mapped IB count: %u sg: %p sg_nents: %u for RDMA_WRITE\n",
		 count, sg, sg_nents);

	ib_sge = kzalloc(sizeof(struct ib_sge) * sg_nents, GFP_KERNEL);
	if (!ib_sge) {
		pr_warn("Unable to allocate datain ib_sge\n");
		ret = -ENOMEM;
		goto unmap_sg;
	}
	isert_cmd->ib_sge = ib_sge;

	pr_debug("Allocated ib_sge: %p from t_data_ents: %d for RDMA_WRITE\n",
		 ib_sge, se_cmd->t_data_nents);

	wr->send_wr_num = DIV_ROUND_UP(sg_nents, isert_conn->max_sge);
	wr->send_wr = kzalloc(sizeof(struct ib_send_wr) * wr->send_wr_num,
				GFP_KERNEL);
	if (!wr->send_wr) {
		pr_err("Unable to allocate wr->send_wr\n");
		ret = -ENOMEM;
		goto unmap_sg;
	}
	pr_debug("Allocated wr->send_wr: %p wr->send_wr_num: %u\n",
		 wr->send_wr, wr->send_wr_num);

	iscsit_increment_maxcmdsn(cmd, conn->sess);
	cmd->stat_sn = conn->stat_sn++;

	wr->isert_cmd = isert_cmd;
	rdma_write_max = isert_conn->max_sge * PAGE_SIZE;
	data_left = se_cmd->data_length;

	for (i = 0; i < wr->send_wr_num; i++) {
		send_wr = &isert_cmd->rdma_wr.send_wr[i];
		data_len = min(data_left, rdma_write_max);

		send_wr->opcode = IB_WR_RDMA_WRITE;
		send_wr->send_flags = 0;
		send_wr->wr.rdma.remote_addr = isert_cmd->read_va + offset;
		send_wr->wr.rdma.rkey = isert_cmd->read_stag;

		ib_sge_cnt = isert_build_rdma_wr(isert_conn, isert_cmd, ib_sge,
					send_wr, data_len, offset);
		ib_sge += ib_sge_cnt;

		if (i + 1 == wr->send_wr_num)
			send_wr->next = &isert_cmd->tx_desc.send_wr;
		else
			send_wr->next = &wr->send_wr[i + 1];

		offset += data_len;
		data_left -= data_len;
	}
	/*
	 * Build isert_conn->tx_desc for iSCSI response PDU and attach
	 */
	isert_create_send_desc(isert_conn, isert_cmd, &isert_cmd->tx_desc);
	iscsit_build_rsp_pdu(cmd, conn, false, (struct iscsi_scsi_rsp *)
			     &isert_cmd->tx_desc.iscsi_header);
	isert_init_tx_hdrs(isert_conn, &isert_cmd->tx_desc);
	isert_init_send_wr(isert_cmd, &isert_cmd->tx_desc.send_wr);

	atomic_add(wr->send_wr_num + 1, &isert_conn->post_send_buf_count);

	rc = ib_post_send(isert_conn->conn_qp, wr->send_wr, &wr_failed);
	if (rc) {
		pr_warn("ib_post_send() failed for IB_WR_RDMA_WRITE\n");
		atomic_sub(wr->send_wr_num + 1, &isert_conn->post_send_buf_count);
	}
	pr_debug("Posted RDMA_WRITE + Response for iSER Data READ\n");
	return 1;

unmap_sg:
	ib_dma_unmap_sg(ib_dev, sg, sg_nents, DMA_TO_DEVICE);
	return ret;
}

static int
isert_get_dataout(struct iscsi_conn *conn, struct iscsi_cmd *cmd, bool recovery)
{
	struct se_cmd *se_cmd = &cmd->se_cmd;
	struct isert_cmd *isert_cmd = container_of(cmd,
					struct isert_cmd, iscsi_cmd);
	struct isert_rdma_wr *wr = &isert_cmd->rdma_wr;
	struct isert_conn *isert_conn = (struct isert_conn *)conn->context;
	struct ib_send_wr *wr_failed, *send_wr;
	struct ib_sge *ib_sge;
	struct ib_device *ib_dev = isert_conn->conn_cm_id->device;
	struct scatterlist *sg_start;
	u32 sg_off, sg_nents, page_off, va_offset = 0;
	u32 offset = 0, data_len, data_left, rdma_write_max;
	int rc, ret = 0, count, i, ib_sge_cnt;

	pr_debug("RDMA_READ: data_length: %u write_data_done: %u\n",
		 se_cmd->data_length, cmd->write_data_done);

	sg_off = cmd->write_data_done / PAGE_SIZE;
	sg_start = &cmd->se_cmd.t_data_sg[sg_off];
	page_off = cmd->write_data_done % PAGE_SIZE;

	pr_debug("RDMA_READ: sg_off: %d, sg_start: %p page_off: %d\n",
		 sg_off, sg_start, page_off);

	data_left = se_cmd->data_length - cmd->write_data_done;
	sg_nents = se_cmd->t_data_nents - sg_off;

	pr_debug("RDMA_READ: data_left: %d, sg_nents: %d\n",
		 data_left, sg_nents);

	count = ib_dma_map_sg(ib_dev, sg_start, sg_nents, DMA_FROM_DEVICE);
	if (unlikely(!count)) {
		pr_err("Unable to map get_dataout SGs\n");
		return -EINVAL;
	}
	wr->sge = sg_start;
	wr->num_sge = sg_nents;
	pr_debug("Mapped IB count: %u sg_start: %p sg_nents: %u for RDMA_READ\n",
		 count, sg_start, sg_nents);

	ib_sge = kzalloc(sizeof(struct ib_sge) * sg_nents, GFP_KERNEL);
	if (!ib_sge) {
		pr_warn("Unable to allocate dataout ib_sge\n");
		ret = -ENOMEM;
		goto unmap_sg;
	}
	isert_cmd->ib_sge = ib_sge;

	pr_debug("Using ib_sge: %p from sg_ents: %d for RDMA_READ\n",
		 ib_sge, sg_nents);

	wr->send_wr_num = DIV_ROUND_UP(sg_nents, isert_conn->max_sge);
	wr->send_wr = kzalloc(sizeof(struct ib_send_wr) * wr->send_wr_num,
				GFP_KERNEL);
	if (!wr->send_wr) {
		pr_debug("Unable to allocate wr->send_wr\n");
		ret = -ENOMEM;
		goto unmap_sg;
	}
	pr_debug("Allocated wr->send_wr: %p wr->send_wr_num: %u\n",
		 wr->send_wr, wr->send_wr_num);

	isert_cmd->tx_desc.isert_cmd = isert_cmd;

	wr->iser_ib_op = ISER_IB_RDMA_READ;
	wr->isert_cmd = isert_cmd;
	rdma_write_max = isert_conn->max_sge * PAGE_SIZE;
	offset = cmd->write_data_done;

	for (i = 0; i < wr->send_wr_num; i++) {
		send_wr = &isert_cmd->rdma_wr.send_wr[i];
		data_len = min(data_left, rdma_write_max);

		send_wr->opcode = IB_WR_RDMA_READ;
		send_wr->wr.rdma.remote_addr = isert_cmd->write_va + va_offset;
		send_wr->wr.rdma.rkey = isert_cmd->write_stag;

		ib_sge_cnt = isert_build_rdma_wr(isert_conn, isert_cmd, ib_sge,
					send_wr, data_len, offset);
		ib_sge += ib_sge_cnt;

		if (i + 1 == wr->send_wr_num)
			send_wr->send_flags = IB_SEND_SIGNALED;
		else
			send_wr->next = &wr->send_wr[i + 1];

		offset += data_len;
		va_offset += data_len;
		data_left -= data_len;
	}

	atomic_add(wr->send_wr_num, &isert_conn->post_send_buf_count);

	rc = ib_post_send(isert_conn->conn_qp, wr->send_wr, &wr_failed);
	if (rc) {
		pr_warn("ib_post_send() failed for IB_WR_RDMA_READ\n");
		atomic_sub(wr->send_wr_num, &isert_conn->post_send_buf_count);
	}
	pr_debug("Posted RDMA_READ memory for ISER Data WRITE\n");
	return 0;

unmap_sg:
	ib_dma_unmap_sg(ib_dev, sg_start, sg_nents, DMA_FROM_DEVICE);
	return ret;
}

static int
isert_immediate_queue(struct iscsi_conn *conn, struct iscsi_cmd *cmd, int state)
{
	int ret;

	switch (state) {
	case ISTATE_SEND_NOPIN_WANT_RESPONSE:
		ret = isert_put_nopin(cmd, conn, false);
		break;
	default:
		pr_err("Unknown immediate state: 0x%02x\n", state);
		ret = -EINVAL;
		break;
	}

	return ret;
}

static int
isert_response_queue(struct iscsi_conn *conn, struct iscsi_cmd *cmd, int state)
{
	int ret;

	switch (state) {
	case ISTATE_SEND_LOGOUTRSP:
		ret = isert_put_logout_rsp(cmd, conn);
		if (!ret) {
			pr_debug("Returning iSER Logout -EAGAIN\n");
			ret = -EAGAIN;
		}
		break;
	case ISTATE_SEND_NOPIN:
		ret = isert_put_nopin(cmd, conn, true);
		break;
	case ISTATE_SEND_TASKMGTRSP:
		ret = isert_put_tm_rsp(cmd, conn);
		break;
	case ISTATE_SEND_REJECT:
		ret = isert_put_reject(cmd, conn);
		break;
	case ISTATE_SEND_STATUS:
		/*
		 * Special case for sending non GOOD SCSI status from TX thread
		 * context during pre se_cmd excecution failure.
		 */
		ret = isert_put_response(conn, cmd);
		break;
	default:
		pr_err("Unknown response state: 0x%02x\n", state);
		ret = -EINVAL;
		break;
	}

	return ret;
}

struct rdma_cm_id *
isert_setup_id(struct isert_np *isert_np)
{
	struct iscsi_np *np = isert_np->np;
	struct rdma_cm_id *id;
	struct sockaddr *sa;
	int ret;

	sa = (struct sockaddr *)&np->np_sockaddr;
	pr_debug("ksockaddr: %p, sa: %p\n", &np->np_sockaddr, sa);

	id = rdma_create_id(isert_cma_handler, isert_np,
			    RDMA_PS_TCP, IB_QPT_RC);
	if (IS_ERR(id)) {
		pr_err("rdma_create_id() failed: %ld\n", PTR_ERR(id));
		ret = PTR_ERR(id);
		goto out;
	}
	pr_debug("id %p context %p\n", id, id->context);

	ret = rdma_bind_addr(id, sa);
	if (ret) {
		pr_err("rdma_bind_addr() failed: %d\n", ret);
		goto out_id;
	}

	ret = rdma_listen(id, ISERT_RDMA_LISTEN_BACKLOG);
	if (ret) {
		pr_err("rdma_listen() failed: %d\n", ret);
		goto out_id;
	}

	return id;
out_id:
	rdma_destroy_id(id);
out:
	return ERR_PTR(ret);
}

static int
isert_setup_np(struct iscsi_np *np,
	       struct __kernel_sockaddr_storage *ksockaddr)
{
	struct isert_np *isert_np;
	struct rdma_cm_id *isert_lid;
	int ret;

	isert_np = kzalloc(sizeof(struct isert_np), GFP_KERNEL);
	if (!isert_np) {
		pr_err("Unable to allocate struct isert_np\n");
		return -ENOMEM;
	}
	sema_init(&isert_np->np_sem, 0);
	mutex_init(&isert_np->np_accept_mutex);
	INIT_LIST_HEAD(&isert_np->np_accept_list);
	init_completion(&isert_np->np_login_comp);
	isert_np->np = np;

	/*
	 * Setup the np->np_sockaddr from the passed sockaddr setup
	 * in iscsi_target_configfs.c code..
	 */
	memcpy(&np->np_sockaddr, ksockaddr,
	       sizeof(struct __kernel_sockaddr_storage));

	isert_lid = isert_setup_id(isert_np);
	if (IS_ERR(isert_lid)) {
		ret = PTR_ERR(isert_lid);
		goto out;
	}

	isert_np->np_cm_id = isert_lid;
	np->np_context = isert_np;

	return 0;

out:
	kfree(isert_np);

	return ret;
}

static int
isert_rdma_accept(struct isert_conn *isert_conn)
{
	struct rdma_cm_id *cm_id = isert_conn->conn_cm_id;
	struct rdma_conn_param cp;
	int ret;

	memset(&cp, 0, sizeof(struct rdma_conn_param));
	cp.responder_resources = isert_conn->responder_resources;
	cp.initiator_depth = isert_conn->initiator_depth;
	cp.retry_count = 7;
	cp.rnr_retry_count = 7;

	pr_debug("Before rdma_accept >>>>>>>>>>>>>>>>>>>>.\n");

	ret = rdma_accept(cm_id, &cp);
	if (ret) {
		pr_err("rdma_accept() failed with: %d\n", ret);
		return ret;
	}

	pr_debug("After rdma_accept >>>>>>>>>>>>>>>>>>>>>.\n");

	return 0;
}

static int
isert_get_login_rx(struct iscsi_conn *conn, struct iscsi_login *login)
{
	struct isert_conn *isert_conn = (struct isert_conn *)conn->context;
	int ret;

	pr_info("before login_req comp conn: %p\n", isert_conn);
	ret = wait_for_completion_interruptible(&isert_conn->login_req_comp);
	if (ret) {
		pr_err("isert_conn %p interrupted before got login req\n",
			isert_conn);
		return ret;
	}
	isert_conn->login_req_comp.done = 0;

	if (!login->first_request)
		return 0;

	isert_rx_login_req(isert_conn);

	pr_info("before conn_login_comp conn: %p\n", conn);

	ret = wait_for_completion_interruptible(&isert_conn->conn_login_comp);
	if (ret)
		return ret;

	pr_info("processing login->req: %p\n", login->req);
	return 0;
}

static void
isert_set_conn_info(struct iscsi_np *np, struct iscsi_conn *conn,
		    struct isert_conn *isert_conn)
{
	struct rdma_cm_id *cm_id = isert_conn->conn_cm_id;
	struct rdma_route *cm_route = &cm_id->route;
	struct sockaddr_in *sock_in;
	struct sockaddr_in6 *sock_in6;

	conn->login_family = np->np_sockaddr.ss_family;

	if (np->np_sockaddr.ss_family == AF_INET6) {
		sock_in6 = (struct sockaddr_in6 *)&cm_route->addr.dst_addr;
		snprintf(conn->login_ip, sizeof(conn->login_ip), "%pI6c",
			 &sock_in6->sin6_addr.in6_u);
		conn->login_port = ntohs(sock_in6->sin6_port);

		sock_in6 = (struct sockaddr_in6 *)&cm_route->addr.src_addr;
		snprintf(conn->local_ip, sizeof(conn->local_ip), "%pI6c",
			 &sock_in6->sin6_addr.in6_u);
		conn->local_port = ntohs(sock_in6->sin6_port);
	} else {
		sock_in = (struct sockaddr_in *)&cm_route->addr.dst_addr;
		sprintf(conn->login_ip, "%pI4",
			&sock_in->sin_addr.s_addr);
		conn->login_port = ntohs(sock_in->sin_port);

		sock_in = (struct sockaddr_in *)&cm_route->addr.src_addr;
		sprintf(conn->local_ip, "%pI4",
			&sock_in->sin_addr.s_addr);
		conn->local_port = ntohs(sock_in->sin_port);
	}
}

static int
isert_accept_np(struct iscsi_np *np, struct iscsi_conn *conn)
{
	struct isert_np *isert_np = (struct isert_np *)np->np_context;
	struct isert_conn *isert_conn;
	int max_accept = 0, ret;

accept_wait:
	ret = down_interruptible(&isert_np->np_sem);
	if (max_accept > 5)
		return -ENODEV;

	spin_lock_bh(&np->np_thread_lock);
	if (np->np_thread_state >= ISCSI_NP_THREAD_RESET) {
		spin_unlock_bh(&np->np_thread_lock);
		pr_debug("np_thread_state %d for isert_accept_np\n",
			 np->np_thread_state);
		/**
		 * No point in stalling here when np_thread
		 * is in state RESET/SHUTDOWN/EXIT - bail
		 **/
		return -ENODEV;
	}
	spin_unlock_bh(&np->np_thread_lock);

	mutex_lock(&isert_np->np_accept_mutex);
	if (list_empty(&isert_np->np_accept_list)) {
		mutex_unlock(&isert_np->np_accept_mutex);
		max_accept++;
		goto accept_wait;
	}
	isert_conn = list_first_entry(&isert_np->np_accept_list,
			struct isert_conn, conn_accept_node);
	list_del_init(&isert_conn->conn_accept_node);
	mutex_unlock(&isert_np->np_accept_mutex);

	conn->context = isert_conn;
	isert_conn->conn = conn;
	max_accept = 0;

	isert_set_conn_info(np, conn, isert_conn);

	pr_debug("Processing isert_conn: %p\n", isert_conn);

	return 0;
}

static void
isert_free_np(struct iscsi_np *np)
{
	struct isert_np *isert_np = (struct isert_np *)np->np_context;

	if (isert_np->np_cm_id)
		rdma_destroy_id(isert_np->np_cm_id);

	np->np_context = NULL;
	kfree(isert_np);
}

<<<<<<< HEAD
=======
static void isert_release_work(struct work_struct *work)
{
	struct isert_conn *isert_conn = container_of(work,
						     struct isert_conn,
						     release_work);

	pr_info("Starting release conn %p\n", isert_conn);

	wait_for_completion(&isert_conn->conn_wait);

	mutex_lock(&isert_conn->conn_mutex);
	isert_conn->state = ISER_CONN_DOWN;
	mutex_unlock(&isert_conn->conn_mutex);

	pr_info("Destroying conn %p\n", isert_conn);
	isert_put_conn(isert_conn);
}

>>>>>>> 0c992013
static void isert_wait_conn(struct iscsi_conn *conn)
{
	struct isert_conn *isert_conn = conn->context;

	pr_debug("isert_wait_conn: Starting \n");
<<<<<<< HEAD
	/*
	 * Decrement post_send_buf_count for special case when called
	 * from isert_do_control_comp() -> iscsit_logout_post_handler()
	 */
	mutex_lock(&isert_conn->conn_mutex);
	if (isert_conn->logout_posted)
		atomic_dec(&isert_conn->post_send_buf_count);

	if (isert_conn->conn_cm_id && isert_conn->state != ISER_CONN_DOWN) {
		pr_debug("Calling rdma_disconnect from isert_wait_conn\n");
		rdma_disconnect(isert_conn->conn_cm_id);
	}
=======

	mutex_lock(&isert_conn->conn_mutex);
>>>>>>> 0c992013
	/*
	 * Only wait for conn_wait_comp_err if the isert_conn made it
	 * into full feature phase..
	 */
	if (isert_conn->state == ISER_CONN_INIT) {
		mutex_unlock(&isert_conn->conn_mutex);
		return;
	}
<<<<<<< HEAD
	if (isert_conn->state == ISER_CONN_UP)
		isert_conn->state = ISER_CONN_TERMINATING;
=======
	isert_conn_terminate(isert_conn);
>>>>>>> 0c992013
	mutex_unlock(&isert_conn->conn_mutex);

	wait_for_completion(&isert_conn->conn_wait_comp_err);

<<<<<<< HEAD
	wait_for_completion(&isert_conn->conn_wait);
=======
	queue_work(isert_release_wq, &isert_conn->release_work);
>>>>>>> 0c992013
}

static void isert_free_conn(struct iscsi_conn *conn)
{
	struct isert_conn *isert_conn = conn->context;

	isert_put_conn(isert_conn);
}

static struct iscsit_transport iser_target_transport = {
	.name			= "IB/iSER",
	.transport_type		= ISCSI_INFINIBAND,
	.owner			= THIS_MODULE,
	.iscsit_setup_np	= isert_setup_np,
	.iscsit_accept_np	= isert_accept_np,
	.iscsit_free_np		= isert_free_np,
	.iscsit_wait_conn	= isert_wait_conn,
	.iscsit_free_conn	= isert_free_conn,
	.iscsit_alloc_cmd	= isert_alloc_cmd,
	.iscsit_get_login_rx	= isert_get_login_rx,
	.iscsit_put_login_tx	= isert_put_login_tx,
	.iscsit_immediate_queue	= isert_immediate_queue,
	.iscsit_response_queue	= isert_response_queue,
	.iscsit_get_dataout	= isert_get_dataout,
	.iscsit_queue_data_in	= isert_put_datain,
	.iscsit_queue_status	= isert_put_response,
};

static int __init isert_init(void)
{
	int ret;

	isert_rx_wq = alloc_workqueue("isert_rx_wq", 0, 0);
	if (!isert_rx_wq) {
		pr_err("Unable to allocate isert_rx_wq\n");
		return -ENOMEM;
	}

	isert_comp_wq = alloc_workqueue("isert_comp_wq", 0, 0);
	if (!isert_comp_wq) {
		pr_err("Unable to allocate isert_comp_wq\n");
		ret = -ENOMEM;
		goto destroy_rx_wq;
	}

	isert_release_wq = alloc_workqueue("isert_release_wq", WQ_UNBOUND,
					WQ_UNBOUND_MAX_ACTIVE);
	if (!isert_release_wq) {
		pr_err("Unable to allocate isert_release_wq\n");
		ret = -ENOMEM;
		goto destroy_comp_wq;
	}

	isert_cmd_cache = kmem_cache_create("isert_cmd_cache",
			sizeof(struct isert_cmd), __alignof__(struct isert_cmd),
			0, NULL);
	if (!isert_cmd_cache) {
		pr_err("Unable to create isert_cmd_cache\n");
		ret = -ENOMEM;
		goto destroy_release_wq;
	}

	iscsit_register_transport(&iser_target_transport);
	pr_info("iSER_TARGET[0] - Loaded iser_target_transport\n");
	return 0;

destroy_release_wq:
	destroy_workqueue(isert_release_wq);
destroy_comp_wq:
	destroy_workqueue(isert_comp_wq);
destroy_rx_wq:
	destroy_workqueue(isert_rx_wq);
	return ret;
}

static void __exit isert_exit(void)
{
	flush_scheduled_work();
	kmem_cache_destroy(isert_cmd_cache);
	destroy_workqueue(isert_release_wq);
	destroy_workqueue(isert_comp_wq);
	destroy_workqueue(isert_rx_wq);
	iscsit_unregister_transport(&iser_target_transport);
	pr_debug("iSER_TARGET[0] - Released iser_target_transport\n");
}

MODULE_DESCRIPTION("iSER-Target for mainline target infrastructure");
MODULE_VERSION("0.1");
MODULE_AUTHOR("nab@Linux-iSCSI.org");
MODULE_LICENSE("GPL");

module_init(isert_init);
module_exit(isert_exit);<|MERGE_RESOLUTION|>--- conflicted
+++ resolved
@@ -270,11 +270,7 @@
 						isert_cq_rx_callback,
 						isert_cq_event_callback,
 						(void *)&cq_desc[i],
-<<<<<<< HEAD
-						ISER_MAX_RX_CQ_LEN, i);
-=======
 						max_rx_cqe, i);
->>>>>>> 0c992013
 		if (IS_ERR(device->dev_rx_cq[i])) {
 			ret = PTR_ERR(device->dev_rx_cq[i]);
 			device->dev_rx_cq[i] = NULL;
@@ -285,11 +281,7 @@
 						isert_cq_tx_callback,
 						isert_cq_event_callback,
 						(void *)&cq_desc[i],
-<<<<<<< HEAD
-						ISER_MAX_TX_CQ_LEN, i);
-=======
 						max_tx_cqe, i);
->>>>>>> 0c992013
 		if (IS_ERR(device->dev_tx_cq[i])) {
 			ret = PTR_ERR(device->dev_tx_cq[i]);
 			device->dev_tx_cq[i] = NULL;
@@ -437,20 +429,12 @@
 	isert_conn->state = ISER_CONN_INIT;
 	INIT_LIST_HEAD(&isert_conn->conn_accept_node);
 	init_completion(&isert_conn->conn_login_comp);
-<<<<<<< HEAD
-	init_completion(&isert_conn->conn_wait);
-	init_completion(&isert_conn->conn_wait_comp_err);
-	kref_init(&isert_conn->conn_kref);
-	kref_get(&isert_conn->conn_kref);
-	mutex_init(&isert_conn->conn_mutex);
-=======
 	init_completion(&isert_conn->login_req_comp);
 	init_completion(&isert_conn->conn_wait);
 	init_completion(&isert_conn->conn_wait_comp_err);
 	kref_init(&isert_conn->conn_kref);
 	mutex_init(&isert_conn->conn_mutex);
 	INIT_WORK(&isert_conn->release_work, isert_release_work);
->>>>>>> 0c992013
 
 	isert_conn->conn_cm_id = cma_id;
 	isert_conn->responder_resources = event->param.conn.responder_resources;
@@ -636,30 +620,6 @@
 {
 	int err;
 
-<<<<<<< HEAD
-	pr_debug("isert_disconnect_work(): >>>>>>>>>>>>>>>>>>>>>>>>>>>>>>>>>>>>>>\n");
-	mutex_lock(&isert_conn->conn_mutex);
-	if (isert_conn->state == ISER_CONN_UP)
-		isert_conn->state = ISER_CONN_TERMINATING;
-
-	if (isert_conn->post_recv_buf_count == 0 &&
-	    atomic_read(&isert_conn->post_send_buf_count) == 0) {
-		mutex_unlock(&isert_conn->conn_mutex);
-		goto wake_up;
-	}
-	if (!isert_conn->conn_cm_id) {
-		mutex_unlock(&isert_conn->conn_mutex);
-		isert_put_conn(isert_conn);
-		return;
-	}
-	if (!isert_conn->logout_posted) {
-		pr_debug("Calling rdma_disconnect for !logout_posted from"
-			 " isert_disconnect_work\n");
-		rdma_disconnect(isert_conn->conn_cm_id);
-		mutex_unlock(&isert_conn->conn_mutex);
-		iscsit_cause_connection_reinstatement(isert_conn->conn, 0);
-		goto wake_up;
-=======
 	switch (isert_conn->state) {
 	case ISER_CONN_TERMINATING:
 		break;
@@ -706,17 +666,9 @@
 	default:
 		pr_err("isert np %p Unexpected event %d\n",
 			  isert_np, event);
->>>>>>> 0c992013
-	}
-	mutex_unlock(&isert_conn->conn_mutex);
-
-<<<<<<< HEAD
-wake_up:
-	complete(&isert_conn->conn_wait);
-	isert_put_conn(isert_conn);
-=======
+	}
+
 	return -1;
->>>>>>> 0c992013
 }
 
 static int
@@ -1144,11 +1096,8 @@
 
 	if (!rc && dump_payload == false && unsol_data)
 		iscsit_set_unsoliticed_dataout(cmd);
-<<<<<<< HEAD
-=======
 	else if (dump_payload && imm_data)
 		target_put_sess_cmd(conn->sess->se_sess, &cmd->se_cmd);
->>>>>>> 0c992013
 
 	return 0;
 }
@@ -1554,16 +1503,8 @@
 		break;
 	case ISTATE_SEND_LOGOUTRSP:
 		pr_debug("Calling iscsit_logout_post_handler >>>>>>>>>>>>>>\n");
-<<<<<<< HEAD
-		/*
-		 * Call atomic_dec(&isert_conn->post_send_buf_count)
-		 * from isert_wait_conn()
-		 */
-		isert_conn->logout_posted = true;
-=======
 
 		atomic_dec(&isert_conn->post_send_buf_count);
->>>>>>> 0c992013
 		iscsit_logout_post_handler(cmd, cmd->conn);
 		break;
 	default:
@@ -1668,17 +1609,11 @@
 		msleep(3000);
 
 	mutex_lock(&isert_conn->conn_mutex);
-<<<<<<< HEAD
-	isert_conn->state = ISER_CONN_DOWN;
-	mutex_unlock(&isert_conn->conn_mutex);
-
-=======
 	isert_conn_terminate(isert_conn);
 	mutex_unlock(&isert_conn->conn_mutex);
 
 	iscsit_cause_connection_reinstatement(isert_conn->conn, 0);
 
->>>>>>> 0c992013
 	complete(&isert_conn->conn_wait_comp_err);
 }
 
@@ -2466,8 +2401,6 @@
 	kfree(isert_np);
 }
 
-<<<<<<< HEAD
-=======
 static void isert_release_work(struct work_struct *work)
 {
 	struct isert_conn *isert_conn = container_of(work,
@@ -2486,29 +2419,13 @@
 	isert_put_conn(isert_conn);
 }
 
->>>>>>> 0c992013
 static void isert_wait_conn(struct iscsi_conn *conn)
 {
 	struct isert_conn *isert_conn = conn->context;
 
 	pr_debug("isert_wait_conn: Starting \n");
-<<<<<<< HEAD
-	/*
-	 * Decrement post_send_buf_count for special case when called
-	 * from isert_do_control_comp() -> iscsit_logout_post_handler()
-	 */
+
 	mutex_lock(&isert_conn->conn_mutex);
-	if (isert_conn->logout_posted)
-		atomic_dec(&isert_conn->post_send_buf_count);
-
-	if (isert_conn->conn_cm_id && isert_conn->state != ISER_CONN_DOWN) {
-		pr_debug("Calling rdma_disconnect from isert_wait_conn\n");
-		rdma_disconnect(isert_conn->conn_cm_id);
-	}
-=======
-
-	mutex_lock(&isert_conn->conn_mutex);
->>>>>>> 0c992013
 	/*
 	 * Only wait for conn_wait_comp_err if the isert_conn made it
 	 * into full feature phase..
@@ -2517,21 +2434,12 @@
 		mutex_unlock(&isert_conn->conn_mutex);
 		return;
 	}
-<<<<<<< HEAD
-	if (isert_conn->state == ISER_CONN_UP)
-		isert_conn->state = ISER_CONN_TERMINATING;
-=======
 	isert_conn_terminate(isert_conn);
->>>>>>> 0c992013
 	mutex_unlock(&isert_conn->conn_mutex);
 
 	wait_for_completion(&isert_conn->conn_wait_comp_err);
 
-<<<<<<< HEAD
-	wait_for_completion(&isert_conn->conn_wait);
-=======
 	queue_work(isert_release_wq, &isert_conn->release_work);
->>>>>>> 0c992013
 }
 
 static void isert_free_conn(struct iscsi_conn *conn)
