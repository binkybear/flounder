--- conflicted
+++ resolved
@@ -4,11 +4,7 @@
  * Copyright 2005 Phil Blundell
  * Copyright 2010, 2011 David Jander <david@protonic.nl>
  *
-<<<<<<< HEAD
- * Copyright (c) 2010-2013, NVIDIA CORPORATION.  All rights reserved.
-=======
  * Copyright (c) 2010-2014, NVIDIA CORPORATION.  All rights reserved.
->>>>>>> 95b166b8
  *
  * This program is free software; you can redistribute it and/or modify
  * it under the terms of the GNU General Public License version 2 as
@@ -920,11 +916,7 @@
 	struct gpio_keys_drvdata *ddata = dev_get_drvdata(dev);
 	struct platform_device *pdev = to_platform_device(dev);
 	struct gpio_keys_platform_data *pdata = pdev->dev.platform_data;
-<<<<<<< HEAD
-	int wakeup_key = KEY_RESERVED;
-=======
 	int wakeup_key = -1;
->>>>>>> 95b166b8
 	int wakeup_irq = get_wakeup_reason_irq();
 	int i;
 
