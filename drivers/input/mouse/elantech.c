--- conflicted
+++ resolved
@@ -494,10 +494,6 @@
 	struct elantech_data *etd = psmouse->private;
 	unsigned char *packet = psmouse->packet;
 
-<<<<<<< HEAD
-	input_report_key(dev, BTN_LEFT, packet[0] & 0x01);
-	input_report_key(dev, BTN_RIGHT, packet[0] & 0x02);
-=======
 	/* For clickpads map both buttons to BTN_LEFT */
 	if (etd->fw_version & 0x001000) {
 		input_report_key(dev, BTN_LEFT, packet[0] & 0x03);
@@ -506,7 +502,6 @@
 		input_report_key(dev, BTN_RIGHT, packet[0] & 0x02);
 	}
 
->>>>>>> 0c992013
 	input_mt_report_pointer_emulation(dev, true);
 	input_sync(dev);
 }
@@ -1005,11 +1000,8 @@
  * Asus K53SV              0x450f01        78, 15, 0c      2 hw buttons
  * Asus G46VW              0x460f02        00, 18, 0c      2 hw buttons
  * Asus G750JX             0x360f00        00, 16, 0c      2 hw buttons
-<<<<<<< HEAD
-=======
  * Asus TP500LN            0x381f17        10, 14, 0e      clickpad
  * Asus X750JN             0x381f17        10, 14, 0e      clickpad
->>>>>>> 0c992013
  * Asus UX31               0x361f00        20, 15, 0e      clickpad
  * Asus UX32VD             0x361f02        00, 15, 0e      clickpad
  * Avatar AVIU-145A2       0x361f00        ?               clickpad
