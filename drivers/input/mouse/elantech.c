--- conflicted
+++ resolved
@@ -1357,8 +1357,6 @@
 			DMI_MATCH(DMI_PRODUCT_NAME, "U2442"),
 		},
 	},
-<<<<<<< HEAD
-=======
 	{
 		/* Fujitsu LIFEBOOK U745 does not work with crc_enabled == 0 */
 		.matches = {
@@ -1366,7 +1364,6 @@
 			DMI_MATCH(DMI_PRODUCT_NAME, "LIFEBOOK U745"),
 		},
 	},
->>>>>>> e4299a2f
 #endif
 	{ }
 };
