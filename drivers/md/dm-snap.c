--- conflicted
+++ resolved
@@ -1469,19 +1469,6 @@
 					 pending_complete, pe);
 }
 
-static void complete_exception(struct dm_snap_pending_exception *pe)
-{
-	struct dm_snapshot *s = pe->snap;
-
-	if (unlikely(pe->copy_error))
-		pending_complete(pe, 0);
-
-	else
-		/* Update the metadata if we are persistent */
-		s->store->type->commit_exception(s->store, &pe->e,
-						 commit_callback, pe);
-}
-
 /*
  * Called when the copy I/O has finished.  kcopyd actually runs
  * this code so don't block.
@@ -1492,19 +1479,11 @@
 	struct dm_snapshot *s = pe->snap;
 
 	pe->copy_error = read_err || write_err;
-<<<<<<< HEAD
 
 	if (pe->exception_sequence == s->exception_complete_sequence) {
 		s->exception_complete_sequence++;
 		complete_exception(pe);
 
-=======
-
-	if (pe->exception_sequence == s->exception_complete_sequence) {
-		s->exception_complete_sequence++;
-		complete_exception(pe);
-
->>>>>>> e4299a2f
 		while (!list_empty(&s->out_of_order_list)) {
 			pe = list_entry(s->out_of_order_list.next,
 					struct dm_snap_pending_exception, out_of_order_entry);
