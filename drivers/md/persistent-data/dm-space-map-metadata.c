--- conflicted
+++ resolved
@@ -630,19 +630,11 @@
 				goto out;
 		}
 		old_len = smm->begin;
-<<<<<<< HEAD
 
 		r = sm_ll_commit(&smm->ll);
 		if (r)
 			goto out;
 
-=======
-
-		r = sm_ll_commit(&smm->ll);
-		if (r)
-			goto out;
-
->>>>>>> 0c992013
 	} while (old_len != smm->begin);
 
 out:
