--- conflicted
+++ resolved
@@ -331,21 +331,13 @@
 
 	if (dev_info->pwr_on_size > VIRTUAL_DEV_MAX_POWER_SIZE) {
 		dev_err(dev, "%s power on function size too big %d!\n",
-<<<<<<< HEAD
-		__func__, dev_info->pwr_on_size);
-=======
 			__func__, dev_info->pwr_on_size);
->>>>>>> 5afd1b7e
 		return -ENODEV;
 	}
 
 	if (dev_info->pwr_off_size > VIRTUAL_DEV_MAX_POWER_SIZE) {
 		dev_err(dev, "%s power off function size too big %d!\n",
-<<<<<<< HEAD
-		__func__, dev_info->pwr_off_size);
-=======
 			__func__, dev_info->pwr_off_size);
->>>>>>> 5afd1b7e
 		return -ENODEV;
 	}
 
