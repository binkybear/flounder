/*
 * TI Palmas MFD Driver
 *
 * Copyright 2011-2012 Texas Instruments Inc.
 * Copyright (c) 2013, NVIDIA CORPORATION.  All rights reserved.
 *
 * Author: Graeme Gregory <gg@slimlogic.co.uk>
 *
 *  This program is free software; you can redistribute it and/or modify it
 *  under  the terms of the GNU General  Public License as published by the
 *  Free Software Foundation;  either version 2 of the License, or (at your
 *  option) any later version.
 *
 */

#include <linux/module.h>
#include <linux/moduleparam.h>
#include <linux/init.h>
#include <linux/slab.h>
#include <linux/i2c.h>
#include <linux/interrupt.h>
#include <linux/irq.h>
#include <linux/irqdomain.h>
#include <linux/regmap.h>
#include <linux/err.h>
#include <linux/mfd/core.h>
#include <linux/mfd/palmas.h>
#include <linux/of.h>
#include <linux/of_device.h>
#include <linux/of_platform.h>

#define EXT_PWR_REQ (PALMAS_EXT_CONTROL_ENABLE1 |	\
			PALMAS_EXT_CONTROL_ENABLE2 |	\
			PALMAS_EXT_CONTROL_NSLEEP)

static const struct resource charger_resource[] = {
	{
		.name = "PALMAS-CHARGER",
		.start = PALMAS_CHARGER_IRQ,
		.end = PALMAS_CHARGER_IRQ,
		.flags = IORESOURCE_IRQ,
	},
};

static const struct resource thermal_resource[] = {
	{
		.name = "palmas-junction-temp",
		.start = PALMAS_HOTDIE_IRQ,
		.end = PALMAS_HOTDIE_IRQ,
		.flags = IORESOURCE_IRQ,
	},
};

enum palmas_ids {
	PALMAS_PIN_MUX_ID = 0,
	PALMAS_PMIC_ID,
	PALMAS_GPIO_ID,
	PALMAS_LEDS_ID,
	PALMAS_WDT_ID,
	PALMAS_RTC_ID,
	PALMAS_PWRBUTTON_ID,
	PALMAS_GPADC_ID,
	PALMAS_RESOURCE_ID,
	PALMAS_CLK_ID,
	PALMAS_PWM_ID,
	PALMAS_USB_ID,
	PALMAS_EXTCON_ID,
	PALMAS_BATTERY_GAUGE_ID,
	PALMAS_CHARGER_ID,
	PALMAS_SIM_ID,
	PALMAS_PM_ID,
	PALMAS_THERM_ID,
};

static struct resource palmas_rtc_resources[] = {
	{
		.start  = PALMAS_RTC_ALARM_IRQ,
		.end    = PALMAS_RTC_ALARM_IRQ,
		.flags  = IORESOURCE_IRQ,
	},
};

#define TPS65913_SUB_MODULE	(BIT(PALMAS_PIN_MUX_ID) | 		\
		BIT(PALMAS_PMIC_ID) | BIT(PALMAS_GPIO_ID) | 		\
		BIT(PALMAS_LEDS_ID) | BIT(PALMAS_WDT_ID) |		\
		BIT(PALMAS_RTC_ID) | BIT(PALMAS_PWRBUTTON_ID) |		\
		BIT(PALMAS_GPADC_ID) |	BIT(PALMAS_RESOURCE_ID) |	\
		BIT(PALMAS_CLK_ID) | BIT(PALMAS_PWM_ID)		| 	\
		BIT(PALMAS_USB_ID) | BIT(PALMAS_EXTCON_ID)	|	\
		BIT(PALMAS_PM_ID) | BIT(PALMAS_THERM_ID))

#define TPS80036_SUB_MODULE	(TPS65913_SUB_MODULE |			\
		BIT(PALMAS_BATTERY_GAUGE_ID) | BIT(PALMAS_CHARGER_ID) |	\
		BIT(PALMAS_SIM_ID))

static unsigned int submodule_lists[PALMAS_MAX_CHIP_ID] = {
	[PALMAS]	= TPS65913_SUB_MODULE,
	[TWL6035]	= TPS65913_SUB_MODULE,
	[TWL6037]	= TPS65913_SUB_MODULE,
	[TPS65913]	= TPS65913_SUB_MODULE,
	[TPS80036]	= TPS80036_SUB_MODULE,
};

static const struct mfd_cell palmas_children[] = {
	{
		.name = "palmas-pinctrl",
		.id = PALMAS_PIN_MUX_ID,
	},
	{
		.name = "palmas-pmic",
		.id = PALMAS_PMIC_ID,
	},
	{
		.name = "palmas-gpio",
		.id = PALMAS_GPIO_ID,
	},
	{
		.name = "palmas-leds",
		.id = PALMAS_LEDS_ID,
	},
	{
		.name = "palmas-wdt",
		.id = PALMAS_WDT_ID,
	},
	{
		.name = "palmas-rtc",
		.id = PALMAS_RTC_ID,
		.resources = &palmas_rtc_resources[0],
		.num_resources = ARRAY_SIZE(palmas_rtc_resources),
	},
	{
		.name = "palmas-pwrbutton",
		.id = PALMAS_PWRBUTTON_ID,
	},
	{
		.name = "palmas-gpadc",
		.id = PALMAS_GPADC_ID,
	},
	{
		.name = "palmas-resource",
		.id = PALMAS_RESOURCE_ID,
	},
	{
		.name = "palmas-clk",
		.id = PALMAS_CLK_ID,
	},
	{
		.name = "palmas-pwm",
		.id = PALMAS_PWM_ID,
	},
	{
		.name = "palmas-usb",
		.id = PALMAS_USB_ID,
	},
	{
		.name = "palmas-extcon",
		.id = PALMAS_EXTCON_ID,
	},
	{
		.name = "palmas-battery-gauge",
		.id = PALMAS_BATTERY_GAUGE_ID,
	},
	{
		.name = "palmas-charger",
		.id = PALMAS_CHARGER_ID,
		.num_resources = ARRAY_SIZE(charger_resource),
		.resources = charger_resource,
	},
	{
		.name = "palmas-sim",
		.id = PALMAS_SIM_ID,
	},
	{
		.name = "palmas-pm",
		.id = PALMAS_PM_ID,
	},
	{
		.name = "palmas-thermal",
		.num_resources = ARRAY_SIZE(thermal_resource),
		.resources = thermal_resource,
		.id = PALMAS_THERM_ID,
	},
};

<<<<<<< HEAD
static bool is_volatile_palma_func_reg(struct device *dev, unsigned int reg)
{
	if ((reg >= (PALMAS_SMPS12_CTRL + 0x20)) &&
			(reg <= (PALMAS_SMPS9_VOLTAGE + 0x20)))
		return false;
	return true;
}

static const struct regmap_config palmas_regmap_config[PALMAS_NUM_CLIENTS] = {
=======
static bool is_volatile_palmas_func_reg(struct device *dev, unsigned int reg)
{
	if ((reg >= PALMAS_BASE_TO_REG(PALMAS_SMPS_BASE,
				       PALMAS_SMPS12_CTRL)) &&
	    (reg <= PALMAS_BASE_TO_REG(PALMAS_SMPS_BASE,
				       PALMAS_SMPS9_VOLTAGE))) {
		struct palmas *palmas = dev_get_drvdata(dev);
		int volatile_reg = test_bit(
			PALMAS_REG_TO_FN_ADDR(PALMAS_SMPS_BASE, reg),
			palmas->volatile_smps_registers);

		if (!volatile_reg)
			return false;
	}
	return true;
}

static void palmas_regmap_config0_lock(void *lock)
{
	struct palmas *palmas = lock;

	if (palmas->shutdown && (in_atomic() || irqs_disabled())) {
		dev_info(palmas->dev, "Xfer without lock\n");
		return;
	}

	mutex_lock(&palmas->mutex_config0);
}

static void palmas_regmap_config0_unlock(void *lock)
{
	struct palmas *palmas = lock;

	if (palmas->shutdown && (in_atomic() || irqs_disabled()))
		return;

	mutex_unlock(&palmas->mutex_config0);
}

static struct regmap_config palmas_regmap_config[PALMAS_NUM_CLIENTS] = {
>>>>>>> b6bb0aa3
	{
		.reg_bits = 8,
		.val_bits = 8,
		.max_register = PALMAS_BASE_TO_REG(PALMAS_PU_PD_OD_BASE,
					PALMAS_PRIMARY_SECONDARY_PAD4),
<<<<<<< HEAD
		.volatile_reg = is_volatile_palma_func_reg,
=======
		.volatile_reg = is_volatile_palmas_func_reg,
		.lock = palmas_regmap_config0_lock,
		.unlock = palmas_regmap_config0_unlock,
>>>>>>> b6bb0aa3
		.cache_type  = REGCACHE_RBTREE,
	},
	{
		.reg_bits = 8,
		.val_bits = 8,
		.max_register = PALMAS_BASE_TO_REG(PALMAS_GPADC_BASE,
					PALMAS_GPADC_SMPS_VSEL_MONITORING),
	},
	{
		.reg_bits = 8,
		.val_bits = 8,
		.max_register = PALMAS_BASE_TO_REG(PALMAS_TRIM_GPADC_BASE,
					PALMAS_GPADC_TRIM16),
	},
	{
		.reg_bits = 8,
		.val_bits = 8,
		.max_register =	PALMAS_BASE_TO_REG(PALMAS_CHARGER_BASE,
					PALMAS_CHARGER_REG10),
	},
};

static const int palmas_i2c_ids[PALMAS_NUM_CLIENTS] = {
	0x58,
	0x59,
	0x5a,
	0x6a,
};

struct palmas_regs {
	int reg_base;
	int reg_add;
};

struct palmas_irq_regs {
	struct palmas_regs mask_reg[PALMAS_MAX_INTERRUPT_MASK_REG];
	struct palmas_regs status_reg[PALMAS_MAX_INTERRUPT_MASK_REG];
	struct palmas_regs edge_reg[PALMAS_MAX_INTERRUPT_EDGE_REG];
};

#define PALMAS_REGS(base, add)	{ .reg_base = base, .reg_add = add, }
static struct palmas_irq_regs palmas_irq_regs = {
	.mask_reg = {
		PALMAS_REGS(PALMAS_INTERRUPT_BASE, PALMAS_INT1_MASK),
		PALMAS_REGS(PALMAS_INTERRUPT_BASE, PALMAS_INT2_MASK),
		PALMAS_REGS(PALMAS_INTERRUPT_BASE, PALMAS_INT3_MASK),
		PALMAS_REGS(PALMAS_INTERRUPT_BASE, PALMAS_INT4_MASK),
		PALMAS_REGS(PALMAS_INTERRUPT_BASE, PALMAS_INT5_MASK),
		PALMAS_REGS(PALMAS_INTERRUPT_BASE, PALMAS_INT6_MASK),
	},
	.status_reg = {
		PALMAS_REGS(PALMAS_INTERRUPT_BASE, PALMAS_INT1_STATUS),
		PALMAS_REGS(PALMAS_INTERRUPT_BASE, PALMAS_INT2_STATUS),
		PALMAS_REGS(PALMAS_INTERRUPT_BASE, PALMAS_INT3_STATUS),
		PALMAS_REGS(PALMAS_INTERRUPT_BASE, PALMAS_INT4_STATUS),
		PALMAS_REGS(PALMAS_INTERRUPT_BASE, PALMAS_INT5_STATUS),
		PALMAS_REGS(PALMAS_INTERRUPT_BASE, PALMAS_INT6_STATUS),
	},
	.edge_reg = {
		PALMAS_REGS(PALMAS_INTERRUPT_BASE,
					PALMAS_INT1_EDGE_DETECT1_RESERVED),
		PALMAS_REGS(PALMAS_INTERRUPT_BASE,
					PALMAS_INT1_EDGE_DETECT2_RESERVED),
		PALMAS_REGS(PALMAS_INTERRUPT_BASE,
					PALMAS_INT2_EDGE_DETECT1_RESERVED),
		PALMAS_REGS(PALMAS_INTERRUPT_BASE,
					PALMAS_INT2_EDGE_DETECT2_RESERVED),
		PALMAS_REGS(PALMAS_INTERRUPT_BASE,
					PALMAS_INT3_EDGE_DETECT1_RESERVED),
		PALMAS_REGS(PALMAS_INTERRUPT_BASE,
					PALMAS_INT3_EDGE_DETECT2_RESERVED),
		PALMAS_REGS(PALMAS_INTERRUPT_BASE, PALMAS_INT4_EDGE_DETECT1),
		PALMAS_REGS(PALMAS_INTERRUPT_BASE, PALMAS_INT4_EDGE_DETECT2),
		PALMAS_REGS(PALMAS_INTERRUPT_BASE, PALMAS_INT5_EDGE_DETECT1),
		PALMAS_REGS(PALMAS_INTERRUPT_BASE, PALMAS_INT5_EDGE_DETECT2),
		PALMAS_REGS(PALMAS_INTERRUPT_BASE,
					PALMAS_INT6_EDGE_DETECT1_RESERVED),
		PALMAS_REGS(PALMAS_INTERRUPT_BASE,
					PALMAS_INT6_EDGE_DETECT2_RESERVED),
	},
};

struct palmas_irq {
	unsigned int	interrupt_mask;
	unsigned int	rising_mask;
	unsigned int	falling_mask;
	unsigned int	edge_mask;
	unsigned int	mask_reg_index;
	unsigned int	edge_reg_index;
};

#define PALMAS_IRQ(_nr, _imask, _mrindex, _rmask, _fmask, _erindex)	\
[PALMAS_##_nr] = {							\
			.interrupt_mask = PALMAS_##_imask,		\
			.mask_reg_index = _mrindex,			\
			.rising_mask = _rmask,				\
			.falling_mask = _fmask,				\
			.edge_mask = _rmask | _fmask,			\
			.edge_reg_index = _erindex			\
		}

static struct palmas_irq palmas_irqs[] = {
	/* INT1 IRQs */
	PALMAS_IRQ(CHARG_DET_N_VBUS_OVV_IRQ,
			INT1_STATUS_CHARG_DET_N_VBUS_OVV, 0, 0, 0, 0),
	PALMAS_IRQ(PWRON_IRQ, INT1_STATUS_PWRON, 0, 0, 0, 0),
	PALMAS_IRQ(LONG_PRESS_KEY_IRQ, INT1_STATUS_LONG_PRESS_KEY, 0, 0, 0, 0),
	PALMAS_IRQ(RPWRON_IRQ, INT1_STATUS_RPWRON, 0, 0, 0, 0),
	PALMAS_IRQ(PWRDOWN_IRQ, INT1_STATUS_PWRDOWN, 0, 0, 0, 0),
	PALMAS_IRQ(HOTDIE_IRQ, INT1_STATUS_HOTDIE, 0, 0, 0, 0),
	PALMAS_IRQ(VSYS_MON_IRQ, INT1_STATUS_VSYS_MON, 0, 0, 0, 0),
	PALMAS_IRQ(VBAT_MON_IRQ, INT1_STATUS_VBAT_MON, 0, 0, 0, 0),
	/* INT2 IRQs */
	PALMAS_IRQ(RTC_ALARM_IRQ, INT2_STATUS_RTC_ALARM, 1, 0, 0, 0),
	PALMAS_IRQ(RTC_TIMER_IRQ, INT2_STATUS_RTC_TIMER, 1, 0, 0, 0),
	PALMAS_IRQ(WDT_IRQ, INT2_STATUS_WDT, 1, 0, 0, 0),
	PALMAS_IRQ(BATREMOVAL_IRQ, INT2_STATUS_BATREMOVAL, 1, 0, 0, 0),
	PALMAS_IRQ(RESET_IN_IRQ, INT2_STATUS_RESET_IN, 1, 0, 0, 0),
	PALMAS_IRQ(FBI_BB_IRQ, INT2_STATUS_FBI_BB, 1, 0, 0, 0),
	PALMAS_IRQ(SHORT_IRQ, INT2_STATUS_SHORT, 1, 0, 0, 0),
	PALMAS_IRQ(VAC_ACOK_IRQ, INT2_STATUS_VAC_ACOK, 1, 0, 0, 0),
	/* INT3 IRQs */
	PALMAS_IRQ(GPADC_AUTO_0_IRQ, INT3_STATUS_GPADC_AUTO_0, 2, 0, 0, 0),
	PALMAS_IRQ(GPADC_AUTO_1_IRQ, INT3_STATUS_GPADC_AUTO_1, 2, 0, 0, 0),
	PALMAS_IRQ(GPADC_EOC_SW_IRQ, INT3_STATUS_GPADC_EOC_SW, 2, 0, 0, 0),
	PALMAS_IRQ(GPADC_EOC_RT_IRQ, INT3_STATUS_GPADC_EOC_RT, 2, 0, 0, 0),
	PALMAS_IRQ(ID_OTG_IRQ, INT3_STATUS_ID_OTG, 2, 0, 0, 0),
	PALMAS_IRQ(ID_IRQ, INT3_STATUS_ID, 2, 0, 0, 0),
	PALMAS_IRQ(VBUS_OTG_IRQ, INT3_STATUS_VBUS_OTG, 2, 0, 0, 0),
	PALMAS_IRQ(VBUS_IRQ, INT3_STATUS_VBUS, 2, 0, 0, 0),
	/* INT4 IRQs */
	PALMAS_IRQ(GPIO_0_IRQ, INT4_STATUS_GPIO_0, 3,
			PALMAS_INT4_EDGE_DETECT1_GPIO_0_RISING,
			PALMAS_INT4_EDGE_DETECT1_GPIO_0_FALLING, 6),
	PALMAS_IRQ(GPIO_1_IRQ, INT4_STATUS_GPIO_1, 3,
			PALMAS_INT4_EDGE_DETECT1_GPIO_1_RISING,
			PALMAS_INT4_EDGE_DETECT1_GPIO_1_FALLING, 6),
	PALMAS_IRQ(GPIO_2_IRQ, INT4_STATUS_GPIO_2, 3,
			PALMAS_INT4_EDGE_DETECT1_GPIO_2_RISING,
			PALMAS_INT4_EDGE_DETECT1_GPIO_2_FALLING, 6),
	PALMAS_IRQ(GPIO_3_IRQ, INT4_STATUS_GPIO_3, 3,
			PALMAS_INT4_EDGE_DETECT1_GPIO_3_RISING,
			PALMAS_INT4_EDGE_DETECT1_GPIO_3_FALLING, 6),
	PALMAS_IRQ(GPIO_4_IRQ, INT4_STATUS_GPIO_4, 3,
			PALMAS_INT4_EDGE_DETECT2_GPIO_4_RISING,
			PALMAS_INT4_EDGE_DETECT2_GPIO_4_FALLING, 7),
	PALMAS_IRQ(GPIO_5_IRQ, INT4_STATUS_GPIO_5, 3,
			PALMAS_INT4_EDGE_DETECT2_GPIO_5_RISING,
			PALMAS_INT4_EDGE_DETECT2_GPIO_5_FALLING, 7),
	PALMAS_IRQ(GPIO_6_IRQ, INT4_STATUS_GPIO_6, 3,
			PALMAS_INT4_EDGE_DETECT2_GPIO_6_RISING,
			PALMAS_INT4_EDGE_DETECT2_GPIO_6_FALLING, 7),
	PALMAS_IRQ(GPIO_7_IRQ, INT4_STATUS_GPIO_7, 3,
			PALMAS_INT4_EDGE_DETECT2_GPIO_7_RISING,
			PALMAS_INT4_EDGE_DETECT2_GPIO_7_FALLING, 7),
	/* INT5 IRQs */
	PALMAS_IRQ(GPIO_8_IRQ, INT5_STATUS_GPIO_8, 4,
			PALMAS_INT5_EDGE_DETECT1_GPIO_8_RISING,
			PALMAS_INT5_EDGE_DETECT1_GPIO_8_FALLING, 8),
	PALMAS_IRQ(GPIO_9_IRQ, INT5_STATUS_GPIO_9, 4,
			PALMAS_INT5_EDGE_DETECT1_GPIO_9_RISING,
			PALMAS_INT5_EDGE_DETECT1_GPIO_9_FALLING, 8),
	PALMAS_IRQ(GPIO_10_IRQ, INT5_STATUS_GPIO_10, 4,
			PALMAS_INT5_EDGE_DETECT1_GPIO_10_RISING,
			PALMAS_INT5_EDGE_DETECT1_GPIO_10_FALLING, 8),
	PALMAS_IRQ(GPIO_11_IRQ, INT5_STATUS_GPIO_11, 4,
			PALMAS_INT5_EDGE_DETECT1_GPIO_11_RISING,
			PALMAS_INT5_EDGE_DETECT1_GPIO_11_FALLING, 8),
	PALMAS_IRQ(GPIO_12_IRQ, INT5_STATUS_GPIO_12, 4,
			PALMAS_INT5_EDGE_DETECT2_GPIO_12_RISING,
			PALMAS_INT5_EDGE_DETECT2_GPIO_12_FALLING, 9),
	PALMAS_IRQ(GPIO_13_IRQ, INT5_STATUS_GPIO_13, 4,
			PALMAS_INT5_EDGE_DETECT2_GPIO_13_RISING,
			PALMAS_INT5_EDGE_DETECT2_GPIO_13_FALLING, 9),
	PALMAS_IRQ(GPIO_14_IRQ, INT5_STATUS_GPIO_14, 4,
			PALMAS_INT5_EDGE_DETECT2_GPIO_14_RISING,
			PALMAS_INT5_EDGE_DETECT2_GPIO_14_FALLING, 9),
	PALMAS_IRQ(GPIO_15_IRQ, INT5_STATUS_GPIO_15, 4,
			PALMAS_INT5_EDGE_DETECT2_GPIO_15_RISING,
			PALMAS_INT5_EDGE_DETECT2_GPIO_15_FALLING, 9),
	/* INT6 IRQs */
	PALMAS_IRQ(SIM1_IRQ, INT6_STATUS_SIM1, 5, 0, 0, 0),
	PALMAS_IRQ(SIM2_IRQ, INT6_STATUS_SIM2, 5, 0, 0, 0),
};

struct palmas_irq_chip_data {
	struct palmas		*palmas;
	int			irq_base;
	int			irq;
	struct mutex		irq_lock;
	struct irq_chip		irq_chip;
	struct irq_domain	*domain;

	struct palmas_irq_regs	*irq_regs;
	struct palmas_irq	*irqs;
	int			num_irqs;
	unsigned int		mask_value[PALMAS_MAX_INTERRUPT_MASK_REG];
	unsigned int		status_value[PALMAS_MAX_INTERRUPT_MASK_REG];
	unsigned int		edge_value[PALMAS_MAX_INTERRUPT_EDGE_REG];
	unsigned int		mask_def_value[PALMAS_MAX_INTERRUPT_MASK_REG];
	unsigned int		edge_def_value[PALMAS_MAX_INTERRUPT_EDGE_REG];
	int			num_mask_regs;
	int			num_edge_regs;
	int			wake_count;
};

static inline const struct palmas_irq *irq_to_palmas_irq(
	struct palmas_irq_chip_data *data, int irq)
{
	return &data->irqs[irq];
}

static void palmas_irq_lock(struct irq_data *data)
{
	struct palmas_irq_chip_data *d = irq_data_get_irq_chip_data(data);

	mutex_lock(&d->irq_lock);
}

static void palmas_irq_sync_unlock(struct irq_data *data)
{
	struct palmas_irq_chip_data *d = irq_data_get_irq_chip_data(data);
	int i, ret;

	for (i = 0; i < d->num_mask_regs; i++) {
		ret = palmas_update_bits(d->palmas,
				d->irq_regs->mask_reg[i].reg_base,
				d->irq_regs->mask_reg[i].reg_add,
				d->mask_def_value[i], d->mask_value[i]);
		if (ret < 0)
			dev_err(d->palmas->dev, "Failed to sync masks in %x\n",
					d->irq_regs->mask_reg[i].reg_add);
	}

	for (i = 0; i < d->num_edge_regs; i++) {
		if (!d->edge_def_value[i])
			continue;

		ret = palmas_update_bits(d->palmas,
				d->irq_regs->edge_reg[i].reg_base,
				d->irq_regs->edge_reg[i].reg_add,
				d->edge_def_value[i], d->edge_value[i]);
		if (ret < 0)
			dev_err(d->palmas->dev, "Failed to sync edge in %x\n",
					d->irq_regs->edge_reg[i].reg_add);
	}

	/* If we've changed our wakeup count propagate it to the parent */
	if (d->wake_count < 0)
		for (i = d->wake_count; i < 0; i++)
			irq_set_irq_wake(d->irq, 0);
	else if (d->wake_count > 0)
		for (i = 0; i < d->wake_count; i++)
			irq_set_irq_wake(d->irq, 1);

	d->wake_count = 0;

	mutex_unlock(&d->irq_lock);
}

static void palmas_irq_enable(struct irq_data *data)
{
	struct palmas_irq_chip_data *d = irq_data_get_irq_chip_data(data);
	const struct palmas_irq *irq_data = irq_to_palmas_irq(d, data->hwirq);

	d->mask_value[irq_data->mask_reg_index] &= ~irq_data->interrupt_mask;
}

static void palmas_irq_disable(struct irq_data *data)
{
	struct palmas_irq_chip_data *d = irq_data_get_irq_chip_data(data);
	const struct palmas_irq *irq_data = irq_to_palmas_irq(d, data->hwirq);

	d->mask_value[irq_data->mask_reg_index] |= irq_data->interrupt_mask;
}

static int palmas_irq_set_type(struct irq_data *data, unsigned int type)
{
	struct palmas_irq_chip_data *d = irq_data_get_irq_chip_data(data);
	const struct palmas_irq *irq_data = irq_to_palmas_irq(d, data->hwirq);
	unsigned int reg = irq_data->edge_reg_index;

	if (!irq_data->edge_mask)
		return 0;

	d->edge_value[reg] &= ~irq_data->edge_mask;
	switch (type) {
	case IRQ_TYPE_EDGE_FALLING:
		d->edge_value[reg] |= irq_data->falling_mask;
		break;

	case IRQ_TYPE_EDGE_RISING:
		d->edge_value[reg] |= irq_data->rising_mask;
		break;

	case IRQ_TYPE_EDGE_BOTH:
		d->edge_value[reg] |= irq_data->edge_mask;
		break;

	default:
		return -EINVAL;
	}
	return 0;
}

static int palmas_irq_set_wake(struct irq_data *data, unsigned int on)
{
	struct palmas_irq_chip_data *d = irq_data_get_irq_chip_data(data);

	if (on)
		d->wake_count++;
	else
		d->wake_count--;

	return 0;
}

static const struct irq_chip palmas_irq_chip = {
	.irq_bus_lock		= palmas_irq_lock,
	.irq_bus_sync_unlock	= palmas_irq_sync_unlock,
	.irq_disable		= palmas_irq_disable,
	.irq_enable		= palmas_irq_enable,
	.irq_set_type		= palmas_irq_set_type,
	.irq_set_wake		= palmas_irq_set_wake,
};

static irqreturn_t palmas_irq_thread(int irq, void *data)
{
	struct palmas_irq_chip_data *d = data;
	int ret, i;
	bool handled = false;

	for (i = 0; i < d->num_mask_regs; i++) {
		ret = palmas_read(d->palmas,
				d->irq_regs->status_reg[i].reg_base,
				d->irq_regs->status_reg[i].reg_add,
				&d->status_value[i]);

		if (ret != 0) {
			dev_err(d->palmas->dev,
				"Failed to read IRQ status: %d\n", ret);
			return IRQ_NONE;
		}
		d->status_value[i] &= ~d->mask_value[i];
	}

	for (i = 0; i < d->num_irqs; i++) {
		if (d->status_value[d->irqs[i].mask_reg_index] &
				d->irqs[i].interrupt_mask) {
			handle_nested_irq(irq_find_mapping(d->domain, i));
			handled = true;
		}
	}

	if (handled)
		return IRQ_HANDLED;
	else
		return IRQ_NONE;
}

static int palmas_irq_map(struct irq_domain *h, unsigned int virq,
			  irq_hw_number_t hw)
{
	struct palmas_irq_chip_data *data = h->host_data;

	irq_set_chip_data(virq, data);
	irq_set_chip(virq, &data->irq_chip);
	irq_set_nested_thread(virq, 1);

	/* ARM needs us to explicitly flag the IRQ as valid
	 * and will set them noprobe when we do so. */
#ifdef CONFIG_ARM
	set_irq_flags(virq, IRQF_VALID);
#else
	irq_set_noprobe(virq);
#endif

	return 0;
}

static struct irq_domain_ops palmas_domain_ops = {
	.map	= palmas_irq_map,
	.xlate	= irq_domain_xlate_twocell,
};

static int palmas_add_irq_chip(struct palmas *palmas, int irq, int irq_flags,
			int irq_base, struct palmas_irq_chip_data **data)
{
	struct palmas_irq_chip_data *d;
	int i;
	int ret;
	unsigned int status_value;
	int num_irqs = ARRAY_SIZE(palmas_irqs);

	if (irq_base) {
		irq_base = irq_alloc_descs(irq_base, 0, num_irqs, 0);
		if (irq_base < 0) {
			dev_warn(palmas->dev, "Failed to allocate IRQs: %d\n",
				 irq_base);
			return irq_base;
		}
	}

	d = devm_kzalloc(palmas->dev, sizeof(*d), GFP_KERNEL);
	if (!d) {
		dev_err(palmas->dev, "mem alloc for d failed\n");
		return -ENOMEM;
	}

	d->palmas = palmas;
	d->irq = irq;
	d->irq_base = irq_base;
	mutex_init(&d->irq_lock);
	d->irq_chip = palmas_irq_chip;
	d->irq_chip.name = dev_name(palmas->dev);
	d->irq_regs = &palmas_irq_regs;

	d->irqs = palmas_irqs;
	d->num_mask_regs = PALMAS_MAX_INTERRUPT_MASK_REG;
	d->num_edge_regs = PALMAS_MAX_INTERRUPT_EDGE_REG;

	if (palmas->id != TPS80036) {
		d->num_mask_regs = 4;
		d->num_edge_regs = 8;
		num_irqs = num_irqs - 8;
	}

	d->num_irqs = num_irqs;
	d->wake_count = 0;
	*data = d;

	for (i = 0; i < d->num_irqs; i++) {
		d->mask_def_value[d->irqs[i].mask_reg_index] |=
						d->irqs[i].interrupt_mask;
		d->edge_def_value[d->irqs[i].edge_reg_index] |=
						d->irqs[i].edge_mask;
	}

	/* Mask all interrupts */
	for (i = 0; i < d->num_mask_regs; i++) {
		d->mask_value[i] = d->mask_def_value[i];
		ret = palmas_update_bits(d->palmas,
				d->irq_regs->mask_reg[i].reg_base,
				d->irq_regs->mask_reg[i].reg_add,
				d->mask_def_value[i], d->mask_value[i]);
		if (ret < 0)
			dev_err(d->palmas->dev, "Failed to update masks in %x\n",
					d->irq_regs->mask_reg[i].reg_add);
	}

	/* Set edge registers */
	for (i = 0; i < d->num_edge_regs; i++) {
		if (!d->edge_def_value[i])
			continue;

		ret = palmas_update_bits(d->palmas,
				d->irq_regs->edge_reg[i].reg_base,
				d->irq_regs->edge_reg[i].reg_add,
				d->edge_def_value[i], 0);
		if (ret < 0)
			dev_err(palmas->dev, "Failed to sync edge in %x\n",
					d->irq_regs->edge_reg[i].reg_add);
	}

	/* Clear all interrupts */
	for (i = 0; i < d->num_mask_regs; i++) {
		ret = palmas_read(d->palmas,
				d->irq_regs->status_reg[i].reg_base,
				d->irq_regs->status_reg[i].reg_add,
				&status_value);

		if (ret != 0) {
			dev_err(palmas->dev, "Failed to read status %x\n",
				d->irq_regs->status_reg[i].reg_add);
		}
	}

	if (irq_base)
		d->domain = irq_domain_add_legacy(palmas->dev->of_node,
						  num_irqs, irq_base, 0,
						  &palmas_domain_ops, d);
	else
		d->domain = irq_domain_add_linear(palmas->dev->of_node,
						  num_irqs,
						  &palmas_domain_ops, d);
	if (!d->domain) {
		dev_err(palmas->dev, "Failed to create IRQ domain\n");
		return -ENOMEM;
	}

	ret = request_threaded_irq(irq, NULL, palmas_irq_thread, irq_flags,
				   dev_name(palmas->dev), d);
	if (ret != 0) {
		dev_err(palmas->dev,
			"Failed to request IRQ %d: %d\n", irq, ret);
		return ret;
	}

	return 0;
}

static void palmas_del_irq_chip(int irq, struct palmas_irq_chip_data *d)
{
	if (d)
		free_irq(irq, d);
}

int palmas_irq_get_virq(struct palmas *palmas, int irq)
{
	struct palmas_irq_chip_data *data = palmas->irq_chip_data;

	if (!data->irqs[irq].interrupt_mask)
		return -EINVAL;

	return irq_create_mapping(data->domain, irq);
}
EXPORT_SYMBOL_GPL(palmas_irq_get_virq);

struct palmas_sleep_requestor_info {
	int id;
	int reg_offset;
	int bit_pos;
};

#define SLEEP_REQUESTOR(_id, _offset, _pos)		\
	[PALMAS_EXTERNAL_REQSTR_ID_##_id] = {		\
		.id = PALMAS_EXTERNAL_REQSTR_ID_##_id,	\
		.reg_offset = _offset,			\
		.bit_pos = _pos,			\
	}

static struct palmas_sleep_requestor_info sleep_reqt_info[] = {
	SLEEP_REQUESTOR(REGEN1, 0, 0),
	SLEEP_REQUESTOR(REGEN2, 0, 1),
	SLEEP_REQUESTOR(SYSEN1, 0, 2),
	SLEEP_REQUESTOR(SYSEN2, 0, 3),
	SLEEP_REQUESTOR(CLK32KG, 0, 4),
	SLEEP_REQUESTOR(CLK32KGAUDIO, 0, 5),
	SLEEP_REQUESTOR(REGEN3, 0, 6),
	SLEEP_REQUESTOR(SMPS12, 1, 0),
	SLEEP_REQUESTOR(SMPS3, 1, 1),
	SLEEP_REQUESTOR(SMPS45, 1, 2),
	SLEEP_REQUESTOR(SMPS6, 1, 3),
	SLEEP_REQUESTOR(SMPS7, 1, 4),
	SLEEP_REQUESTOR(SMPS8, 1, 5),
	SLEEP_REQUESTOR(SMPS9, 1, 6),
	SLEEP_REQUESTOR(SMPS10, 1, 7),
	SLEEP_REQUESTOR(LDO1, 2, 0),
	SLEEP_REQUESTOR(LDO2, 2, 1),
	SLEEP_REQUESTOR(LDO3, 2, 2),
	SLEEP_REQUESTOR(LDO4, 2, 3),
	SLEEP_REQUESTOR(LDO5, 2, 4),
	SLEEP_REQUESTOR(LDO6, 2, 5),
	SLEEP_REQUESTOR(LDO7, 2, 6),
	SLEEP_REQUESTOR(LDO8, 2, 7),
	SLEEP_REQUESTOR(LDO9, 3, 0),
	SLEEP_REQUESTOR(LDOLN, 3, 1),
	SLEEP_REQUESTOR(LDOUSB, 3, 2),
	SLEEP_REQUESTOR(LDO10, 3, 3),
	SLEEP_REQUESTOR(LDO11, 3, 4),
	SLEEP_REQUESTOR(LDO12, 3, 5),
	SLEEP_REQUESTOR(LDO13, 3, 6),
	SLEEP_REQUESTOR(LDO14, 3, 7),
	SLEEP_REQUESTOR(REGEN4, 0, 7),
	SLEEP_REQUESTOR(REGEN5, 18, 0),
	SLEEP_REQUESTOR(REGEN7, 18, 2),
};

static int palmas_resource_write(struct palmas *palmas, unsigned int reg,
	unsigned int value)
{
	unsigned int addr = PALMAS_BASE_TO_REG(PALMAS_RESOURCE_BASE, reg);

	return regmap_write(palmas->regmap[0], addr, value);
}

static int palmas_resource_update(struct palmas *palmas, unsigned int reg,
	unsigned int mask, unsigned int value)
{
	unsigned int addr = PALMAS_BASE_TO_REG(PALMAS_RESOURCE_BASE, reg);

	return regmap_update_bits(palmas->regmap[0], addr, mask, value);
}

static int palmas_control_update(struct palmas *palmas, unsigned int reg,
	unsigned int mask, unsigned int value)
{
	unsigned int addr = PALMAS_BASE_TO_REG(PALMAS_PMU_CONTROL_BASE, reg);

	return regmap_update_bits(palmas->regmap[0], addr, mask, value);
}

int palmas_ext_power_req_config(struct palmas *palmas,
		int id, int ext_pwr_ctrl, bool enable)
{
	int preq_mask_bit = 0;
	int ret;
	int base_reg = 0;
	int bit_pos;

	if (!(ext_pwr_ctrl & EXT_PWR_REQ))
		return 0;

	if (id >= PALMAS_EXTERNAL_REQSTR_ID_MAX)
		return 0;

	if (palmas->id == TPS80036 && id == PALMAS_EXTERNAL_REQSTR_ID_REGEN3)
		return 0;

	if (palmas->id != TPS80036 && id > PALMAS_EXTERNAL_REQSTR_ID_LDO14)
		return 0;

	if (ext_pwr_ctrl & PALMAS_EXT_CONTROL_NSLEEP) {
		if (id <= PALMAS_EXTERNAL_REQSTR_ID_REGEN4)
			base_reg = PALMAS_NSLEEP_RES_ASSIGN;
		else
			base_reg = PALMAS_NSLEEP_RES_ASSIGN2;
		preq_mask_bit = 0;
	} else if (ext_pwr_ctrl & PALMAS_EXT_CONTROL_ENABLE1) {
		if (id <= PALMAS_EXTERNAL_REQSTR_ID_REGEN4)
			base_reg = PALMAS_ENABLE1_RES_ASSIGN;
		else
			base_reg = PALMAS_ENABLE1_RES_ASSIGN2;
		preq_mask_bit = 1;
	} else if (ext_pwr_ctrl & PALMAS_EXT_CONTROL_ENABLE2) {
		if (id <= PALMAS_EXTERNAL_REQSTR_ID_REGEN4)
			base_reg = PALMAS_ENABLE2_RES_ASSIGN;
		else
			base_reg = PALMAS_ENABLE2_RES_ASSIGN2;
		preq_mask_bit = 2;
	}

	bit_pos = sleep_reqt_info[id].bit_pos;
	base_reg += sleep_reqt_info[id].reg_offset;
	if (enable)
		ret = palmas_resource_update(palmas, base_reg,
				BIT(bit_pos), BIT(bit_pos));
	else
		ret = palmas_resource_update(palmas, base_reg,
				BIT(bit_pos), 0);
	if (ret < 0) {
		dev_err(palmas->dev, "Update on resource reg failed\n");
		return ret;
	}

	/* Unmask the PREQ */
	ret = palmas_control_update(palmas, PALMAS_POWER_CTRL,
				BIT(preq_mask_bit), 0);
	if (ret < 0) {
		dev_err(palmas->dev, "Power control register update fails\n");
		return ret;
	}

	return ret;
}
EXPORT_SYMBOL_GPL(palmas_ext_power_req_config);

static void palmas_init_ext_control(struct palmas *palmas)
{
	int ret;
	int i;

	/* Clear all external control for this rail */
	for (i = 0; i < 12; ++i) {
		ret = palmas_resource_write(palmas,
				PALMAS_NSLEEP_RES_ASSIGN + i, 0);
		if (ret < 0)
			dev_err(palmas->dev,
				"Error in clearing res assign register\n");
	}

	/* Mask the PREQ */
	ret = palmas_control_update(palmas, PALMAS_POWER_CTRL, 0x7, 0x7);
	if (ret < 0)
		dev_err(palmas->dev, "Power control reg write failed\n");
}
static int palmas_set_pdata_irq_flag(struct i2c_client *i2c,
		struct palmas_platform_data *pdata)
{
	struct irq_data *irq_data = irq_get_irq_data(i2c->irq);
	if (!irq_data) {
		dev_err(&i2c->dev, "Invalid IRQ: %d\n", i2c->irq);
		return -EINVAL;
	}

	pdata->irq_flags = irqd_get_trigger_type(irq_data);
	dev_info(&i2c->dev, "Irq flag is 0x%08x\n", pdata->irq_flags);
	return 0;
}

static int palmas_read_version_information(struct palmas *palmas)
{
	unsigned int sw_rev, des_rev;
	int ret;

	ret = palmas_read(palmas, PALMAS_PMU_CONTROL_BASE,
				PALMAS_SW_REVISION, &sw_rev);
	if (ret < 0) {
		dev_err(palmas->dev, "SW_REVISION read failed: %d\n", ret);
		return ret;
	}

	ret = palmas_read(palmas, PALMAS_PAGE3_BASE,
				PALMAS_INTERNAL_DESIGNREV, &des_rev);
	if (ret < 0) {
		dev_err(palmas->dev,
			"INTERNAL_DESIGNREV read failed: %d\n", ret);
		return ret;
	}

	palmas->sw_otp_version = sw_rev;

	dev_info(palmas->dev, "Internal DesignRev 0x%02X, SWRev 0x%02X\n",
			des_rev, sw_rev);
	des_rev = PALMAS_INTERNAL_DESIGNREV_DESIGNREV(des_rev);
	switch (des_rev) {
	case 0:
		palmas->es_major_version = 1;
		palmas->es_minor_version = 0;
		palmas->design_revision = 0xA0;
		break;
	case 1:
		palmas->es_major_version = 2;
		palmas->es_minor_version = 0;
		palmas->design_revision = 0xB0;
		break;
	case 2:
		palmas->es_major_version = 2;
		palmas->es_minor_version = 1;
		palmas->design_revision = 0xB1;
		break;
	case 3:
		palmas->es_major_version = 2;
		palmas->es_minor_version = 2;
		palmas->design_revision = 0xB2;
		break;
	case 4:
		palmas->es_major_version = 2;
		palmas->es_minor_version = 3;
		palmas->design_revision = 0xB3;
		break;
	default:
		dev_err(palmas->dev, "Invalid design revision\n");
		return -EINVAL;
	}

	dev_info(palmas->dev, "ES version %d.%d: ChipRevision 0x%02X%02X\n",
		palmas->es_major_version, palmas->es_minor_version,
		palmas->design_revision, palmas->sw_otp_version);
	return 0;
}

static void palmas_dt_to_pdata(struct i2c_client *i2c,
		struct palmas_platform_data *pdata)
{
	if (i2c->irq)
		palmas_set_pdata_irq_flag(i2c, pdata);
}

static const struct of_device_id of_palmas_match_tbl[] = {
	{ .compatible = "ti,palmas", .data = (void *)PALMAS, },
	{ .compatible = "ti,tps80036", .data = (void *)TPS80036, },
	{ .compatible = "ti,twl6035", .data = (void *)TWL6035, },
	{ .compatible = "ti,twl6037", .data = (void *)TWL6037, },
	{ .compatible = "ti,tps65913", .data = (void *)TPS65913, },
	{ },
};
MODULE_DEVICE_TABLE(of, of_palmas_match_tbl);

static int palmas_i2c_probe(struct i2c_client *i2c,
			    const struct i2c_device_id *id)
{
	struct palmas *palmas;
	struct palmas_platform_data *pdata;
	struct device_node *node = i2c->dev.of_node;
	int ret = 0, i;
	unsigned int reg, addr;
	int slave;
	struct mfd_cell *children;
	int child_count;
	const struct of_device_id *match;

	pdata = dev_get_platdata(&i2c->dev);

	if (node && !pdata) {
		pdata = devm_kzalloc(&i2c->dev, sizeof(*pdata), GFP_KERNEL);

		if (!pdata)
			return -ENOMEM;

		palmas_dt_to_pdata(i2c, pdata);
	}

	if (!pdata)
		return -EINVAL;

	palmas = devm_kzalloc(&i2c->dev, sizeof(struct palmas), GFP_KERNEL);
	if (palmas == NULL)
		return -ENOMEM;

	i2c_set_clientdata(i2c, palmas);
	palmas->dev = &i2c->dev;
	palmas->irq = i2c->irq;

	if (node) {
		match = of_match_device(of_match_ptr(of_palmas_match_tbl),
				&i2c->dev);
		if (!match)
			return -ENODATA;
		palmas->id = (unsigned int)match->data;
	} else {
		palmas->id = id->driver_data;
	}

	palmas->submodule_lists = submodule_lists[palmas->id];
<<<<<<< HEAD
=======
	mutex_init(&palmas->mutex_config0);
	palmas_regmap_config[0].lock_arg = palmas;
>>>>>>> b6bb0aa3

	for (i = 0; i < PALMAS_NUM_CLIENTS; i++) {
		if (i == 0)
			palmas->i2c_clients[i] = i2c;
		else {
			palmas->i2c_clients[i] =
					i2c_new_dummy(i2c->adapter,
						palmas_i2c_ids[i]);
			if (!palmas->i2c_clients[i]) {
				dev_err(palmas->dev,
					"can't attach client %d\n", i);
				ret = -ENOMEM;
				goto free_i2c_client;
			}
			if (node)
				palmas->i2c_clients[i]->dev.of_node = of_node_get(node);
		}
		palmas->regmap[i] = devm_regmap_init_i2c(palmas->i2c_clients[i],
				(const struct regmap_config *)&palmas_regmap_config[i]);
		if (IS_ERR(palmas->regmap[i])) {
			ret = PTR_ERR(palmas->regmap[i]);
			dev_err(palmas->dev,
				"Failed to allocate regmap %d, err: %d\n",
				i, ret);
			goto free_i2c_client;
		}
	}

	ret = palmas_read_version_information(palmas);
	if (ret < 0)
		goto free_i2c_client;

	/* Change interrupt line output polarity */
	if (pdata->irq_flags & IRQ_TYPE_LEVEL_HIGH)
		reg = PALMAS_POLARITY_CTRL_INT_POLARITY;
	else
		reg = 0;
	ret = palmas_update_bits(palmas, PALMAS_PU_PD_OD_BASE,
			PALMAS_POLARITY_CTRL, PALMAS_POLARITY_CTRL_INT_POLARITY,
			reg);
	if (ret < 0) {
		dev_err(palmas->dev, "POLARITY_CTRL updat failed: %d\n", ret);
		goto free_i2c_client;
	}

	/* Change IRQ into clear on read mode for efficiency */
	slave = PALMAS_BASE_TO_SLAVE(PALMAS_INTERRUPT_BASE);
	addr = PALMAS_BASE_TO_REG(PALMAS_INTERRUPT_BASE, PALMAS_INT_CTRL);
	reg = PALMAS_INT_CTRL_INT_CLEAR;

	regmap_write(palmas->regmap[slave], addr, reg);

	ret = palmas_add_irq_chip(palmas, palmas->irq,
			IRQF_ONESHOT | pdata->irq_flags, pdata->irq_base,
			&palmas->irq_chip_data);
	if (ret < 0)
		goto free_i2c_client;

	if (palmas->id != TPS80036)
		palmas->ngpio = 8;
	else
		palmas->ngpio = 16;

	reg = pdata->power_ctrl;

	slave = PALMAS_BASE_TO_SLAVE(PALMAS_PMU_CONTROL_BASE);
	addr = PALMAS_BASE_TO_REG(PALMAS_PMU_CONTROL_BASE, PALMAS_POWER_CTRL);

	ret = regmap_write(palmas->regmap[slave], addr, reg);
	if (ret)
		goto free_irq;

	/*
	 * If we are probing with DT do this the DT way and return here
	 * otherwise continue and add devices using mfd helpers.
	 */
	if (node) {
		ret = of_platform_populate(node, NULL, NULL, &i2c->dev);
		if (ret < 0)
			goto free_irq;
		else
			return ret;
	}

	/*
	 * Programming the Long-Press shutdown delay register.
	 * Using "slave" from previous assignment as this register
	 * too belongs to PALMAS_PMU_CONTROL_BASE block.
	 */
	if (pdata->long_press_delay != PALMAS_LONG_PRESS_KEY_TIME_DEFAULT) {
		ret = palmas_update_bits(palmas, PALMAS_PMU_CONTROL_BASE,
					PALMAS_LONG_PRESS_KEY,
					PALMAS_LONG_PRESS_KEY_LPK_TIME_MASK,
					pdata->long_press_delay <<
					PALMAS_LONG_PRESS_KEY_LPK_TIME_SHIFT);
		if (ret) {
			dev_err(palmas->dev,
				"Failed to update palmas long press delay"
				"(hard shutdown delay), err: %d\n", ret);
			goto free_irq;
		}
	}

	palmas_init_ext_control(palmas);
<<<<<<< HEAD


	/*
	 * If we are probing with DT do this the DT way and return here
	 * otherwise continue and add devices using mfd helpers.
	 */
	if (node) {
		ret = of_platform_populate(node, NULL, NULL, &i2c->dev);
		if (ret < 0) {
			dev_err(palmas->dev,
				"Couldn't populate Palmas devices, %d\n", ret);
			goto free_irq;
		}
	} else {
		children = kzalloc(sizeof(*children) * ARRAY_SIZE(palmas_children),
				GFP_KERNEL);
		if (!children) {
			ret = -ENOMEM;
			goto free_irq;
		}

		child_count = 0;
		for (i = 0; i< ARRAY_SIZE(palmas_children); ++i) {
			if (palmas->submodule_lists & BIT(palmas_children[i].id))
				children[child_count++] = palmas_children[i];
		}

		children[PALMAS_PMIC_ID].platform_data = pdata->pmic_pdata;
		children[PALMAS_PMIC_ID].pdata_size = sizeof(*pdata->pmic_pdata);

		children[PALMAS_GPADC_ID].platform_data = pdata->gpadc_pdata;
		children[PALMAS_GPADC_ID].pdata_size = sizeof(*pdata->gpadc_pdata);

		children[PALMAS_RESOURCE_ID].platform_data = pdata->resource_pdata;
		children[PALMAS_RESOURCE_ID].pdata_size =
				sizeof(*pdata->resource_pdata);

		children[PALMAS_USB_ID].platform_data = pdata->usb_pdata;
		children[PALMAS_USB_ID].pdata_size = sizeof(*pdata->usb_pdata);

		children[PALMAS_CLK_ID].platform_data = pdata->clk_pdata;
		children[PALMAS_CLK_ID].pdata_size = sizeof(*pdata->clk_pdata);

		ret = mfd_add_devices(palmas->dev, -1,
					  children, child_count,
					  NULL, palmas->irq_chip_data->irq_base,
					  palmas->irq_chip_data->domain);
		kfree(children);

		if (ret < 0)
			goto free_irq;
	}

	if (pdata->auto_ldousb_en)
		/* VBUS detection enables the LDOUSB */
		palmas_control_update(palmas, PALMAS_EXT_CHRG_CTRL, 1,
					PALMAS_EXT_CHRG_CTRL_AUTO_LDOUSB_EN);

=======


	/*
	 * If we are probing with DT do this the DT way and return here
	 * otherwise continue and add devices using mfd helpers.
	 */
	if (node) {
		ret = of_platform_populate(node, NULL, NULL, &i2c->dev);
		if (ret < 0) {
			dev_err(palmas->dev,
				"Couldn't populate Palmas devices, %d\n", ret);
			goto free_irq;
		}
	} else {
		children = kzalloc(sizeof(*children) * ARRAY_SIZE(palmas_children),
				GFP_KERNEL);
		if (!children) {
			ret = -ENOMEM;
			goto free_irq;
		}

		child_count = 0;
		for (i = 0; i< ARRAY_SIZE(palmas_children); ++i) {
			if (palmas->submodule_lists & BIT(palmas_children[i].id))
				children[child_count++] = palmas_children[i];
		}

		children[PALMAS_PMIC_ID].platform_data = pdata->pmic_pdata;
		children[PALMAS_PMIC_ID].pdata_size = sizeof(*pdata->pmic_pdata);

		children[PALMAS_GPADC_ID].platform_data = pdata->gpadc_pdata;
		children[PALMAS_GPADC_ID].pdata_size = sizeof(*pdata->gpadc_pdata);

		children[PALMAS_RESOURCE_ID].platform_data = pdata->resource_pdata;
		children[PALMAS_RESOURCE_ID].pdata_size =
				sizeof(*pdata->resource_pdata);

		children[PALMAS_USB_ID].platform_data = pdata->usb_pdata;
		children[PALMAS_USB_ID].pdata_size = sizeof(*pdata->usb_pdata);

		children[PALMAS_CLK_ID].platform_data = pdata->clk_pdata;
		children[PALMAS_CLK_ID].pdata_size = sizeof(*pdata->clk_pdata);

		ret = mfd_add_devices(palmas->dev, -1,
					  children, child_count,
					  NULL, palmas->irq_chip_data->irq_base,
					  palmas->irq_chip_data->domain);
		kfree(children);

		if (ret < 0)
			goto free_irq;
	}

	if (pdata->auto_ldousb_en)
		/* VBUS detection enables the LDOUSB */
		palmas_control_update(palmas, PALMAS_EXT_CHRG_CTRL, 1,
					PALMAS_EXT_CHRG_CTRL_AUTO_LDOUSB_EN);

>>>>>>> b6bb0aa3
	return 0;

free_irq:
		palmas_del_irq_chip(palmas->irq, palmas->irq_chip_data);
free_i2c_client:
		for (i = 1; i < PALMAS_NUM_CLIENTS; i++) {
		if (palmas->i2c_clients[i])
			i2c_unregister_device(palmas->i2c_clients[i]);
	}
	return ret;
}

static int palmas_i2c_remove(struct i2c_client *i2c)
{
	struct palmas *palmas = i2c_get_clientdata(i2c);
	int i;
<<<<<<< HEAD

	if (!i2c->dev.of_node)
		mfd_remove_devices(palmas->dev);

=======

	if (!i2c->dev.of_node)
		mfd_remove_devices(palmas->dev);

>>>>>>> b6bb0aa3
	palmas_del_irq_chip(palmas->irq, palmas->irq_chip_data);

	for (i = 1; i < PALMAS_NUM_CLIENTS; i++) {
		if (palmas->i2c_clients[i])
			i2c_unregister_device(palmas->i2c_clients[i]);
	}

	return 0;
}

static void palmas_i2c_shutdown(struct i2c_client *i2c)
{
	struct palmas *palmas = i2c_get_clientdata(i2c);

	palmas->shutdown = true;
}

static const struct i2c_device_id palmas_i2c_id[] = {
	{ "palmas", PALMAS},
	{ "twl6035", TWL6035},
	{ "twl6037", TWL6037},
	{ "tps65913", TPS65913},
	{ "tps80036", TPS80036},
	{ /* end */ }
};
MODULE_DEVICE_TABLE(i2c, palmas_i2c_id);

static struct i2c_driver palmas_i2c_driver = {
	.driver = {
		   .name = "palmas",
		   .of_match_table = of_palmas_match_tbl,
		   .owner = THIS_MODULE,
	},
	.probe = palmas_i2c_probe,
	.remove = palmas_i2c_remove,
	.shutdown = palmas_i2c_shutdown,
	.id_table = palmas_i2c_id,
};

static int __init palmas_i2c_init(void)
{
	return i2c_add_driver(&palmas_i2c_driver);
}
/* init early so consumer devices can complete system boot */
subsys_initcall(palmas_i2c_init);

static void __exit palmas_i2c_exit(void)
{
	i2c_del_driver(&palmas_i2c_driver);
}
module_exit(palmas_i2c_exit);

MODULE_AUTHOR("Graeme Gregory <gg@slimlogic.co.uk>");
MODULE_DESCRIPTION("Palmas chip family multi-function driver");
MODULE_LICENSE("GPL");<|MERGE_RESOLUTION|>--- conflicted
+++ resolved
@@ -182,17 +182,6 @@
 	},
 };
 
-<<<<<<< HEAD
-static bool is_volatile_palma_func_reg(struct device *dev, unsigned int reg)
-{
-	if ((reg >= (PALMAS_SMPS12_CTRL + 0x20)) &&
-			(reg <= (PALMAS_SMPS9_VOLTAGE + 0x20)))
-		return false;
-	return true;
-}
-
-static const struct regmap_config palmas_regmap_config[PALMAS_NUM_CLIENTS] = {
-=======
 static bool is_volatile_palmas_func_reg(struct device *dev, unsigned int reg)
 {
 	if ((reg >= PALMAS_BASE_TO_REG(PALMAS_SMPS_BASE,
@@ -233,19 +222,14 @@
 }
 
 static struct regmap_config palmas_regmap_config[PALMAS_NUM_CLIENTS] = {
->>>>>>> b6bb0aa3
 	{
 		.reg_bits = 8,
 		.val_bits = 8,
 		.max_register = PALMAS_BASE_TO_REG(PALMAS_PU_PD_OD_BASE,
 					PALMAS_PRIMARY_SECONDARY_PAD4),
-<<<<<<< HEAD
-		.volatile_reg = is_volatile_palma_func_reg,
-=======
 		.volatile_reg = is_volatile_palmas_func_reg,
 		.lock = palmas_regmap_config0_lock,
 		.unlock = palmas_regmap_config0_unlock,
->>>>>>> b6bb0aa3
 		.cache_type  = REGCACHE_RBTREE,
 	},
 	{
@@ -1061,11 +1045,8 @@
 	}
 
 	palmas->submodule_lists = submodule_lists[palmas->id];
-<<<<<<< HEAD
-=======
 	mutex_init(&palmas->mutex_config0);
 	palmas_regmap_config[0].lock_arg = palmas;
->>>>>>> b6bb0aa3
 
 	for (i = 0; i < PALMAS_NUM_CLIENTS; i++) {
 		if (i == 0)
@@ -1170,7 +1151,6 @@
 	}
 
 	palmas_init_ext_control(palmas);
-<<<<<<< HEAD
 
 
 	/*
@@ -1229,66 +1209,6 @@
 		palmas_control_update(palmas, PALMAS_EXT_CHRG_CTRL, 1,
 					PALMAS_EXT_CHRG_CTRL_AUTO_LDOUSB_EN);
 
-=======
-
-
-	/*
-	 * If we are probing with DT do this the DT way and return here
-	 * otherwise continue and add devices using mfd helpers.
-	 */
-	if (node) {
-		ret = of_platform_populate(node, NULL, NULL, &i2c->dev);
-		if (ret < 0) {
-			dev_err(palmas->dev,
-				"Couldn't populate Palmas devices, %d\n", ret);
-			goto free_irq;
-		}
-	} else {
-		children = kzalloc(sizeof(*children) * ARRAY_SIZE(palmas_children),
-				GFP_KERNEL);
-		if (!children) {
-			ret = -ENOMEM;
-			goto free_irq;
-		}
-
-		child_count = 0;
-		for (i = 0; i< ARRAY_SIZE(palmas_children); ++i) {
-			if (palmas->submodule_lists & BIT(palmas_children[i].id))
-				children[child_count++] = palmas_children[i];
-		}
-
-		children[PALMAS_PMIC_ID].platform_data = pdata->pmic_pdata;
-		children[PALMAS_PMIC_ID].pdata_size = sizeof(*pdata->pmic_pdata);
-
-		children[PALMAS_GPADC_ID].platform_data = pdata->gpadc_pdata;
-		children[PALMAS_GPADC_ID].pdata_size = sizeof(*pdata->gpadc_pdata);
-
-		children[PALMAS_RESOURCE_ID].platform_data = pdata->resource_pdata;
-		children[PALMAS_RESOURCE_ID].pdata_size =
-				sizeof(*pdata->resource_pdata);
-
-		children[PALMAS_USB_ID].platform_data = pdata->usb_pdata;
-		children[PALMAS_USB_ID].pdata_size = sizeof(*pdata->usb_pdata);
-
-		children[PALMAS_CLK_ID].platform_data = pdata->clk_pdata;
-		children[PALMAS_CLK_ID].pdata_size = sizeof(*pdata->clk_pdata);
-
-		ret = mfd_add_devices(palmas->dev, -1,
-					  children, child_count,
-					  NULL, palmas->irq_chip_data->irq_base,
-					  palmas->irq_chip_data->domain);
-		kfree(children);
-
-		if (ret < 0)
-			goto free_irq;
-	}
-
-	if (pdata->auto_ldousb_en)
-		/* VBUS detection enables the LDOUSB */
-		palmas_control_update(palmas, PALMAS_EXT_CHRG_CTRL, 1,
-					PALMAS_EXT_CHRG_CTRL_AUTO_LDOUSB_EN);
-
->>>>>>> b6bb0aa3
 	return 0;
 
 free_irq:
@@ -1305,17 +1225,10 @@
 {
 	struct palmas *palmas = i2c_get_clientdata(i2c);
 	int i;
-<<<<<<< HEAD
 
 	if (!i2c->dev.of_node)
 		mfd_remove_devices(palmas->dev);
 
-=======
-
-	if (!i2c->dev.of_node)
-		mfd_remove_devices(palmas->dev);
-
->>>>>>> b6bb0aa3
 	palmas_del_irq_chip(palmas->irq, palmas->irq_chip_data);
 
 	for (i = 1; i < PALMAS_NUM_CLIENTS; i++) {
