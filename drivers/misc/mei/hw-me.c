--- conflicted
+++ resolved
@@ -186,9 +186,6 @@
 	else
 		hcsr &= ~H_IE;
 
-<<<<<<< HEAD
-	mei_me_reg_write(hw, H_CSR, hcsr);
-=======
 	dev->recvd_hw_ready = false;
 	mei_me_reg_write(hw, H_CSR, hcsr);
 
@@ -197,7 +194,6 @@
 	 * posted write to H_CSR completes.
 	 */
 	hcsr = mei_hcsr_read(hw);
->>>>>>> 0c992013
 
 	if ((hcsr & H_RST) == 0)
 		dev_warn(&dev->pdev->dev, "H_RST is not set = 0x%08X", hcsr);
@@ -255,7 +251,6 @@
 {
 	int err;
 
-	dev->recvd_hw_ready = false;
 	mutex_unlock(&dev->device_lock);
 	err = wait_event_interruptible_timeout(dev->wait_hw_ready,
 			dev->recvd_hw_ready,
