--- conflicted
+++ resolved
@@ -134,7 +134,7 @@
 }
 
 #ifdef CONFIG_PM_SLEEP
-static int mmc_bus_suspend(struct device *dev, pm_message_t state)
+static int mmc_bus_suspend(struct device *dev)
 {
 	struct mmc_driver *drv = to_mmc_driver(dev->driver);
 	struct mmc_card *card = mmc_dev_to_card(dev);
@@ -176,24 +176,13 @@
 {
 	return pm_runtime_suspend(dev);
 }
-<<<<<<< HEAD
-=======
 #endif /* CONFIG_PM_RUNTIME */
->>>>>>> b6bb0aa3
 
 static const struct dev_pm_ops mmc_bus_pm_ops = {
-	.runtime_suspend	= mmc_runtime_suspend,
-	.runtime_resume		= mmc_runtime_resume,
-	.runtime_idle		= mmc_runtime_idle,
+	SET_RUNTIME_PM_OPS(mmc_runtime_suspend, mmc_runtime_resume,
+			mmc_runtime_idle)
+	SET_SYSTEM_SLEEP_PM_OPS(mmc_bus_suspend, mmc_bus_resume)
 };
-
-#define MMC_PM_OPS_PTR	(&mmc_bus_pm_ops)
-
-#else /* !CONFIG_PM_RUNTIME */
-
-#define MMC_PM_OPS_PTR	NULL
-
-#endif /* !CONFIG_PM_RUNTIME */
 
 static struct bus_type mmc_bus_type = {
 	.name		= "mmc",
@@ -202,9 +191,7 @@
 	.uevent		= mmc_bus_uevent,
 	.probe		= mmc_bus_probe,
 	.remove		= mmc_bus_remove,
-	.suspend	= mmc_bus_suspend,
-	.resume		= mmc_bus_resume,
-	.pm		= MMC_PM_OPS_PTR,
+	.pm		= &mmc_bus_pm_ops,
 };
 
 int mmc_register_bus(void)
