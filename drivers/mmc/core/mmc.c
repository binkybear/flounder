--- conflicted
+++ resolved
@@ -1443,17 +1443,11 @@
 	if (err)
 		goto out;
 
-<<<<<<< HEAD
-	if (mmc_can_poweroff_notify(host->card))
-		err = mmc_poweroff_notify(host->card, EXT_CSD_POWER_OFF_SHORT);
-	else if (mmc_card_can_sleep(host) &&
-		!(host->caps2 & MMC_CAP2_NO_SLEEP_CMD))
-=======
 	if (mmc_can_poweroff_notify(host->card) &&
 		((host->caps2 & MMC_CAP2_FULL_PWR_CYCLE) || !is_suspend))
 		err = mmc_poweroff_notify(host->card, notify_type);
-	else if (mmc_card_can_sleep(host))
->>>>>>> 6f36227a
+	else if (mmc_card_can_sleep(host) &&
+		!(host->caps2 & MMC_CAP2_NO_SLEEP_CMD))
 		err = mmc_card_sleep(host);
 	else if (!mmc_host_is_spi(host))
 		err = mmc_deselect_cards(host);
