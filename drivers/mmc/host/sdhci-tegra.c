--- conflicted
+++ resolved
@@ -2131,13 +2131,8 @@
 		err = 0;
 		sdhci->tuning_done = 1;
 	} else {
-<<<<<<< HEAD
-		tegra_sdhci_reset(sdhci, SDHCI_RESET_CMD);
-		tegra_sdhci_reset(sdhci, SDHCI_RESET_DATA);
-=======
 		tegra_sdhci_reset(sdhci, SDHCI_RESET_DATA);
 		tegra_sdhci_reset(sdhci, SDHCI_RESET_CMD);
->>>>>>> 95b166b8
 		err = -EIO;
 	}
 
@@ -2506,10 +2501,7 @@
 	u8 boun_end = 0, next_boun_end = 0;
 	u8 j = 0;
 	bool valid_ui_found = false;
-<<<<<<< HEAD
 	unsigned long flags;
-=======
->>>>>>> 95b166b8
 
 	/*
 	 * Assume there are a max of 10 windows and allocate tap window
@@ -2523,11 +2515,7 @@
 		return -ENOMEM;
 	}
 
-<<<<<<< HEAD
 	spin_lock_irqsave(&sdhci->lock, flags);
-=======
-	spin_lock(&sdhci->lock);
->>>>>>> 95b166b8
 	tap_value = 0;
 	do {
 		tap_data = &tuning_data->tap_data[num_of_wins];
@@ -2540,11 +2528,7 @@
 			if (!num_of_wins) {
 				dev_err(mmc_dev(sdhci->mmc),
 					"All tap values(0-255) failed\n");
-<<<<<<< HEAD
 				spin_unlock_irqrestore(&sdhci->lock, flags);
-=======
-				spin_unlock(&sdhci->lock);
->>>>>>> 95b166b8
 				return -EINVAL;
 			} else {
 				/* All windows obtained */
@@ -2586,11 +2570,7 @@
 		}
 		num_of_wins++;
 	} while (tap_value < MAX_TAP_VALUES);
-<<<<<<< HEAD
 	spin_unlock_irqrestore(&sdhci->lock, flags);
-=======
-	spin_unlock(&sdhci->lock);
->>>>>>> 95b166b8
 
 	tuning_data->num_of_valid_tap_wins = num_of_wins;
 	valid_num_uis = num_of_uis;
@@ -3246,12 +3226,9 @@
 	struct sdhci_pltfm_host *pltfm_host = sdhci_priv(sdhci);
 	struct sdhci_tegra *tegra_host = pltfm_host->priv;
 	int err = 0;
-<<<<<<< HEAD
-=======
 	struct platform_device *pdev = to_platform_device(mmc_dev(sdhci->mmc));
 	const struct tegra_sdhci_platform_data *plat;
 	unsigned int cd_irq;
->>>>>>> 95b166b8
 
 	tegra_sdhci_set_clock(sdhci, 0);
 
@@ -3263,8 +3240,6 @@
 			dev_err(mmc_dev(sdhci->mmc),
 			"Regulators disable in suspend failed %d\n", err);
 	}
-<<<<<<< HEAD
-=======
 	plat = pdev->dev.platform_data;
 	if (plat && gpio_is_valid(plat->cd_gpio)) {
 		if (!plat->cd_wakeup_incapable) {
@@ -3277,7 +3252,6 @@
 				cd_irq, err);
 		}
 	}
->>>>>>> 95b166b8
 	return err;
 }
 
@@ -3289,24 +3263,17 @@
 	struct tegra_sdhci_platform_data *plat;
 	unsigned int signal_voltage = 0;
 	int err;
-<<<<<<< HEAD
-=======
 	unsigned int cd_irq;
->>>>>>> 95b166b8
 
 	pdev = to_platform_device(mmc_dev(sdhci->mmc));
 	plat = pdev->dev.platform_data;
 
-<<<<<<< HEAD
-	if (gpio_is_valid(plat->cd_gpio)) {
-=======
 	if (plat && gpio_is_valid(plat->cd_gpio)) {
 		/* disable wake capability at start of resume */
 		if (!plat->cd_wakeup_incapable) {
 			cd_irq = gpio_to_irq(plat->cd_gpio);
 			disable_irq_wake(cd_irq);
 		}
->>>>>>> 95b166b8
 		tegra_host->card_present =
 			(gpio_get_value_cansleep(plat->cd_gpio) == 0);
 	}
@@ -3324,12 +3291,8 @@
 			return err;
 		}
 		if (tegra_host->vdd_io_reg) {
-<<<<<<< HEAD
-			if (plat->mmc_data.ocr_mask & SDHOST_1V8_OCR_MASK)
-=======
 			if (plat && (plat->mmc_data.ocr_mask &
 				SDHOST_1V8_OCR_MASK))
->>>>>>> 95b166b8
 				signal_voltage = MMC_SIGNAL_VOLTAGE_180;
 			else
 				signal_voltage = MMC_SIGNAL_VOLTAGE_330;
@@ -4357,16 +4320,6 @@
 			dev_err(mmc_dev(host->mmc), "request irq error\n");
 			goto err_cd_irq_req;
 		}
-<<<<<<< HEAD
-		if (!plat->cd_wakeup_incapable) {
-			rc = enable_irq_wake(gpio_to_irq(plat->cd_gpio));
-			if (rc < 0)
-				dev_err(mmc_dev(host->mmc),
-					"SD card wake-up event registration "
-					"failed with error: %d\n", rc);
-		}
-=======
->>>>>>> 95b166b8
 	}
 	sdhci_tegra_error_stats_debugfs(host);
 	device_create_file(&pdev->dev, &dev_attr_cmd_state);
@@ -4429,11 +4382,6 @@
 
 	sdhci_remove_host(host, dead);
 
-<<<<<<< HEAD
-	disable_irq_wake(gpio_to_irq(plat->cd_gpio));
-
-=======
->>>>>>> 95b166b8
 	rc = tegra_sdhci_configure_regulators(tegra_host, CONFIG_REG_DIS, 0, 0);
 	if (rc)
 		dev_err(mmc_dev(host->mmc),
