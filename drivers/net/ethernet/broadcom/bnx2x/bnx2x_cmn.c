--- conflicted
+++ resolved
@@ -180,15 +180,12 @@
 	--nbd;
 	bd_idx = TX_BD(NEXT_TX_IDX(bd_idx));
 
-<<<<<<< HEAD
-=======
 	if (tx_buf->flags & BNX2X_HAS_SECOND_PBD) {
 		/* Skip second parse bd... */
 		--nbd;
 		bd_idx = TX_BD(NEXT_TX_IDX(bd_idx));
 	}
 
->>>>>>> 0c992013
 	/* TSO headers+data bds share a common mapping. See bnx2x_tx_split() */
 	if (tx_buf->flags & BNX2X_TSO_SPLIT_BD) {
 		tx_data_bd = &txdata->tx_desc_ring[bd_idx].reg_bd;
