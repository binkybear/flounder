--- conflicted
+++ resolved
@@ -1093,11 +1093,7 @@
 	iph->daddr	= dst;
 	iph->saddr	= fl4.saddr;
 	iph->ttl	= ttl ? : ip4_dst_hoplimit(&rt->dst);
-<<<<<<< HEAD
-	__ip_select_ident(iph, &rt->dst, (skb_shinfo(skb)->gso_segs ?: 1) - 1);
-=======
 	__ip_select_ident(iph, skb_shinfo(skb)->gso_segs ?: 1);
->>>>>>> 0c992013
 
 	nf_reset(skb);
 
