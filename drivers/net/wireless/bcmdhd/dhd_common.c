/*
 * Broadcom Dongle Host Driver (DHD), common DHD core.
 *
 * Copyright (C) 1999-2014, Broadcom Corporation
 *
 *      Unless you and Broadcom execute a separate written software license
 * agreement governing use of this software, this software is licensed to you
 * under the terms of the GNU General Public License version 2 (the "GPL"),
 * available at http://www.broadcom.com/licenses/GPLv2.php, with the
 * following added to such license:
 *
 *      As a special exception, the copyright holders of this software give you
 * permission to link this software with independent modules, and to copy and
 * distribute the resulting executable under terms of your choice, provided that
 * you also meet, for each linked independent module, the terms and conditions of
 * the license of that module.  An independent module is a module which is not
 * derived from this software.  The special exception does not apply to any
 * modifications of the software.
 *
 *      Notwithstanding the above, under no circumstances may you combine this
 * software in any way with any other Broadcom software provided under a license
 * other than the GPL, without Broadcom's express prior written consent.
 *
 * $Id: dhd_common.c 473079 2014-04-27 07:47:16Z $
 */
#include <typedefs.h>
#include <osl.h>

#include <epivers.h>
#include <bcmutils.h>

#include <bcmendian.h>
#include <dngl_stats.h>
#include <wlioctl.h>
#include <dhd.h>
#include <dhd_ip.h>
#include <proto/bcmevent.h>
#include <proto/dnglevent.h>

#ifdef SHOW_LOGTRACE
#include <event_log.h>
#endif /* SHOW_LOGTRACE */

#ifdef BCMPCIE
#include <dhd_flowring.h>
#endif

#include <dhd_bus.h>
#include <dhd_proto.h>
#include <dhd_dbg.h>
#include <dhd_debug.h>
#include <msgtrace.h>

#ifdef WL_CFG80211
#include <wl_cfg80211.h>
#endif
#ifdef PNO_SUPPORT
#include <dhd_pno.h>
#endif
#ifdef RTT_SUPPORT
#include <dhd_rtt.h>
#endif

#define htod32(i) (i)
#define htod16(i) (i)
#define dtoh32(i) (i)
#define dtoh16(i) (i)
#define htodchanspec(i) (i)
#define dtohchanspec(i) (i)

#ifdef PROP_TXSTATUS
#include <wlfc_proto.h>
#include <dhd_wlfc.h>
#endif

#ifdef DHD_WMF
#include <dhd_linux.h>
#include <dhd_wmf_linux.h>
#endif /* DHD_WMF */


#ifdef WLMEDIA_HTSF
extern void htsf_update(struct dhd_info *dhd, void *data);
#endif
int dhd_msg_level = DHD_ERROR_VAL;


#include <wl_iw.h>

#ifdef SOFTAP
char fw_path2[MOD_PARAM_PATHLEN];
extern bool softap_enabled;
#endif

/* Last connection success/failure status */
uint32 dhd_conn_event;
uint32 dhd_conn_status;
uint32 dhd_conn_reason;

extern int dhd_iscan_request(void * dhdp, uint16 action);
extern void dhd_ind_scan_confirm(void *h, bool status);
extern int dhd_iscan_in_progress(void *h);
void dhd_iscan_lock(void);
void dhd_iscan_unlock(void);
extern int dhd_change_mtu(dhd_pub_t *dhd, int new_mtu, int ifidx);
#if !defined(AP) && defined(WLP2P)
extern int dhd_get_concurrent_capabilites(dhd_pub_t *dhd);
#endif
extern int dhd_socram_dump(struct dhd_bus *bus);
static void dngl_host_event_process(dhd_pub_t *dhdp, bcm_dngl_event_t *event,
<<<<<<< HEAD
	size_t pktlen);
static int dngl_host_event(dhd_pub_t *dhdp, void *pktdata, size_t pktlen);
=======
	bcm_dngl_event_msg_t *dngl_event, size_t pktlen);
static int dngl_host_event(dhd_pub_t *dhdp, void *pktdata, bcm_dngl_event_msg_t *dngl_event,
	size_t pktlen);

>>>>>>> 5afd1b7e
bool ap_cfg_running = FALSE;
bool ap_fw_loaded = FALSE;

/* Version string to report */
#ifdef DHD_DEBUG
#ifndef SRCBASE
#define SRCBASE        "drivers/net/wireless/bcmdhd"
#endif
#define DHD_COMPILED "\nCompiled in " SRCBASE
#endif /* DHD_DEBUG */

#if defined(DHD_DEBUG)
const char dhd_version[] = "Dongle Host Driver, version " EPI_VERSION_STR
	DHD_COMPILED " on " __DATE__ " at " __TIME__;
#else
const char dhd_version[] = "\nDongle Host Driver, version " EPI_VERSION_STR "\nCompiled from ";
#endif

void dhd_set_timer(void *bus, uint wdtick);



/* IOVar table */
enum {
	IOV_VERSION = 1,
	IOV_MSGLEVEL,
	IOV_BCMERRORSTR,
	IOV_BCMERROR,
	IOV_WDTICK,
	IOV_DUMP,
	IOV_CLEARCOUNTS,
	IOV_LOGDUMP,
	IOV_LOGCAL,
	IOV_LOGSTAMP,
	IOV_GPIOOB,
	IOV_IOCTLTIMEOUT,
#if defined(DHD_DEBUG)
	IOV_CONS,
	IOV_DCONSOLE_POLL,
#endif /* defined(DHD_DEBUG) */
#ifdef PROP_TXSTATUS
	IOV_PROPTXSTATUS_ENABLE,
	IOV_PROPTXSTATUS_MODE,
	IOV_PROPTXSTATUS_OPT,
	IOV_PROPTXSTATUS_MODULE_IGNORE,
	IOV_PROPTXSTATUS_CREDIT_IGNORE,
	IOV_PROPTXSTATUS_TXSTATUS_IGNORE,
	IOV_PROPTXSTATUS_RXPKT_CHK,
#endif /* PROP_TXSTATUS */
	IOV_BUS_TYPE,
#ifdef WLMEDIA_HTSF
	IOV_WLPKTDLYSTAT_SZ,
#endif
	IOV_CHANGEMTU,
	IOV_HOSTREORDER_FLOWS,
#ifdef DHDTCPACK_SUPPRESS
	IOV_TCPACK_SUPPRESS,
#endif /* DHDTCPACK_SUPPRESS */
#ifdef DHD_WMF
	IOV_WMF_BSS_ENAB,
	IOV_WMF_UCAST_IGMP,
	IOV_WMF_MCAST_DATA_SENDUP,
#ifdef WL_IGMP_UCQUERY
	IOV_WMF_UCAST_IGMP_QUERY,
#endif /* WL_IGMP_UCQUERY */
#ifdef DHD_UCAST_UPNP
	IOV_WMF_UCAST_UPNP,
#endif /* DHD_UCAST_UPNP */
#endif /* DHD_WMF */
	IOV_AP_ISOLATE,
#ifdef DHD_UNICAST_DHCP
	IOV_DHCP_UNICAST,
#endif /* DHD_UNICAST_DHCP */
#ifdef DHD_L2_FILTER
	IOV_BLOCK_PING,
#endif
	IOV_LAST
};

const bcm_iovar_t dhd_iovars[] = {
	{"version",	IOV_VERSION,	0,	IOVT_BUFFER,	sizeof(dhd_version) },
#ifdef DHD_DEBUG
	{"msglevel",	IOV_MSGLEVEL,	0,	IOVT_UINT32,	0 },
#endif /* DHD_DEBUG */
	{"bcmerrorstr", IOV_BCMERRORSTR, 0, IOVT_BUFFER,	BCME_STRLEN },
	{"bcmerror",	IOV_BCMERROR,	0,	IOVT_INT8,	0 },
	{"wdtick",	IOV_WDTICK, 0,	IOVT_UINT32,	0 },
	{"dump",	IOV_DUMP,	0,	IOVT_BUFFER,	DHD_IOCTL_MAXLEN },
#ifdef DHD_DEBUG
	{"cons",	IOV_CONS,	0,	IOVT_BUFFER,	0 },
	{"dconpoll",	IOV_DCONSOLE_POLL, 0,	IOVT_UINT32,	0 },
#endif
	{"clearcounts", IOV_CLEARCOUNTS, 0, IOVT_VOID,	0 },
	{"gpioob",	IOV_GPIOOB,	0,	IOVT_UINT32,	0 },
	{"ioctl_timeout",	IOV_IOCTLTIMEOUT,	0,	IOVT_UINT32,	0 },
#ifdef PROP_TXSTATUS
	{"proptx",	IOV_PROPTXSTATUS_ENABLE,	0,	IOVT_BOOL,	0 },
	/*
	set the proptxtstatus operation mode:
	0 - Do not do any proptxtstatus flow control
	1 - Use implied credit from a packet status
	2 - Use explicit credit
	*/
	{"ptxmode",	IOV_PROPTXSTATUS_MODE,	0,	IOVT_UINT32,	0 },
	{"proptx_opt", IOV_PROPTXSTATUS_OPT,	0,	IOVT_UINT32,	0 },
	{"pmodule_ignore", IOV_PROPTXSTATUS_MODULE_IGNORE, 0, IOVT_BOOL, 0 },
	{"pcredit_ignore", IOV_PROPTXSTATUS_CREDIT_IGNORE, 0, IOVT_BOOL, 0 },
	{"ptxstatus_ignore", IOV_PROPTXSTATUS_TXSTATUS_IGNORE, 0, IOVT_BOOL, 0 },
	{"rxpkt_chk", IOV_PROPTXSTATUS_RXPKT_CHK, 0, IOVT_BOOL, 0 },
#endif /* PROP_TXSTATUS */
	{"bustype", IOV_BUS_TYPE, 0, IOVT_UINT32, 0},
#ifdef WLMEDIA_HTSF
	{"pktdlystatsz", IOV_WLPKTDLYSTAT_SZ, 0, IOVT_UINT8, 0 },
#endif
	{"changemtu", IOV_CHANGEMTU, 0, IOVT_UINT32, 0 },
	{"host_reorder_flows", IOV_HOSTREORDER_FLOWS, 0, IOVT_BUFFER,
	(WLHOST_REORDERDATA_MAXFLOWS + 1) },
#ifdef DHDTCPACK_SUPPRESS
	{"tcpack_suppress",	IOV_TCPACK_SUPPRESS,	0,	IOVT_UINT8,	0 },
#endif /* DHDTCPACK_SUPPRESS */
#ifdef DHD_WMF
	{"wmf_bss_enable", IOV_WMF_BSS_ENAB,	0,	IOVT_BOOL,	0 },
	{"wmf_ucast_igmp", IOV_WMF_UCAST_IGMP,	0,	IOVT_BOOL,	0 },
	{"wmf_mcast_data_sendup", IOV_WMF_MCAST_DATA_SENDUP,	0,	IOVT_BOOL,	0 },
#ifdef WL_IGMP_UCQUERY
	{"wmf_ucast_igmp_query", IOV_WMF_UCAST_IGMP_QUERY, (0), IOVT_BOOL, 0 },
#endif /* WL_IGMP_UCQUERY */
#ifdef DHD_UCAST_UPNP
	{"wmf_ucast_upnp", IOV_WMF_UCAST_UPNP, (0), IOVT_BOOL, 0 },
#endif /* DHD_UCAST_UPNP */
#endif /* DHD_WMF */
#ifdef DHD_UNICAST_DHCP
	{"dhcp_unicast", IOV_DHCP_UNICAST, (0), IOVT_BOOL, 0 },
#endif /* DHD_UNICAST_DHCP */
	{"ap_isolate", IOV_AP_ISOLATE, (0), IOVT_BOOL, 0},
#ifdef DHD_L2_FILTER
	{"block_ping", IOV_BLOCK_PING, (0), IOVT_BOOL, 0},
#endif
	{NULL, 0, 0, 0, 0 }
};
void dhd_save_fwdump(dhd_pub_t *dhd_pub, void *buffer, uint32 length)
{
	if (dhd_pub->soc_ram == NULL) {
		DHD_ERROR(("%s: Failed to allocate memory for fw crash snap shot.\n",
			__FUNCTION__));
		return;
	}

	if (dhd_pub->soc_ram != buffer) {
		memset(dhd_pub->soc_ram, 0, dhd_pub->soc_ram_length);
		dhd_pub->soc_ram_length = length;
		memcpy(dhd_pub->soc_ram, buffer, length);
	}
}

#define DHD_IOVAR_BUF_SIZE	128

/* to NDIS developer, the structure dhd_common is redundant,
 * please do NOT merge it back from other branches !!!
 */
int dhd_common_socram_dump(dhd_pub_t *dhdp)
{
	return dhd_socram_dump(dhdp->bus);
}

static int
dhd_dump(dhd_pub_t *dhdp, char *buf, int buflen)
{
	char eabuf[ETHER_ADDR_STR_LEN];

	struct bcmstrbuf b;
	struct bcmstrbuf *strbuf = &b;

	bcm_binit(strbuf, buf, buflen);

	/* Base DHD info */
	bcm_bprintf(strbuf, "%s\n", dhd_version);
	bcm_bprintf(strbuf, "\n");
	bcm_bprintf(strbuf, "pub.up %d pub.txoff %d pub.busstate %d\n",
	            dhdp->up, dhdp->txoff, dhdp->busstate);
	bcm_bprintf(strbuf, "pub.hdrlen %u pub.maxctl %u pub.rxsz %u\n",
	            dhdp->hdrlen, dhdp->maxctl, dhdp->rxsz);
	bcm_bprintf(strbuf, "pub.iswl %d pub.drv_version %ld pub.mac %s\n",
	            dhdp->iswl, dhdp->drv_version, bcm_ether_ntoa(&dhdp->mac, eabuf));
	bcm_bprintf(strbuf, "pub.bcmerror %d tickcnt %u\n", dhdp->bcmerror, dhdp->tickcnt);

	bcm_bprintf(strbuf, "dongle stats:\n");
	bcm_bprintf(strbuf, "tx_packets %lu tx_bytes %lu tx_errors %lu tx_dropped %lu\n",
	            dhdp->dstats.tx_packets, dhdp->dstats.tx_bytes,
	            dhdp->dstats.tx_errors, dhdp->dstats.tx_dropped);
	bcm_bprintf(strbuf, "rx_packets %lu rx_bytes %lu rx_errors %lu rx_dropped %lu\n",
	            dhdp->dstats.rx_packets, dhdp->dstats.rx_bytes,
	            dhdp->dstats.rx_errors, dhdp->dstats.rx_dropped);
	bcm_bprintf(strbuf, "multicast %lu\n", dhdp->dstats.multicast);

	bcm_bprintf(strbuf, "bus stats:\n");
	bcm_bprintf(strbuf, "tx_packets %lu  tx_dropped %lu tx_multicast %lu tx_errors %lu\n",
	            dhdp->tx_packets, dhdp->tx_dropped, dhdp->tx_multicast, dhdp->tx_errors);
	bcm_bprintf(strbuf, "tx_ctlpkts %lu tx_ctlerrs %lu\n",
	            dhdp->tx_ctlpkts, dhdp->tx_ctlerrs);
	bcm_bprintf(strbuf, "rx_packets %lu rx_multicast %lu rx_errors %lu \n",
	            dhdp->rx_packets, dhdp->rx_multicast, dhdp->rx_errors);
	bcm_bprintf(strbuf, "rx_ctlpkts %lu rx_ctlerrs %lu rx_dropped %lu\n",
	            dhdp->rx_ctlpkts, dhdp->rx_ctlerrs, dhdp->rx_dropped);
	bcm_bprintf(strbuf, "rx_readahead_cnt %lu tx_realloc %lu\n",
	            dhdp->rx_readahead_cnt, dhdp->tx_realloc);
	bcm_bprintf(strbuf, "\n");

	/* Add any prot info */
	dhd_prot_dump(dhdp, strbuf);
	bcm_bprintf(strbuf, "\n");

	/* Add any bus info */
	dhd_bus_dump(dhdp, strbuf);


	return (!strbuf->size ? BCME_BUFTOOSHORT : 0);
}

int
dhd_wl_ioctl_cmd(dhd_pub_t *dhd_pub, int cmd, void *arg, int len, uint8 set, int ifidx)
{
	wl_ioctl_t ioc;

	ioc.cmd = cmd;
	ioc.buf = arg;
	ioc.len = len;
	ioc.set = set;

	return dhd_wl_ioctl(dhd_pub, ifidx, &ioc, arg, len);
}

int
dhd_wl_ioctl(dhd_pub_t *dhd_pub, int ifidx, wl_ioctl_t *ioc, void *buf, int len)
{
	int ret = BCME_ERROR;

	if (dhd_os_proto_block(dhd_pub))
	{
#if defined(WL_WLC_SHIM)
		wl_info_t *wl = dhd_pub_wlinfo(dhd_pub);

		wl_io_pport_t io_pport;
		io_pport.dhd_pub = dhd_pub;
		io_pport.ifidx = ifidx;

		ret = wl_shim_ioctl(wl->shim, ioc, &io_pport);
		if (ret != BCME_OK) {
			DHD_ERROR(("%s: wl_shim_ioctl(%d) ERR %d\n", __FUNCTION__, ioc->cmd, ret));
		}
#else
		ret = dhd_prot_ioctl(dhd_pub, ifidx, ioc, buf, len);
#endif /* defined(WL_WLC_SHIM) */

		if (ret && dhd_pub->up) {
			/* Send hang event only if dhd_open() was success */
			dhd_os_check_hang(dhd_pub, ifidx, ret);
		}

		if (ret == -ETIMEDOUT && !dhd_pub->up) {
			DHD_ERROR(("%s: 'resumed on timeout' error is "
				"occurred before the interface does not"
				" bring up\n", __FUNCTION__));
			dhd_pub->busstate = DHD_BUS_DOWN;
		}

		dhd_os_proto_unblock(dhd_pub);

	}

	return ret;
}

uint wl_get_port_num(wl_io_pport_t *io_pport)
{
	return 0;
}

/* Get bssidx from iovar params
 * Input:   dhd_pub - pointer to dhd_pub_t
 *	    params  - IOVAR params
 * Output:  idx	    - BSS index
 *	    val	    - ponter to the IOVAR arguments
 */
static int
dhd_iovar_parse_bssidx(dhd_pub_t *dhd_pub, char *params, int *idx, char **val)
{
	char *prefix = "bsscfg:";
	uint32	bssidx;

	if (!(strncmp(params, prefix, strlen(prefix)))) {
		/* per bss setting should be prefixed with 'bsscfg:' */
		char *p = (char *)params + strlen(prefix);

		/* Skip Name */
		while (*p != '\0')
			p++;
		/* consider null */
		p = p + 1;
		bcopy(p, &bssidx, sizeof(uint32));
		/* Get corresponding dhd index */
		bssidx = dhd_bssidx2idx(dhd_pub, bssidx);

		if (bssidx >= DHD_MAX_IFS) {
			DHD_ERROR(("%s Wrong bssidx provided\n", __FUNCTION__));
			return BCME_ERROR;
		}

		/* skip bss idx */
		p += sizeof(uint32);
		*val = p;
		*idx = bssidx;
	} else {
		DHD_ERROR(("%s: bad parameter for per bss iovar\n", __FUNCTION__));
		return BCME_ERROR;
	}

	return BCME_OK;
}

static int
dhd_doiovar(dhd_pub_t *dhd_pub, const bcm_iovar_t *vi, uint32 actionid, const char *name,
            void *params, int plen, void *arg, int len, int val_size)
{
	int bcmerror = 0;
	int32 int_val = 0;

	DHD_TRACE(("%s: Enter\n", __FUNCTION__));
	DHD_TRACE(("%s: actionid = %d; name %s\n", __FUNCTION__, actionid, name));

	if ((bcmerror = bcm_iovar_lencheck(vi, arg, len, IOV_ISSET(actionid))) != 0)
		goto exit;

	if (plen >= (int)sizeof(int_val))
		bcopy(params, &int_val, sizeof(int_val));

	switch (actionid) {
	case IOV_GVAL(IOV_VERSION):
		/* Need to have checked buffer length */
		bcm_strncpy_s((char*)arg, len, dhd_version, len);
		break;

	case IOV_GVAL(IOV_MSGLEVEL):
		int_val = (int32)dhd_msg_level;
		bcopy(&int_val, arg, sizeof(int_val));
		break;

	case IOV_SVAL(IOV_MSGLEVEL):
#ifdef WL_CFG80211
		/* Enable DHD and WL logs in oneshot */
		if (int_val & DHD_WL_VAL2)
			wl_cfg80211_enable_trace(TRUE, int_val & (~DHD_WL_VAL2));
		else if (int_val & DHD_WL_VAL)
			wl_cfg80211_enable_trace(FALSE, WL_DBG_DBG);
		if (!(int_val & DHD_WL_VAL2))
#endif /* WL_CFG80211 */
		dhd_msg_level = int_val;
		break;
	case IOV_GVAL(IOV_BCMERRORSTR):
		bcm_strncpy_s((char *)arg, len, bcmerrorstr(dhd_pub->bcmerror), BCME_STRLEN);
		((char *)arg)[BCME_STRLEN - 1] = 0x00;
		break;

	case IOV_GVAL(IOV_BCMERROR):
		int_val = (int32)dhd_pub->bcmerror;
		bcopy(&int_val, arg, sizeof(int_val));
		break;

	case IOV_GVAL(IOV_WDTICK):
		int_val = (int32)dhd_watchdog_ms;
		bcopy(&int_val, arg, sizeof(int_val));
		break;

	case IOV_SVAL(IOV_WDTICK):
		if (!dhd_pub->up) {
			bcmerror = BCME_NOTUP;
			break;
		}
		dhd_os_wd_timer(dhd_pub, (uint)int_val);
		break;

	case IOV_GVAL(IOV_DUMP):
		bcmerror = dhd_dump(dhd_pub, arg, len);
		break;

#ifdef DHD_DEBUG
	case IOV_GVAL(IOV_DCONSOLE_POLL):
		int_val = (int32)dhd_console_ms;
		bcopy(&int_val, arg, sizeof(int_val));
		break;

	case IOV_SVAL(IOV_DCONSOLE_POLL):
		dhd_console_ms = (uint)int_val;
		break;

	case IOV_SVAL(IOV_CONS):
		if (len > 0)
			bcmerror = dhd_bus_console_in(dhd_pub, arg, len - 1);
		break;
#endif /* DHD_DEBUG */

	case IOV_SVAL(IOV_CLEARCOUNTS):
		dhd_pub->tx_packets = dhd_pub->rx_packets = 0;
		dhd_pub->tx_errors = dhd_pub->rx_errors = 0;
		dhd_pub->tx_ctlpkts = dhd_pub->rx_ctlpkts = 0;
		dhd_pub->tx_ctlerrs = dhd_pub->rx_ctlerrs = 0;
		dhd_pub->tx_dropped = 0;
		dhd_pub->rx_dropped = 0;
		dhd_pub->rx_readahead_cnt = 0;
		dhd_pub->tx_realloc = 0;
		dhd_pub->wd_dpc_sched = 0;
		memset(&dhd_pub->dstats, 0, sizeof(dhd_pub->dstats));
		dhd_bus_clearcounts(dhd_pub);
#ifdef PROP_TXSTATUS
		/* clear proptxstatus related counters */
		dhd_wlfc_clear_counts(dhd_pub);
#endif /* PROP_TXSTATUS */
		break;


	case IOV_GVAL(IOV_IOCTLTIMEOUT): {
		int_val = (int32)dhd_os_get_ioctl_resp_timeout();
		bcopy(&int_val, arg, sizeof(int_val));
		break;
	}

	case IOV_SVAL(IOV_IOCTLTIMEOUT): {
		if (int_val <= 0)
			bcmerror = BCME_BADARG;
		else
			dhd_os_set_ioctl_resp_timeout((unsigned int)int_val);
		break;
	}


#ifdef PROP_TXSTATUS
	case IOV_GVAL(IOV_PROPTXSTATUS_ENABLE): {
		bool wlfc_enab = FALSE;
		bcmerror = dhd_wlfc_get_enable(dhd_pub, &wlfc_enab);
		if (bcmerror != BCME_OK)
			goto exit;
		int_val = wlfc_enab ? 1 : 0;
		bcopy(&int_val, arg, sizeof(int_val));
		break;
	}
	case IOV_SVAL(IOV_PROPTXSTATUS_ENABLE): {
		bool wlfc_enab = FALSE;
		bcmerror = dhd_wlfc_get_enable(dhd_pub, &wlfc_enab);
		if (bcmerror != BCME_OK)
			goto exit;

		/* wlfc is already set as desired */
		if (wlfc_enab == (int_val == 0 ? FALSE : TRUE))
			goto exit;

		if (int_val == TRUE)
			bcmerror = dhd_wlfc_init(dhd_pub);
		else
			bcmerror = dhd_wlfc_deinit(dhd_pub);

		break;
	}
	case IOV_GVAL(IOV_PROPTXSTATUS_MODE):
		bcmerror = dhd_wlfc_get_mode(dhd_pub, &int_val);
		if (bcmerror != BCME_OK)
			goto exit;
		bcopy(&int_val, arg, sizeof(int_val));
		break;

	case IOV_SVAL(IOV_PROPTXSTATUS_MODE):
		dhd_wlfc_set_mode(dhd_pub, int_val);
		break;

	case IOV_GVAL(IOV_PROPTXSTATUS_MODULE_IGNORE):
		bcmerror = dhd_wlfc_get_module_ignore(dhd_pub, &int_val);
		if (bcmerror != BCME_OK)
			goto exit;
		bcopy(&int_val, arg, sizeof(int_val));
		break;

	case IOV_SVAL(IOV_PROPTXSTATUS_MODULE_IGNORE):
		dhd_wlfc_set_module_ignore(dhd_pub, int_val);
		break;

	case IOV_GVAL(IOV_PROPTXSTATUS_CREDIT_IGNORE):
		bcmerror = dhd_wlfc_get_credit_ignore(dhd_pub, &int_val);
		if (bcmerror != BCME_OK)
			goto exit;
		bcopy(&int_val, arg, sizeof(int_val));
		break;

	case IOV_SVAL(IOV_PROPTXSTATUS_CREDIT_IGNORE):
		dhd_wlfc_set_credit_ignore(dhd_pub, int_val);
		break;

	case IOV_GVAL(IOV_PROPTXSTATUS_TXSTATUS_IGNORE):
		bcmerror = dhd_wlfc_get_txstatus_ignore(dhd_pub, &int_val);
		if (bcmerror != BCME_OK)
			goto exit;
		bcopy(&int_val, arg, sizeof(int_val));
		break;

	case IOV_SVAL(IOV_PROPTXSTATUS_TXSTATUS_IGNORE):
		dhd_wlfc_set_txstatus_ignore(dhd_pub, int_val);
		break;

	case IOV_GVAL(IOV_PROPTXSTATUS_RXPKT_CHK):
		bcmerror = dhd_wlfc_get_rxpkt_chk(dhd_pub, &int_val);
		if (bcmerror != BCME_OK)
			goto exit;
		bcopy(&int_val, arg, sizeof(int_val));
		break;

	case IOV_SVAL(IOV_PROPTXSTATUS_RXPKT_CHK):
		dhd_wlfc_set_rxpkt_chk(dhd_pub, int_val);
		break;

#endif /* PROP_TXSTATUS */

	case IOV_GVAL(IOV_BUS_TYPE):
		/* The dhd application queries the driver to check if its usb or sdio.  */
#ifdef BCMDHDUSB
		int_val = BUS_TYPE_USB;
#endif
#ifdef BCMSDIO
		int_val = BUS_TYPE_SDIO;
#endif
#ifdef PCIE_FULL_DONGLE
		int_val = BUS_TYPE_PCIE;
#endif
		bcopy(&int_val, arg, sizeof(int_val));
		break;


#ifdef WLMEDIA_HTSF
	case IOV_GVAL(IOV_WLPKTDLYSTAT_SZ):
		int_val = dhd_pub->htsfdlystat_sz;
		bcopy(&int_val, arg, sizeof(int_val));
		break;

	case IOV_SVAL(IOV_WLPKTDLYSTAT_SZ):
		dhd_pub->htsfdlystat_sz = int_val & 0xff;
		printf("Setting tsfdlystat_sz:%d\n", dhd_pub->htsfdlystat_sz);
		break;
#endif
	case IOV_SVAL(IOV_CHANGEMTU):
		int_val &= 0xffff;
		bcmerror = dhd_change_mtu(dhd_pub, int_val, 0);
		break;

	case IOV_GVAL(IOV_HOSTREORDER_FLOWS):
	{
		uint i = 0;
		uint8 *ptr = (uint8 *)arg;
		uint8 count = 0;

		ptr++;
		for (i = 0; i < WLHOST_REORDERDATA_MAXFLOWS; i++) {
			if (dhd_pub->reorder_bufs[i] != NULL) {
				*ptr = dhd_pub->reorder_bufs[i]->flow_id;
				ptr++;
				count++;
			}
		}
		ptr = (uint8 *)arg;
		*ptr = count;
		break;
	}
#ifdef DHDTCPACK_SUPPRESS
	case IOV_GVAL(IOV_TCPACK_SUPPRESS): {
		int_val = (uint32)dhd_pub->tcpack_sup_mode;
		bcopy(&int_val, arg, sizeof(int_val));
		break;
	}
	case IOV_SVAL(IOV_TCPACK_SUPPRESS): {
		bcmerror = dhd_tcpack_suppress_set(dhd_pub, (uint8)int_val);
		break;
	}
#endif /* DHDTCPACK_SUPPRESS */
#ifdef DHD_WMF
	case IOV_GVAL(IOV_WMF_BSS_ENAB): {
		uint32	bssidx;
		dhd_wmf_t *wmf;
		char *val;

		if (dhd_iovar_parse_bssidx(dhd_pub, (char *)name, &bssidx, &val) != BCME_OK) {
			DHD_ERROR(("%s: wmf_bss_enable: bad parameter\n", __FUNCTION__));
			bcmerror = BCME_BADARG;
			break;
		}

		wmf = dhd_wmf_conf(dhd_pub, bssidx);
		int_val = wmf->wmf_enable ? 1 :0;
		bcopy(&int_val, arg, sizeof(int_val));
		break;
	}
	case IOV_SVAL(IOV_WMF_BSS_ENAB): {
		/* Enable/Disable WMF */
		uint32	bssidx;
		dhd_wmf_t *wmf;
		char *val;

		if (dhd_iovar_parse_bssidx(dhd_pub, (char *)name, &bssidx, &val) != BCME_OK) {
			DHD_ERROR(("%s: wmf_bss_enable: bad parameter\n", __FUNCTION__));
			bcmerror = BCME_BADARG;
			break;
		}

		ASSERT(val);
		bcopy(val, &int_val, sizeof(uint32));
		wmf = dhd_wmf_conf(dhd_pub, bssidx);
		if (wmf->wmf_enable == int_val)
			break;
		if (int_val) {
			/* Enable WMF */
			if (dhd_wmf_instance_add(dhd_pub, bssidx) != BCME_OK) {
				DHD_ERROR(("%s: Error in creating WMF instance\n",
				__FUNCTION__));
				break;
			}
			if (dhd_wmf_start(dhd_pub, bssidx) != BCME_OK) {
				DHD_ERROR(("%s: Failed to start WMF\n", __FUNCTION__));
				break;
			}
			wmf->wmf_enable = TRUE;
		} else {
			/* Disable WMF */
			wmf->wmf_enable = FALSE;
			dhd_wmf_stop(dhd_pub, bssidx);
			dhd_wmf_instance_del(dhd_pub, bssidx);
		}
		break;
	}
	case IOV_GVAL(IOV_WMF_UCAST_IGMP):
		int_val = dhd_pub->wmf_ucast_igmp ? 1 : 0;
		bcopy(&int_val, arg, sizeof(int_val));
		break;
	case IOV_SVAL(IOV_WMF_UCAST_IGMP):
		if (dhd_pub->wmf_ucast_igmp == int_val)
			break;

		if (int_val >= OFF && int_val <= ON)
			dhd_pub->wmf_ucast_igmp = int_val;
		else
			bcmerror = BCME_RANGE;
		break;
	case IOV_GVAL(IOV_WMF_MCAST_DATA_SENDUP):
		int_val = dhd_wmf_mcast_data_sendup(dhd_pub, 0, FALSE, FALSE);
		bcopy(&int_val, arg, sizeof(int_val));
		break;
	case IOV_SVAL(IOV_WMF_MCAST_DATA_SENDUP):
		dhd_wmf_mcast_data_sendup(dhd_pub, 0, TRUE, int_val);
		break;

#ifdef WL_IGMP_UCQUERY
	case IOV_GVAL(IOV_WMF_UCAST_IGMP_QUERY):
		int_val = dhd_pub->wmf_ucast_igmp_query ? 1 : 0;
		bcopy(&int_val, arg, sizeof(int_val));
		break;
	case IOV_SVAL(IOV_WMF_UCAST_IGMP_QUERY):
		if (dhd_pub->wmf_ucast_igmp_query == int_val)
			break;

		if (int_val >= OFF && int_val <= ON)
			dhd_pub->wmf_ucast_igmp_query = int_val;
		else
			bcmerror = BCME_RANGE;
		break;
#endif /* WL_IGMP_UCQUERY */
#ifdef DHD_UCAST_UPNP
	case IOV_GVAL(IOV_WMF_UCAST_UPNP):
		int_val = dhd_pub->wmf_ucast_upnp ? 1 : 0;
		bcopy(&int_val, arg, sizeof(int_val));
		break;
	case IOV_SVAL(IOV_WMF_UCAST_UPNP):
		if (dhd_pub->wmf_ucast_upnp == int_val)
			break;

		if (int_val >= OFF && int_val <= ON)
			dhd_pub->wmf_ucast_upnp = int_val;
		else
			bcmerror = BCME_RANGE;
		break;
#endif /* DHD_UCAST_UPNP */
#endif /* DHD_WMF */


#ifdef DHD_UNICAST_DHCP
	case IOV_GVAL(IOV_DHCP_UNICAST):
		int_val = dhd_pub->dhcp_unicast;
		bcopy(&int_val, arg, sizeof(int_val));
		break;
	case IOV_SVAL(IOV_DHCP_UNICAST):
		if (dhd_pub->dhcp_unicast == int_val)
			break;

		if (int_val >= OFF || int_val <= ON) {
			dhd_pub->dhcp_unicast = int_val;
		} else {
			bcmerror = BCME_RANGE;
		}
		break;
#endif /* DHD_UNICAST_DHCP */
#ifdef DHD_L2_FILTER
	case IOV_GVAL(IOV_BLOCK_PING):
		int_val = dhd_pub->block_ping;
		bcopy(&int_val, arg, sizeof(int_val));
		break;
	case IOV_SVAL(IOV_BLOCK_PING):
		if (dhd_pub->block_ping == int_val)
			break;
		if (int_val >= OFF || int_val <= ON) {
			dhd_pub->block_ping = int_val;
		} else {
			bcmerror = BCME_RANGE;
		}
		break;
#endif

	case IOV_GVAL(IOV_AP_ISOLATE): {
		uint32	bssidx;
		char *val;

		if (dhd_iovar_parse_bssidx(dhd_pub, (char *)name, &bssidx, &val) != BCME_OK) {
			DHD_ERROR(("%s: ap isoalate: bad parameter\n", __FUNCTION__));
			bcmerror = BCME_BADARG;
			break;
		}

		int_val = dhd_get_ap_isolate(dhd_pub, bssidx);
		bcopy(&int_val, arg, sizeof(int_val));
		break;
	}
	case IOV_SVAL(IOV_AP_ISOLATE): {
		uint32	bssidx;
		char *val;

		if (dhd_iovar_parse_bssidx(dhd_pub, (char *)name, &bssidx, &val) != BCME_OK) {
			DHD_ERROR(("%s: ap isolate: bad parameter\n", __FUNCTION__));
			bcmerror = BCME_BADARG;
			break;
		}

		ASSERT(val);
		bcopy(val, &int_val, sizeof(uint32));
		dhd_set_ap_isolate(dhd_pub, bssidx, int_val);
		break;
	}

	default:
		bcmerror = BCME_UNSUPPORTED;
		break;
	}

exit:
	DHD_TRACE(("%s: actionid %d, bcmerror %d\n", __FUNCTION__, actionid, bcmerror));
	return bcmerror;
}

/* Store the status of a connection attempt for later retrieval by an iovar */
void
dhd_store_conn_status(uint32 event, uint32 status, uint32 reason)
{
	/* Do not overwrite a WLC_E_PRUNE with a WLC_E_SET_SSID
	 * because an encryption/rsn mismatch results in both events, and
	 * the important information is in the WLC_E_PRUNE.
	 */
	if (!(event == WLC_E_SET_SSID && status == WLC_E_STATUS_FAIL &&
	      dhd_conn_event == WLC_E_PRUNE)) {
		dhd_conn_event = event;
		dhd_conn_status = status;
		dhd_conn_reason = reason;
	}
}

bool
dhd_prec_enq(dhd_pub_t *dhdp, struct pktq *q, void *pkt, int prec)
{
	void *p;
	int eprec = -1;		/* precedence to evict from */
	bool discard_oldest;

	/* Fast case, precedence queue is not full and we are also not
	 * exceeding total queue length
	 */
	if (!pktq_pfull(q, prec) && !pktq_full(q)) {
		pktq_penq(q, prec, pkt);
		return TRUE;
	}

	/* Determine precedence from which to evict packet, if any */
	if (pktq_pfull(q, prec))
		eprec = prec;
	else if (pktq_full(q)) {
		p = pktq_peek_tail(q, &eprec);
		ASSERT(p);
		if (eprec > prec || eprec < 0)
			return FALSE;
	}

	/* Evict if needed */
	if (eprec >= 0) {
		/* Detect queueing to unconfigured precedence */
		ASSERT(!pktq_pempty(q, eprec));
		discard_oldest = AC_BITMAP_TST(dhdp->wme_dp, eprec);
		if (eprec == prec && !discard_oldest)
			return FALSE;		/* refuse newer (incoming) packet */
		/* Evict packet according to discard policy */
		p = discard_oldest ? pktq_pdeq(q, eprec) : pktq_pdeq_tail(q, eprec);
		ASSERT(p);
#ifdef DHDTCPACK_SUPPRESS
		if (dhd_tcpack_check_xmit(dhdp, p) == BCME_ERROR) {
			DHD_ERROR(("%s %d: tcpack_suppress ERROR!!! Stop using it\n",
				__FUNCTION__, __LINE__));
			dhd_tcpack_suppress_set(dhdp, TCPACK_SUP_OFF);
		}
#endif /* DHDTCPACK_SUPPRESS */
		PKTFREE(dhdp->osh, p, TRUE);
	}

	/* Enqueue */
	p = pktq_penq(q, prec, pkt);
	ASSERT(p);

	return TRUE;
}

/*
 * Functions to drop proper pkts from queue:
 *	If one pkt in queue is non-fragmented, drop first non-fragmented pkt only
 *	If all pkts in queue are all fragmented, find and drop one whole set fragmented pkts
 *	If can't find pkts matching upper 2 cases, drop first pkt anyway
 */
bool
dhd_prec_drop_pkts(dhd_pub_t *dhdp, struct pktq *pq, int prec, f_droppkt_t fn)
{
	struct pktq_prec *q = NULL;
	void *p, *prev = NULL, *next = NULL, *first = NULL, *last = NULL, *prev_first = NULL;
	pkt_frag_t frag_info;

	ASSERT(dhdp && pq);
	ASSERT(prec >= 0 && prec < pq->num_prec);

	q = &pq->q[prec];
	p = q->head;

	if (p == NULL)
		return FALSE;

	while (p) {
		frag_info = pkt_frag_info(dhdp->osh, p);
		if (frag_info == DHD_PKT_FRAG_NONE) {
			break;
		} else if (frag_info == DHD_PKT_FRAG_FIRST) {
			if (first) {
				/* No last frag pkt, use prev as last */
				last = prev;
				break;
			} else {
				first = p;
				prev_first = prev;
			}
		} else if (frag_info == DHD_PKT_FRAG_LAST) {
			if (first) {
				last = p;
				break;
			}
		}

		prev = p;
		p = PKTLINK(p);
	}

	if ((p == NULL) || ((frag_info != DHD_PKT_FRAG_NONE) && !(first && last))) {
		/* Not found matching pkts, use oldest */
		prev = NULL;
		p = q->head;
		frag_info = 0;
	}

	if (frag_info == DHD_PKT_FRAG_NONE) {
		first = last = p;
		prev_first = prev;
	}

	p = first;
	while (p) {
		next = PKTLINK(p);
		q->len--;
		pq->len--;

		PKTSETLINK(p, NULL);

		if (fn)
			fn(dhdp, prec, p, TRUE);

		if (p == last)
			break;

		p = next;
	}

	if (prev_first == NULL) {
		if ((q->head = next) == NULL)
			q->tail = NULL;
	} else {
		PKTSETLINK(prev_first, next);
		if (!next)
			q->tail = prev_first;
	}

	return TRUE;
}

static int
dhd_iovar_op(dhd_pub_t *dhd_pub, const char *name,
	void *params, int plen, void *arg, int len, bool set)
{
	int bcmerror = 0;
	int val_size;
	const bcm_iovar_t *vi = NULL;
	uint32 actionid;

	DHD_TRACE(("%s: Enter\n", __FUNCTION__));

	ASSERT(name);
	ASSERT(len >= 0);

	/* Get MUST have return space */
	ASSERT(set || (arg && len));

	/* Set does NOT take qualifiers */
	ASSERT(!set || (!params && !plen));

	if ((vi = bcm_iovar_lookup(dhd_iovars, name)) == NULL) {
		bcmerror = BCME_UNSUPPORTED;
		goto exit;
	}

	DHD_CTL(("%s: %s %s, len %d plen %d\n", __FUNCTION__,
		name, (set ? "set" : "get"), len, plen));

	/* set up 'params' pointer in case this is a set command so that
	 * the convenience int and bool code can be common to set and get
	 */
	if (params == NULL) {
		params = arg;
		plen = len;
	}

	if (vi->type == IOVT_VOID)
		val_size = 0;
	else if (vi->type == IOVT_BUFFER)
		val_size = len;
	else
		/* all other types are integer sized */
		val_size = sizeof(int);

	actionid = set ? IOV_SVAL(vi->varid) : IOV_GVAL(vi->varid);

	bcmerror = dhd_doiovar(dhd_pub, vi, actionid, name, params, plen, arg, len, val_size);

exit:
	return bcmerror;
}

int
dhd_ioctl(dhd_pub_t * dhd_pub, dhd_ioctl_t *ioc, void * buf, uint buflen)
{
	int bcmerror = 0;

	DHD_TRACE(("%s: Enter\n", __FUNCTION__));

	if (!buf) {
		return BCME_BADARG;
	}

	switch (ioc->cmd) {
	case DHD_GET_MAGIC:
		if (buflen < sizeof(int))
			bcmerror = BCME_BUFTOOSHORT;
		else
			*(int*)buf = DHD_IOCTL_MAGIC;
		break;

	case DHD_GET_VERSION:
		if (buflen < sizeof(int))
			bcmerror = BCME_BUFTOOSHORT;
		else
			*(int*)buf = DHD_IOCTL_VERSION;
		break;

	case DHD_GET_VAR:
	case DHD_SET_VAR: {
		char *arg;
		uint arglen;

		/* scan past the name to any arguments */
		for (arg = buf, arglen = buflen; *arg && arglen; arg++, arglen--)
			;

		if (*arg) {
			bcmerror = BCME_BUFTOOSHORT;
			break;
		}

		/* account for the NUL terminator */
		arg++, arglen--;

		/* call with the appropriate arguments */
		if (ioc->cmd == DHD_GET_VAR)
			bcmerror = dhd_iovar_op(dhd_pub, buf, arg, arglen,
			buf, buflen, IOV_GET);
		else
			bcmerror = dhd_iovar_op(dhd_pub, buf, NULL, 0, arg, arglen, IOV_SET);
		if (bcmerror != BCME_UNSUPPORTED)
			break;

		/* not in generic table, try protocol module */
		if (ioc->cmd == DHD_GET_VAR)
			bcmerror = dhd_prot_iovar_op(dhd_pub, buf, arg,
				arglen, buf, buflen, IOV_GET);
		else
			bcmerror = dhd_prot_iovar_op(dhd_pub, buf,
				NULL, 0, arg, arglen, IOV_SET);
		if (bcmerror != BCME_UNSUPPORTED)
			break;

		/* if still not found, try bus module */
		if (ioc->cmd == DHD_GET_VAR) {
			bcmerror = dhd_bus_iovar_op(dhd_pub, buf,
				arg, arglen, buf, buflen, IOV_GET);
		} else {
			bcmerror = dhd_bus_iovar_op(dhd_pub, buf,
				NULL, 0, arg, arglen, IOV_SET);
		}

		break;
	}

	default:
		bcmerror = BCME_UNSUPPORTED;
	}

	return bcmerror;
}

#ifdef SHOW_EVENTS
static void
wl_show_host_event(dhd_pub_t *dhd_pub, wl_event_msg_t *event, void *event_data,
	void *raw_event_ptr, char *eventmask)
{
	uint i, status, reason;
	bool group = FALSE, flush_txq = FALSE, link = FALSE;
	const char *auth_str;
	const char *event_name;
	uchar *buf;
	char err_msg[256], eabuf[ETHER_ADDR_STR_LEN];
	uint event_type, flags, auth_type, datalen;

	event_type = ntoh32(event->event_type);
	flags = ntoh16(event->flags);
	status = ntoh32(event->status);
	reason = ntoh32(event->reason);
	BCM_REFERENCE(reason);
	auth_type = ntoh32(event->auth_type);
	datalen = ntoh32(event->datalen);

	/* debug dump of event messages */
	snprintf(eabuf, sizeof(eabuf), "%02x:%02x:%02x:%02x:%02x:%02x",
	        (uchar)event->addr.octet[0]&0xff,
	        (uchar)event->addr.octet[1]&0xff,
	        (uchar)event->addr.octet[2]&0xff,
	        (uchar)event->addr.octet[3]&0xff,
	        (uchar)event->addr.octet[4]&0xff,
	        (uchar)event->addr.octet[5]&0xff);

	event_name = bcmevent_get_name(event_type);
	BCM_REFERENCE(event_name);

	if (flags & WLC_EVENT_MSG_LINK)
		link = TRUE;
	if (flags & WLC_EVENT_MSG_GROUP)
		group = TRUE;
	if (flags & WLC_EVENT_MSG_FLUSHTXQ)
		flush_txq = TRUE;

	switch (event_type) {
	case WLC_E_START:
	case WLC_E_DEAUTH:
	case WLC_E_DISASSOC:
		DHD_EVENT(("MACEVENT: %s, MAC %s\n", event_name, eabuf));
		break;

	case WLC_E_ASSOC_IND:
	case WLC_E_REASSOC_IND:

		DHD_EVENT(("MACEVENT: %s, MAC %s\n", event_name, eabuf));
		break;

	case WLC_E_ASSOC:
	case WLC_E_REASSOC:
		if (status == WLC_E_STATUS_SUCCESS) {
			DHD_EVENT(("MACEVENT: %s, MAC %s, SUCCESS\n", event_name, eabuf));
		} else if (status == WLC_E_STATUS_TIMEOUT) {
			DHD_EVENT(("MACEVENT: %s, MAC %s, TIMEOUT\n", event_name, eabuf));
		} else if (status == WLC_E_STATUS_FAIL) {
			DHD_EVENT(("MACEVENT: %s, MAC %s, FAILURE, reason %d\n",
			       event_name, eabuf, (int)reason));
		} else {
			DHD_EVENT(("MACEVENT: %s, MAC %s, unexpected status %d\n",
			       event_name, eabuf, (int)status));
		}
		break;

	case WLC_E_DEAUTH_IND:
	case WLC_E_DISASSOC_IND:
		DHD_EVENT(("MACEVENT: %s, MAC %s, reason %d\n", event_name, eabuf, (int)reason));
		break;

	case WLC_E_AUTH:
	case WLC_E_AUTH_IND:
		if (auth_type == DOT11_OPEN_SYSTEM)
			auth_str = "Open System";
		else if (auth_type == DOT11_SHARED_KEY)
			auth_str = "Shared Key";
		else {
			snprintf(err_msg, sizeof(err_msg), "AUTH unknown: %d", (int)auth_type);
			auth_str = err_msg;
		}
		if (event_type == WLC_E_AUTH_IND) {
			DHD_EVENT(("MACEVENT: %s, MAC %s, %s\n", event_name, eabuf, auth_str));
		} else if (status == WLC_E_STATUS_SUCCESS) {
			DHD_EVENT(("MACEVENT: %s, MAC %s, %s, SUCCESS\n",
				event_name, eabuf, auth_str));
		} else if (status == WLC_E_STATUS_TIMEOUT) {
			DHD_EVENT(("MACEVENT: %s, MAC %s, %s, TIMEOUT\n",
				event_name, eabuf, auth_str));
		} else if (status == WLC_E_STATUS_FAIL) {
			DHD_EVENT(("MACEVENT: %s, MAC %s, %s, FAILURE, reason %d\n",
			       event_name, eabuf, auth_str, (int)reason));
		}
		BCM_REFERENCE(auth_str);

		break;

	case WLC_E_JOIN:
	case WLC_E_ROAM:
	case WLC_E_SET_SSID:
		if (status == WLC_E_STATUS_SUCCESS) {
			DHD_EVENT(("MACEVENT: %s, MAC %s\n", event_name, eabuf));
		} else if (status == WLC_E_STATUS_FAIL) {
			DHD_EVENT(("MACEVENT: %s, failed\n", event_name));
		} else if (status == WLC_E_STATUS_NO_NETWORKS) {
			DHD_EVENT(("MACEVENT: %s, no networks found\n", event_name));
		} else {
			DHD_EVENT(("MACEVENT: %s, unexpected status %d\n",
				event_name, (int)status));
		}
		break;

	case WLC_E_BEACON_RX:
		if (status == WLC_E_STATUS_SUCCESS) {
			DHD_EVENT(("MACEVENT: %s, SUCCESS\n", event_name));
		} else if (status == WLC_E_STATUS_FAIL) {
			DHD_EVENT(("MACEVENT: %s, FAIL\n", event_name));
		} else {
			DHD_EVENT(("MACEVENT: %s, status %d\n", event_name, status));
		}
		break;

	case WLC_E_LINK:
		DHD_EVENT(("MACEVENT: %s %s\n", event_name, link?"UP":"DOWN"));
		BCM_REFERENCE(link);
		break;

	case WLC_E_MIC_ERROR:
		DHD_EVENT(("MACEVENT: %s, MAC %s, Group %d, Flush %d\n",
		       event_name, eabuf, group, flush_txq));
		BCM_REFERENCE(group);
		BCM_REFERENCE(flush_txq);
		break;

	case WLC_E_ICV_ERROR:
	case WLC_E_UNICAST_DECODE_ERROR:
	case WLC_E_MULTICAST_DECODE_ERROR:
		DHD_EVENT(("MACEVENT: %s, MAC %s\n",
		       event_name, eabuf));
		break;

	case WLC_E_TXFAIL:
		DHD_EVENT(("MACEVENT: %s, RA %s\n", event_name, eabuf));
		break;

	case WLC_E_SCAN_COMPLETE:
	case WLC_E_ASSOC_REQ_IE:
	case WLC_E_ASSOC_RESP_IE:
	case WLC_E_PMKID_CACHE:
		DHD_EVENT(("MACEVENT: %s\n", event_name));
		break;

	case WLC_E_PFN_NET_FOUND:
	case WLC_E_PFN_NET_LOST:
	case WLC_E_PFN_SCAN_COMPLETE:
	case WLC_E_PFN_SCAN_NONE:
	case WLC_E_PFN_SCAN_ALLGONE:
	case WLC_E_PFN_GSCAN_FULL_RESULT:
	case WLC_E_PFN_SWC:
	case WLC_E_PFN_SSID_EXT:
		DHD_EVENT(("PNOEVENT: %s\n", event_name));
		break;

	case WLC_E_PSK_SUP:
	case WLC_E_PRUNE:
		DHD_EVENT(("MACEVENT: %s, status %d, reason %d\n",
		           event_name, (int)status, (int)reason));
		break;

#ifdef WIFI_ACT_FRAME
	case WLC_E_ACTION_FRAME:
		DHD_TRACE(("MACEVENT: %s Bssid %s\n", event_name, eabuf));
		break;
#endif /* WIFI_ACT_FRAME */

#ifdef SHOW_LOGTRACE
	case WLC_E_TRACE:
	{
		dhd_dbg_trace_evnt_handler(dhd_pub, event_data, raw_event_ptr, datalen);
	}
#endif /* SHOW_LOGTRACE */

	case WLC_E_RSSI:
		DHD_EVENT(("MACEVENT: %s %d\n", event_name, ntoh32(*((int *)event_data))));
		break;

	case WLC_E_SERVICE_FOUND:
	case WLC_E_P2PO_ADD_DEVICE:
	case WLC_E_P2PO_DEL_DEVICE:
		DHD_EVENT(("MACEVENT: %s, MAC %s\n", event_name, eabuf));
		break;

#ifdef BT_WIFI_HANDOBER
	case WLC_E_BT_WIFI_HANDOVER_REQ:
		DHD_EVENT(("MACEVENT: %s, MAC %s\n", event_name, eabuf));
		break;
#endif

	default:
		DHD_EVENT(("MACEVENT: %s %d, MAC %s, status %d, reason %d, auth %d\n",
		       event_name, event_type, eabuf, (int)status, (int)reason,
		       (int)auth_type));
		break;
	}

	/* show any appended data */
	if (DHD_BYTES_ON() && DHD_EVENT_ON() && datalen) {
		buf = (uchar *) event_data;
		BCM_REFERENCE(buf);
		DHD_EVENT((" data (%d) : ", datalen));
		for (i = 0; i < datalen; i++)
			DHD_EVENT((" 0x%02x ", *buf++));
		DHD_EVENT(("\n"));
	}
}
#endif /* SHOW_EVENTS */

/* Check whether packet is a BRCM dngl event pkt. If it is, process event data. */
int
<<<<<<< HEAD
dngl_host_event(dhd_pub_t *dhdp, void *pktdata, size_t pktlen)
{
	bcm_dngl_event_t *pvt_data = (bcm_dngl_event_t *)pktdata;

	if (bcmp(BRCM_OUI, &pvt_data->bcm_hdr.oui[0], DOT11_OUI_LEN)) {
		DHD_ERROR(("%s: mismatched OUI, bailing\n", __FUNCTION__));
		return BCME_ERROR;
	}
	/* Check to see if this is a DNGL event */
	if (ntoh16_ua((void *)&pvt_data->bcm_hdr.usr_subtype) ==
		BCMILCP_BCM_SUBTYPE_DNGLEVENT) {
		dngl_host_event_process(dhdp, pvt_data, pktlen);
		return BCME_OK;
	}
	return BCME_ERROR;
}

void
dngl_host_event_process(dhd_pub_t *dhdp, bcm_dngl_event_t *event, size_t pktlen)
{
	bcm_dngl_event_msg_t *dngl_event = &event->dngl_event;
=======
dngl_host_event(dhd_pub_t *dhdp, void *pktdata, bcm_dngl_event_msg_t *dngl_event, size_t pktlen)
{
	bcm_dngl_event_t *pvt_data = (bcm_dngl_event_t *)pktdata;

	dngl_host_event_process(dhdp, pvt_data, dngl_event, pktlen);
	return BCME_OK;
}

void
dngl_host_event_process(dhd_pub_t *dhdp, bcm_dngl_event_t *event,
	bcm_dngl_event_msg_t *dngl_event, size_t pktlen)
{
>>>>>>> 5afd1b7e
	uint8 *p = (uint8 *)(event + 1);
	uint16 type = ntoh16_ua((void *)&dngl_event->event_type);
	uint16 datalen = ntoh16_ua((void *)&dngl_event->datalen);
	uint16 version = ntoh16_ua((void *)&dngl_event->version);

	DHD_EVENT(("VERSION:%d, EVENT TYPE:%d, DATALEN:%d\n", version, type, datalen));
	if (datalen > (pktlen - sizeof(bcm_event_t)))
		return;
	if (version != BCM_DNGL_EVENT_MSG_VERSION) {
		DHD_ERROR(("%s:version mismatch:%d:%d\n", __FUNCTION__,
			version, BCM_DNGL_EVENT_MSG_VERSION));
		return;
	}
	if (dhd_socram_dump(dhdp->bus)) {
		DHD_ERROR(("%s: socram dump failed\n", __FUNCTION__));
	} else {
		dhd_dbg_send_urgent_evt(dhdp, p, datalen);
	}
	switch (type) {
	case DNGL_E_SOCRAM_IND:
	{
		bcm_dngl_socramind_t *socramind_ptr = (bcm_dngl_socramind_t *)p;
		uint16 tag = ltoh32(socramind_ptr->tag);
		uint16 taglen = ltoh32(socramind_ptr->length);
		p = (uint8 *)socramind_ptr->value;
		DHD_EVENT(("Tag:%d Len:%d Datalen:%d\n", tag, taglen, datalen));
		switch (tag) {
		case SOCRAM_IND_ASSRT_TAG:
		{
			/*
			* The payload consists of -
			* null terminated function name padded till 32 bit boundary +
			* Line number - (32 bits)
			* Caller address (32 bits)
			*/
			char *fnname = (char *)p;
			if (datalen < (ROUNDUP(strlen(fnname) + 1, sizeof(uint32)) +
			        sizeof(uint32) * 2)) {
			        DHD_ERROR(("Wrong length:%d\n", datalen));
			        return;
			}
			DHD_EVENT(("ASSRT Function:%s ", p));
			p += ROUNDUP(strlen(p) + 1, sizeof(uint32));
			DHD_EVENT(("Line:%d ", *(uint32 *)p));
			p += sizeof(uint32);
			DHD_EVENT(("Caller Addr:0x%x\n", *(uint32 *)p));
			break;
		}
		case SOCRAM_IND_TAG_HEALTH_CHECK:
		{
			bcm_dngl_healthcheck_t *dngl_hc = (bcm_dngl_healthcheck_t *)p;
			DHD_EVENT(("SOCRAM_IND_HEALTHCHECK_TAG:%d Len:%d\n",
				ltoh32(dngl_hc->top_module_tag), ltoh32(dngl_hc->top_module_len)));
			if (DHD_EVENT_ON()) {
				prhex("HEALTHCHECK", p, ltoh32(dngl_hc->top_module_len));
			}
			p = (uint8 *)dngl_hc->value;

			switch (ltoh32(dngl_hc->top_module_tag)) {
			case HEALTH_CHECK_TOP_LEVEL_MODULE_PCIEDEV_RTE:
			{
				bcm_dngl_pcie_hc_t *pcie_hc = (bcm_dngl_pcie_hc_t *)p;
				if (ltoh32(dngl_hc->top_module_len) < sizeof(bcm_dngl_pcie_hc_t)) {
					DHD_ERROR(("Wrong length:%d\n",
						ltoh32(dngl_hc->top_module_len)));
					return;
				}
				DHD_EVENT(("%d:PCIE HC error:%d flag:0x%x, control:0x%x\n",
					ltoh32(pcie_hc->version),
					ltoh32(pcie_hc->pcie_err_ind_type),
					ltoh32(pcie_hc->pcie_flag),
					ltoh32(pcie_hc->pcie_control_reg)));
				break;
			}
			default:
				DHD_ERROR(("%s:Unknown module TAG:%d\n",
					__FUNCTION__, ltoh32(dngl_hc->top_module_tag)));
				break;
			}
			break;
		}
		default:
			DHD_ERROR(("%s:Unknown TAG", __FUNCTION__));
			if (p && DHD_EVENT_ON()) {
				prhex("SOCRAMIND", p, taglen);
			}
			break;
		}
		break;
	}
	default:
	        DHD_ERROR(("%s:Unknown DNGL Event Type:%d", __FUNCTION__, type));
	        if (p && DHD_EVENT_ON()) {
	                prhex("SOCRAMIND", p, datalen);
	        }
	break;
	}
}
<<<<<<< HEAD
=======


/* Check whether packet is a BRCM event pkt. If it is, record event data. */
int wl_host_event_get_data(void *pktdata, uint pktlen, bcm_event_msg_u_t *evu)
{
	int ret;

	ret = is_wlc_event_frame(pktdata, pktlen, 0, evu);
	if (ret != BCME_OK) {
		DHD_ERROR(("%s: Invalid event frame, err = %d\n",
			__FUNCTION__, ret));
	}

	return ret;
}

>>>>>>> 5afd1b7e
int wl_host_event(dhd_pub_t *dhd_pub, int *ifidx, void *pktdata, size_t pktlen,
	wl_event_msg_t *event, void **data_ptr, void *raw_event)
{
	/* check whether packet is a BRCM event pkt */
	bcm_event_t *pvt_data = (bcm_event_t *)pktdata;
	uint8 *event_data;
	uint32 type, status, datalen;
	uint16 flags;
	int evlen;
	int hostidx;
<<<<<<< HEAD

	/* If it is a DNGL event process it first */
	if (dngl_host_event(dhd_pub, pktdata, pktlen) == BCME_OK)
		return BCME_OK;
=======
	int ret;
	uint16 usr_subtype;
	bcm_event_msg_u_t evu;
>>>>>>> 5afd1b7e

	ret = wl_host_event_get_data(pktdata, pktlen, &evu);
	if (ret != BCME_OK) {
		return ret;
	}

	usr_subtype = ntoh16_ua((void *)&pvt_data->bcm_hdr.usr_subtype);
	switch (usr_subtype) {
	case BCMILCP_BCM_SUBTYPE_EVENT:
		memcpy(event, &evu.event, sizeof(wl_event_msg_t));
		*data_ptr = &pvt_data[1];
		break;

	case BCMILCP_BCM_SUBTYPE_DNGLEVENT:
		/* If it is a DNGL event process it first */
		dngl_host_event(dhd_pub, pktdata, &evu.dngl_event, pktlen);

		/* Return error purposely to prevent DNGL event being processed as BRCM event */
		return BCME_ERROR;

	default:
		return BCME_NOTFOUND;
	}

<<<<<<< HEAD
	if (pktlen < sizeof(bcm_event_t))
		return BCME_ERROR;

	*data_ptr = &pvt_data[1];
	event_data = *data_ptr;


	/* memcpy since BRCM event pkt may be unaligned. */
	memcpy(event, &pvt_data->event, sizeof(wl_event_msg_t));

=======
	/* start wl_event_msg process */
	event_data = *data_ptr;

>>>>>>> 5afd1b7e
	type = ntoh32_ua((void *)&event->event_type);
	flags = ntoh16_ua((void *)&event->flags);
	status = ntoh32_ua((void *)&event->status);
	datalen = ntoh32_ua((void *)&event->datalen);
	if (datalen > pktlen)
		return BCME_ERROR;
	evlen = datalen + sizeof(bcm_event_t);
	if (evlen > pktlen)
		return BCME_ERROR;

	/* find equivalent host index for event ifidx */
	hostidx = dhd_ifidx2hostidx(dhd_pub->info, event->ifidx);

	/* find equivalent host index for event ifidx */
	hostidx = dhd_ifidx2hostidx(dhd_pub->info, event->ifidx);

	switch (type) {
#ifdef PROP_TXSTATUS
	case WLC_E_FIFO_CREDIT_MAP:
		dhd_wlfc_enable(dhd_pub);
		dhd_wlfc_FIFOcreditmap_event(dhd_pub, event_data);
		WLFC_DBGMESG(("WLC_E_FIFO_CREDIT_MAP:(AC0,AC1,AC2,AC3),(BC_MC),(OTHER): "
			"(%d,%d,%d,%d),(%d),(%d)\n", event_data[0], event_data[1],
			event_data[2],
			event_data[3], event_data[4], event_data[5]));
		break;

	case WLC_E_BCMC_CREDIT_SUPPORT:
		dhd_wlfc_BCMCCredit_support_event(dhd_pub);
		break;
#endif

	case WLC_E_IF:
		{
		struct wl_event_data_if *ifevent = (struct wl_event_data_if *)event_data;

		/* Ignore the event if NOIF is set */
		if (ifevent->reserved & WLC_E_IF_FLAGS_BSSCFG_NOIF) {
			DHD_ERROR(("WLC_E_IF: NO_IF set, event Ignored\n"));
			return (BCME_UNSUPPORTED);
		}
#ifdef PCIE_FULL_DONGLE
		dhd_update_interface_flow_info(dhd_pub, ifevent->ifidx,
			ifevent->opcode, ifevent->role);
#endif
#ifdef PROP_TXSTATUS
		{
			uint8* ea = pvt_data->eth.ether_dhost;
			WLFC_DBGMESG(("WLC_E_IF: idx:%d, action:%s, iftype:%s, "
			              "[%02x:%02x:%02x:%02x:%02x:%02x]\n",
			              ifevent->ifidx,
			              ((ifevent->opcode == WLC_E_IF_ADD) ? "ADD":"DEL"),
			              ((ifevent->role == 0) ? "STA":"AP "),
			              ea[0], ea[1], ea[2], ea[3], ea[4], ea[5]));
			(void)ea;

			if (ifevent->opcode == WLC_E_IF_CHANGE)
				dhd_wlfc_interface_event(dhd_pub,
					eWLFC_MAC_ENTRY_ACTION_UPDATE,
					ifevent->ifidx, ifevent->role, ea);
			else
				dhd_wlfc_interface_event(dhd_pub,
					((ifevent->opcode == WLC_E_IF_ADD) ?
					eWLFC_MAC_ENTRY_ACTION_ADD : eWLFC_MAC_ENTRY_ACTION_DEL),
					ifevent->ifidx, ifevent->role, ea);

			/* dhd already has created an interface by default, for 0 */
			if (ifevent->ifidx == 0)
				break;
		}
#endif /* PROP_TXSTATUS */

		if (ifevent->ifidx > 0 && ifevent->ifidx < DHD_MAX_IFS) {
			if (ifevent->opcode == WLC_E_IF_ADD) {
				if (dhd_event_ifadd(dhd_pub->info, ifevent, event->ifname,
					event->addr.octet)) {

					DHD_ERROR(("%s: dhd_event_ifadd failed ifidx: %d  %s\n",
						__FUNCTION__, ifevent->ifidx, event->ifname));
					return (BCME_ERROR);
				}
			} else if (ifevent->opcode == WLC_E_IF_DEL) {
				dhd_event_ifdel(dhd_pub->info, ifevent, event->ifname,
					event->addr.octet);
			} else if (ifevent->opcode == WLC_E_IF_CHANGE) {
				dhd_event_ifchange(dhd_pub->info, ifevent, event->ifname,
					event->addr.octet);
			}
		} else {
#if !defined(PROP_TXSTATUS) || !defined(PCIE_FULL_DONGLE)
			DHD_ERROR(("%s: Invalid ifidx %d for %s\n",
			           __FUNCTION__, ifevent->ifidx, event->ifname));
#endif /* !PROP_TXSTATUS */
		}
			/* send up the if event: btamp user needs it */
			*ifidx = hostidx;
			/* push up to external supp/auth */
			dhd_event(dhd_pub->info, (char *)pvt_data, evlen, *ifidx);
		break;
	}

#ifdef WLMEDIA_HTSF
	case WLC_E_HTSFSYNC:
		htsf_update(dhd_pub->info, event_data);
		break;
#endif /* WLMEDIA_HTSF */
	case WLC_E_NDIS_LINK: {
		uint32 temp = hton32(WLC_E_LINK);

		memcpy((void *)(&pvt_data->event.event_type), &temp,
		       sizeof(pvt_data->event.event_type));
		break;
	}
	case WLC_E_PFN_NET_FOUND:
	case WLC_E_PFN_NET_LOST:
		break;
#if defined(PNO_SUPPORT)
	case WLC_E_PFN_BSSID_NET_FOUND:
	case WLC_E_PFN_BSSID_NET_LOST:
	case WLC_E_PFN_BEST_BATCHING:
		dhd_pno_event_handler(dhd_pub, event, (void *)event_data);
		break;
#endif
#if defined(RTT_SUPPORT)
	case WLC_E_PROXD:
		dhd_rtt_event_handler(dhd_pub, event, (void *)event_data);
		break;
#endif /* RTT_SUPPORT */
		/* These are what external supplicant/authenticator wants */
	case WLC_E_ASSOC_IND:
	case WLC_E_AUTH_IND:
	case WLC_E_REASSOC_IND:
		dhd_findadd_sta(dhd_pub, hostidx, &event->addr.octet);
		break;
	case WLC_E_LINK:
#ifdef PCIE_FULL_DONGLE
		if (dhd_update_interface_link_status(dhd_pub, (uint8)hostidx,
			(uint8)flags) != BCME_OK)
			break;
		if (!flags) {
			dhd_flow_rings_delete(dhd_pub, hostidx);
		}
		/* fall through */
#endif
	case WLC_E_DEAUTH:
	case WLC_E_DEAUTH_IND:
	case WLC_E_DISASSOC:
	case WLC_E_DISASSOC_IND:
		if (type != WLC_E_LINK) {
			dhd_del_sta(dhd_pub, hostidx, &event->addr.octet);
		}
		DHD_EVENT(("%s: Link event %d, flags %x, status %x\n",
		           __FUNCTION__, type, flags, status));
#ifdef PCIE_FULL_DONGLE
		if (type != WLC_E_LINK) {
			uint8 ifindex = (uint8)hostidx;
			uint8 role = dhd_flow_rings_ifindex2role(dhd_pub, ifindex);
			if (DHD_IF_ROLE_STA(role)) {
				dhd_flow_rings_delete(dhd_pub, ifindex);
			} else {
				dhd_flow_rings_delete_for_peer(dhd_pub, ifindex,
					&event->addr.octet[0]);
			}
		}
#endif
		/* fall through */
	default:
		*ifidx = hostidx;
		/* push up to external supp/auth */
		dhd_event(dhd_pub->info, (char *)pvt_data, evlen, *ifidx);
		DHD_TRACE(("%s: MAC event %d, flags %x, status %x\n",
		           __FUNCTION__, type, flags, status));
		BCM_REFERENCE(flags);
		BCM_REFERENCE(status);

		break;
	}

#ifdef SHOW_EVENTS
	wl_show_host_event(dhd_pub, event,
		(void *)event_data, raw_event, dhd_pub->enable_log);
#endif /* SHOW_EVENTS */

	return (BCME_OK);
}

void
wl_event_to_host_order(wl_event_msg_t * evt)
{
	/* Event struct members passed from dongle to host are stored in network
	 * byte order. Convert all members to host-order.
	 */
	evt->event_type = ntoh32(evt->event_type);
	evt->flags = ntoh16(evt->flags);
	evt->status = ntoh32(evt->status);
	evt->reason = ntoh32(evt->reason);
	evt->auth_type = ntoh32(evt->auth_type);
	evt->datalen = ntoh32(evt->datalen);
	evt->version = ntoh16(evt->version);
}

void
dhd_print_buf(void *pbuf, int len, int bytes_per_line)
{
#ifdef DHD_DEBUG
	int i, j = 0;
	unsigned char *buf = pbuf;

	if (bytes_per_line == 0) {
		bytes_per_line = len;
	}

	for (i = 0; i < len; i++) {
		printf("%2.2x", *buf++);
		j++;
		if (j == bytes_per_line) {
			printf("\n");
			j = 0;
		} else {
			printf(":");
		}
	}
	printf("\n");
#endif /* DHD_DEBUG */
}
#ifndef strtoul
#define strtoul(nptr, endptr, base) bcm_strtoul((nptr), (endptr), (base))
#endif

#ifdef PKT_FILTER_SUPPORT
/* Convert user's input in hex pattern to byte-size mask */
static int
wl_pattern_atoh(char *src, char *dst)
{
	int i;
	if (strncmp(src, "0x", 2) != 0 &&
	    strncmp(src, "0X", 2) != 0) {
		DHD_ERROR(("Mask invalid format. Needs to start with 0x\n"));
		return -1;
	}
	src = src + 2; /* Skip past 0x */
	if (strlen(src) % 2 != 0) {
		DHD_ERROR(("Mask invalid format. Needs to be of even length\n"));
		return -1;
	}
	for (i = 0; *src != '\0'; i++) {
		char num[3];
		bcm_strncpy_s(num, sizeof(num), src, 2);
		num[2] = '\0';
		dst[i] = (uint8)strtoul(num, NULL, 16);
		src += 2;
	}
	return i;
}

void
dhd_pktfilter_offload_enable(dhd_pub_t * dhd, char *arg, int enable, int master_mode)
{
	char				*argv[8];
	int					i = 0;
	const char			*str;
	int					buf_len;
	int					str_len;
	char				*arg_save = 0, *arg_org = 0;
	int					rc;
	char				buf[32] = {0};
	wl_pkt_filter_enable_t	enable_parm;
	wl_pkt_filter_enable_t	* pkt_filterp;

	if (!arg)
		return;

	if (!(arg_save = MALLOC(dhd->osh, strlen(arg) + 1))) {
		DHD_ERROR(("%s: malloc failed\n", __FUNCTION__));
		goto fail;
	}
	arg_org = arg_save;
	memcpy(arg_save, arg, strlen(arg) + 1);

	argv[i] = bcmstrtok(&arg_save, " ", 0);

	i = 0;
	if (argv[i] == NULL) {
		DHD_ERROR(("No args provided\n"));
		goto fail;
	}

	str = "pkt_filter_enable";
	str_len = strlen(str);
	bcm_strncpy_s(buf, sizeof(buf) - 1, str, sizeof(buf) - 1);
	buf[ sizeof(buf) - 1 ] = '\0';
	buf_len = str_len + 1;

	pkt_filterp = (wl_pkt_filter_enable_t *)(buf + str_len + 1);

	/* Parse packet filter id. */
	enable_parm.id = htod32(strtoul(argv[i], NULL, 0));

	/* Parse enable/disable value. */
	enable_parm.enable = htod32(enable);

	buf_len += sizeof(enable_parm);
	memcpy((char *)pkt_filterp,
	       &enable_parm,
	       sizeof(enable_parm));

	/* Enable/disable the specified filter. */
	rc = dhd_wl_ioctl_cmd(dhd, WLC_SET_VAR, buf, buf_len, TRUE, 0);
	rc = rc >= 0 ? 0 : rc;
	if (rc)
		DHD_TRACE(("%s: failed to add pktfilter %s, retcode = %d\n",
		__FUNCTION__, arg, rc));
	else
		DHD_TRACE(("%s: successfully added pktfilter %s\n",
		__FUNCTION__, arg));

	/* Contorl the master mode */
	bcm_mkiovar("pkt_filter_mode", (char *)&master_mode, 4, buf, sizeof(buf));
	rc = dhd_wl_ioctl_cmd(dhd, WLC_SET_VAR, buf, sizeof(buf), TRUE, 0);
	rc = rc >= 0 ? 0 : rc;
	if (rc)
		DHD_TRACE(("%s: failed to add pktfilter %s, retcode = %d\n",
		__FUNCTION__, arg, rc));

fail:
	if (arg_org)
		MFREE(dhd->osh, arg_org, strlen(arg) + 1);
}

void
dhd_pktfilter_offload_set(dhd_pub_t * dhd, char *arg)
{
	const char 			*str;
	wl_pkt_filter_t		pkt_filter;
	wl_pkt_filter_t		*pkt_filterp;
	int					buf_len;
	int					str_len;
	int 				rc;
	uint32				mask_size;
	uint32				pattern_size;
	char				*argv[8], * buf = 0;
	int					i = 0;
	char				*arg_save = 0, *arg_org = 0;
#define BUF_SIZE		2048

	if (!arg)
		return;

	if (!(arg_save = MALLOC(dhd->osh, strlen(arg) + 1))) {
		DHD_ERROR(("%s: malloc failed\n", __FUNCTION__));
		goto fail;
	}

	arg_org = arg_save;

	if (!(buf = MALLOC(dhd->osh, BUF_SIZE))) {
		DHD_ERROR(("%s: malloc failed\n", __FUNCTION__));
		goto fail;
	}

	memcpy(arg_save, arg, strlen(arg) + 1);

	if (strlen(arg) > BUF_SIZE) {
		DHD_ERROR(("Not enough buffer %d < %d\n", (int)strlen(arg), (int)sizeof(buf)));
		goto fail;
	}

	argv[i] = bcmstrtok(&arg_save, " ", 0);
	while (argv[i++])
		argv[i] = bcmstrtok(&arg_save, " ", 0);

	i = 0;
	if (argv[i] == NULL) {
		DHD_ERROR(("No args provided\n"));
		goto fail;
	}

	str = "pkt_filter_add";
	str_len = strlen(str);
	bcm_strncpy_s(buf, BUF_SIZE, str, str_len);
	buf[ str_len ] = '\0';
	buf_len = str_len + 1;

	pkt_filterp = (wl_pkt_filter_t *) (buf + str_len + 1);

	/* Parse packet filter id. */
	pkt_filter.id = htod32(strtoul(argv[i], NULL, 0));

	if (argv[++i] == NULL) {
		DHD_ERROR(("Polarity not provided\n"));
		goto fail;
	}

	/* Parse filter polarity. */
	pkt_filter.negate_match = htod32(strtoul(argv[i], NULL, 0));

	if (argv[++i] == NULL) {
		DHD_ERROR(("Filter type not provided\n"));
		goto fail;
	}

	/* Parse filter type. */
	pkt_filter.type = htod32(strtoul(argv[i], NULL, 0));

	if (argv[++i] == NULL) {
		DHD_ERROR(("Offset not provided\n"));
		goto fail;
	}

	/* Parse pattern filter offset. */
	pkt_filter.u.pattern.offset = htod32(strtoul(argv[i], NULL, 0));

	if (argv[++i] == NULL) {
		DHD_ERROR(("Bitmask not provided\n"));
		goto fail;
	}

	/* Parse pattern filter mask. */
	mask_size =
		htod32(wl_pattern_atoh(argv[i], (char *) pkt_filterp->u.pattern.mask_and_pattern));

	if (argv[++i] == NULL) {
		DHD_ERROR(("Pattern not provided\n"));
		goto fail;
	}

	/* Parse pattern filter pattern. */
	pattern_size =
		htod32(wl_pattern_atoh(argv[i],
	         (char *) &pkt_filterp->u.pattern.mask_and_pattern[mask_size]));

	if (mask_size != pattern_size) {
		DHD_ERROR(("Mask and pattern not the same size\n"));
		goto fail;
	}

	pkt_filter.u.pattern.size_bytes = mask_size;
	buf_len += WL_PKT_FILTER_FIXED_LEN;
	buf_len += (WL_PKT_FILTER_PATTERN_FIXED_LEN + 2 * mask_size);

	/* Keep-alive attributes are set in local	variable (keep_alive_pkt), and
	** then memcpy'ed into buffer (keep_alive_pktp) since there is no
	** guarantee that the buffer is properly aligned.
	*/
	memcpy((char *)pkt_filterp,
	       &pkt_filter,
	       WL_PKT_FILTER_FIXED_LEN + WL_PKT_FILTER_PATTERN_FIXED_LEN);

	rc = dhd_wl_ioctl_cmd(dhd, WLC_SET_VAR, buf, buf_len, TRUE, 0);
	rc = rc >= 0 ? 0 : rc;

	if (rc)
		DHD_TRACE(("%s: failed to add pktfilter %s, retcode = %d\n",
		__FUNCTION__, arg, rc));
	else
		DHD_TRACE(("%s: successfully added pktfilter %s\n",
		__FUNCTION__, arg));

fail:
	if (arg_org)
		MFREE(dhd->osh, arg_org, strlen(arg) + 1);

	if (buf)
		MFREE(dhd->osh, buf, BUF_SIZE);
}

void dhd_pktfilter_offload_delete(dhd_pub_t *dhd, int id)
{
	char iovbuf[32];
	int ret;

	bcm_mkiovar("pkt_filter_delete", (char *)&id, 4, iovbuf, sizeof(iovbuf));
	ret = dhd_wl_ioctl_cmd(dhd, WLC_SET_VAR, iovbuf, sizeof(iovbuf), TRUE, 0);
	if (ret < 0) {
		DHD_ERROR(("%s: Failed to delete filter ID:%d, ret=%d\n",
			__FUNCTION__, id, ret));
	}
}
#endif /* PKT_FILTER_SUPPORT */

/* ========================== */
/* ==== ARP OFFLOAD SUPPORT = */
/* ========================== */
#ifdef ARP_OFFLOAD_SUPPORT
void
dhd_arp_offload_set(dhd_pub_t * dhd, int arp_mode)
{
	char iovbuf[DHD_IOVAR_BUF_SIZE];
	int iovar_len;
	int retcode;

	iovar_len = bcm_mkiovar("arp_ol", (char *)&arp_mode, 4, iovbuf, sizeof(iovbuf));
	if (!iovar_len) {
		DHD_ERROR(("%s: Insufficient iovar buffer size %zu \n",
			__FUNCTION__, sizeof(iovbuf)));
		return;
	}

	retcode = dhd_wl_ioctl_cmd(dhd, WLC_SET_VAR, iovbuf, iovar_len, TRUE, 0);
	retcode = retcode >= 0 ? 0 : retcode;
	if (retcode)
		DHD_TRACE(("%s: failed to set ARP offload mode to 0x%x, retcode = %d\n",
			__FUNCTION__, arp_mode, retcode));
	else
		DHD_TRACE(("%s: successfully set ARP offload mode to 0x%x\n",
			__FUNCTION__, arp_mode));
}

void
dhd_arp_offload_enable(dhd_pub_t * dhd, int arp_enable)
{
	char iovbuf[DHD_IOVAR_BUF_SIZE];
	int iovar_len;
	int retcode;

	iovar_len = bcm_mkiovar("arpoe", (char *)&arp_enable, 4, iovbuf, sizeof(iovbuf));
	if (!iovar_len) {
		DHD_ERROR(("%s: Insufficient iovar buffer size %zu \n",
			__FUNCTION__, sizeof(iovbuf)));
		return;
	}

	retcode = dhd_wl_ioctl_cmd(dhd, WLC_SET_VAR, iovbuf, iovar_len, TRUE, 0);
	retcode = retcode >= 0 ? 0 : retcode;
	if (retcode)
		DHD_TRACE(("%s: failed to enabe ARP offload to %d, retcode = %d\n",
			__FUNCTION__, arp_enable, retcode));
	else
		DHD_TRACE(("%s: successfully enabed ARP offload to %d\n",
			__FUNCTION__, arp_enable));
	if (arp_enable) {
		uint32 version;
		bcm_mkiovar("arp_version", 0, 0, iovbuf, sizeof(iovbuf));
		retcode = dhd_wl_ioctl_cmd(dhd, WLC_GET_VAR, iovbuf, sizeof(iovbuf), FALSE, 0);
		if (retcode) {
			DHD_INFO(("%s: fail to get version (maybe version 1:retcode = %d\n",
				__FUNCTION__, retcode));
			dhd->arp_version = 1;
		}
		else {
			memcpy(&version, iovbuf, sizeof(version));
			DHD_INFO(("%s: ARP Version= %x\n", __FUNCTION__, version));
			dhd->arp_version = version;
		}
	}
}

void
dhd_aoe_arp_clr(dhd_pub_t *dhd, int idx)
{
	int ret = 0;
	int iov_len = 0;
	char iovbuf[DHD_IOVAR_BUF_SIZE];

	if (dhd == NULL) return;
	if (dhd->arp_version == 1)
		idx = 0;

	iov_len = bcm_mkiovar("arp_table_clear", 0, 0, iovbuf, sizeof(iovbuf));
	if (!iov_len) {
		DHD_ERROR(("%s: Insufficient iovar buffer size %zu \n",
			__FUNCTION__, sizeof(iovbuf)));
		return;
	}
	if ((ret  = dhd_wl_ioctl_cmd(dhd, WLC_SET_VAR, iovbuf, iov_len, TRUE, idx)) < 0)
		DHD_ERROR(("%s failed code %d\n", __FUNCTION__, ret));
}

void
dhd_aoe_hostip_clr(dhd_pub_t *dhd, int idx)
{
	int ret = 0;
	int iov_len = 0;
	char iovbuf[DHD_IOVAR_BUF_SIZE];

	if (dhd == NULL) return;
	if (dhd->arp_version == 1)
		idx = 0;

	iov_len = bcm_mkiovar("arp_hostip_clear", 0, 0, iovbuf, sizeof(iovbuf));
	if (!iov_len) {
		DHD_ERROR(("%s: Insufficient iovar buffer size %zu \n",
			__FUNCTION__, sizeof(iovbuf)));
		return;
	}
	if ((ret  = dhd_wl_ioctl_cmd(dhd, WLC_SET_VAR, iovbuf, iov_len, TRUE, idx)) < 0)
		DHD_ERROR(("%s failed code %d\n", __FUNCTION__, ret));
}

void
dhd_arp_offload_add_ip(dhd_pub_t *dhd, uint32 ipaddr, int idx)
{
	int iov_len = 0;
	char iovbuf[DHD_IOVAR_BUF_SIZE];
	int retcode;


	if (dhd == NULL) return;
	if (dhd->arp_version == 1)
		idx = 0;
	iov_len = bcm_mkiovar("arp_hostip", (char *)&ipaddr,
		sizeof(ipaddr), iovbuf, sizeof(iovbuf));
	if (!iov_len) {
		DHD_ERROR(("%s: Insufficient iovar buffer size %zu \n",
			__FUNCTION__, sizeof(iovbuf)));
		return;
	}
	retcode = dhd_wl_ioctl_cmd(dhd, WLC_SET_VAR, iovbuf, iov_len, TRUE, idx);

	if (retcode)
		DHD_TRACE(("%s: ARP ip addr add failed, retcode = %d\n",
		__FUNCTION__, retcode));
	else
		DHD_TRACE(("%s: sARP H ipaddr entry added \n",
		__FUNCTION__));
}

int
dhd_arp_get_arp_hostip_table(dhd_pub_t *dhd, void *buf, int buflen, int idx)
{
	int retcode, i;
	int iov_len;
	uint32 *ptr32 = buf;
	bool clr_bottom = FALSE;

	if (!buf)
		return -1;
	if (dhd == NULL) return -1;
	if (dhd->arp_version == 1)
		idx = 0;

	iov_len = bcm_mkiovar("arp_hostip", 0, 0, buf, buflen);
	BCM_REFERENCE(iov_len);
	retcode = dhd_wl_ioctl_cmd(dhd, WLC_GET_VAR, buf, buflen, FALSE, idx);

	if (retcode) {
		DHD_TRACE(("%s: ioctl WLC_GET_VAR error %d\n",
		__FUNCTION__, retcode));

		return -1;
	}

	/* clean up the buf, ascii reminder */
	for (i = 0; i < MAX_IPV4_ENTRIES; i++) {
		if (!clr_bottom) {
			if (*ptr32 == 0)
				clr_bottom = TRUE;
		} else {
			*ptr32 = 0;
		}
		ptr32++;
	}

	return 0;
}
#endif /* ARP_OFFLOAD_SUPPORT  */

/*
 * Neighbor Discovery Offload: enable NDO feature
 * Called  by ipv6 event handler when interface comes up/goes down
 */
int
dhd_ndo_enable(dhd_pub_t * dhd, int ndo_enable)
{
	char iovbuf[DHD_IOVAR_BUF_SIZE];
	int iov_len;
	int retcode;

	if (dhd == NULL)
		return -1;

	iov_len = bcm_mkiovar("ndoe", (char *)&ndo_enable, 4, iovbuf, sizeof(iovbuf));
	if (!iov_len) {
		DHD_ERROR(("%s: Insufficient iovar buffer size %zu \n",
			__FUNCTION__, sizeof(iovbuf)));
		return -1;
	}
	retcode = dhd_wl_ioctl_cmd(dhd, WLC_SET_VAR, iovbuf, iov_len, TRUE, 0);
	if (retcode)
		DHD_ERROR(("%s: failed to enabe ndo to %d, retcode = %d\n",
			__FUNCTION__, ndo_enable, retcode));
	else
		DHD_TRACE(("%s: successfully enabed ndo offload to %d\n",
			__FUNCTION__, ndo_enable));

	return retcode;
}

/*
 * Neighbor Discover Offload: enable NDO feature
 * Called  by ipv6 event handler when interface comes up
 */
int
dhd_ndo_add_ip(dhd_pub_t *dhd, char* ipv6addr, int idx)
{
	int iov_len = 0;
	char iovbuf[DHD_IOVAR_BUF_SIZE];
	int retcode;

	if (dhd == NULL)
		return -1;

	iov_len = bcm_mkiovar("nd_hostip", (char *)ipv6addr,
		IPV6_ADDR_LEN, iovbuf, sizeof(iovbuf));
	if (!iov_len) {
		DHD_ERROR(("%s: Insufficient iovar buffer size %zu \n",
			__FUNCTION__, sizeof(iovbuf)));
		return -1;
	}
	retcode = dhd_wl_ioctl_cmd(dhd, WLC_SET_VAR, iovbuf, iov_len, TRUE, idx);

	if (retcode)
		DHD_ERROR(("%s: ndo ip addr add failed, retcode = %d\n",
		__FUNCTION__, retcode));
	else
		DHD_TRACE(("%s: ndo ipaddr entry added \n",
		__FUNCTION__));

	return retcode;
}
/*
 * Neighbor Discover Offload: enable NDO feature
 * Called  by ipv6 event handler when interface goes down
 */
int
dhd_ndo_remove_ip(dhd_pub_t *dhd, int idx)
{
	int iov_len = 0;
	char iovbuf[DHD_IOVAR_BUF_SIZE];
	int retcode;

	if (dhd == NULL)
		return -1;

	iov_len = bcm_mkiovar("nd_hostip_clear", NULL,
		0, iovbuf, sizeof(iovbuf));
	if (!iov_len) {
		DHD_ERROR(("%s: Insufficient iovar buffer size %zu \n",
			__FUNCTION__, sizeof(iovbuf)));
		return -1;
	}
	retcode = dhd_wl_ioctl_cmd(dhd, WLC_SET_VAR, iovbuf, iov_len, TRUE, idx);

	if (retcode)
		DHD_ERROR(("%s: ndo ip addr remove failed, retcode = %d\n",
		__FUNCTION__, retcode));
	else
		DHD_TRACE(("%s: ndo ipaddr entry removed \n",
		__FUNCTION__));

	return retcode;
}

/* send up locally generated event */
void
dhd_sendup_event_common(dhd_pub_t *dhdp, wl_event_msg_t *event, void *data)
{
	switch (ntoh32(event->event_type)) {
	default:
		break;
	}

	/* Call per-port handler. */
	dhd_sendup_event(dhdp, event, data);
}


/*
 * returns = TRUE if associated, FALSE if not associated
 */
bool dhd_is_associated(dhd_pub_t *dhd, void *bss_buf, int *retval)
{
	char bssid[6], zbuf[6];
	int ret = -1;

	bzero(bssid, 6);
	bzero(zbuf, 6);

	ret  = dhd_wl_ioctl_cmd(dhd, WLC_GET_BSSID, (char *)&bssid, ETHER_ADDR_LEN, FALSE, 0);
	DHD_TRACE((" %s WLC_GET_BSSID ioctl res = %d\n", __FUNCTION__, ret));

	if (ret == BCME_NOTASSOCIATED) {
		DHD_TRACE(("%s: not associated! res:%d\n", __FUNCTION__, ret));
	}

	if (retval)
		*retval = ret;

	if (ret < 0)
		return FALSE;

	if ((memcmp(bssid, zbuf, ETHER_ADDR_LEN) != 0)) {
		/*  STA is assocoated BSSID is non zero */

		if (bss_buf) {
			/* return bss if caller provided buf */
			memcpy(bss_buf, bssid, ETHER_ADDR_LEN);
		}
		return TRUE;
	} else {
		DHD_TRACE(("%s: WLC_GET_BSSID ioctl returned zero bssid\n", __FUNCTION__));
		return FALSE;
	}
}

/* Function to estimate possible DTIM_SKIP value */
int
dhd_get_suspend_bcn_li_dtim(dhd_pub_t *dhd, int *dtim_period, int *bcn_interval)
{
	int bcn_li_dtim = 1; /* deafult no dtim skip setting */
	int ret = -1;
	int allowed_skip_dtim_cnt = 0;
	/* Check if associated */
	if (dhd_is_associated(dhd, NULL, NULL) == FALSE) {
		DHD_TRACE(("%s NOT assoc ret %d\n", __FUNCTION__, ret));
		return bcn_li_dtim;
	}
	if (dtim_period == NULL || bcn_interval == NULL)
		return bcn_li_dtim;

	/* read associated AP beacon interval */
	if ((ret = dhd_wl_ioctl_cmd(dhd, WLC_GET_BCNPRD,
		bcn_interval, sizeof(*bcn_interval), FALSE, 0)) < 0) {
		DHD_ERROR(("%s get beacon failed code %d\n", __FUNCTION__, ret));
		return bcn_li_dtim;
	}

	/* read associated ap's dtim setup */
	if ((ret = dhd_wl_ioctl_cmd(dhd, WLC_GET_DTIMPRD,
		dtim_period, sizeof(*dtim_period), FALSE, 0)) < 0) {
		DHD_ERROR(("%s failed code %d\n", __FUNCTION__, ret));
		return bcn_li_dtim;
	}

	/* if not assocated just eixt */
	if (*dtim_period == 0) {
		return bcn_li_dtim;
	}

	/* attemp to use platform defined dtim skip interval */
	bcn_li_dtim = dhd->suspend_bcn_li_dtim;

	/* check if sta listen interval fits into AP dtim */
	if (*dtim_period > CUSTOM_LISTEN_INTERVAL) {
		/* AP DTIM to big for our Listen Interval : no dtim skiping */
		bcn_li_dtim = NO_DTIM_SKIP;
		DHD_ERROR(("%s DTIM=%d > Listen=%d : too big ...\n",
			__FUNCTION__, *dtim_period, CUSTOM_LISTEN_INTERVAL));
		return bcn_li_dtim;
	}

	if (((*dtim_period) * (*bcn_interval) * bcn_li_dtim) > MAX_DTIM_ALLOWED_INTERVAL) {
		 allowed_skip_dtim_cnt = MAX_DTIM_ALLOWED_INTERVAL / ((*dtim_period) * (*bcn_interval));
		 bcn_li_dtim = (allowed_skip_dtim_cnt != 0) ? allowed_skip_dtim_cnt : NO_DTIM_SKIP;
	}

	if ((bcn_li_dtim * (*dtim_period)) > CUSTOM_LISTEN_INTERVAL) {
		/* Round up dtim_skip to fit into STAs Listen Interval */
		bcn_li_dtim = (int)(CUSTOM_LISTEN_INTERVAL / *dtim_period);
		DHD_TRACE(("%s agjust dtim_skip as %d\n", __FUNCTION__, bcn_li_dtim));
	}

	DHD_ERROR(("%s beacon=%d bcn_li_dtim=%d DTIM=%d Listen=%d\n",
		__FUNCTION__, *bcn_interval, bcn_li_dtim, *dtim_period, CUSTOM_LISTEN_INTERVAL));

	return bcn_li_dtim;
}

/* Check if the mode supports STA MODE */
bool dhd_support_sta_mode(dhd_pub_t *dhd)
{

#ifdef  WL_CFG80211
	if (!(dhd->op_mode & DHD_FLAG_STA_MODE))
		return FALSE;
	else
#endif /* WL_CFG80211 */
		return TRUE;
}

#if defined(KEEP_ALIVE)
int dhd_keep_alive_onoff(dhd_pub_t *dhd)
{
	char				buf[32] = {0};
	const char			*str;
	wl_mkeep_alive_pkt_t	mkeep_alive_pkt = {0};
	wl_mkeep_alive_pkt_t	*mkeep_alive_pktp;
	int					buf_len;
	int					str_len;
	int res					= -1;

	if (!dhd_support_sta_mode(dhd))
		return res;

	DHD_TRACE(("%s execution\n", __FUNCTION__));

	str = "mkeep_alive";
	str_len = strlen(str);
	strncpy(buf, str, sizeof(buf) - 1);
	buf[ sizeof(buf) - 1 ] = '\0';
	mkeep_alive_pktp = (wl_mkeep_alive_pkt_t *) (buf + str_len + 1);
	mkeep_alive_pkt.period_msec = CUSTOM_KEEP_ALIVE_SETTING;
	buf_len = str_len + 1;
	mkeep_alive_pkt.version = htod16(WL_MKEEP_ALIVE_VERSION);
	mkeep_alive_pkt.length = htod16(WL_MKEEP_ALIVE_FIXED_LEN);
	/* Setup keep alive zero for null packet generation */
	mkeep_alive_pkt.keep_alive_id = 0;
	mkeep_alive_pkt.len_bytes = 0;
	buf_len += WL_MKEEP_ALIVE_FIXED_LEN;
	bzero(mkeep_alive_pkt.data, sizeof(mkeep_alive_pkt.data));
	/* Keep-alive attributes are set in local	variable (mkeep_alive_pkt), and
	 * then memcpy'ed into buffer (mkeep_alive_pktp) since there is no
	 * guarantee that the buffer is properly aligned.
	 */
	memcpy((char *)mkeep_alive_pktp, &mkeep_alive_pkt, WL_MKEEP_ALIVE_FIXED_LEN);

	res = dhd_wl_ioctl_cmd(dhd, WLC_SET_VAR, buf, buf_len, TRUE, 0);

	return res;
}
#endif /* defined(KEEP_ALIVE) */
/* Android ComboSCAN support */

/*
 *  data parsing from ComboScan tlv list
*/
int
wl_iw_parse_data_tlv(char** list_str, void *dst, int dst_size, const char token,
                     int input_size, int *bytes_left)
{
	char* str;
	uint16 short_temp;
	uint32 int_temp;

	if ((list_str == NULL) || (*list_str == NULL) ||(bytes_left == NULL) || (*bytes_left < 0)) {
		DHD_ERROR(("%s error paramters\n", __FUNCTION__));
		return -1;
	}
	str = *list_str;

	/* Clean all dest bytes */
	memset(dst, 0, dst_size);
	while (*bytes_left > 0) {

		if (str[0] != token) {
			DHD_TRACE(("%s NOT Type=%d get=%d left_parse=%d \n",
				__FUNCTION__, token, str[0], *bytes_left));
			return -1;
		}

		*bytes_left -= 1;
		str += 1;

		if (input_size == 1) {
			memcpy(dst, str, input_size);
		}
		else if (input_size == 2) {
			memcpy(dst, (char *)htod16(memcpy(&short_temp, str, input_size)),
				input_size);
		}
		else if (input_size == 4) {
			memcpy(dst, (char *)htod32(memcpy(&int_temp, str, input_size)),
				input_size);
		}

		*bytes_left -= input_size;
		str += input_size;
		*list_str = str;
		return 1;
	}
	return 1;
}

/*
 *  channel list parsing from cscan tlv list
*/
int
wl_iw_parse_channel_list_tlv(char** list_str, uint16* channel_list,
                             int channel_num, int *bytes_left)
{
	char* str;
	int idx = 0;

	if ((list_str == NULL) || (*list_str == NULL) ||(bytes_left == NULL) || (*bytes_left < 0)) {
		DHD_ERROR(("%s error paramters\n", __FUNCTION__));
		return -1;
	}
	str = *list_str;

	while (*bytes_left > 0) {

		if (str[0] != CSCAN_TLV_TYPE_CHANNEL_IE) {
			*list_str = str;
			DHD_TRACE(("End channel=%d left_parse=%d %d\n", idx, *bytes_left, str[0]));
			return idx;
		}
		/* Get proper CSCAN_TLV_TYPE_CHANNEL_IE */
		*bytes_left -= 1;
		str += 1;

		if (str[0] == 0) {
			/* All channels */
			channel_list[idx] = 0x0;
		}
		else {
			channel_list[idx] = (uint16)str[0];
			DHD_TRACE(("%s channel=%d \n", __FUNCTION__,  channel_list[idx]));
		}
		*bytes_left -= 1;
		str += 1;

		if (idx++ > 255) {
			DHD_ERROR(("%s Too many channels \n", __FUNCTION__));
			return -1;
		}
	}

	*list_str = str;
	return idx;
}

/*
 *  SSIDs list parsing from cscan tlv list
 */
int
wl_iw_parse_ssid_list_tlv(char** list_str, wlc_ssid_ext_t* ssid, int max, int *bytes_left)
{
	char* str;
	int idx = 0;

	if ((list_str == NULL) || (*list_str == NULL) || (*bytes_left < 0)) {
		DHD_ERROR(("%s error paramters\n", __FUNCTION__));
		return -1;
	}
	str = *list_str;
	while (*bytes_left > 0) {

		if (str[0] != CSCAN_TLV_TYPE_SSID_IE) {
			*list_str = str;
			DHD_TRACE(("nssid=%d left_parse=%d %d\n", idx, *bytes_left, str[0]));
			return idx;
		}

		/* Get proper CSCAN_TLV_TYPE_SSID_IE */
		*bytes_left -= 1;
		str += 1;
		ssid[idx].rssi_thresh = 0;
		if (str[0] == 0) {
			/* Broadcast SSID */
			ssid[idx].SSID_len = 0;
			memset((char*)ssid[idx].SSID, 0x0, DOT11_MAX_SSID_LEN);
			*bytes_left -= 1;
			str += 1;

			DHD_TRACE(("BROADCAST SCAN  left=%d\n", *bytes_left));
		}
		else if (str[0] <= DOT11_MAX_SSID_LEN) {
			/* Get proper SSID size */
			ssid[idx].SSID_len = str[0];
			*bytes_left -= 1;
			str += 1;

			/* Get SSID */
			if (ssid[idx].SSID_len > *bytes_left) {
				DHD_ERROR(("%s out of memory range len=%d but left=%d\n",
				__FUNCTION__, ssid[idx].SSID_len, *bytes_left));
				return -1;
			}

			memcpy((char*)ssid[idx].SSID, str, ssid[idx].SSID_len);

			*bytes_left -= ssid[idx].SSID_len;
			str += ssid[idx].SSID_len;
			ssid[idx].hidden = TRUE;

			DHD_TRACE(("%s :size=%d left=%d\n",
				(char*)ssid[idx].SSID, ssid[idx].SSID_len, *bytes_left));
		}
		else {
			DHD_ERROR(("### SSID size more that %d\n", str[0]));
			return -1;
		}

		if (idx++ >  max) {
			DHD_ERROR(("%s number of SSIDs more that %d\n", __FUNCTION__, idx));
			return -1;
		}
	}

	*list_str = str;
	return idx;
}

/* Parse a comma-separated list from list_str into ssid array, starting
 * at index idx.  Max specifies size of the ssid array.  Parses ssids
 * and returns updated idx; if idx >= max not all fit, the excess have
 * not been copied.  Returns -1 on empty string, or on ssid too long.
 */
int
wl_iw_parse_ssid_list(char** list_str, wlc_ssid_t* ssid, int idx, int max)
{
	char* str, *ptr;

	if ((list_str == NULL) || (*list_str == NULL))
		return -1;

	for (str = *list_str; str != NULL; str = ptr) {

		/* check for next TAG */
		if (!strncmp(str, GET_CHANNEL, strlen(GET_CHANNEL))) {
			*list_str	 = str + strlen(GET_CHANNEL);
			return idx;
		}

		if ((ptr = strchr(str, ',')) != NULL) {
			*ptr++ = '\0';
		}

		if (strlen(str) > DOT11_MAX_SSID_LEN) {
			DHD_ERROR(("ssid <%s> exceeds %d\n", str, DOT11_MAX_SSID_LEN));
			return -1;
		}

		if (strlen(str) == 0)
			ssid[idx].SSID_len = 0;

		if (idx < max) {
			bzero(ssid[idx].SSID, sizeof(ssid[idx].SSID));
			strncpy((char*)ssid[idx].SSID, str, sizeof(ssid[idx].SSID) - 1);
			ssid[idx].SSID_len = strlen(str);
		}
		idx++;
	}
	return idx;
}

/*
 * Parse channel list from iwpriv CSCAN
 */
int
wl_iw_parse_channel_list(char** list_str, uint16* channel_list, int channel_num)
{
	int num;
	int val;
	char* str;
	char* endptr = NULL;

	if ((list_str == NULL)||(*list_str == NULL))
		return -1;

	str = *list_str;
	num = 0;
	while (strncmp(str, GET_NPROBE, strlen(GET_NPROBE))) {
		val = (int)strtoul(str, &endptr, 0);
		if (endptr == str) {
			printf("could not parse channel number starting at"
				" substring \"%s\" in list:\n%s\n",
				str, *list_str);
			return -1;
		}
		str = endptr + strspn(endptr, " ,");

		if (num == channel_num) {
			DHD_ERROR(("too many channels (more than %d) in channel list:\n%s\n",
				channel_num, *list_str));
			return -1;
		}

		channel_list[num++] = (uint16)val;
	}
	*list_str = str;
	return num;
}<|MERGE_RESOLUTION|>--- conflicted
+++ resolved
@@ -108,15 +108,10 @@
 #endif
 extern int dhd_socram_dump(struct dhd_bus *bus);
 static void dngl_host_event_process(dhd_pub_t *dhdp, bcm_dngl_event_t *event,
-<<<<<<< HEAD
-	size_t pktlen);
-static int dngl_host_event(dhd_pub_t *dhdp, void *pktdata, size_t pktlen);
-=======
 	bcm_dngl_event_msg_t *dngl_event, size_t pktlen);
 static int dngl_host_event(dhd_pub_t *dhdp, void *pktdata, bcm_dngl_event_msg_t *dngl_event,
 	size_t pktlen);
 
->>>>>>> 5afd1b7e
 bool ap_cfg_running = FALSE;
 bool ap_fw_loaded = FALSE;
 
@@ -1385,29 +1380,6 @@
 
 /* Check whether packet is a BRCM dngl event pkt. If it is, process event data. */
 int
-<<<<<<< HEAD
-dngl_host_event(dhd_pub_t *dhdp, void *pktdata, size_t pktlen)
-{
-	bcm_dngl_event_t *pvt_data = (bcm_dngl_event_t *)pktdata;
-
-	if (bcmp(BRCM_OUI, &pvt_data->bcm_hdr.oui[0], DOT11_OUI_LEN)) {
-		DHD_ERROR(("%s: mismatched OUI, bailing\n", __FUNCTION__));
-		return BCME_ERROR;
-	}
-	/* Check to see if this is a DNGL event */
-	if (ntoh16_ua((void *)&pvt_data->bcm_hdr.usr_subtype) ==
-		BCMILCP_BCM_SUBTYPE_DNGLEVENT) {
-		dngl_host_event_process(dhdp, pvt_data, pktlen);
-		return BCME_OK;
-	}
-	return BCME_ERROR;
-}
-
-void
-dngl_host_event_process(dhd_pub_t *dhdp, bcm_dngl_event_t *event, size_t pktlen)
-{
-	bcm_dngl_event_msg_t *dngl_event = &event->dngl_event;
-=======
 dngl_host_event(dhd_pub_t *dhdp, void *pktdata, bcm_dngl_event_msg_t *dngl_event, size_t pktlen)
 {
 	bcm_dngl_event_t *pvt_data = (bcm_dngl_event_t *)pktdata;
@@ -1420,7 +1392,6 @@
 dngl_host_event_process(dhd_pub_t *dhdp, bcm_dngl_event_t *event,
 	bcm_dngl_event_msg_t *dngl_event, size_t pktlen)
 {
->>>>>>> 5afd1b7e
 	uint8 *p = (uint8 *)(event + 1);
 	uint16 type = ntoh16_ua((void *)&dngl_event->event_type);
 	uint16 datalen = ntoh16_ua((void *)&dngl_event->datalen);
@@ -1519,8 +1490,6 @@
 	break;
 	}
 }
-<<<<<<< HEAD
-=======
 
 
 /* Check whether packet is a BRCM event pkt. If it is, record event data. */
@@ -1537,7 +1506,6 @@
 	return ret;
 }
 
->>>>>>> 5afd1b7e
 int wl_host_event(dhd_pub_t *dhd_pub, int *ifidx, void *pktdata, size_t pktlen,
 	wl_event_msg_t *event, void **data_ptr, void *raw_event)
 {
@@ -1548,16 +1516,9 @@
 	uint16 flags;
 	int evlen;
 	int hostidx;
-<<<<<<< HEAD
-
-	/* If it is a DNGL event process it first */
-	if (dngl_host_event(dhd_pub, pktdata, pktlen) == BCME_OK)
-		return BCME_OK;
-=======
 	int ret;
 	uint16 usr_subtype;
 	bcm_event_msg_u_t evu;
->>>>>>> 5afd1b7e
 
 	ret = wl_host_event_get_data(pktdata, pktlen, &evu);
 	if (ret != BCME_OK) {
@@ -1582,34 +1543,14 @@
 		return BCME_NOTFOUND;
 	}
 
-<<<<<<< HEAD
-	if (pktlen < sizeof(bcm_event_t))
-		return BCME_ERROR;
-
-	*data_ptr = &pvt_data[1];
-	event_data = *data_ptr;
-
-
-	/* memcpy since BRCM event pkt may be unaligned. */
-	memcpy(event, &pvt_data->event, sizeof(wl_event_msg_t));
-
-=======
 	/* start wl_event_msg process */
 	event_data = *data_ptr;
 
->>>>>>> 5afd1b7e
 	type = ntoh32_ua((void *)&event->event_type);
 	flags = ntoh16_ua((void *)&event->flags);
 	status = ntoh32_ua((void *)&event->status);
 	datalen = ntoh32_ua((void *)&event->datalen);
-	if (datalen > pktlen)
-		return BCME_ERROR;
 	evlen = datalen + sizeof(bcm_event_t);
-	if (evlen > pktlen)
-		return BCME_ERROR;
-
-	/* find equivalent host index for event ifidx */
-	hostidx = dhd_ifidx2hostidx(dhd_pub->info, event->ifidx);
 
 	/* find equivalent host index for event ifidx */
 	hostidx = dhd_ifidx2hostidx(dhd_pub->info, event->ifidx);
