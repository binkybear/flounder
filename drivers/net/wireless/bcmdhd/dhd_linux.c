/*
 * Broadcom Dongle Host Driver (DHD), Linux-specific network interface
 * Basically selected code segments from usb-cdc.c and usb-rndis.c
 *
 * Copyright (C) 1999-2014, Broadcom Corporation
 *
 *      Unless you and Broadcom execute a separate written software license
 * agreement governing use of this software, this software is licensed to you
 * under the terms of the GNU General Public License version 2 (the "GPL"),
 * available at http://www.broadcom.com/licenses/GPLv2.php, with the
 * following added to such license:
 *
 *      As a special exception, the copyright holders of this software give you
 * permission to link this software with independent modules, and to copy and
 * distribute the resulting executable under terms of your choice, provided that
 * you also meet, for each linked independent module, the terms and conditions of
 * the license of that module.  An independent module is a module which is not
 * derived from this software.  The special exception does not apply to any
 * modifications of the software.
 *
 *      Notwithstanding the above, under no circumstances may you combine this
 * software in any way with any other Broadcom software provided under a license
 * other than the GPL, without Broadcom's express prior written consent.
 *
 * $Id: dhd_linux.c 477711 2014-05-14 08:45:17Z $
 */

#include <typedefs.h>
#include <linuxver.h>
#include <osl.h>
#ifdef SHOW_LOGTRACE
#include <linux/syscalls.h>
#include <event_log.h>
#endif /* SHOW_LOGTRACE */


#include <linux/init.h>
#include <linux/kernel.h>
#include <linux/slab.h>
#include <linux/skbuff.h>
#include <linux/netdevice.h>
#include <linux/inetdevice.h>
#include <linux/rtnetlink.h>
#include <linux/etherdevice.h>
#include <linux/random.h>
#include <linux/spinlock.h>
#include <linux/mutex.h>
#include <linux/ethtool.h>
#include <linux/fcntl.h>
#include <linux/fs.h>
#include <linux/ip.h>
#include <linux/reboot.h>
#include <linux/notifier.h>
#include <net/addrconf.h>
#ifdef ENABLE_ADAPTIVE_SCHED
#include <linux/cpufreq.h>
#endif /* ENABLE_ADAPTIVE_SCHED */

#include <asm/uaccess.h>
#include <asm/unaligned.h>

#include <epivers.h>
#include <bcmutils.h>
#include <bcmendian.h>
#include <bcmdevs.h>

#include <proto/ethernet.h>
#include <proto/bcmevent.h>
#include <proto/vlan.h>
#include <proto/bcmudp.h>
#include <proto/bcmdhcp.h>
#ifdef DHD_L2_FILTER
#include <proto/bcmicmp.h>
#endif
#include <proto/802.3.h>

#include <dngl_stats.h>
#include <dhd_linux_wq.h>
#include <dhd.h>
#include <dhd_linux.h>
#ifdef PCIE_FULL_DONGLE
#include <dhd_flowring.h>
#endif
#include <dhd_bus.h>
#include <dhd_proto.h>
#include <dhd_dbg.h>
#include <dhd_debug.h>
#ifdef CONFIG_HAS_WAKELOCK
#include <linux/wakelock.h>
#endif
#ifdef WL_CFG80211
#include <wl_cfg80211.h>
#endif
#ifdef PNO_SUPPORT
#include <dhd_pno.h>
#endif
#ifdef RTT_SUPPORT
#include <dhd_rtt.h>
#endif

#ifdef CONFIG_COMPAT
#include <linux/compat.h>
#endif

#ifdef DHD_WMF
#include <dhd_wmf_linux.h>
#endif /* DHD_WMF */

#ifdef DHDTCPACK_SUPPRESS
#include <dhd_ip.h>
#endif /* DHDTCPACK_SUPPRESS */


#ifdef WLMEDIA_HTSF
#include <linux/time.h>
#include <htsf.h>

#define HTSF_MINLEN 200    /* min. packet length to timestamp */
#define HTSF_BUS_DELAY 150 /* assume a fix propagation in us  */
#define TSMAX  1000        /* max no. of timing record kept   */
#define NUMBIN 34

static uint32 tsidx = 0;
static uint32 htsf_seqnum = 0;
uint32 tsfsync;
struct timeval tsync;
static uint32 tsport = 5010;

typedef struct histo_ {
	uint32 bin[NUMBIN];
} histo_t;

#if !ISPOWEROF2(DHD_SDALIGN)
#error DHD_SDALIGN is not a power of 2!
#endif

static histo_t vi_d1, vi_d2, vi_d3, vi_d4;
#endif /* WLMEDIA_HTSF */



#if defined(SOFTAP)
extern bool ap_cfg_running;
extern bool ap_fw_loaded;
#endif

#ifdef SET_RANDOM_MAC_SOFTAP
#ifndef CONFIG_DHD_SET_RANDOM_MAC_VAL
#define CONFIG_DHD_SET_RANDOM_MAC_VAL	0x001A11
#endif
static u32 vendor_oui = CONFIG_DHD_SET_RANDOM_MAC_VAL;
#endif

#ifdef ENABLE_ADAPTIVE_SCHED
#define DEFAULT_CPUFREQ_THRESH		1000000	/* threshold frequency : 1000000 = 1GHz */
#ifndef CUSTOM_CPUFREQ_THRESH
#define CUSTOM_CPUFREQ_THRESH	DEFAULT_CPUFREQ_THRESH
#endif /* CUSTOM_CPUFREQ_THRESH */
#endif /* ENABLE_ADAPTIVE_SCHED */

/* enable HOSTIP cache update from the host side when an eth0:N is up */
#define AOE_IP_ALIAS_SUPPORT 1

#ifdef BCM_FD_AGGR
#include <bcm_rpc.h>
#include <bcm_rpc_tp.h>
#endif
#ifdef PROP_TXSTATUS
#include <wlfc_proto.h>
#include <dhd_wlfc.h>
#endif

#include <wl_android.h>

/* Maximum STA per radio */
#define DHD_MAX_STA     32


const uint8 wme_fifo2ac[] = { 0, 1, 2, 3, 1, 1 };
const uint8 prio2fifo[8] = { 1, 0, 0, 1, 2, 2, 3, 3 };
#define WME_PRIO2AC(prio)  wme_fifo2ac[prio2fifo[(prio)]]

#ifdef ARP_OFFLOAD_SUPPORT
void aoe_update_host_ipv4_table(dhd_pub_t *dhd_pub, u32 ipa, bool add, int idx);
static int dhd_inetaddr_notifier_call(struct notifier_block *this,
	unsigned long event, void *ptr);
static struct notifier_block dhd_inetaddr_notifier = {
	.notifier_call = dhd_inetaddr_notifier_call
};
/* to make sure we won't register the same notifier twice, otherwise a loop is likely to be
 * created in kernel notifier link list (with 'next' pointing to itself)
 */
static bool dhd_inetaddr_notifier_registered = FALSE;
#endif /* ARP_OFFLOAD_SUPPORT */

#ifdef CONFIG_IPV6
static int dhd_inet6addr_notifier_call(struct notifier_block *this,
	unsigned long event, void *ptr);
static struct notifier_block dhd_inet6addr_notifier = {
	.notifier_call = dhd_inet6addr_notifier_call
};
/* to make sure we won't register the same notifier twice, otherwise a loop is likely to be
 * created in kernel notifier link list (with 'next' pointing to itself)
 */
static bool dhd_inet6addr_notifier_registered = FALSE;
#endif

#if (LINUX_VERSION_CODE >= KERNEL_VERSION(2, 6, 27)) && defined(CONFIG_PM_SLEEP)
#include <linux/suspend.h>
volatile bool dhd_mmc_suspend = FALSE;
DECLARE_WAIT_QUEUE_HEAD(dhd_dpc_wait);
#endif /* (LINUX_VERSION_CODE >= KERNEL_VERSION(2, 6, 27)) && defined(CONFIG_PM_SLEEP) */

#if defined(OOB_INTR_ONLY)
extern void dhd_enable_oob_intr(struct dhd_bus *bus, bool enable);
#endif
#if (LINUX_VERSION_CODE >= KERNEL_VERSION(2, 6, 27))
static void dhd_hang_process(void *dhd_info, void *event_data, u8 event);
#endif
#if (LINUX_VERSION_CODE >= KERNEL_VERSION(2, 6, 0))
MODULE_LICENSE("GPL v2");
#endif /* LinuxVer */

#include <dhd_bus.h>

#ifdef BCM_FD_AGGR
#define DBUS_RX_BUFFER_SIZE_DHD(net)	(BCM_RPC_TP_DNGL_AGG_MAX_BYTE)
#else
#ifndef PROP_TXSTATUS
#define DBUS_RX_BUFFER_SIZE_DHD(net)	(net->mtu + net->hard_header_len + dhd->pub.hdrlen)
#else
#define DBUS_RX_BUFFER_SIZE_DHD(net)	(net->mtu + net->hard_header_len + dhd->pub.hdrlen + 128)
#endif
#endif /* BCM_FD_AGGR */

#ifdef PROP_TXSTATUS
extern bool dhd_wlfc_skip_fc(void);
extern void dhd_wlfc_plat_init(void *dhd);
extern void dhd_wlfc_plat_deinit(void *dhd);
#endif /* PROP_TXSTATUS */

#if LINUX_VERSION_CODE == KERNEL_VERSION(2, 6, 15)
const char *
print_tainted()
{
	return "";
}
#endif	/* LINUX_VERSION_CODE == KERNEL_VERSION(2, 6, 15) */

/* Linux wireless extension support */
#if defined(WL_WIRELESS_EXT)
#include <wl_iw.h>
extern wl_iw_extra_params_t  g_wl_iw_params;
#endif /* defined(WL_WIRELESS_EXT) */

#if defined(CONFIG_HAS_EARLYSUSPEND) && defined(DHD_USE_EARLYSUSPEND)
#include <linux/earlysuspend.h>
#endif /* defined(CONFIG_HAS_EARLYSUSPEND) && defined(DHD_USE_EARLYSUSPEND) */


#ifdef PKT_FILTER_SUPPORT
extern void dhd_pktfilter_offload_set(dhd_pub_t * dhd, char *arg);
extern void dhd_pktfilter_offload_enable(dhd_pub_t * dhd, char *arg, int enable, int master_mode);
extern void dhd_pktfilter_offload_delete(dhd_pub_t *dhd, int id);
#endif

#ifdef READ_MACADDR
extern int dhd_read_macaddr(struct dhd_info *dhd);
#else
static inline int dhd_read_macaddr(struct dhd_info *dhd) { return 0; }
#endif
#ifdef WRITE_MACADDR
extern int dhd_write_macaddr(struct ether_addr *mac);
#else
static inline int dhd_write_macaddr(struct ether_addr *mac) { return 0; }
#endif



static int dhd_reboot_callback(struct notifier_block *this, unsigned long code, void *unused);
static struct notifier_block dhd_reboot_notifier = {
	.notifier_call = dhd_reboot_callback,
	.priority = 1,
};

typedef struct dhd_dump {
	uint8 *buf;
	int bufsize;
} dhd_dump_t;

typedef struct dhd_if_event {
	struct list_head	list;
	wl_event_data_if_t	event;
	char			name[IFNAMSIZ+1];
	uint8			mac[ETHER_ADDR_LEN];
} dhd_if_event_t;

/* Interface control information */
typedef struct dhd_if {
	struct dhd_info *info;			/* back pointer to dhd_info */
	/* OS/stack specifics */
	struct net_device *net;
	int				idx;			/* iface idx in dongle */
	uint			subunit;		/* subunit */
	uint8			mac_addr[ETHER_ADDR_LEN];	/* assigned MAC address */
	bool			set_macaddress;
	bool			set_multicast;
	uint8			bssidx;			/* bsscfg index for the interface */
	bool			attached;		/* Delayed attachment when unset */
	bool			txflowcontrol;	/* Per interface flow control indicator */
	char			name[IFNAMSIZ+1]; /* linux interface name */
	struct net_device_stats stats;
#ifdef DHD_WMF
	dhd_wmf_t		wmf;		/* per bsscfg wmf setting */
#endif /* DHD_WMF */
#ifdef PCIE_FULL_DONGLE
	struct list_head sta_list;		/* sll of associated stations */
#if !defined(BCM_GMAC3)
	spinlock_t	sta_list_lock;		/* lock for manipulating sll */
#endif /* ! BCM_GMAC3 */
#endif /* PCIE_FULL_DONGLE */
	uint32  ap_isolate;			/* ap-isolation settings */
} dhd_if_t;

#ifdef WLMEDIA_HTSF
typedef struct {
	uint32 low;
	uint32 high;
} tsf_t;

typedef struct {
	uint32 last_cycle;
	uint32 last_sec;
	uint32 last_tsf;
	uint32 coef;     /* scaling factor */
	uint32 coefdec1; /* first decimal  */
	uint32 coefdec2; /* second decimal */
} htsf_t;

typedef struct {
	uint32 t1;
	uint32 t2;
	uint32 t3;
	uint32 t4;
} tstamp_t;

static tstamp_t ts[TSMAX];
static tstamp_t maxdelayts;
static uint32 maxdelay = 0, tspktcnt = 0, maxdelaypktno = 0;

#endif  /* WLMEDIA_HTSF */

struct ipv6_work_info_t {
	uint8			if_idx;
	char			ipv6_addr[16];
	unsigned long		event;
};

/* When Perimeter locks are deployed, any blocking calls must be preceeded
 * with a PERIM UNLOCK and followed by a PERIM LOCK.
 * Examples of blocking calls are: schedule_timeout(), down_interruptible(),
 * wait_event_timeout().
 */

/* Local private structure (extension of pub) */
typedef struct dhd_info {
#if defined(WL_WIRELESS_EXT)
	wl_iw_t		iw;		/* wireless extensions state (must be first) */
#endif /* defined(WL_WIRELESS_EXT) */
	dhd_pub_t pub;
	dhd_if_t *iflist[DHD_MAX_IFS]; /* for supporting multiple interfaces */

	void *adapter;			/* adapter information, interrupt, fw path etc. */
	char fw_path[PATH_MAX];		/* path to firmware image */
	char nv_path[PATH_MAX];		/* path to nvram vars file */

	struct semaphore proto_sem;
#ifdef PROP_TXSTATUS
	spinlock_t	wlfc_spinlock;

#endif /* PROP_TXSTATUS */
#ifdef WLMEDIA_HTSF
	htsf_t  htsf;
#endif
	wait_queue_head_t ioctl_resp_wait;
	wait_queue_head_t d3ack_wait;

	uint32	default_wd_interval;

	struct timer_list timer;
	bool wd_timer_valid;
	struct tasklet_struct tasklet;
	spinlock_t	sdlock;
	spinlock_t	txqlock;
	spinlock_t	dhd_lock;

	struct mutex	sdmutex;
	tsk_ctl_t	thr_dpc_ctl;
	tsk_ctl_t	thr_wdt_ctl;

	tsk_ctl_t	thr_rxf_ctl;
	spinlock_t	rxf_lock;
	bool		rxthread_enabled;

	/* Wakelocks */
#if defined(CONFIG_HAS_WAKELOCK) && (LINUX_VERSION_CODE >= KERNEL_VERSION(2, 6, 27))
	struct wake_lock wl_wifi;   /* Wifi wakelock */
	struct wake_lock wl_rxwake; /* Wifi rx wakelock */
	struct wake_lock wl_ctrlwake; /* Wifi ctrl wakelock */
	struct wake_lock wl_wdwake; /* Wifi wd wakelock */
#endif

#if (LINUX_VERSION_CODE >= KERNEL_VERSION(2, 6, 25))
	/* net_device interface lock, prevent race conditions among net_dev interface
	 * calls and wifi_on or wifi_off
	 */
	struct mutex dhd_net_if_mutex;
	struct mutex dhd_suspend_mutex;
#endif
	spinlock_t wakelock_spinlock;
	uint32 wakelock_counter;
	int wakelock_wd_counter;
	int wakelock_rx_timeout_enable;
	int wakelock_ctrl_timeout_enable;
	bool waive_wakelock;
	uint32 wakelock_before_waive;

	/* Thread to issue ioctl for multicast */
	wait_queue_head_t ctrl_wait;
	atomic_t pend_8021x_cnt;
	dhd_attach_states_t dhd_state;
#ifdef SHOW_LOGTRACE
	dhd_event_log_t event_data;
#endif /* SHOW_LOGTRACE */

#if defined(CONFIG_HAS_EARLYSUSPEND) && defined(DHD_USE_EARLYSUSPEND)
	struct early_suspend early_suspend;
#endif /* CONFIG_HAS_EARLYSUSPEND && DHD_USE_EARLYSUSPEND */

#ifdef ARP_OFFLOAD_SUPPORT
	u32 pend_ipaddr;
#endif /* ARP_OFFLOAD_SUPPORT */
#ifdef BCM_FD_AGGR
	void *rpc_th;
	void *rpc_osh;
	struct timer_list rpcth_timer;
	bool rpcth_timer_active;
	bool fdaggr;
#endif
#ifdef DHDTCPACK_SUPPRESS
	spinlock_t	tcpack_lock;
#endif /* DHDTCPACK_SUPPRESS */
	void			*dhd_deferred_wq;
#ifdef DEBUG_CPU_FREQ
	struct notifier_block freq_trans;
	int __percpu *new_freq;
#endif
	unsigned int unit;
	struct notifier_block pm_notifier;
#ifdef SAR_SUPPORT
	struct notifier_block sar_notifier;
	s32 sar_enable;
#endif
} dhd_info_t;

#define DHDIF_FWDER(dhdif)      FALSE

/* Flag to indicate if we should download firmware on driver load */
uint dhd_download_fw_on_driverload = TRUE;

/* Definitions to provide path to the firmware and nvram
 * example nvram_path[MOD_PARAM_PATHLEN]="/projects/wlan/nvram.txt"
 */
char firmware_path[MOD_PARAM_PATHLEN];
char nvram_path[MOD_PARAM_PATHLEN];

/* backup buffer for firmware and nvram path */
char fw_bak_path[MOD_PARAM_PATHLEN];
char nv_bak_path[MOD_PARAM_PATHLEN];

/* information string to keep firmware, chio, cheip version info visiable from log */
char info_string[MOD_PARAM_INFOLEN];
module_param_string(info_string, info_string, MOD_PARAM_INFOLEN, 0444);
int op_mode = 0;
int disable_proptx = 0;
module_param(op_mode, int, 0644);
extern int wl_control_wl_start(struct net_device *dev);
#if (LINUX_VERSION_CODE >= KERNEL_VERSION(2, 6, 27)) && defined(BCMLXSDMMC)
struct semaphore dhd_registration_sem;
#endif /* (LINUX_VERSION_CODE >= KERNEL_VERSION(2, 6, 27)) */

/* deferred handlers */
static void dhd_ifadd_event_handler(void *handle, void *event_info, u8 event);
static void dhd_ifdel_event_handler(void *handle, void *event_info, u8 event);
static void dhd_set_mac_addr_handler(void *handle, void *event_info, u8 event);
static void dhd_set_mcast_list_handler(void *handle, void *event_info, u8 event);
#ifdef CONFIG_IPV6
static void dhd_inet6_work_handler(void *dhd_info, void *event_data, u8 event);
#endif

#ifdef WL_CFG80211
extern void dhd_netdev_free(struct net_device *ndev);
#endif /* WL_CFG80211 */

/* Error bits */
module_param(dhd_msg_level, int, 0);

#ifdef ARP_OFFLOAD_SUPPORT
/* ARP offload enable */
uint dhd_arp_enable = TRUE;
module_param(dhd_arp_enable, uint, 0);

/* ARP offload agent mode : Enable ARP Host Auto-Reply and ARP Peer Auto-Reply */

uint dhd_arp_mode = ARP_OL_AGENT | ARP_OL_PEER_AUTO_REPLY;

module_param(dhd_arp_mode, uint, 0);
#endif /* ARP_OFFLOAD_SUPPORT */

/* Disable Prop tx */
module_param(disable_proptx, int, 0644);
/* load firmware and/or nvram values from the filesystem */
module_param_string(firmware_path, firmware_path, MOD_PARAM_PATHLEN, 0660);
module_param_string(nvram_path, nvram_path, MOD_PARAM_PATHLEN, 0660);

/* Watchdog interval */

/* extend watchdog expiration to 2 seconds when DPC is running */
#define WATCHDOG_EXTEND_INTERVAL (2000)

uint dhd_watchdog_ms = CUSTOM_DHD_WATCHDOG_MS;
module_param(dhd_watchdog_ms, uint, 0);

#if defined(DHD_DEBUG)
/* Console poll interval */
uint dhd_console_ms = 0;
module_param(dhd_console_ms, uint, 0644);
#endif /* defined(DHD_DEBUG) */


uint dhd_slpauto = TRUE;
module_param(dhd_slpauto, uint, 0);

#ifdef PKT_FILTER_SUPPORT
/* Global Pkt filter enable control */
uint dhd_pkt_filter_enable = TRUE;
module_param(dhd_pkt_filter_enable, uint, 0);
#endif

/* Pkt filter init setup */
uint dhd_pkt_filter_init = 0;
module_param(dhd_pkt_filter_init, uint, 0);

/* Pkt filter mode control */
uint dhd_master_mode = TRUE;
module_param(dhd_master_mode, uint, 0);

int dhd_watchdog_prio = 0;
module_param(dhd_watchdog_prio, int, 0);

/* DPC thread priority */
int dhd_dpc_prio = CUSTOM_DPC_PRIO_SETTING;
module_param(dhd_dpc_prio, int, 0);

/* RX frame thread priority */
int dhd_rxf_prio = CUSTOM_RXF_PRIO_SETTING;
module_param(dhd_rxf_prio, int, 0);

#if !defined(BCMDHDUSB)
extern int dhd_dongle_ramsize;
module_param(dhd_dongle_ramsize, int, 0);
#endif /* BCMDHDUSB */

/* Keep track of number of instances */
static int dhd_found = 0;
static int instance_base = 0; /* Starting instance number */
module_param(instance_base, int, 0644);


/* DHD Perimiter lock only used in router with bypass forwarding. */
#define DHD_PERIM_RADIO_INIT()              do { /* noop */ } while (0)
#define DHD_PERIM_LOCK_TRY(unit, flag)      do { /* noop */ } while (0)
#define DHD_PERIM_UNLOCK_TRY(unit, flag)    do { /* noop */ } while (0)
#define DHD_PERIM_LOCK_ALL()                do { /* noop */ } while (0)
#define DHD_PERIM_UNLOCK_ALL()              do { /* noop */ } while (0)

#ifdef PCIE_FULL_DONGLE
#if defined(BCM_GMAC3)
#define DHD_IF_STA_LIST_LOCK_INIT(ifp)      do { /* noop */ } while (0)
#define DHD_IF_STA_LIST_LOCK(ifp, flags)    ({ BCM_REFERENCE(flags); })
#define DHD_IF_STA_LIST_UNLOCK(ifp, flags)  ({ BCM_REFERENCE(flags); })
#else /* ! BCM_GMAC3 */
#define DHD_IF_STA_LIST_LOCK_INIT(ifp) spin_lock_init(&(ifp)->sta_list_lock)
#define DHD_IF_STA_LIST_LOCK(ifp, flags) \
	spin_lock_irqsave(&(ifp)->sta_list_lock, (flags))
#define DHD_IF_STA_LIST_UNLOCK(ifp, flags) \
	spin_unlock_irqrestore(&(ifp)->sta_list_lock, (flags))
#endif /* ! BCM_GMAC3 */
#endif /* PCIE_FULL_DONGLE */

/* Control fw roaming */
uint dhd_roam_disable = 0;

/* Control radio state */
uint dhd_radio_up = 1;

/* Network inteface name */
char iface_name[IFNAMSIZ] = {'\0'};
module_param_string(iface_name, iface_name, IFNAMSIZ, 0);

/* The following are specific to the SDIO dongle */

/* IOCTL response timeout */
int dhd_ioctl_timeout_msec = IOCTL_RESP_TIMEOUT;

/* Idle timeout for backplane clock */
int dhd_idletime = DHD_IDLETIME_TICKS;
module_param(dhd_idletime, int, 0);

/* Use polling */
uint dhd_poll = FALSE;
module_param(dhd_poll, uint, 0);

/* Use interrupts */
uint dhd_intr = TRUE;
module_param(dhd_intr, uint, 0);

/* SDIO Drive Strength (in milliamps) */
uint dhd_sdiod_drive_strength = 6;
module_param(dhd_sdiod_drive_strength, uint, 0);

#ifdef BCMSDIO
/* Tx/Rx bounds */
extern uint dhd_txbound;
extern uint dhd_rxbound;
module_param(dhd_txbound, uint, 0);
module_param(dhd_rxbound, uint, 0);

/* Deferred transmits */
extern uint dhd_deferred_tx;
module_param(dhd_deferred_tx, uint, 0);

#ifdef BCMDBGFS
extern void dhd_dbgfs_init(dhd_pub_t *dhdp);
extern void dhd_dbgfs_remove(void);
#endif /* BCMDBGFS */

#endif /* BCMSDIO */


#ifdef SDTEST
/* Echo packet generator (pkts/s) */
uint dhd_pktgen = 0;
module_param(dhd_pktgen, uint, 0);

/* Echo packet len (0 => sawtooth, max 2040) */
uint dhd_pktgen_len = 0;
module_param(dhd_pktgen_len, uint, 0);
#endif /* SDTEST */


extern char dhd_version[];

int dhd_net_bus_devreset(struct net_device *dev, uint8 flag);
static void dhd_net_if_lock_local(dhd_info_t *dhd);
static void dhd_net_if_unlock_local(dhd_info_t *dhd);
static void dhd_suspend_lock(dhd_pub_t *dhdp);
static void dhd_suspend_unlock(dhd_pub_t *dhdp);

#ifdef WLMEDIA_HTSF
void htsf_update(dhd_info_t *dhd, void *data);
tsf_t prev_tsf, cur_tsf;

uint32 dhd_get_htsf(dhd_info_t *dhd, int ifidx);
static int dhd_ioctl_htsf_get(dhd_info_t *dhd, int ifidx);
static void dhd_dump_latency(void);
static void dhd_htsf_addtxts(dhd_pub_t *dhdp, void *pktbuf);
static void dhd_htsf_addrxts(dhd_pub_t *dhdp, void *pktbuf);
static void dhd_dump_htsfhisto(histo_t *his, char *s);
#endif /* WLMEDIA_HTSF */

/* Monitor interface */
int dhd_monitor_init(void *dhd_pub);
int dhd_monitor_uninit(void);


#if defined(WL_WIRELESS_EXT)
struct iw_statistics *dhd_get_wireless_stats(struct net_device *dev);
#endif /* defined(WL_WIRELESS_EXT) */

static void dhd_dpc(ulong data);
/* forward decl */
extern int dhd_wait_pend8021x(struct net_device *dev);
void dhd_os_wd_timer_extend(void *bus, bool extend);

#ifdef TOE
#ifndef BDC
#error TOE requires BDC
#endif /* !BDC */
static int dhd_toe_get(dhd_info_t *dhd, int idx, uint32 *toe_ol);
static int dhd_toe_set(dhd_info_t *dhd, int idx, uint32 toe_ol);
#endif /* TOE */

static int dhd_wl_host_event(dhd_info_t *dhd, int *ifidx, void *pktdata,
	size_t pktlen, wl_event_msg_t *event_ptr, void **data_ptr);
#ifdef DHD_UNICAST_DHCP
static const uint8 llc_snap_hdr[SNAP_HDR_LEN] = {0xaa, 0xaa, 0x03, 0x00, 0x00, 0x00};
static int dhd_get_pkt_ip_type(dhd_pub_t *dhd, void *skb, uint8 **data_ptr,
	int *len_ptr, uint8 *prot_ptr);
static int dhd_get_pkt_ether_type(dhd_pub_t *dhd, void *skb, uint8 **data_ptr,
	int *len_ptr, uint16 *et_ptr, bool *snap_ptr);

static int dhd_convert_dhcp_broadcast_ack_to_unicast(dhd_pub_t *pub, void *pktbuf, int ifidx);
#endif /* DHD_UNICAST_DHCP */
#ifdef DHD_L2_FILTER
static int dhd_l2_filter_block_ping(dhd_pub_t *pub, void *pktbuf, int ifidx);
#endif
#if defined(CONFIG_PM_SLEEP)
static int dhd_pm_callback(struct notifier_block *nfb, unsigned long action, void *ignored)
{
	int ret = NOTIFY_DONE;
	bool suspend = FALSE;
	dhd_info_t *dhdinfo = (dhd_info_t*)container_of(nfb, struct dhd_info, pm_notifier);

	BCM_REFERENCE(dhdinfo);
	switch (action) {
	case PM_HIBERNATION_PREPARE:
	case PM_SUSPEND_PREPARE:
		suspend = TRUE;
		break;
	case PM_POST_HIBERNATION:
	case PM_POST_SUSPEND:
		suspend = FALSE;
		break;
	}

#if defined(SUPPORT_P2P_GO_PS)
#ifdef PROP_TXSTATUS
	if (suspend) {
		DHD_OS_WAKE_LOCK_WAIVE(&dhdinfo->pub);
		dhd_wlfc_suspend(&dhdinfo->pub);
		DHD_OS_WAKE_LOCK_RESTORE(&dhdinfo->pub);
	} else
		dhd_wlfc_resume(&dhdinfo->pub);
#endif
#endif /* defined(SUPPORT_P2P_GO_PS) */

#if (LINUX_VERSION_CODE >= KERNEL_VERSION(2, 6, 27)) && (LINUX_VERSION_CODE <= \
	KERNEL_VERSION(2, 6, 39))
	dhd_mmc_suspend = suspend;
	smp_mb();
#endif

	return ret;
}

static struct notifier_block dhd_pm_notifier = {
	.notifier_call = dhd_pm_callback,
	.priority = 10
};
/* to make sure we won't register the same notifier twice, otherwise a loop is likely to be
 * created in kernel notifier link list (with 'next' pointing to itself)
 */
static bool dhd_pm_notifier_registered = FALSE;

extern int register_pm_notifier(struct notifier_block *nb);
extern int unregister_pm_notifier(struct notifier_block *nb);
#endif /* CONFIG_PM_SLEEP */

/* Request scheduling of the bus rx frame */
static void dhd_sched_rxf(dhd_pub_t *dhdp, void *skb);
static void dhd_os_rxflock(dhd_pub_t *pub);
static void dhd_os_rxfunlock(dhd_pub_t *pub);

/** priv_link is the link between netdev and the dhdif and dhd_info structs. */
typedef struct dhd_dev_priv {
	dhd_info_t * dhd; /* cached pointer to dhd_info in netdevice priv */
	dhd_if_t   * ifp; /* cached pointer to dhd_if in netdevice priv */
	int          ifidx; /* interface index */
} dhd_dev_priv_t;

#define DHD_DEV_PRIV_SIZE       (sizeof(dhd_dev_priv_t))
#define DHD_DEV_PRIV(dev)       ((dhd_dev_priv_t *)DEV_PRIV(dev))
#define DHD_DEV_INFO(dev)       (((dhd_dev_priv_t *)DEV_PRIV(dev))->dhd)
#define DHD_DEV_IFP(dev)        (((dhd_dev_priv_t *)DEV_PRIV(dev))->ifp)
#define DHD_DEV_IFIDX(dev)      (((dhd_dev_priv_t *)DEV_PRIV(dev))->ifidx)

#if defined(DHD_OF_SUPPORT)
extern int dhd_wlan_init(void);
extern void dhd_wlan_exit(void);
#endif /* defined(DHD_OF_SUPPORT) */


/** Clear the dhd net_device's private structure. */
static inline void
dhd_dev_priv_clear(struct net_device * dev)
{
	dhd_dev_priv_t * dev_priv;
	ASSERT(dev != (struct net_device *)NULL);
	dev_priv = DHD_DEV_PRIV(dev);
	dev_priv->dhd = (dhd_info_t *)NULL;
	dev_priv->ifp = (dhd_if_t *)NULL;
	dev_priv->ifidx = DHD_BAD_IF;
}

/** Setup the dhd net_device's private structure. */
static inline void
dhd_dev_priv_save(struct net_device * dev, dhd_info_t * dhd, dhd_if_t * ifp,
                  int ifidx)
{
	dhd_dev_priv_t * dev_priv;
	ASSERT(dev != (struct net_device *)NULL);
	dev_priv = DHD_DEV_PRIV(dev);
	dev_priv->dhd = dhd;
	dev_priv->ifp = ifp;
	dev_priv->ifidx = ifidx;
}
#ifdef SAR_SUPPORT
static int dhd_sar_callback(struct notifier_block *nfb, unsigned long action, void *data)
{
	dhd_info_t *dhd = (dhd_info_t*)container_of(nfb, struct dhd_info, sar_notifier);
	char iovbuf[32];
	s32 sar_enable;
	s32 txpower;
	int ret;

	if (dhd->pub.busstate == DHD_BUS_DOWN || dhd->pub.up == 0) {
		DHD_ERROR(("%s Not ready, Bus state %d firmware state %d\n",
		       __FUNCTION__, dhd->pub.busstate, dhd->pub.up));
		return NOTIFY_BAD;
	}

	if (data) {
		/* if data != NULL then we expect that the notifier passed
		 * the exact value of max tx power in quarters of dB.
		 * qtxpower variable allows us to overwrite TX power.
		 */
		txpower = *(s32*)data;
		if (txpower == -1 || txpower >= 127)
			txpower = 127; /* Max val of 127 qdbm */
		else
			txpower |= WL_TXPWR_OVERRIDE;

		txpower = htod32(txpower);

		bcm_mkiovar("qtxpower", (char *)&txpower, 4, iovbuf, sizeof(iovbuf));
		if ((ret = dhd_wl_ioctl_cmd(&dhd->pub, WLC_SET_VAR,
				iovbuf, sizeof(iovbuf), TRUE, 0)) < 0)
			DHD_ERROR(("%s wl qtxpower failed %d\n", __FUNCTION__, ret));
	} else {
		/* '1' means activate sarlimit and '0' means back to normal
		 *  state (deactivate sarlimit)
		 */
		sar_enable = action ? 1 : 0;
		if (dhd->sar_enable == sar_enable)
			return NOTIFY_DONE;
		bcm_mkiovar("sar_enable", (char *)&sar_enable, 4, iovbuf, sizeof(iovbuf));
		if ((ret = dhd_wl_ioctl_cmd(&dhd->pub, WLC_SET_VAR, iovbuf, sizeof(iovbuf), TRUE, 0)) < 0)
			DHD_ERROR(("%s wl sar_enable %d failed %d\n", __FUNCTION__, sar_enable, ret));
		else
			dhd->sar_enable = sar_enable;
	}

	return NOTIFY_DONE;
}

static bool dhd_sar_notifier_registered = FALSE;

extern int register_notifier_by_sar(struct notifier_block *nb);
extern int unregister_notifier_by_sar(struct notifier_block *nb);
#endif

#ifdef PCIE_FULL_DONGLE

/** Dummy objects are defined with state representing bad|down.
 * Performance gains from reducing branch conditionals, instruction parallelism,
 * dual issue, reducing load shadows, avail of larger pipelines.
 * Use DHD_XXX_NULL instead of (dhd_xxx_t *)NULL, whenever an object pointer
 * is accessed via the dhd_sta_t.
 */

/* Dummy dhd_info object */
dhd_info_t dhd_info_null = {
#if defined(BCM_GMAC3)
	.fwdh = FWDER_NULL,
#endif
	.pub = {
	         .info = &dhd_info_null,
#ifdef DHDTCPACK_SUPPRESS
	         .tcpack_sup_mode = TCPACK_SUP_REPLACE,
#endif /* DHDTCPACK_SUPPRESS */
	         .up = FALSE, .busstate = DHD_BUS_DOWN
	}
};
#define DHD_INFO_NULL (&dhd_info_null)
#define DHD_PUB_NULL  (&dhd_info_null.pub)

/* Dummy netdevice object */
struct net_device dhd_net_dev_null = {
	.reg_state = NETREG_UNREGISTERED
};
#define DHD_NET_DEV_NULL (&dhd_net_dev_null)

/* Dummy dhd_if object */
dhd_if_t dhd_if_null = {
#if defined(BCM_GMAC3)
	.fwdh = FWDER_NULL,
#endif
#ifdef WMF
	.wmf = { .wmf_enable = TRUE },
#endif
	.info = DHD_INFO_NULL,
	.net = DHD_NET_DEV_NULL,
	.idx = DHD_BAD_IF
};
#define DHD_IF_NULL  (&dhd_if_null)

#define DHD_STA_NULL ((dhd_sta_t *)NULL)

/** Interface STA list management. */

/** Fetch the dhd_if object, given the interface index in the dhd. */
static inline dhd_if_t *dhd_get_ifp(dhd_pub_t *dhdp, uint32 ifidx);

/** Alloc/Free a dhd_sta object from the dhd instances' sta_pool. */
static void dhd_sta_free(dhd_pub_t *pub, dhd_sta_t *sta);
static dhd_sta_t * dhd_sta_alloc(dhd_pub_t * dhdp);

/* Delete a dhd_sta or flush all dhd_sta in an interface's sta_list. */
static void dhd_if_del_sta_list(dhd_if_t * ifp);
static void	dhd_if_flush_sta(dhd_if_t * ifp);

/* Construct/Destruct a sta pool. */
static int dhd_sta_pool_init(dhd_pub_t *dhdp, int max_sta);
static void dhd_sta_pool_fini(dhd_pub_t *dhdp, int max_sta);
static void dhd_sta_pool_clear(dhd_pub_t *dhdp, int max_sta);


/* Return interface pointer */
static inline dhd_if_t *dhd_get_ifp(dhd_pub_t *dhdp, uint32 ifidx)
{
	ASSERT(ifidx < DHD_MAX_IFS);
	if (ifidx >= DHD_MAX_IFS) {
		return NULL;
	}
	return dhdp->info->iflist[ifidx];
}

/** Reset a dhd_sta object and free into the dhd pool. */
static void
dhd_sta_free(dhd_pub_t * dhdp, dhd_sta_t * sta)
{
	int prio;

	ASSERT((sta != DHD_STA_NULL) && (sta->idx != ID16_INVALID));

	ASSERT((dhdp->staid_allocator != NULL) && (dhdp->sta_pool != NULL));
	id16_map_free(dhdp->staid_allocator, sta->idx);
	for (prio = 0; prio < (int)NUMPRIO; prio++)
		sta->flowid[prio] = FLOWID_INVALID;
	sta->ifp = DHD_IF_NULL; /* dummy dhd_if object */
	sta->ifidx = DHD_BAD_IF;
	bzero(sta->ea.octet, ETHER_ADDR_LEN);
	INIT_LIST_HEAD(&sta->list);
	sta->idx = ID16_INVALID; /* implying free */
}

/** Allocate a dhd_sta object from the dhd pool. */
static dhd_sta_t *
dhd_sta_alloc(dhd_pub_t * dhdp)
{
	uint16 idx;
	dhd_sta_t * sta;
	dhd_sta_pool_t * sta_pool;

	ASSERT((dhdp->staid_allocator != NULL) && (dhdp->sta_pool != NULL));

	idx = id16_map_alloc(dhdp->staid_allocator);
	if (idx == ID16_INVALID) {
		DHD_ERROR(("%s: cannot get free staid\n", __FUNCTION__));
		return DHD_STA_NULL;
	}

	sta_pool = (dhd_sta_pool_t *)(dhdp->sta_pool);
	sta = &sta_pool[idx];

	ASSERT((sta->idx == ID16_INVALID) &&
	       (sta->ifp == DHD_IF_NULL) && (sta->ifidx == DHD_BAD_IF));
	sta->idx = idx; /* implying allocated */

	return sta;
}

/** Delete all STAs in an interface's STA list. */
static void
dhd_if_del_sta_list(dhd_if_t *ifp)
{
	dhd_sta_t *sta, *next;
	unsigned long flags;

	DHD_IF_STA_LIST_LOCK(ifp, flags);

	list_for_each_entry_safe(sta, next, &ifp->sta_list, list) {
#if defined(BCM_GMAC3)
		if (ifp->fwdh) {
			/* Remove sta from WOFA forwarder. */
			fwder_deassoc(ifp->fwdh, (uint16 *)(sta->ea.octet), (wofa_t)sta);
		}
#endif /* BCM_GMAC3 */
		list_del(&sta->list);
		dhd_sta_free(&ifp->info->pub, sta);
	}

	DHD_IF_STA_LIST_UNLOCK(ifp, flags);

	return;
}

/** Router/GMAC3: Flush all station entries in the forwarder's WOFA database. */
static void
dhd_if_flush_sta(dhd_if_t * ifp)
{
#if defined(BCM_GMAC3)

	if (ifp && (ifp->fwdh != FWDER_NULL)) {
		dhd_sta_t *sta, *next;
		unsigned long flags;

		DHD_IF_STA_LIST_LOCK(ifp, flags);

		list_for_each_entry_safe(sta, next, &ifp->sta_list, list) {
			/* Remove any sta entry from WOFA forwarder. */
			fwder_flush(ifp->fwdh, (wofa_t)sta);
		}

		DHD_IF_STA_LIST_UNLOCK(ifp, flags);
	}
#endif /* BCM_GMAC3 */
}

/** Construct a pool of dhd_sta_t objects to be used by interfaces. */
static int
dhd_sta_pool_init(dhd_pub_t *dhdp, int max_sta)
{
	int idx, sta_pool_memsz;
	dhd_sta_t * sta;
	dhd_sta_pool_t * sta_pool;
	void * staid_allocator;

	ASSERT(dhdp != (dhd_pub_t *)NULL);
	ASSERT((dhdp->staid_allocator == NULL) && (dhdp->sta_pool == NULL));

	/* dhd_sta objects per radio are managed in a table. id#0 reserved. */
	staid_allocator = id16_map_init(dhdp->osh, max_sta, 1);
	if (staid_allocator == NULL) {
		DHD_ERROR(("%s: sta id allocator init failure\n", __FUNCTION__));
		return BCME_ERROR;
	}

	/* Pre allocate a pool of dhd_sta objects (one extra). */
	sta_pool_memsz = ((max_sta + 1) * sizeof(dhd_sta_t)); /* skip idx 0 */
	sta_pool = (dhd_sta_pool_t *)MALLOC(dhdp->osh, sta_pool_memsz);
	if (sta_pool == NULL) {
		DHD_ERROR(("%s: sta table alloc failure\n", __FUNCTION__));
		id16_map_fini(dhdp->osh, staid_allocator);
		return BCME_ERROR;
	}

	dhdp->sta_pool = sta_pool;
	dhdp->staid_allocator = staid_allocator;

	/* Initialize all sta(s) for the pre-allocated free pool. */
	bzero((uchar *)sta_pool, sta_pool_memsz);
	for (idx = max_sta; idx >= 1; idx--) { /* skip sta_pool[0] */
		sta = &sta_pool[idx];
		sta->idx = id16_map_alloc(staid_allocator);
		ASSERT(sta->idx <= max_sta);
	}
	/* Now place them into the pre-allocated free pool. */
	for (idx = 1; idx <= max_sta; idx++) {
		sta = &sta_pool[idx];
		dhd_sta_free(dhdp, sta);
	}

	return BCME_OK;
}

/** Destruct the pool of dhd_sta_t objects.
 * Caller must ensure that no STA objects are currently associated with an if.
 */
static void
dhd_sta_pool_fini(dhd_pub_t *dhdp, int max_sta)
{
	dhd_sta_pool_t * sta_pool = (dhd_sta_pool_t *)dhdp->sta_pool;

	if (sta_pool) {
		int idx;
		int sta_pool_memsz = ((max_sta + 1) * sizeof(dhd_sta_t));
		for (idx = 1; idx <= max_sta; idx++) {
			ASSERT(sta_pool[idx].ifp == DHD_IF_NULL);
			ASSERT(sta_pool[idx].idx == ID16_INVALID);
		}
		MFREE(dhdp->osh, dhdp->sta_pool, sta_pool_memsz);
		dhdp->sta_pool = NULL;
	}

	id16_map_fini(dhdp->osh, dhdp->staid_allocator);
	dhdp->staid_allocator = NULL;
}



/* Clear the pool of dhd_sta_t objects for built-in type driver */
static void
dhd_sta_pool_clear(dhd_pub_t *dhdp, int max_sta)
{
	int idx, sta_pool_memsz;
	dhd_sta_t * sta;
	dhd_sta_pool_t * sta_pool;
	void *staid_allocator;

	if (!dhdp) {
		DHD_ERROR(("%s: dhdp is NULL\n", __FUNCTION__));
		return;
	}

	sta_pool = (dhd_sta_pool_t *)dhdp->sta_pool;
	staid_allocator = dhdp->staid_allocator;

	if (!sta_pool) {
		DHD_ERROR(("%s: sta_pool is NULL\n", __FUNCTION__));
		return;
	}

	if (!staid_allocator) {
		DHD_ERROR(("%s: staid_allocator is NULL\n", __FUNCTION__));
		return;
	}

	/* clear free pool */
	sta_pool_memsz = ((max_sta + 1) * sizeof(dhd_sta_t));
	bzero((uchar *)sta_pool, sta_pool_memsz);

	/* dhd_sta objects per radio are managed in a table. id#0 reserved. */
	id16_map_clear(staid_allocator, max_sta, 1);

	/* Initialize all sta(s) for the pre-allocated free pool. */
	for (idx = max_sta; idx >= 1; idx--) { /* skip sta_pool[0] */
		sta = &sta_pool[idx];
		sta->idx = id16_map_alloc(staid_allocator);
		ASSERT(sta->idx <= max_sta);
	}
	/* Now place them into the pre-allocated free pool. */
	for (idx = 1; idx <= max_sta; idx++) {
		sta = &sta_pool[idx];
		dhd_sta_free(dhdp, sta);
	}
}


/** Find STA with MAC address ea in an interface's STA list. */
dhd_sta_t *
dhd_find_sta(void *pub, int ifidx, void *ea)
{
	dhd_sta_t *sta, *next;
	dhd_if_t *ifp;
	unsigned long flags;

	ASSERT(ea != NULL);
	ifp = dhd_get_ifp((dhd_pub_t *)pub, ifidx);
	if (ifp == NULL)
		return DHD_STA_NULL;

	DHD_IF_STA_LIST_LOCK(ifp, flags);

	list_for_each_entry_safe(sta, next, &ifp->sta_list, list) {
		if (!memcmp(sta->ea.octet, ea, ETHER_ADDR_LEN)) {
			DHD_IF_STA_LIST_UNLOCK(ifp, flags);
			return sta;
		}
	}

	DHD_IF_STA_LIST_UNLOCK(ifp, flags);

	return DHD_STA_NULL;
}

/** Add STA into the interface's STA list. */
dhd_sta_t *
dhd_add_sta(void *pub, int ifidx, void *ea)
{
	dhd_sta_t *sta;
	dhd_if_t *ifp;
	unsigned long flags;

	ASSERT(ea != NULL);
	ifp = dhd_get_ifp((dhd_pub_t *)pub, ifidx);
	if (ifp == NULL)
		return DHD_STA_NULL;

	sta = dhd_sta_alloc((dhd_pub_t *)pub);
	if (sta == DHD_STA_NULL) {
		DHD_ERROR(("%s: Alloc failed\n", __FUNCTION__));
		return DHD_STA_NULL;
	}

	memcpy(sta->ea.octet, ea, ETHER_ADDR_LEN);

	/* link the sta and the dhd interface */
	sta->ifp = ifp;
	sta->ifidx = ifidx;
	INIT_LIST_HEAD(&sta->list);

	DHD_IF_STA_LIST_LOCK(ifp, flags);

	list_add_tail(&sta->list, &ifp->sta_list);

#if defined(BCM_GMAC3)
	if (ifp->fwdh) {
		ASSERT(ISALIGNED(ea, 2));
		/* Add sta to WOFA forwarder. */
		fwder_reassoc(ifp->fwdh, (uint16 *)ea, (wofa_t)sta);
	}
#endif /* BCM_GMAC3 */

	DHD_IF_STA_LIST_UNLOCK(ifp, flags);

	return sta;
}

/** Delete STA from the interface's STA list. */
void
dhd_del_sta(void *pub, int ifidx, void *ea)
{
	dhd_sta_t *sta, *next;
	dhd_if_t *ifp;
	unsigned long flags;

	ASSERT(ea != NULL);
	ifp = dhd_get_ifp((dhd_pub_t *)pub, ifidx);
	if (ifp == NULL)
		return;

	DHD_IF_STA_LIST_LOCK(ifp, flags);

	list_for_each_entry_safe(sta, next, &ifp->sta_list, list) {
		if (!memcmp(sta->ea.octet, ea, ETHER_ADDR_LEN)) {
#if defined(BCM_GMAC3)
			if (ifp->fwdh) { /* Found a sta, remove from WOFA forwarder. */
				ASSERT(ISALIGNED(ea, 2));
				fwder_deassoc(ifp->fwdh, (uint16 *)ea, (wofa_t)sta);
			}
#endif /* BCM_GMAC3 */
			list_del(&sta->list);
			dhd_sta_free(&ifp->info->pub, sta);
		}
	}

	DHD_IF_STA_LIST_UNLOCK(ifp, flags);

	return;
}

/** Add STA if it doesn't exist. Not reentrant. */
dhd_sta_t*
dhd_findadd_sta(void *pub, int ifidx, void *ea)
{
	dhd_sta_t *sta;

	sta = dhd_find_sta(pub, ifidx, ea);

	if (!sta) {
		/* Add entry */
		sta = dhd_add_sta(pub, ifidx, ea);
	}

	return sta;
}
#else
static inline void dhd_if_flush_sta(dhd_if_t * ifp) { }
static inline void dhd_if_del_sta_list(dhd_if_t *ifp) {}
static inline int dhd_sta_pool_init(dhd_pub_t *dhdp, int max_sta) { return BCME_OK; }
static inline void dhd_sta_pool_fini(dhd_pub_t *dhdp, int max_sta) {}
dhd_sta_t *dhd_findadd_sta(void *pub, int ifidx, void *ea) { return NULL; }
void dhd_del_sta(void *pub, int ifidx, void *ea) {}
#endif /* PCIE_FULL_DONGLE */


/* Returns dhd iflist index correspondig the the bssidx provided by apps */
int dhd_bssidx2idx(dhd_pub_t *dhdp, uint32 bssidx)
{
	dhd_if_t *ifp;
	dhd_info_t *dhd = dhdp->info;
	int i;

	ASSERT(bssidx < DHD_MAX_IFS);
	ASSERT(dhdp);

	for (i = 0; i < DHD_MAX_IFS; i++) {
		ifp = dhd->iflist[i];
		if (ifp && (ifp->bssidx == bssidx)) {
			DHD_TRACE(("Index manipulated for %s from %d to %d\n",
				ifp->name, bssidx, i));
			break;
		}
	}
	return i;
}

static inline int dhd_rxf_enqueue(dhd_pub_t *dhdp, void* skb)
{
	uint32 store_idx;
	uint32 sent_idx;

	if (!skb) {
		DHD_ERROR(("dhd_rxf_enqueue: NULL skb!!!\n"));
		return BCME_ERROR;
	}

	dhd_os_rxflock(dhdp);
	store_idx = dhdp->store_idx;
	sent_idx = dhdp->sent_idx;
	if (dhdp->skbbuf[store_idx] != NULL) {
		/* Make sure the previous packets are processed */
		dhd_os_rxfunlock(dhdp);
#ifdef RXF_DEQUEUE_ON_BUSY
		DHD_TRACE(("dhd_rxf_enqueue: pktbuf not consumed %p, store idx %d sent idx %d\n",
			skb, store_idx, sent_idx));
		return BCME_BUSY;
#else /* RXF_DEQUEUE_ON_BUSY */
		DHD_ERROR(("dhd_rxf_enqueue: pktbuf not consumed %p, store idx %d sent idx %d\n",
			skb, store_idx, sent_idx));
		/* removed msleep here, should use wait_event_timeout if we
		 * want to give rx frame thread a chance to run
		 */
#if defined(WAIT_DEQUEUE)
		OSL_SLEEP(1);
#endif
		return BCME_ERROR;
#endif /* RXF_DEQUEUE_ON_BUSY */
	}
	DHD_TRACE(("dhd_rxf_enqueue: Store SKB %p. idx %d -> %d\n",
		skb, store_idx, (store_idx + 1) & (MAXSKBPEND - 1)));
	dhdp->skbbuf[store_idx] = skb;
	dhdp->store_idx = (store_idx + 1) & (MAXSKBPEND - 1);
	dhd_os_rxfunlock(dhdp);

	return BCME_OK;
}

static inline void* dhd_rxf_dequeue(dhd_pub_t *dhdp)
{
	uint32 store_idx;
	uint32 sent_idx;
	void *skb;

	dhd_os_rxflock(dhdp);

	store_idx = dhdp->store_idx;
	sent_idx = dhdp->sent_idx;
	skb = dhdp->skbbuf[sent_idx];

	if (skb == NULL) {
		dhd_os_rxfunlock(dhdp);
		DHD_ERROR(("dhd_rxf_dequeue: Dequeued packet is NULL, store idx %d sent idx %d\n",
			store_idx, sent_idx));
		return NULL;
	}

	dhdp->skbbuf[sent_idx] = NULL;
	dhdp->sent_idx = (sent_idx + 1) & (MAXSKBPEND - 1);

	DHD_TRACE(("dhd_rxf_dequeue: netif_rx_ni(%p), sent idx %d\n",
		skb, sent_idx));

	dhd_os_rxfunlock(dhdp);

	return skb;
}

int dhd_process_cid_mac(dhd_pub_t *dhdp, bool prepost)
{
	dhd_info_t *dhd = (dhd_info_t *)dhdp->info;

	if (prepost) { /* pre process */
		dhd_read_macaddr(dhd);
	} else { /* post process */
		dhd_write_macaddr(&dhd->pub.mac);
	}

	return 0;
}

#if defined(PKT_FILTER_SUPPORT) && !defined(GAN_LITE_NAT_KEEPALIVE_FILTER)
static bool
_turn_on_arp_filter(dhd_pub_t *dhd, int op_mode)
{
	bool _apply = FALSE;
	/* In case of IBSS mode, apply arp pkt filter */
	if (op_mode & DHD_FLAG_IBSS_MODE) {
		_apply = TRUE;
		goto exit;
	}
	/* In case of P2P GO or GC, apply pkt filter to pass arp pkt to host */
	if ((dhd->arp_version == 1) &&
		(op_mode & (DHD_FLAG_P2P_GC_MODE | DHD_FLAG_P2P_GO_MODE))) {
		_apply = TRUE;
		goto exit;
	}

exit:
	return _apply;
}
#endif /* PKT_FILTER_SUPPORT && !GAN_LITE_NAT_KEEPALIVE_FILTER */

void dhd_set_packet_filter(dhd_pub_t *dhd)
{
#ifdef PKT_FILTER_SUPPORT
	int i;

	DHD_TRACE(("%s: enter\n", __FUNCTION__));
	if (dhd_pkt_filter_enable) {
		for (i = 0; i < dhd->pktfilter_count; i++) {
			dhd_pktfilter_offload_set(dhd, dhd->pktfilter[i]);
		}
	}
#endif /* PKT_FILTER_SUPPORT */
}

void dhd_enable_packet_filter(int value, dhd_pub_t *dhd)
{
#ifdef PKT_FILTER_SUPPORT
	int i;

	DHD_TRACE(("%s: enter, value = %d\n", __FUNCTION__, value));
	/* 1 - Enable packet filter, only allow unicast packet to send up */
	/* 0 - Disable packet filter */
	if (dhd_pkt_filter_enable && (!value ||
	    (dhd_support_sta_mode(dhd) && !dhd->dhcp_in_progress)))
	    {
		for (i = 0; i < dhd->pktfilter_count; i++) {
#ifndef GAN_LITE_NAT_KEEPALIVE_FILTER
			if (value && (i == DHD_ARP_FILTER_NUM) &&
				!_turn_on_arp_filter(dhd, dhd->op_mode)) {
				DHD_TRACE(("Do not turn on ARP white list pkt filter:"
					"val %d, cnt %d, op_mode 0x%x\n",
					value, i, dhd->op_mode));
				continue;
			}
#endif /* !GAN_LITE_NAT_KEEPALIVE_FILTER */
			dhd_pktfilter_offload_enable(dhd, dhd->pktfilter[i],
				value, dhd_master_mode);
		}
	}
#endif /* PKT_FILTER_SUPPORT */
}

static int dhd_set_suspend(int value, dhd_pub_t *dhd)
{
#ifndef SUPPORT_PM2_ONLY
	int power_mode = PM_MAX;
#endif /* SUPPORT_PM2_ONLY */
	/* wl_pkt_filter_enable_t	enable_parm; */
	char iovbuf[32];
	int bcn_li_dtim = 0; /* Default bcn_li_dtim in resume mode is 0 */
#ifndef ENABLE_FW_ROAM_SUSPEND
	uint roamvar = 1;
#endif /* ENABLE_FW_ROAM_SUSPEND */
	uint nd_ra_filter = 0;
	int lpas = 0;
	int dtim_period = 0;
	int bcn_interval = 0;
	int bcn_to_dly = 0;
	int bcn_timeout = CUSTOM_BCN_TIMEOUT_SETTING;
	int ret = 0;

	if (!dhd)
		return -ENODEV;

	DHD_TRACE(("%s: enter, value = %d in_suspend=%d\n",
		__FUNCTION__, value, dhd->in_suspend));

	dhd_suspend_lock(dhd);

#ifdef CUSTOM_SET_CPUCORE
	DHD_TRACE(("%s set cpucore(suspend%d)\n", __FUNCTION__, value));
	/* set specific cpucore */
	dhd_set_cpucore(dhd, TRUE);
#endif /* CUSTOM_SET_CPUCORE */
	if (dhd->up) {
		if (value && dhd->in_suspend) {
#ifdef PKT_FILTER_SUPPORT
				dhd->early_suspended = 1;
#endif
				/* Kernel suspended */
				DHD_ERROR(("%s: force extra Suspend setting \n", __FUNCTION__));
#ifdef CUSTOM_SET_SHORT_DWELL_TIME
				dhd_set_short_dwell_time(dhd, TRUE);
#endif
#ifndef SUPPORT_PM2_ONLY
				dhd_wl_ioctl_cmd(dhd, WLC_SET_PM, (char *)&power_mode,
				                 sizeof(power_mode), TRUE, 0);
#endif /* SUPPORT_PM2_ONLY */

				/* Enable packet filter, only allow unicast packet to send up */
				dhd_enable_packet_filter(1, dhd);

				/* If DTIM skip is set up as default, force it to wake
				 * each third DTIM for better power savings.  Note that
				 * one side effect is a chance to miss BC/MC packet.
				 */
				bcn_li_dtim = dhd_get_suspend_bcn_li_dtim(dhd, &dtim_period, &bcn_interval);
				dhd_iovar(dhd, 0, "bcn_li_dtim", (char *)&bcn_li_dtim, sizeof(bcn_li_dtim), 1);
				if (bcn_li_dtim * dtim_period * bcn_interval >= MIN_DTIM_FOR_ROAM_THRES_EXTEND) {
					/*
					* Increase max roaming threshold from 2 secs to 8 secs
					* the real roam threshold is MIN(max_roam_threshold, bcn_timeout/2)
					*/
					lpas = 1;
					dhd_iovar(dhd, 0, "lpas", (char *)&lpas, sizeof(lpas), 1);

					bcn_to_dly = 1;
					/*
					* if bcn_to_dly is 1, the real roam threshold is MIN(max_roam_threshold, bcn_timeout -1);
					* notify link down event after roaming procedure complete if we hit bcn_timeout
					* while we are in roaming progress.
					*
					*/
					dhd_iovar(dhd, 0, "bcn_to_dly", (char *)&bcn_to_dly, sizeof(bcn_to_dly), 1);
					/* Increase beacon timeout to 6 secs */
					bcn_timeout = (bcn_timeout < BCN_TIMEOUT_IN_SUSPEND) ?
										BCN_TIMEOUT_IN_SUSPEND : bcn_timeout;
					dhd_iovar(dhd, 0, "bcn_timeout", (char *)&bcn_timeout, sizeof(bcn_timeout), 1);
				}


#ifndef ENABLE_FW_ROAM_SUSPEND
				/* Disable firmware roaming during suspend */
				bcm_mkiovar("roam_off", (char *)&roamvar, 4,
					iovbuf, sizeof(iovbuf));
				dhd_wl_ioctl_cmd(dhd, WLC_SET_VAR, iovbuf, sizeof(iovbuf), TRUE, 0);
#endif /* ENABLE_FW_ROAM_SUSPEND */
				if (FW_SUPPORTED(dhd, ndoe)) {
					/* enable IPv6 RA filter in  firmware during suspend */
					nd_ra_filter = 1;
					bcm_mkiovar("nd_ra_filter_enable", (char *)&nd_ra_filter, 4,
						iovbuf, sizeof(iovbuf));
					if ((ret = dhd_wl_ioctl_cmd(dhd, WLC_SET_VAR, iovbuf,
						sizeof(iovbuf), TRUE, 0)) < 0)
						DHD_ERROR(("failed to set nd_ra_filter (%d)\n",
							ret));
				}
				dhd_os_suppress_logging(dhd, TRUE);
			} else {
#ifdef PKT_FILTER_SUPPORT
				dhd->early_suspended = 0;
#endif
				/* Kernel resumed  */
				DHD_ERROR(("%s: Remove extra suspend setting \n", __FUNCTION__));
#ifdef CUSTOM_SET_SHORT_DWELL_TIME
				dhd_set_short_dwell_time(dhd, FALSE);
#endif
#ifndef SUPPORT_PM2_ONLY
				power_mode = PM_FAST;
				dhd_wl_ioctl_cmd(dhd, WLC_SET_PM, (char *)&power_mode,
				                 sizeof(power_mode), TRUE, 0);
#endif /* SUPPORT_PM2_ONLY */
#ifdef PKT_FILTER_SUPPORT
				/* disable pkt filter */
				dhd_enable_packet_filter(0, dhd);
#endif /* PKT_FILTER_SUPPORT */

				/* restore pre-suspend setting */
				dhd_iovar(dhd, 0, "bcn_li_dtim", (char *)&bcn_li_dtim, sizeof(bcn_li_dtim), 1);

				dhd_iovar(dhd, 0, "lpas", (char *)&lpas, sizeof(lpas), 1);

				dhd_iovar(dhd, 0, "bcn_to_dly", (char *)&bcn_to_dly, sizeof(bcn_to_dly), 1);

				dhd_iovar(dhd, 0, "bcn_timeout", (char *)&bcn_timeout, sizeof(bcn_timeout), 1);

#ifndef ENABLE_FW_ROAM_SUSPEND
				roamvar = dhd_roam_disable;
				bcm_mkiovar("roam_off", (char *)&roamvar, 4, iovbuf,
					sizeof(iovbuf));
				dhd_wl_ioctl_cmd(dhd, WLC_SET_VAR, iovbuf, sizeof(iovbuf), TRUE, 0);
#endif /* ENABLE_FW_ROAM_SUSPEND */
				if (FW_SUPPORTED(dhd, ndoe)) {
					/* disable IPv6 RA filter in  firmware during suspend */
					nd_ra_filter = 0;
					bcm_mkiovar("nd_ra_filter_enable", (char *)&nd_ra_filter, 4,
						iovbuf, sizeof(iovbuf));
					if ((ret = dhd_wl_ioctl_cmd(dhd, WLC_SET_VAR, iovbuf,
						sizeof(iovbuf), TRUE, 0)) < 0)
						DHD_ERROR(("failed to set nd_ra_filter (%d)\n",
							ret));
				}
				dhd_os_suppress_logging(dhd, FALSE);
			}
	}
	dhd_suspend_unlock(dhd);

	return 0;
}

static int dhd_suspend_resume_helper(struct dhd_info *dhd, int val, int force)
{
	dhd_pub_t *dhdp = &dhd->pub;
	int ret = 0;

	DHD_OS_WAKE_LOCK(dhdp);
	DHD_PERIM_LOCK(dhdp);

	/* Set flag when early suspend was called */
	dhdp->in_suspend = val;
	if ((force || !dhdp->suspend_disable_flag) &&
		dhd_support_sta_mode(dhdp))
	{
		ret = dhd_set_suspend(val, dhdp);
	}

	DHD_PERIM_UNLOCK(dhdp);
	DHD_OS_WAKE_UNLOCK(dhdp);
	return ret;
}

#if defined(CONFIG_HAS_EARLYSUSPEND) && defined(DHD_USE_EARLYSUSPEND)
static void dhd_early_suspend(struct early_suspend *h)
{
	struct dhd_info *dhd = container_of(h, struct dhd_info, early_suspend);
	DHD_TRACE_HW4(("%s: enter\n", __FUNCTION__));

	if (dhd)
		dhd_suspend_resume_helper(dhd, 1, 0);
}

static void dhd_late_resume(struct early_suspend *h)
{
	struct dhd_info *dhd = container_of(h, struct dhd_info, early_suspend);
	DHD_TRACE_HW4(("%s: enter\n", __FUNCTION__));

	if (dhd)
		dhd_suspend_resume_helper(dhd, 0, 0);
}
#endif /* CONFIG_HAS_EARLYSUSPEND && DHD_USE_EARLYSUSPEND */

/*
 * Generalized timeout mechanism.  Uses spin sleep with exponential back-off until
 * the sleep time reaches one jiffy, then switches over to task delay.  Usage:
 *
 *      dhd_timeout_start(&tmo, usec);
 *      while (!dhd_timeout_expired(&tmo))
 *              if (poll_something())
 *                      break;
 *      if (dhd_timeout_expired(&tmo))
 *              fatal();
 */

#ifdef CONFIG_PARTIALRESUME
static unsigned int dhd_get_ipv6_stat(u8 type)
{
	static unsigned int ra = 0;
	static unsigned int na = 0;
	static unsigned int other = 0;

	switch (type) {
	case NDISC_ROUTER_ADVERTISEMENT:
		ra++;
		return ra;
	case NDISC_NEIGHBOUR_ADVERTISEMENT:
		na++;
		return na;
	default:
		other++;
		break;
	}
	return other;
}
#endif

static int dhd_rx_suspend_again(struct sk_buff *skb)
{
#ifdef CONFIG_PARTIALRESUME
	u8 *pptr = skb_mac_header(skb);

	if (pptr &&
	    (memcmp(pptr, "\x33\x33\x00\x00\x00\x01", ETHER_ADDR_LEN) == 0) &&
	    (ntoh16(skb->protocol) == ETHER_TYPE_IPV6)) {
		u8 type = 0;
#define ETHER_ICMP6_TYPE	54
#define ETHER_ICMP6_DADDR	38
		if (skb->len > ETHER_ICMP6_TYPE)
			type = pptr[ETHER_ICMP6_TYPE];
		if ((type == NDISC_NEIGHBOUR_ADVERTISEMENT) &&
		    (ipv6_addr_equal(&in6addr_linklocal_allnodes,
		    (const struct in6_addr *)(pptr + ETHER_ICMP6_DADDR)))) {
			pr_debug("%s: Suspend, type = %d [%u]\n", __func__,
				type, dhd_get_ipv6_stat(type));
			return 0;
		} else {
			pr_debug("%s: Resume, type = %d [%u]\n", __func__,
				type, dhd_get_ipv6_stat(type));
		}
#undef ETHER_ICMP6_TYPE
#undef ETHER_ICMP6_DADDR
	}
#endif
	return DHD_PACKET_TIMEOUT_MS;
}

void
dhd_timeout_start(dhd_timeout_t *tmo, uint usec)
{
	tmo->limit = usec;
	tmo->increment = 0;
	tmo->elapsed = 0;
	tmo->tick = jiffies_to_usecs(1);
}

int
dhd_timeout_expired(dhd_timeout_t *tmo)
{
	/* Does nothing the first call */
	if (tmo->increment == 0) {
		tmo->increment = 1;
		return 0;
	}

	if (tmo->elapsed >= tmo->limit)
		return 1;

	/* Add the delay that's about to take place */
	tmo->elapsed += tmo->increment;

	if ((!CAN_SLEEP()) || tmo->increment < tmo->tick) {
		OSL_DELAY(tmo->increment);
		tmo->increment *= 2;
		if (tmo->increment > tmo->tick)
			tmo->increment = tmo->tick;
	} else {
		wait_queue_head_t delay_wait;
		DECLARE_WAITQUEUE(wait, current);
		init_waitqueue_head(&delay_wait);
		add_wait_queue(&delay_wait, &wait);
		set_current_state(TASK_INTERRUPTIBLE);
		(void)schedule_timeout(1);
		remove_wait_queue(&delay_wait, &wait);
		set_current_state(TASK_RUNNING);
	}

	return 0;
}

int
dhd_net2idx(dhd_info_t *dhd, struct net_device *net)
{
	int i = 0;

	ASSERT(dhd);
	while (i < DHD_MAX_IFS) {
		if (dhd->iflist[i] && dhd->iflist[i]->net && (dhd->iflist[i]->net == net))
			return i;
		i++;
	}

	return DHD_BAD_IF;
}

struct net_device * dhd_idx2net(void *pub, int ifidx)
{
	struct dhd_pub *dhd_pub = (struct dhd_pub *)pub;
	struct dhd_info *dhd_info;

	if (!dhd_pub || ifidx < 0 || ifidx >= DHD_MAX_IFS)
		return NULL;
	dhd_info = dhd_pub->info;
	if (dhd_info && dhd_info->iflist[ifidx])
		return dhd_info->iflist[ifidx]->net;
	return NULL;
}

int
dhd_ifname2idx(dhd_info_t *dhd, char *name)
{
	int i = DHD_MAX_IFS;

	ASSERT(dhd);

	if (name == NULL || *name == '\0')
		return 0;

	while (--i > 0)
		if (dhd->iflist[i] && !strncmp(dhd->iflist[i]->name, name, IFNAMSIZ))
				break;

	DHD_TRACE(("%s: return idx %d for \"%s\"\n", __FUNCTION__, i, name));

	return i;	/* default - the primary interface */
}

int
dhd_ifidx2hostidx(dhd_info_t *dhd, int ifidx)
{
	int i = DHD_MAX_IFS;

	ASSERT(dhd);

	if (ifidx < 0 || ifidx >= DHD_MAX_IFS) {
		DHD_TRACE(("%s: ifidx %d out of range\n", __FUNCTION__, ifidx));
		return 0;	/* default - the primary interface */
	}

	while (--i > 0)
		if (dhd->iflist[i] && (dhd->iflist[i]->idx == ifidx))
				break;

	DHD_TRACE(("%s: return hostidx %d for ifidx %d\n", __FUNCTION__, i, ifidx));

	return i;	/* default - the primary interface */
}

char *
dhd_ifname(dhd_pub_t *dhdp, int ifidx)
{
	dhd_info_t *dhd = (dhd_info_t *)dhdp->info;

	ASSERT(dhd);

	if (ifidx < 0 || ifidx >= DHD_MAX_IFS) {
		DHD_ERROR(("%s: ifidx %d out of range\n", __FUNCTION__, ifidx));
		return "<if_bad>";
	}

	if (dhd->iflist[ifidx] == NULL) {
		DHD_ERROR(("%s: null i/f %d\n", __FUNCTION__, ifidx));
		return "<if_null>";
	}

	if (dhd->iflist[ifidx]->net)
		return dhd->iflist[ifidx]->net->name;

	return "<if_none>";
}

uint8 *
dhd_bssidx2bssid(dhd_pub_t *dhdp, int idx)
{
	int i;
	dhd_info_t *dhd = (dhd_info_t *)dhdp;

	ASSERT(dhd);
	for (i = 0; i < DHD_MAX_IFS; i++)
	if (dhd->iflist[i] && dhd->iflist[i]->bssidx == idx)
		return dhd->iflist[i]->mac_addr;

	return NULL;
}


static void
_dhd_set_multicast_list(dhd_info_t *dhd, int ifidx)
{
	struct net_device *dev;
#if LINUX_VERSION_CODE >= KERNEL_VERSION(2, 6, 35)
	struct netdev_hw_addr *ha;
#else
	struct dev_mc_list *mclist;
#endif
	uint32 allmulti, cnt;

	wl_ioctl_t ioc;
	char *buf, *bufp;
	uint buflen;
	int ret;

			ASSERT(dhd && dhd->iflist[ifidx]);
			dev = dhd->iflist[ifidx]->net;
			if (!dev)
				return;
#if LINUX_VERSION_CODE >= KERNEL_VERSION(2, 6, 27)
			netif_addr_lock_bh(dev);
#endif
#if LINUX_VERSION_CODE >= KERNEL_VERSION(2, 6, 35)
			cnt = netdev_mc_count(dev);
#else
			cnt = dev->mc_count;
#endif /* LINUX_VERSION_CODE */

#if LINUX_VERSION_CODE >= KERNEL_VERSION(2, 6, 27)
			netif_addr_unlock_bh(dev);
#endif

			/* Determine initial value of allmulti flag */
	allmulti = (dev->flags & IFF_ALLMULTI) ? TRUE : FALSE;

	/* Send down the multicast list first. */


	buflen = sizeof("mcast_list") + sizeof(cnt) + (cnt * ETHER_ADDR_LEN);
	if (!(bufp = buf = MALLOC(dhd->pub.osh, buflen))) {
		DHD_ERROR(("%s: out of memory for mcast_list, cnt %d\n",
		           dhd_ifname(&dhd->pub, ifidx), cnt));
		return;
	}

	strncpy(bufp, "mcast_list", buflen - 1);
	bufp[buflen - 1] = '\0';
	bufp += strlen("mcast_list") + 1;

	cnt = htol32(cnt);
	memcpy(bufp, &cnt, sizeof(cnt));
	bufp += sizeof(cnt);


#if LINUX_VERSION_CODE >= KERNEL_VERSION(2, 6, 27)
			netif_addr_lock_bh(dev);
#endif
#if LINUX_VERSION_CODE >= KERNEL_VERSION(2, 6, 35)
			netdev_for_each_mc_addr(ha, dev) {
				if (!cnt)
					break;
				memcpy(bufp, ha->addr, ETHER_ADDR_LEN);
				bufp += ETHER_ADDR_LEN;
				cnt--;
	}
#else
	for (mclist = dev->mc_list; (mclist && (cnt > 0));
		cnt--, mclist = mclist->next) {
				memcpy(bufp, (void *)mclist->dmi_addr, ETHER_ADDR_LEN);
				bufp += ETHER_ADDR_LEN;
			}
#endif /* LINUX_VERSION_CODE */

#if LINUX_VERSION_CODE >= KERNEL_VERSION(2, 6, 27)
			netif_addr_unlock_bh(dev);
#endif

	memset(&ioc, 0, sizeof(ioc));
	ioc.cmd = WLC_SET_VAR;
	ioc.buf = buf;
	ioc.len = buflen;
	ioc.set = TRUE;

	ret = dhd_wl_ioctl(&dhd->pub, ifidx, &ioc, ioc.buf, ioc.len);
	if (ret < 0) {
		DHD_ERROR(("%s: set mcast_list failed, cnt %d\n",
			dhd_ifname(&dhd->pub, ifidx), cnt));
		allmulti = cnt ? TRUE : allmulti;
	}

	MFREE(dhd->pub.osh, buf, buflen);

	/* Now send the allmulti setting.  This is based on the setting in the
	 * net_device flags, but might be modified above to be turned on if we
	 * were trying to set some addresses and dongle rejected it...
	 */

	buflen = sizeof("allmulti") + sizeof(allmulti);
	if (!(buf = MALLOC(dhd->pub.osh, buflen))) {
		DHD_ERROR(("%s: out of memory for allmulti\n", dhd_ifname(&dhd->pub, ifidx)));
		return;
	}
	allmulti = htol32(allmulti);

	if (!bcm_mkiovar("allmulti", (void*)&allmulti, sizeof(allmulti), buf, buflen)) {
		DHD_ERROR(("%s: mkiovar failed for allmulti, datalen %d buflen %u\n",
		           dhd_ifname(&dhd->pub, ifidx), (int)sizeof(allmulti), buflen));
		MFREE(dhd->pub.osh, buf, buflen);
		return;
	}


	memset(&ioc, 0, sizeof(ioc));
	ioc.cmd = WLC_SET_VAR;
	ioc.buf = buf;
	ioc.len = buflen;
	ioc.set = TRUE;

	ret = dhd_wl_ioctl(&dhd->pub, ifidx, &ioc, ioc.buf, ioc.len);
	if (ret < 0) {
		DHD_ERROR(("%s: set allmulti %d failed\n",
		           dhd_ifname(&dhd->pub, ifidx), ltoh32(allmulti)));
	}

	MFREE(dhd->pub.osh, buf, buflen);

	/* Finally, pick up the PROMISC flag as well, like the NIC driver does */

	allmulti = (dev->flags & IFF_PROMISC) ? TRUE : FALSE;

	allmulti = htol32(allmulti);

	memset(&ioc, 0, sizeof(ioc));
	ioc.cmd = WLC_SET_PROMISC;
	ioc.buf = &allmulti;
	ioc.len = sizeof(allmulti);
	ioc.set = TRUE;

	ret = dhd_wl_ioctl(&dhd->pub, ifidx, &ioc, ioc.buf, ioc.len);
	if (ret < 0) {
		DHD_ERROR(("%s: set promisc %d failed\n",
		           dhd_ifname(&dhd->pub, ifidx), ltoh32(allmulti)));
	}
}

int
_dhd_set_mac_address(dhd_info_t *dhd, int ifidx, uint8 *addr)
{
	char buf[32];
	wl_ioctl_t ioc;
	int ret;

	if (!bcm_mkiovar("cur_etheraddr", (char*)addr, ETHER_ADDR_LEN, buf, 32)) {
		DHD_ERROR(("%s: mkiovar failed for cur_etheraddr\n", dhd_ifname(&dhd->pub, ifidx)));
		return -1;
	}
	memset(&ioc, 0, sizeof(ioc));
	ioc.cmd = WLC_SET_VAR;
	ioc.buf = buf;
	ioc.len = 32;
	ioc.set = TRUE;

	ret = dhd_wl_ioctl(&dhd->pub, ifidx, &ioc, ioc.buf, ioc.len);
	if (ret < 0) {
		DHD_ERROR(("%s: set cur_etheraddr failed\n", dhd_ifname(&dhd->pub, ifidx)));
	} else {
		memcpy(dhd->iflist[ifidx]->net->dev_addr, addr, ETHER_ADDR_LEN);
		if (ifidx == 0)
			memcpy(dhd->pub.mac.octet, addr, ETHER_ADDR_LEN);
	}

	return ret;
}

#ifdef SOFTAP
extern struct net_device *ap_net_dev;
extern tsk_ctl_t ap_eth_ctl; /* ap netdev heper thread ctl */
#endif

static void
dhd_ifadd_event_handler(void *handle, void *event_info, u8 event)
{
	dhd_info_t *dhd = handle;
	dhd_if_event_t *if_event = event_info;
	struct net_device *ndev;
	int ifidx, bssidx;
	int ret;
#if (LINUX_VERSION_CODE >= KERNEL_VERSION(3, 11, 0))
	struct wireless_dev *vwdev, *primary_wdev;
	struct net_device *primary_ndev;
#endif /* OEM_ANDROID && (LINUX_VERSION_CODE >= KERNEL_VERSION(3, 11, 0)) */

	if (event != DHD_WQ_WORK_IF_ADD) {
		DHD_ERROR(("%s: unexpected event \n", __FUNCTION__));
		return;
	}

	if (!dhd) {
		DHD_ERROR(("%s: dhd info not available \n", __FUNCTION__));
		return;
	}

	if (!if_event) {
		DHD_ERROR(("%s: event data is null \n", __FUNCTION__));
		return;
	}

	dhd_net_if_lock_local(dhd);
	DHD_OS_WAKE_LOCK(&dhd->pub);
	DHD_PERIM_LOCK(&dhd->pub);

	ifidx = if_event->event.ifidx;
	bssidx = if_event->event.bssidx;
	DHD_TRACE(("%s: registering if with ifidx %d\n", __FUNCTION__, ifidx));

	ndev = dhd_allocate_if(&dhd->pub, ifidx, if_event->name,
		if_event->mac, bssidx, TRUE);
	if (!ndev) {
		DHD_ERROR(("%s: net device alloc failed  \n", __FUNCTION__));
		goto done;
	}

#if (LINUX_VERSION_CODE >= KERNEL_VERSION(3, 11, 0))
	vwdev = kzalloc(sizeof(*vwdev), GFP_KERNEL);
	if (unlikely(!vwdev)) {
		WL_ERR(("Could not allocate wireless device\n"));
		goto done;
	}
	primary_ndev = dhd->pub.info->iflist[0]->net;
	primary_wdev = ndev_to_wdev(primary_ndev);
	vwdev->wiphy = primary_wdev->wiphy;
	vwdev->iftype = if_event->event.role;
	vwdev->netdev = ndev;
	ndev->ieee80211_ptr = vwdev;
	SET_NETDEV_DEV(ndev, wiphy_dev(vwdev->wiphy));
	DHD_ERROR(("virtual interface(%s) is created\n", if_event->name));
#endif /* OEM_ANDROID && (LINUX_VERSION_CODE >= KERNEL_VERSION(3, 11, 0)) */

	DHD_PERIM_UNLOCK(&dhd->pub);
	ret = dhd_register_if(&dhd->pub, ifidx, TRUE);
	DHD_PERIM_LOCK(&dhd->pub);
	if (ret != BCME_OK) {
		DHD_ERROR(("%s: dhd_register_if failed\n", __FUNCTION__));
			dhd_remove_if(&dhd->pub, ifidx, TRUE);
	}
#ifdef PCIE_FULL_DONGLE
	/* Turn on AP isolation in the firmware for interfaces operating in AP mode */
	if (FW_SUPPORTED((&dhd->pub), ap) && !(DHD_IF_ROLE_STA(if_event->event.role))) {
		char iovbuf[WLC_IOCTL_SMLEN];
		uint32 var_int =  1;

		memset(iovbuf, 0, sizeof(iovbuf));
		bcm_mkiovar("ap_isolate", (char *)&var_int, 4, iovbuf, sizeof(iovbuf));
		dhd_wl_ioctl_cmd(&dhd->pub, WLC_SET_VAR, iovbuf, sizeof(iovbuf), TRUE, ifidx);
	}
#endif /* PCIE_FULL_DONGLE */
done:
	MFREE(dhd->pub.osh, if_event, sizeof(dhd_if_event_t));

	DHD_PERIM_UNLOCK(&dhd->pub);
	DHD_OS_WAKE_UNLOCK(&dhd->pub);
	dhd_net_if_unlock_local(dhd);
}

static void
dhd_ifdel_event_handler(void *handle, void *event_info, u8 event)
{
	dhd_info_t *dhd = handle;
	int ifidx;
	dhd_if_event_t *if_event = event_info;


	if (event != DHD_WQ_WORK_IF_DEL) {
		DHD_ERROR(("%s: unexpected event \n", __FUNCTION__));
		return;
	}

	if (!dhd) {
		DHD_ERROR(("%s: dhd info not available \n", __FUNCTION__));
		return;
	}

	if (!if_event) {
		DHD_ERROR(("%s: event data is null \n", __FUNCTION__));
		return;
	}

	dhd_net_if_lock_local(dhd);
	DHD_OS_WAKE_LOCK(&dhd->pub);
	DHD_PERIM_LOCK(&dhd->pub);

	ifidx = if_event->event.ifidx;
	DHD_TRACE(("Removing interface with idx %d\n", ifidx));

	dhd_remove_if(&dhd->pub, ifidx, TRUE);

	MFREE(dhd->pub.osh, if_event, sizeof(dhd_if_event_t));

	DHD_PERIM_UNLOCK(&dhd->pub);
	DHD_OS_WAKE_UNLOCK(&dhd->pub);
	dhd_net_if_unlock_local(dhd);
}

static void
dhd_set_mac_addr_handler(void *handle, void *event_info, u8 event)
{
	dhd_info_t *dhd = handle;
	dhd_if_t *ifp = event_info;

	if (event != DHD_WQ_WORK_SET_MAC) {
		DHD_ERROR(("%s: unexpected event \n", __FUNCTION__));
	}

	if (!dhd) {
		DHD_ERROR(("%s: dhd info not available \n", __FUNCTION__));
		return;
	}

	dhd_net_if_lock_local(dhd);
	DHD_OS_WAKE_LOCK(&dhd->pub);
	DHD_PERIM_LOCK(&dhd->pub);

#ifdef SOFTAP
	{
		unsigned long flags;
		bool in_ap = FALSE;
		DHD_GENERAL_LOCK(&dhd->pub, flags);
		in_ap = (ap_net_dev != NULL);
		DHD_GENERAL_UNLOCK(&dhd->pub, flags);

		if (in_ap)  {
			DHD_ERROR(("attempt to set MAC for %s in AP Mode, blocked. \n",
			           ifp->net->name));
			goto done;
		}
	}
#endif /* SOFTAP */

	if (ifp == NULL || !dhd->pub.up) {
		DHD_ERROR(("%s: interface info not available/down \n", __FUNCTION__));
		goto done;
	}

	DHD_ERROR(("%s: MACID is overwritten\n", __FUNCTION__));
	ifp->set_macaddress = FALSE;
	if (_dhd_set_mac_address(dhd, ifp->idx, ifp->mac_addr) == 0)
		DHD_INFO(("%s: MACID is overwritten\n",	__FUNCTION__));
	else
		DHD_ERROR(("%s: _dhd_set_mac_address() failed\n", __FUNCTION__));

done:
	DHD_PERIM_UNLOCK(&dhd->pub);
	DHD_OS_WAKE_UNLOCK(&dhd->pub);
	dhd_net_if_unlock_local(dhd);
}

static void
dhd_set_mcast_list_handler(void *handle, void *event_info, u8 event)
{
	dhd_info_t *dhd = handle;
	dhd_if_t *ifp = event_info;
	int ifidx;

	if (event != DHD_WQ_WORK_SET_MCAST_LIST) {
		DHD_ERROR(("%s: unexpected event \n", __FUNCTION__));
		return;
	}

	if (!dhd) {
		DHD_ERROR(("%s: dhd info not available \n", __FUNCTION__));
		return;
	}

	dhd_net_if_lock_local(dhd);
	DHD_OS_WAKE_LOCK(&dhd->pub);
	DHD_PERIM_LOCK(&dhd->pub);

#ifdef SOFTAP
	{
		bool in_ap = FALSE;
		unsigned long flags;
		DHD_GENERAL_LOCK(&dhd->pub, flags);
		in_ap = (ap_net_dev != NULL);
		DHD_GENERAL_UNLOCK(&dhd->pub, flags);

		if (in_ap)  {
			DHD_ERROR(("set MULTICAST list for %s in AP Mode, blocked. \n",
			           ifp->net->name));
			ifp->set_multicast = FALSE;
			goto done;
		}
	}
#endif /* SOFTAP */

	if (ifp == NULL || !dhd->pub.up) {
		DHD_ERROR(("%s: interface info not available/down \n", __FUNCTION__));
		goto done;
	}

	ifidx = ifp->idx;


	_dhd_set_multicast_list(dhd, ifidx);
	DHD_INFO(("%s: set multicast list for if %d\n", __FUNCTION__, ifidx));

done:
	DHD_PERIM_UNLOCK(&dhd->pub);
	DHD_OS_WAKE_UNLOCK(&dhd->pub);
	dhd_net_if_unlock_local(dhd);
}

static int
dhd_set_mac_address(struct net_device *dev, void *addr)
{
	int ret = 0;

	dhd_info_t *dhd = DHD_DEV_INFO(dev);
	struct sockaddr *sa = (struct sockaddr *)addr;
	int ifidx;
	dhd_if_t *dhdif;

	ifidx = dhd_net2idx(dhd, dev);
	if (ifidx == DHD_BAD_IF)
		return -1;

	dhdif = dhd->iflist[ifidx];

	dhd_net_if_lock_local(dhd);
	memcpy(dhdif->mac_addr, sa->sa_data, ETHER_ADDR_LEN);
	dhdif->set_macaddress = TRUE;
	dhd_net_if_unlock_local(dhd);
	dhd_deferred_schedule_work(dhd->dhd_deferred_wq, (void *)dhdif, DHD_WQ_WORK_SET_MAC,
		dhd_set_mac_addr_handler, DHD_WORK_PRIORITY_LOW);
	return ret;
}

static void
dhd_set_multicast_list(struct net_device *dev)
{
	dhd_info_t *dhd = DHD_DEV_INFO(dev);
	int ifidx;

	ifidx = dhd_net2idx(dhd, dev);
	if (ifidx == DHD_BAD_IF)
		return;

	dhd->iflist[ifidx]->set_multicast = TRUE;
	dhd_deferred_schedule_work(dhd->dhd_deferred_wq, (void *)dhd->iflist[ifidx],
		DHD_WQ_WORK_SET_MCAST_LIST, dhd_set_mcast_list_handler, DHD_WORK_PRIORITY_LOW);
}

#ifdef PROP_TXSTATUS
int
dhd_os_wlfc_block(dhd_pub_t *pub)
{
	dhd_info_t *di = (dhd_info_t *)(pub->info);
	ASSERT(di != NULL);
	spin_lock_bh(&di->wlfc_spinlock);
	return 1;
}

int
dhd_os_wlfc_unblock(dhd_pub_t *pub)
{
	dhd_info_t *di = (dhd_info_t *)(pub->info);

	ASSERT(di != NULL);
	spin_unlock_bh(&di->wlfc_spinlock);
	return 1;
}

#endif /* PROP_TXSTATUS */

#if defined(DHD_8021X_DUMP)
void
dhd_tx_dump(osl_t *osh, void *pkt)
{
	uint8 *dump_data;
	uint16 protocol;

	dump_data = PKTDATA(osh, pkt);
	protocol = (dump_data[12] << 8) | dump_data[13];

	if (protocol == ETHER_TYPE_802_1X) {
		DHD_ERROR(("ETHER_TYPE_802_1X [TX]: ver %d, type %d, replay %d\n",
			dump_data[14], dump_data[15], dump_data[30]));
	}
}
#endif /* DHD_8021X_DUMP */

int BCMFASTPATH
dhd_sendpkt(dhd_pub_t *dhdp, int ifidx, void *pktbuf)
{
	int ret = BCME_OK;
	dhd_info_t *dhd = (dhd_info_t *)(dhdp->info);
	struct ether_header *eh = NULL;

	/* Reject if down */
	if (!dhdp->up || (dhdp->busstate == DHD_BUS_DOWN)) {
		/* free the packet here since the caller won't */
		PKTFREE(dhdp->osh, pktbuf, TRUE);
		return -ENODEV;
	}

#ifdef PCIE_FULL_DONGLE
	if (dhdp->busstate == DHD_BUS_SUSPEND) {
		DHD_ERROR(("%s : pcie is still in suspend state!!\n", __FUNCTION__));
		PKTFREE(dhdp->osh, pktbuf, TRUE);
		return -EBUSY;
	}
#endif /* PCIE_FULL_DONGLE */

#ifdef DHD_UNICAST_DHCP
	/* if dhcp_unicast is enabled, we need to convert the */
	/* broadcast DHCP ACK/REPLY packets to Unicast. */
	if (dhdp->dhcp_unicast) {
	    dhd_convert_dhcp_broadcast_ack_to_unicast(dhdp, pktbuf, ifidx);
	}
#endif /* DHD_UNICAST_DHCP */
	/* Update multicast statistic */
	if (PKTLEN(dhdp->osh, pktbuf) >= ETHER_HDR_LEN) {
		uint8 *pktdata = (uint8 *)PKTDATA(dhdp->osh, pktbuf);
		eh = (struct ether_header *)pktdata;

		if (ETHER_ISMULTI(eh->ether_dhost))
			dhdp->tx_multicast++;
		if (ntoh16(eh->ether_type) == ETHER_TYPE_802_1X) {
			DBG_EVENT_LOG(dhdp, WIFI_EVENT_DRIVER_EAPOL_FRAME_TRANSMIT_REQUESTED);
			atomic_inc(&dhd->pend_8021x_cnt);
		}
#ifdef DHD_DHCP_DUMP
		if (ntoh16(eh->ether_type) == ETHER_TYPE_IP) {
			uint16 dump_hex;
			uint16 source_port;
			uint16 dest_port;
			uint16 udp_port_pos;
			uint8 *ptr8 = (uint8 *)&pktdata[ETHER_HDR_LEN];
			uint8 ip_header_len = (*ptr8 & 0x0f)<<2;

			udp_port_pos = ETHER_HDR_LEN + ip_header_len;
			source_port = (pktdata[udp_port_pos] << 8) | pktdata[udp_port_pos+1];
			dest_port = (pktdata[udp_port_pos+2] << 8) | pktdata[udp_port_pos+3];
			if (source_port == 0x0044 || dest_port == 0x0044) {
				dump_hex = (pktdata[udp_port_pos+249] << 8) |
					pktdata[udp_port_pos+250];
				if (dump_hex == 0x0101) {
					DHD_ERROR(("DHCP - DISCOVER [TX]\n"));
				} else if (dump_hex == 0x0102) {
					DHD_ERROR(("DHCP - OFFER [TX]\n"));
				} else if (dump_hex == 0x0103) {
					DHD_ERROR(("DHCP - REQUEST [TX]\n"));
				} else if (dump_hex == 0x0105) {
					DHD_ERROR(("DHCP - ACK [TX]\n"));
				} else {
					DHD_ERROR(("DHCP - 0x%X [TX]\n", dump_hex));
				}
			} else if (source_port == 0x0043 || dest_port == 0x0043) {
				DHD_ERROR(("DHCP - BOOTP [RX]\n"));
			}
		}
#endif /* DHD_DHCP_DUMP */
	} else {
			PKTFREE(dhd->pub.osh, pktbuf, TRUE);
			return BCME_ERROR;
	}

#ifdef DHDTCPACK_SUPPRESS
	/* If this packet has replaced another packet and got freed, just return */
	if (dhd_tcpack_suppress(dhdp, pktbuf))
		return ret;
#endif /* DHDTCPACK_SUPPRESS */

	/* Look into the packet and update the packet priority */
#ifndef PKTPRIO_OVERRIDE
	if (PKTPRIO(pktbuf) == 0)
#endif
		pktsetprio(pktbuf, FALSE);


#ifdef PCIE_FULL_DONGLE
	/*
	 * Lkup the per interface hash table, for a matching flowring. If one is not
	 * available, allocate a unique flowid and add a flowring entry.
	 * The found or newly created flowid is placed into the pktbuf's tag.
	 */
	ret = dhd_flowid_update(dhdp, ifidx, dhdp->flow_prio_map[(PKTPRIO(pktbuf))], pktbuf);
	if (ret != BCME_OK) {
		PKTCFREE(dhd->pub.osh, pktbuf, TRUE);
		return ret;
	}
#endif

#ifdef PROP_TXSTATUS
	if (dhd_wlfc_is_supported(dhdp)) {
		/* store the interface ID */
		DHD_PKTTAG_SETIF(PKTTAG(pktbuf), ifidx);

		/* store destination MAC in the tag as well */
		DHD_PKTTAG_SETDSTN(PKTTAG(pktbuf), eh->ether_dhost);

		/* decide which FIFO this packet belongs to */
		if (ETHER_ISMULTI(eh->ether_dhost))
			/* one additional queue index (highest AC + 1) is used for bc/mc queue */
			DHD_PKTTAG_SETFIFO(PKTTAG(pktbuf), AC_COUNT);
		else
			DHD_PKTTAG_SETFIFO(PKTTAG(pktbuf), WME_PRIO2AC(PKTPRIO(pktbuf)));
	} else
#endif /* PROP_TXSTATUS */
	/* If the protocol uses a data header, apply it */
	dhd_prot_hdrpush(dhdp, ifidx, pktbuf);

	/* Use bus module to send data frame */
#ifdef WLMEDIA_HTSF
	dhd_htsf_addtxts(dhdp, pktbuf);
#endif
#if defined(DHD_8021X_DUMP)
	dhd_tx_dump(dhdp->osh, pktbuf);
#endif
#ifdef PROP_TXSTATUS
	{
		if (dhd_wlfc_commit_packets(dhdp, (f_commitpkt_t)dhd_bus_txdata,
			dhdp->bus, pktbuf, TRUE) == WLFC_UNSUPPORTED) {
			/* non-proptxstatus way */
#ifdef BCMPCIE
			ret = dhd_bus_txdata(dhdp->bus, pktbuf, (uint8)ifidx);
#else
			ret = dhd_bus_txdata(dhdp->bus, pktbuf);
#endif /* BCMPCIE */
		}
	}
#else
#ifdef BCMPCIE
	ret = dhd_bus_txdata(dhdp->bus, pktbuf, (uint8)ifidx);
#else
	ret = dhd_bus_txdata(dhdp->bus, pktbuf);
#endif /* BCMPCIE */
#endif /* PROP_TXSTATUS */

	return ret;
}

int BCMFASTPATH
dhd_start_xmit(struct sk_buff *skb, struct net_device *net)
{
	int ret;
	uint datalen;
	void *pktbuf;
	dhd_info_t *dhd = DHD_DEV_INFO(net);
	dhd_if_t *ifp = NULL;
	int ifidx;
#ifdef WLMEDIA_HTSF
	uint8 htsfdlystat_sz = dhd->pub.htsfdlystat_sz;
#else
	uint8 htsfdlystat_sz = 0;
#endif
#ifdef DHD_WMF
	struct ether_header *eh;
	uint8 *iph;
#endif /* DHD_WMF */

	DHD_TRACE(("%s: Enter\n", __FUNCTION__));
	DHD_OS_WAKE_LOCK(&dhd->pub);
	DHD_PERIM_LOCK_TRY(DHD_FWDER_UNIT(dhd), TRUE);

	/* Reject if down */
	if (dhd->pub.busstate == DHD_BUS_DOWN || dhd->pub.hang_was_sent) {
		DHD_ERROR(("%s: xmit rejected pub.up=%d busstate=%d \n",
			__FUNCTION__, dhd->pub.up, dhd->pub.busstate));
		netif_stop_queue(net);
		/* Send Event when bus down detected during data session */
		if (dhd->pub.up) {
			DHD_ERROR(("%s: Event HANG sent up\n", __FUNCTION__));
			net_os_send_hang_message(net);
		}
		DHD_PERIM_UNLOCK_TRY(DHD_FWDER_UNIT(dhd), TRUE);
		DHD_OS_WAKE_UNLOCK(&dhd->pub);
#if (LINUX_VERSION_CODE < KERNEL_VERSION(2, 6, 20))
		return -ENODEV;
#else
		return NETDEV_TX_BUSY;
#endif
	}

	ifp = DHD_DEV_IFP(net);
	ifidx = DHD_DEV_IFIDX(net);

	ASSERT(ifidx == dhd_net2idx(dhd, net));
	ASSERT((ifp != NULL) && (ifp == dhd->iflist[ifidx]));

	if (ifidx == DHD_BAD_IF) {
		DHD_ERROR(("%s: bad ifidx %d\n", __FUNCTION__, ifidx));
		netif_stop_queue(net);
		DHD_PERIM_UNLOCK_TRY(DHD_FWDER_UNIT(dhd), TRUE);
		DHD_OS_WAKE_UNLOCK(&dhd->pub);
#if (LINUX_VERSION_CODE < KERNEL_VERSION(2, 6, 20))
		return -ENODEV;
#else
		return NETDEV_TX_BUSY;
#endif
	}

	/* re-align socket buffer if "skb->data" is odd address */
	if (((unsigned long)(skb->data)) & 0x1) {
		unsigned char *data = skb->data;
		uint32 length = skb->len;
		PKTPUSH(dhd->pub.osh, skb, 1);
		memmove(skb->data, data, length);
		PKTSETLEN(dhd->pub.osh, skb, length);
	}

	datalen  = PKTLEN(dhd->pub.osh, skb);

	/* Make sure there's enough room for any header */

	if (skb_headroom(skb) < dhd->pub.hdrlen + htsfdlystat_sz) {
		struct sk_buff *skb2;

		DHD_INFO(("%s: insufficient headroom\n",
		          dhd_ifname(&dhd->pub, ifidx)));
		dhd->pub.tx_realloc++;

		skb2 = skb_realloc_headroom(skb, dhd->pub.hdrlen + htsfdlystat_sz);

		dev_kfree_skb(skb);
		if ((skb = skb2) == NULL) {
			DHD_ERROR(("%s: skb_realloc_headroom failed\n",
			           dhd_ifname(&dhd->pub, ifidx)));
			ret = -ENOMEM;
			goto done;
		}
	}

	/* Convert to packet */
	if (!(pktbuf = PKTFRMNATIVE(dhd->pub.osh, skb))) {
		DHD_ERROR(("%s: PKTFRMNATIVE failed\n",
		           dhd_ifname(&dhd->pub, ifidx)));
		dev_kfree_skb_any(skb);
		ret = -ENOMEM;
		goto done;
	}
#ifdef WLMEDIA_HTSF
	if (htsfdlystat_sz && PKTLEN(dhd->pub.osh, pktbuf) >= ETHER_ADDR_LEN) {
		uint8 *pktdata = (uint8 *)PKTDATA(dhd->pub.osh, pktbuf);
		struct ether_header *eh = (struct ether_header *)pktdata;

		if (!ETHER_ISMULTI(eh->ether_dhost) &&
			(ntoh16(eh->ether_type) == ETHER_TYPE_IP)) {
			eh->ether_type = hton16(ETHER_TYPE_BRCM_PKTDLYSTATS);
		}
	}
#endif
#ifdef DHD_WMF
	eh = (struct ether_header *)PKTDATA(dhd->pub.osh, pktbuf);
	iph = (uint8 *)eh + ETHER_HDR_LEN;

	/* WMF processing for multicast packets
	 * Only IPv4 packets are handled
	 */
	if (ifp->wmf.wmf_enable && (ntoh16(eh->ether_type) == ETHER_TYPE_IP) &&
		(IP_VER(iph) == IP_VER_4) && (ETHER_ISMULTI(eh->ether_dhost) ||
		((IPV4_PROT(iph) == IP_PROT_IGMP) && dhd->pub.wmf_ucast_igmp))) {
#if defined(DHD_IGMP_UCQUERY) || defined(DHD_UCAST_UPNP)
		void *sdu_clone;
		bool ucast_convert = FALSE;
#ifdef DHD_UCAST_UPNP
		uint32 dest_ip;

		dest_ip = ntoh32(*((uint32 *)(iph + IPV4_DEST_IP_OFFSET)));
		ucast_convert = dhd->pub.wmf_ucast_upnp && MCAST_ADDR_UPNP_SSDP(dest_ip);
#endif /* DHD_UCAST_UPNP */
#ifdef DHD_IGMP_UCQUERY
		ucast_convert |= dhd->pub.wmf_ucast_igmp_query &&
			(IPV4_PROT(iph) == IP_PROT_IGMP) &&
			(*(iph + IPV4_HLEN(iph)) == IGMPV2_HOST_MEMBERSHIP_QUERY);
#endif /* DHD_IGMP_UCQUERY */
		if (ucast_convert) {
			dhd_sta_t *sta;
			unsigned long flags;

			DHD_IF_STA_LIST_LOCK(ifp, flags);

			/* Convert upnp/igmp query to unicast for each assoc STA */
			list_for_each_entry(sta, &ifp->sta_list, list) {
				if ((sdu_clone = PKTDUP(dhd->pub.osh, pktbuf)) == NULL) {
					DHD_IF_STA_LIST_UNLOCK(ifp, flags);
					DHD_PERIM_UNLOCK_TRY(DHD_FWDER_UNIT(dhd), TRUE);
					DHD_OS_WAKE_UNLOCK(&dhd->pub);
					return (WMF_NOP);
				}
				dhd_wmf_forward(ifp->wmf.wmfh, sdu_clone, 0, sta, 1);
			}

			DHD_IF_STA_LIST_UNLOCK(ifp, flags);
			DHD_PERIM_UNLOCK_TRY(DHD_FWDER_UNIT(dhd), TRUE);
			DHD_OS_WAKE_UNLOCK(&dhd->pub);

			PKTFREE(dhd->pub.osh, pktbuf, TRUE);
			return NETDEV_TX_OK;
		} else
#endif /* defined(DHD_IGMP_UCQUERY) || defined(DHD_UCAST_UPNP) */
		{
			/* There will be no STA info if the packet is coming from LAN host
			 * Pass as NULL
			 */
			ret = dhd_wmf_packets_handle(&dhd->pub, pktbuf, NULL, ifidx, 0);
			switch (ret) {
			case WMF_TAKEN:
			case WMF_DROP:
				/* Either taken by WMF or we should drop it.
				 * Exiting send path
				 */
				DHD_PERIM_UNLOCK_TRY(DHD_FWDER_UNIT(dhd), TRUE);
				DHD_OS_WAKE_UNLOCK(&dhd->pub);
				return NETDEV_TX_OK;
			default:
				/* Continue the transmit path */
				break;
			}
		}
	}
#endif /* DHD_WMF */

	ret = dhd_sendpkt(&dhd->pub, ifidx, pktbuf);

done:
	if (ret) {
		ifp->stats.tx_dropped++;
		dhd->pub.tx_dropped++;
	}
	else {
		dhd->pub.tx_packets++;
		ifp->stats.tx_packets++;
		ifp->stats.tx_bytes += datalen;
	}

	DHD_PERIM_UNLOCK_TRY(DHD_FWDER_UNIT(dhd), TRUE);
	DHD_OS_WAKE_UNLOCK(&dhd->pub);

	/* Return ok: we always eat the packet */
#if (LINUX_VERSION_CODE < KERNEL_VERSION(2, 6, 20))
	return 0;
#else
	return NETDEV_TX_OK;
#endif
}


void
dhd_txflowcontrol(dhd_pub_t *dhdp, int ifidx, bool state)
{
	struct net_device *net;
	dhd_info_t *dhd = dhdp->info;
	int i;

	DHD_TRACE(("%s: Enter\n", __FUNCTION__));

	ASSERT(dhd);

	if (ifidx == ALL_INTERFACES) {
		/* Flow control on all active interfaces */
		dhdp->txoff = state;
		for (i = 0; i < DHD_MAX_IFS; i++) {
			if (dhd->iflist[i]) {
				net = dhd->iflist[i]->net;
				if (state == ON)
					netif_stop_queue(net);
				else
					netif_wake_queue(net);
			}
		}
	}
	else {
		if (dhd->iflist[ifidx]) {
			net = dhd->iflist[ifidx]->net;
			if (state == ON)
				netif_stop_queue(net);
			else
				netif_wake_queue(net);
		}
	}
}

#ifdef DHD_RX_DUMP
typedef struct {
	uint16 type;
	const char *str;
} PKTTYPE_INFO;

static const PKTTYPE_INFO packet_type_info[] =
{
	{ ETHER_TYPE_IP, "IP" },
	{ ETHER_TYPE_ARP, "ARP" },
	{ ETHER_TYPE_BRCM, "BRCM" },
	{ ETHER_TYPE_802_1X, "802.1X" },
	{ ETHER_TYPE_WAI, "WAPI" },
	{ 0, ""}
};

static const char *_get_packet_type_str(uint16 type)
{
	int i;
	int n = sizeof(packet_type_info)/sizeof(packet_type_info[1]) - 1;

	for (i = 0; i < n; i++) {
		if (packet_type_info[i].type == type)
			return packet_type_info[i].str;
	}

	return packet_type_info[n].str;
}
#endif /* DHD_RX_DUMP */


#ifdef DHD_WMF
bool
dhd_is_rxthread_enabled(dhd_pub_t *dhdp)
{
	dhd_info_t *dhd = dhdp->info;

	return dhd->rxthread_enabled;
}
#endif /* DHD_WMF */

void
dhd_rx_frame(dhd_pub_t *dhdp, int ifidx, void *pktbuf, int numpkt, uint8 chan,
	     int pkt_wake, wake_counts_t *wcp)
{
	dhd_info_t *dhd = (dhd_info_t *)dhdp->info;
	struct sk_buff *skb;
	uchar *eth;
	uint len;
	void *data, *pnext = NULL;
	int i;
	dhd_if_t *ifp;
	wl_event_msg_t event;
	int tout_rx = 0;
	int tout_ctrl = 0;
	void *skbhead = NULL;
	void *skbprev = NULL;
	uint16 protocol;
#if defined(DHD_RX_DUMP) || defined(DHD_8021X_DUMP) || defined(DHD_WAKE_STATUS)
	char *dump_data;
#endif /* DHD_RX_DUMP || DHD_8021X_DUMP || DHD_WAKE_STATUS */

	DHD_TRACE(("%s: Enter\n", __FUNCTION__));

	for (i = 0; pktbuf && i < numpkt; i++, pktbuf = pnext) {
		struct ether_header *eh;

		pnext = PKTNEXT(dhdp->osh, pktbuf);
		PKTSETNEXT(dhdp->osh, pktbuf, NULL);

		ifp = dhd->iflist[ifidx];
		if (ifp == NULL) {
			DHD_ERROR(("%s: ifp is NULL. drop packet\n",
				__FUNCTION__));
			PKTCFREE(dhdp->osh, pktbuf, FALSE);
			continue;
		}

		eh = (struct ether_header *)PKTDATA(dhdp->osh, pktbuf);

		/* Dropping only data packets before registering net device to avoid kernel panic */
#ifndef PROP_TXSTATUS_VSDB
		if ((!ifp->net || ifp->net->reg_state != NETREG_REGISTERED) &&
			(ntoh16(eh->ether_type) != ETHER_TYPE_BRCM)) {
#else
		if ((!ifp->net || ifp->net->reg_state != NETREG_REGISTERED || !dhd->pub.up) &&
			(ntoh16(eh->ether_type) != ETHER_TYPE_BRCM)) {
#endif /* PROP_TXSTATUS_VSDB */
			DHD_ERROR(("%s: net device is NOT registered yet. drop packet\n",
			__FUNCTION__));
			PKTCFREE(dhdp->osh, pktbuf, FALSE);
			continue;
		}


#ifdef PROP_TXSTATUS
		if (dhd_wlfc_is_header_only_pkt(dhdp, pktbuf)) {
			/* WLFC may send header only packet when
			there is an urgent message but no packet to
			piggy-back on
			*/
			PKTCFREE(dhdp->osh, pktbuf, FALSE);
			continue;
		}
#endif
#ifdef DHD_L2_FILTER
		/* If block_ping is enabled drop the ping packet */
		if (dhdp->block_ping) {
			if (dhd_l2_filter_block_ping(dhdp, pktbuf, ifidx) == BCME_OK) {
				PKTFREE(dhdp->osh, pktbuf, FALSE);
				continue;
			}
		}
#endif
#ifdef DHD_WMF
		/* WMF processing for multicast packets */
		if (ifp->wmf.wmf_enable && (ETHER_ISMULTI(eh->ether_dhost))) {
			dhd_sta_t *sta;
			int ret;

			sta = dhd_find_sta(dhdp, ifidx, (void *)eh->ether_shost);
			ret = dhd_wmf_packets_handle(dhdp, pktbuf, sta, ifidx, 1);
			switch (ret) {
				case WMF_TAKEN:
					/* The packet is taken by WMF. Continue to next iteration */
					continue;
				case WMF_DROP:
					/* Packet DROP decision by WMF. Toss it */
					DHD_ERROR(("%s: WMF decides to drop packet\n",
						__FUNCTION__));
					PKTCFREE(dhdp->osh, pktbuf, FALSE);
					continue;
				default:
					/* Continue the transmit path */
					break;
			}
		}
#endif /* DHD_WMF */
#ifdef DHDTCPACK_SUPPRESS
		dhd_tcpdata_info_get(dhdp, pktbuf);
#endif
		skb = PKTTONATIVE(dhdp->osh, pktbuf);

		ifp = dhd->iflist[ifidx];
		if (ifp == NULL)
			ifp = dhd->iflist[0];

		ASSERT(ifp);
		skb->dev = ifp->net;

#ifdef PCIE_FULL_DONGLE
		if ((DHD_IF_ROLE_AP(dhdp, ifidx) || DHD_IF_ROLE_P2PGO(dhdp, ifidx)) &&
			(!ifp->ap_isolate)) {
			eh = (struct ether_header *)PKTDATA(dhdp->osh, pktbuf);
			if (ETHER_ISUCAST(eh->ether_dhost)) {
				if (dhd_find_sta(dhdp, ifidx, (void *)eh->ether_dhost)) {
						dhd_sendpkt(dhdp, ifidx, pktbuf);
					continue;
				}
			} else {
				void *npktbuf = PKTDUP(dhdp->osh, pktbuf);
				dhd_sendpkt(dhdp, ifidx, npktbuf);
			}
		}
#endif /* PCIE_FULL_DONGLE */

		/* Get the protocol, maintain skb around eth_type_trans()
		 * The main reason for this hack is for the limitation of
		 * Linux 2.4 where 'eth_type_trans' uses the 'net->hard_header_len'
		 * to perform skb_pull inside vs ETH_HLEN. Since to avoid
		 * coping of the packet coming from the network stack to add
		 * BDC, Hardware header etc, during network interface registration
		 * we set the 'net->hard_header_len' to ETH_HLEN + extra space required
		 * for BDC, Hardware header etc. and not just the ETH_HLEN
		 */
		eth = skb->data;
		len = skb->len;
		protocol = (skb->data[12] << 8) | skb->data[13];

		if (protocol == ETHER_TYPE_802_1X) {
			DBG_EVENT_LOG(dhdp, WIFI_EVENT_DRIVER_EAPOL_FRAME_RECEIVED);
		}
#if defined(DHD_RX_DUMP) || defined(DHD_8021X_DUMP) || defined(DHD_DHCP_DUMP) \
	|| defined(DHD_WAKE_STATUS)
		dump_data = skb->data;
#endif /* DHD_RX_DUMP || DHD_8021X_DUMP || DHD_DHCP_DUMP */
#ifdef DHD_8021X_DUMP
		if (protocol == ETHER_TYPE_802_1X) {
			DHD_ERROR(("ETHER_TYPE_802_1X [RX]: "
				"ver %d, type %d, replay %d\n",
				dump_data[14], dump_data[15],
				dump_data[30]));
		}
#endif /* DHD_8021X_DUMP */
#ifdef DHD_DHCP_DUMP
		if (protocol != ETHER_TYPE_BRCM && protocol == ETHER_TYPE_IP) {
			uint16 dump_hex;
			uint16 source_port;
			uint16 dest_port;
			uint16 udp_port_pos;
			uint8 *ptr8 = (uint8 *)&dump_data[ETHER_HDR_LEN];
			uint8 ip_header_len = (*ptr8 & 0x0f)<<2;

			udp_port_pos = ETHER_HDR_LEN + ip_header_len;
			source_port = (dump_data[udp_port_pos] << 8) | dump_data[udp_port_pos+1];
			dest_port = (dump_data[udp_port_pos+2] << 8) | dump_data[udp_port_pos+3];
			if (source_port == 0x0044 || dest_port == 0x0044) {
				dump_hex = (dump_data[udp_port_pos+249] << 8) |
					dump_data[udp_port_pos+250];
				if (dump_hex == 0x0101) {
					DHD_ERROR(("DHCP - DISCOVER [RX]\n"));
				} else if (dump_hex == 0x0102) {
					DHD_ERROR(("DHCP - OFFER [RX]\n"));
				} else if (dump_hex == 0x0103) {
					DHD_ERROR(("DHCP - REQUEST [RX]\n"));
				} else if (dump_hex == 0x0105) {
					DHD_ERROR(("DHCP - ACK [RX]\n"));
				} else {
					DHD_ERROR(("DHCP - 0x%X [RX]\n", dump_hex));
				}
			} else if (source_port == 0x0043 || dest_port == 0x0043) {
				DHD_ERROR(("DHCP - BOOTP [RX]\n"));
			}
		}
#endif /* DHD_DHCP_DUMP */
#if defined(DHD_RX_DUMP)
		DHD_ERROR(("RX DUMP - %s\n", _get_packet_type_str(protocol)));
		if (protocol != ETHER_TYPE_BRCM) {
			if (dump_data[0] == 0xFF) {
				DHD_ERROR(("%s: BROADCAST\n", __FUNCTION__));

				if ((dump_data[12] == 8) &&
					(dump_data[13] == 6)) {
					DHD_ERROR(("%s: ARP %d\n",
						__FUNCTION__, dump_data[0x15]));
				}
			} else if (dump_data[0] & 1) {
				DHD_ERROR(("%s: MULTICAST: " MACDBG "\n",
					__FUNCTION__, MAC2STRDBG(dump_data)));
			}
#ifdef DHD_RX_FULL_DUMP
			{
				int k;
				for (k = 0; k < skb->len; k++) {
					DHD_ERROR(("%02X ", dump_data[k]));
					if ((k & 15) == 15)
						DHD_ERROR(("\n"));
				}
				DHD_ERROR(("\n"));
			}
#endif /* DHD_RX_FULL_DUMP */
		}
#endif /* DHD_RX_DUMP */

		skb->protocol = eth_type_trans(skb, skb->dev);

		if (skb->pkt_type == PACKET_MULTICAST) {
			dhd->pub.rx_multicast++;
			ifp->stats.multicast++;
		}
<<<<<<< HEAD

		skb->data = eth;
		skb->len = len;

#ifdef WLMEDIA_HTSF
		dhd_htsf_addrxts(dhdp, pktbuf);
#endif
		/* Strip header, count, deliver upward */
		skb_pull(skb, ETH_HLEN);

		/* Process special event packets and then discard them */
		memset(&event, 0, sizeof(event));
		if ((ntoh16(skb->protocol) == ETHER_TYPE_BRCM) &&
		   (len >= sizeof(bcm_event_t))) {
			dhd_wl_host_event(dhd, &ifidx,
#if LINUX_VERSION_CODE >= KERNEL_VERSION(2, 6, 22)
			skb_mac_header(skb),
#else
			skb->mac.raw,
#endif /* LINUX_VERSION_CODE >= KERNEL_VERSION(2, 6, 22) */
			len - 2,
			&event,
			&data);

			wl_event_to_host_order(&event);
			if (!tout_ctrl)
				tout_ctrl = DHD_PACKET_TIMEOUT_MS;

#if defined(PNO_SUPPORT)
			if (event.event_type == WLC_E_PFN_NET_FOUND) {
				/* enforce custom wake lock to garantee that Kernel not suspended */
				tout_ctrl = CUSTOM_PNO_EVENT_LOCK_xTIME * DHD_PACKET_TIMEOUT_MS;
			}
#endif /* PNO_SUPPORT */

#ifdef DHD_WAKE_STATUS
			if (unlikely(pkt_wake)) {
				wcp->rcwake++;
#ifdef DHD_WAKE_EVENT_STATUS
				if (event.event_type < WLC_E_LAST)
					wcp->rc_event[event.event_type]++;
#endif
				pkt_wake = 0;
			}
=======

		skb->data = eth;
		skb->len = len;

#ifdef WLMEDIA_HTSF
		dhd_htsf_addrxts(dhdp, pktbuf);
>>>>>>> 5afd1b7e
#endif
		/* Strip header, count, deliver upward */
		skb_pull(skb, ETH_HLEN);

<<<<<<< HEAD
#ifdef DHD_DONOT_FORWARD_BCMEVENT_AS_NETWORK_PKT
			PKTFREE(dhdp->osh, pktbuf, FALSE);
			continue;
#endif /* DHD_DONOT_FORWARD_BCMEVENT_AS_NETWORK_PKT */
		} else {
			if (dhd_rx_suspend_again(skb) != 0) {
				if (skb->dev->ieee80211_ptr && skb->dev->ieee80211_ptr->ps == false)
					tout_rx = CUSTOM_DHCP_LOCK_xTIME * DHD_PACKET_TIMEOUT_MS;
				else
					tout_rx = DHD_PACKET_TIMEOUT_MS;
			}
#ifdef PROP_TXSTATUS
			dhd_wlfc_save_rxpath_ac_time(dhdp, (uint8)PKTPRIO(skb));
#endif /* PROP_TXSTATUS */

#ifdef DHD_WAKE_STATUS
			if (unlikely(pkt_wake)) {
				wcp->rxwake++;
#ifdef DHD_WAKE_RX_STATUS
#define ETHER_ICMP6_HEADER	20
#define ETHER_IPV6_SADDR (ETHER_ICMP6_HEADER + 2)
#define ETHER_IPV6_DAADR (ETHER_IPV6_SADDR + IPV6_ADDR_LEN)
#define ETHER_ICMPV6_TYPE (ETHER_IPV6_DAADR + IPV6_ADDR_LEN)
				if (ntoh16(skb->protocol) == ETHER_TYPE_ARP) /* ARP */
					wcp->rx_arp++;
				if (dump_data[0] == 0xFF) { /* Broadcast */
					wcp->rx_bcast++;
				} else if (dump_data[0] & 0x01) { /* Multicast */
					wcp->rx_mcast++;
					if (ntoh16(skb->protocol) == ETHER_TYPE_IPV6) {
						wcp->rx_multi_ipv6++;
						if ((skb->len > ETHER_ICMP6_HEADER) &&
						    (dump_data[ETHER_ICMP6_HEADER] == IPPROTO_ICMPV6)) {
							wcp->rx_icmpv6++;
							if (skb->len > ETHER_ICMPV6_TYPE) {
								switch (dump_data[ETHER_ICMPV6_TYPE]) {
								case NDISC_ROUTER_ADVERTISEMENT:
									wcp->rx_icmpv6_ra++;
									break;
								case NDISC_NEIGHBOUR_ADVERTISEMENT:
									wcp->rx_icmpv6_na++;
									break;
								case NDISC_NEIGHBOUR_SOLICITATION:
									wcp->rx_icmpv6_ns++;
									break;
								}
							}
						}
					} else if (dump_data[2] == 0x5E) {
						wcp->rx_multi_ipv4++;
					} else {
						wcp->rx_multi_other++;
					}
				} else { /* Unicast */
					wcp->rx_ucast++;
				}
#undef ETHER_ICMP6_HEADER
#undef ETHER_IPV6_SADDR
#undef ETHER_IPV6_DAADR
#undef ETHER_ICMPV6_TYPE
#endif
				pkt_wake = 0;
			}
#endif
		}

		ASSERT(ifidx < DHD_MAX_IFS && dhd->iflist[ifidx]);
		ifp = dhd->iflist[ifidx];

		if (ifp->net)
			ifp->net->last_rx = jiffies;

		if (ntoh16(skb->protocol) != ETHER_TYPE_BRCM) {
			dhdp->dstats.rx_bytes += skb->len;
			dhdp->rx_packets++; /* Local count */
			ifp->stats.rx_bytes += skb->len;
			ifp->stats.rx_packets++;
		}

		if (in_interrupt()) {
			netif_rx(skb);
		} else {
			if (dhd->rxthread_enabled) {
				if (!skbhead)
					skbhead = skb;
				else
					PKTSETNEXT(dhdp->osh, skbprev, skb);
				skbprev = skb;
			} else {

				/* If the receive is not processed inside an ISR,
				 * the softirqd must be woken explicitly to service
				 * the NET_RX_SOFTIRQ.	In 2.6 kernels, this is handled
				 * by netif_rx_ni(), but in earlier kernels, we need
				 * to do it manually.
				 */
#if LINUX_VERSION_CODE >= KERNEL_VERSION(2, 6, 0)
				netif_rx_ni(skb);
#else
				ulong flags;
				netif_rx(skb);
				local_irq_save(flags);
				RAISE_RX_SOFTIRQ();
				local_irq_restore(flags);
#endif /* LINUX_VERSION_CODE >= KERNEL_VERSION(2, 6, 0) */
			}
		}
	}

	if (dhd->rxthread_enabled && skbhead)
		dhd_sched_rxf(dhdp, skbhead);

	DHD_OS_WAKE_LOCK_RX_TIMEOUT_ENABLE(dhdp, tout_rx);
	DHD_OS_WAKE_LOCK_CTRL_TIMEOUT_ENABLE(dhdp, tout_ctrl);

#ifdef CONFIG_PARTIALRESUME
	if (tout_rx || tout_ctrl)
		wifi_process_partial_resume(dhd->adapter,
					    WIFI_PR_VOTE_FOR_RESUME);
#endif
}

void
dhd_event(struct dhd_info *dhd, char *evpkt, int evlen, int ifidx)
{
	/* Linux version has nothing to do */
	return;
}

void
dhd_txcomplete(dhd_pub_t *dhdp, void *txp, bool success)
{
	dhd_info_t *dhd = (dhd_info_t *)(dhdp->info);
	struct ether_header *eh;
	uint16 type;

	dhd_prot_hdrpull(dhdp, NULL, txp, NULL, NULL);

	eh = (struct ether_header *)PKTDATA(dhdp->osh, txp);
	type  = ntoh16(eh->ether_type);

	if (type == ETHER_TYPE_802_1X)
		atomic_dec(&dhd->pend_8021x_cnt);

}

static struct net_device_stats *
dhd_get_stats(struct net_device *net)
{
	dhd_info_t *dhd = DHD_DEV_INFO(net);
	dhd_if_t *ifp;
	int ifidx;

	DHD_TRACE(("%s: Enter\n", __FUNCTION__));

	ifidx = dhd_net2idx(dhd, net);
	if (ifidx == DHD_BAD_IF) {
		DHD_ERROR(("%s: BAD_IF\n", __FUNCTION__));

		memset(&net->stats, 0, sizeof(net->stats));
		return &net->stats;
	}

	ifp = dhd->iflist[ifidx];
	ASSERT(dhd && ifp);

	if (dhd->pub.up) {
		/* Use the protocol to get dongle stats */
		dhd_prot_dstats(&dhd->pub);
	}
	return &ifp->stats;
}

static int
dhd_watchdog_thread(void *data)
{
	tsk_ctl_t *tsk = (tsk_ctl_t *)data;
	dhd_info_t *dhd = (dhd_info_t *)tsk->parent;
	/* This thread doesn't need any user-level access,
	 * so get rid of all our resources
	 */
	if (dhd_watchdog_prio > 0) {
		struct sched_param param;
		param.sched_priority = (dhd_watchdog_prio < MAX_RT_PRIO)?
			dhd_watchdog_prio:(MAX_RT_PRIO-1);
		setScheduler(current, SCHED_FIFO, &param);
	}

	while (1)
		if (down_interruptible (&tsk->sema) == 0) {
			unsigned long flags;
			unsigned long jiffies_at_start = jiffies;
			unsigned long time_lapse;

			SMP_RD_BARRIER_DEPENDS();
			if (tsk->terminated) {
				break;
			}

			if (dhd->pub.dongle_reset == FALSE) {
				DHD_TIMER(("%s:\n", __FUNCTION__));

				/* Call the bus module watchdog */
				dhd_bus_watchdog(&dhd->pub);

				DHD_GENERAL_LOCK(&dhd->pub, flags);
				/* Count the tick for reference */
				dhd->pub.tickcnt++;
				time_lapse = jiffies - jiffies_at_start;

				/* Reschedule the watchdog */
				if (dhd->wd_timer_valid) {
					mod_timer(&dhd->timer,
					    jiffies +
					    msecs_to_jiffies(dhd_watchdog_ms) -
					    min(msecs_to_jiffies(dhd_watchdog_ms), time_lapse));
				}
				DHD_GENERAL_UNLOCK(&dhd->pub, flags);
			}
		} else {
			break;
	}

	complete_and_exit(&tsk->completed, 0);
}

static void dhd_watchdog(ulong data)
{
	dhd_info_t *dhd = (dhd_info_t *)data;
	unsigned long flags;

	if (dhd->pub.dongle_reset) {
		return;
=======
		/* Process special event packets and then discard them */
		memset(&event, 0, sizeof(event));
		if (ntoh16(skb->protocol) == ETHER_TYPE_BRCM) {
			int ret_event;

			ret_event = dhd_wl_host_event(dhd, &ifidx,
#if LINUX_VERSION_CODE >= KERNEL_VERSION(2, 6, 22)
			skb_mac_header(skb),
#else
			skb->mac.raw,
#endif /* LINUX_VERSION_CODE >= KERNEL_VERSION(2, 6, 22) */
			len,
			&event,
			&data);

			if (ret_event != BCME_OK) {
				PKTFREE(dhdp->osh, pktbuf, FALSE);
				continue;
			}

			wl_event_to_host_order(&event);
			if (!tout_ctrl)
				tout_ctrl = DHD_PACKET_TIMEOUT_MS;

#if defined(PNO_SUPPORT)
			if (event.event_type == WLC_E_PFN_NET_FOUND) {
				/* enforce custom wake lock to garantee that Kernel not suspended */
				tout_ctrl = CUSTOM_PNO_EVENT_LOCK_xTIME * DHD_PACKET_TIMEOUT_MS;
			}
#endif /* PNO_SUPPORT */

#ifdef DHD_WAKE_STATUS
			if (unlikely(pkt_wake)) {
				wcp->rcwake++;
#ifdef DHD_WAKE_EVENT_STATUS
				if (event.event_type < WLC_E_LAST)
					wcp->rc_event[event.event_type]++;
#endif
				pkt_wake = 0;
			}
#endif

#ifdef DHD_DONOT_FORWARD_BCMEVENT_AS_NETWORK_PKT
			PKTFREE(dhdp->osh, pktbuf, FALSE);
			continue;
#endif /* DHD_DONOT_FORWARD_BCMEVENT_AS_NETWORK_PKT */
		} else {
			if (dhd_rx_suspend_again(skb) != 0) {
				if (skb->dev->ieee80211_ptr && skb->dev->ieee80211_ptr->ps == false)
					tout_rx = CUSTOM_DHCP_LOCK_xTIME * DHD_PACKET_TIMEOUT_MS;
				else
					tout_rx = DHD_PACKET_TIMEOUT_MS;
			}
#ifdef PROP_TXSTATUS
			dhd_wlfc_save_rxpath_ac_time(dhdp, (uint8)PKTPRIO(skb));
#endif /* PROP_TXSTATUS */

#ifdef DHD_WAKE_STATUS
			if (unlikely(pkt_wake)) {
				wcp->rxwake++;
#ifdef DHD_WAKE_RX_STATUS
#define ETHER_ICMP6_HEADER	20
#define ETHER_IPV6_SADDR (ETHER_ICMP6_HEADER + 2)
#define ETHER_IPV6_DAADR (ETHER_IPV6_SADDR + IPV6_ADDR_LEN)
#define ETHER_ICMPV6_TYPE (ETHER_IPV6_DAADR + IPV6_ADDR_LEN)
				if (ntoh16(skb->protocol) == ETHER_TYPE_ARP) /* ARP */
					wcp->rx_arp++;
				if (dump_data[0] == 0xFF) { /* Broadcast */
					wcp->rx_bcast++;
				} else if (dump_data[0] & 0x01) { /* Multicast */
					wcp->rx_mcast++;
					if (ntoh16(skb->protocol) == ETHER_TYPE_IPV6) {
						wcp->rx_multi_ipv6++;
						if ((skb->len > ETHER_ICMP6_HEADER) &&
						    (dump_data[ETHER_ICMP6_HEADER] == IPPROTO_ICMPV6)) {
							wcp->rx_icmpv6++;
							if (skb->len > ETHER_ICMPV6_TYPE) {
								switch (dump_data[ETHER_ICMPV6_TYPE]) {
								case NDISC_ROUTER_ADVERTISEMENT:
									wcp->rx_icmpv6_ra++;
									break;
								case NDISC_NEIGHBOUR_ADVERTISEMENT:
									wcp->rx_icmpv6_na++;
									break;
								case NDISC_NEIGHBOUR_SOLICITATION:
									wcp->rx_icmpv6_ns++;
									break;
								}
							}
						}
					} else if (dump_data[2] == 0x5E) {
						wcp->rx_multi_ipv4++;
					} else {
						wcp->rx_multi_other++;
					}
				} else { /* Unicast */
					wcp->rx_ucast++;
				}
#undef ETHER_ICMP6_HEADER
#undef ETHER_IPV6_SADDR
#undef ETHER_IPV6_DAADR
#undef ETHER_ICMPV6_TYPE
#endif
				pkt_wake = 0;
			}
#endif
		}

		ASSERT(ifidx < DHD_MAX_IFS && dhd->iflist[ifidx]);
		ifp = dhd->iflist[ifidx];

		if (ifp->net)
			ifp->net->last_rx = jiffies;

		if (ntoh16(skb->protocol) != ETHER_TYPE_BRCM) {
			dhdp->dstats.rx_bytes += skb->len;
			dhdp->rx_packets++; /* Local count */
			ifp->stats.rx_bytes += skb->len;
			ifp->stats.rx_packets++;
		}

		if (in_interrupt()) {
			netif_rx(skb);
		} else {
			if (dhd->rxthread_enabled) {
				if (!skbhead)
					skbhead = skb;
				else
					PKTSETNEXT(dhdp->osh, skbprev, skb);
				skbprev = skb;
			} else {

				/* If the receive is not processed inside an ISR,
				 * the softirqd must be woken explicitly to service
				 * the NET_RX_SOFTIRQ.	In 2.6 kernels, this is handled
				 * by netif_rx_ni(), but in earlier kernels, we need
				 * to do it manually.
				 */
#if LINUX_VERSION_CODE >= KERNEL_VERSION(2, 6, 0)
				netif_rx_ni(skb);
#else
				ulong flags;
				netif_rx(skb);
				local_irq_save(flags);
				RAISE_RX_SOFTIRQ();
				local_irq_restore(flags);
#endif /* LINUX_VERSION_CODE >= KERNEL_VERSION(2, 6, 0) */
			}
		}
	}

	if (dhd->rxthread_enabled && skbhead)
		dhd_sched_rxf(dhdp, skbhead);

	DHD_OS_WAKE_LOCK_RX_TIMEOUT_ENABLE(dhdp, tout_rx);
	DHD_OS_WAKE_LOCK_CTRL_TIMEOUT_ENABLE(dhdp, tout_ctrl);

#ifdef CONFIG_PARTIALRESUME
	if (tout_rx || tout_ctrl)
		wifi_process_partial_resume(dhd->adapter,
					    WIFI_PR_VOTE_FOR_RESUME);
#endif
}

void
dhd_event(struct dhd_info *dhd, char *evpkt, int evlen, int ifidx)
{
	/* Linux version has nothing to do */
	return;
}

void
dhd_txcomplete(dhd_pub_t *dhdp, void *txp, bool success)
{
	dhd_info_t *dhd = (dhd_info_t *)(dhdp->info);
	struct ether_header *eh;
	uint16 type;

	dhd_prot_hdrpull(dhdp, NULL, txp, NULL, NULL);

	eh = (struct ether_header *)PKTDATA(dhdp->osh, txp);
	type  = ntoh16(eh->ether_type);

	if (type == ETHER_TYPE_802_1X)
		atomic_dec(&dhd->pend_8021x_cnt);

}

static struct net_device_stats *
dhd_get_stats(struct net_device *net)
{
	dhd_info_t *dhd = DHD_DEV_INFO(net);
	dhd_if_t *ifp;
	int ifidx;

	DHD_TRACE(("%s: Enter\n", __FUNCTION__));

	ifidx = dhd_net2idx(dhd, net);
	if (ifidx == DHD_BAD_IF) {
		DHD_ERROR(("%s: BAD_IF\n", __FUNCTION__));

		memset(&net->stats, 0, sizeof(net->stats));
		return &net->stats;
	}

	ifp = dhd->iflist[ifidx];
	ASSERT(dhd && ifp);

	if (dhd->pub.up) {
		/* Use the protocol to get dongle stats */
		dhd_prot_dstats(&dhd->pub);
>>>>>>> 5afd1b7e
	}
	return &ifp->stats;
}

<<<<<<< HEAD
	if (dhd->thr_wdt_ctl.thr_pid >= 0) {
		up(&dhd->thr_wdt_ctl.sema);
		return;
	}

	/* Call the bus module watchdog */
	dhd_bus_watchdog(&dhd->pub);

	DHD_GENERAL_LOCK(&dhd->pub, flags);
	/* Count the tick for reference */
	dhd->pub.tickcnt++;

	/* Reschedule the watchdog */
	if (dhd->wd_timer_valid)
		mod_timer(&dhd->timer, jiffies + msecs_to_jiffies(dhd_watchdog_ms));
	DHD_GENERAL_UNLOCK(&dhd->pub, flags);

}

#ifdef ENABLE_ADAPTIVE_SCHED
static void
dhd_sched_policy(int prio)
{
	struct sched_param param;
	if (cpufreq_quick_get(0) <= CUSTOM_CPUFREQ_THRESH) {
		param.sched_priority = 0;
		setScheduler(current, SCHED_NORMAL, &param);
	} else {
		if (get_scheduler_policy(current) != SCHED_FIFO) {
			param.sched_priority = (prio < MAX_RT_PRIO)? prio : (MAX_RT_PRIO-1);
			setScheduler(current, SCHED_FIFO, &param);
		}
	}
}
#endif /* ENABLE_ADAPTIVE_SCHED */
#ifdef DEBUG_CPU_FREQ
static int dhd_cpufreq_notifier(struct notifier_block *nb, unsigned long val, void *data)
{
	dhd_info_t *dhd = container_of(nb, struct dhd_info, freq_trans);
	struct cpufreq_freqs *freq = data;
	if (dhd) {
		if (!dhd->new_freq)
			goto exit;
		if (val == CPUFREQ_POSTCHANGE) {
			DHD_ERROR(("cpu freq is changed to %u kHZ on CPU %d\n",
				freq->new, freq->cpu));
			*per_cpu_ptr(dhd->new_freq, freq->cpu) = freq->new;
		}
	}
exit:
	return 0;
}
#endif /* DEBUG_CPU_FREQ */
static int
dhd_dpc_thread(void *data)
{
=======
static int
dhd_watchdog_thread(void *data)
{
	tsk_ctl_t *tsk = (tsk_ctl_t *)data;
	dhd_info_t *dhd = (dhd_info_t *)tsk->parent;
	/* This thread doesn't need any user-level access,
	 * so get rid of all our resources
	 */
	if (dhd_watchdog_prio > 0) {
		struct sched_param param;
		param.sched_priority = (dhd_watchdog_prio < MAX_RT_PRIO)?
			dhd_watchdog_prio:(MAX_RT_PRIO-1);
		setScheduler(current, SCHED_FIFO, &param);
	}

	while (1)
		if (down_interruptible (&tsk->sema) == 0) {
			unsigned long flags;
			unsigned long jiffies_at_start = jiffies;
			unsigned long time_lapse;

			SMP_RD_BARRIER_DEPENDS();
			if (tsk->terminated) {
				break;
			}

			if (dhd->pub.dongle_reset == FALSE) {
				DHD_TIMER(("%s:\n", __FUNCTION__));

				/* Call the bus module watchdog */
				dhd_bus_watchdog(&dhd->pub);

				DHD_GENERAL_LOCK(&dhd->pub, flags);
				/* Count the tick for reference */
				dhd->pub.tickcnt++;
				time_lapse = jiffies - jiffies_at_start;

				/* Reschedule the watchdog */
				if (dhd->wd_timer_valid) {
					mod_timer(&dhd->timer,
					    jiffies +
					    msecs_to_jiffies(dhd_watchdog_ms) -
					    min(msecs_to_jiffies(dhd_watchdog_ms), time_lapse));
				}
				DHD_GENERAL_UNLOCK(&dhd->pub, flags);
			}
		} else {
			break;
	}

	complete_and_exit(&tsk->completed, 0);
}

static void dhd_watchdog(ulong data)
{
	dhd_info_t *dhd = (dhd_info_t *)data;
	unsigned long flags;

	if (dhd->pub.dongle_reset) {
		return;
	}

	if (dhd->thr_wdt_ctl.thr_pid >= 0) {
		up(&dhd->thr_wdt_ctl.sema);
		return;
	}

	/* Call the bus module watchdog */
	dhd_bus_watchdog(&dhd->pub);

	DHD_GENERAL_LOCK(&dhd->pub, flags);
	/* Count the tick for reference */
	dhd->pub.tickcnt++;

	/* Reschedule the watchdog */
	if (dhd->wd_timer_valid)
		mod_timer(&dhd->timer, jiffies + msecs_to_jiffies(dhd_watchdog_ms));
	DHD_GENERAL_UNLOCK(&dhd->pub, flags);

}

#ifdef ENABLE_ADAPTIVE_SCHED
static void
dhd_sched_policy(int prio)
{
	struct sched_param param;
	if (cpufreq_quick_get(0) <= CUSTOM_CPUFREQ_THRESH) {
		param.sched_priority = 0;
		setScheduler(current, SCHED_NORMAL, &param);
	} else {
		if (get_scheduler_policy(current) != SCHED_FIFO) {
			param.sched_priority = (prio < MAX_RT_PRIO)? prio : (MAX_RT_PRIO-1);
			setScheduler(current, SCHED_FIFO, &param);
		}
	}
}
#endif /* ENABLE_ADAPTIVE_SCHED */
#ifdef DEBUG_CPU_FREQ
static int dhd_cpufreq_notifier(struct notifier_block *nb, unsigned long val, void *data)
{
	dhd_info_t *dhd = container_of(nb, struct dhd_info, freq_trans);
	struct cpufreq_freqs *freq = data;
	if (dhd) {
		if (!dhd->new_freq)
			goto exit;
		if (val == CPUFREQ_POSTCHANGE) {
			DHD_ERROR(("cpu freq is changed to %u kHZ on CPU %d\n",
				freq->new, freq->cpu));
			*per_cpu_ptr(dhd->new_freq, freq->cpu) = freq->new;
		}
	}
exit:
	return 0;
}
#endif /* DEBUG_CPU_FREQ */
static int
dhd_dpc_thread(void *data)
{
>>>>>>> 5afd1b7e
	tsk_ctl_t *tsk = (tsk_ctl_t *)data;
	dhd_info_t *dhd = (dhd_info_t *)tsk->parent;

	/* This thread doesn't need any user-level access,
	 * so get rid of all our resources
	 */
	if (dhd_dpc_prio > 0)
	{
		struct sched_param param;
		param.sched_priority = (dhd_dpc_prio < MAX_RT_PRIO)?dhd_dpc_prio:(MAX_RT_PRIO-1);
		setScheduler(current, SCHED_FIFO, &param);
	}

#ifdef CUSTOM_DPC_CPUCORE
	set_cpus_allowed_ptr(current, cpumask_of(CUSTOM_DPC_CPUCORE));
#endif
#ifdef CUSTOM_SET_CPUCORE
	dhd->pub.current_dpc = current;
#endif /* CUSTOM_SET_CPUCORE */

	/* Run until signal received */
	while (1) {
		if (!binary_sema_down(tsk)) {
#ifdef ENABLE_ADAPTIVE_SCHED
			dhd_sched_policy(dhd_dpc_prio);
#endif /* ENABLE_ADAPTIVE_SCHED */
			SMP_RD_BARRIER_DEPENDS();
			if (tsk->terminated) {
				break;
			}

			/* Call bus dpc unless it indicated down (then clean stop) */
			if (dhd->pub.busstate != DHD_BUS_DOWN) {
				dhd_os_wd_timer_extend(&dhd->pub, TRUE);
				while (dhd_bus_dpc(dhd->pub.bus)) {
					/* process all data */
				}
				dhd_os_wd_timer_extend(&dhd->pub, FALSE);
				DHD_OS_WAKE_UNLOCK(&dhd->pub);

			} else {
				if (dhd->pub.up)
					dhd_bus_stop(dhd->pub.bus, TRUE);
				DHD_OS_WAKE_UNLOCK(&dhd->pub);
			}
		}
		else
			break;
	}

	complete_and_exit(&tsk->completed, 0);
}

static int
dhd_rxf_thread(void *data)
{
	tsk_ctl_t *tsk = (tsk_ctl_t *)data;
	dhd_info_t *dhd = (dhd_info_t *)tsk->parent;
#if defined(WAIT_DEQUEUE)
#define RXF_WATCHDOG_TIME 250 /* BARK_TIME(1000) /  */
	ulong watchdogTime = OSL_SYSUPTIME(); /* msec */
#endif
	dhd_pub_t *pub = &dhd->pub;

	/* This thread doesn't need any user-level access,
	 * so get rid of all our resources
	 */
	if (dhd_rxf_prio > 0)
	{
		struct sched_param param;
		param.sched_priority = (dhd_rxf_prio < MAX_RT_PRIO)?dhd_rxf_prio:(MAX_RT_PRIO-1);
		setScheduler(current, SCHED_FIFO, &param);
<<<<<<< HEAD
	}

	DAEMONIZE("dhd_rxf");
	/* DHD_OS_WAKE_LOCK is called in dhd_sched_dpc[dhd_linux.c] down below  */

	/*  signal: thread has started */
	complete(&tsk->completed);
#ifdef CUSTOM_SET_CPUCORE
	dhd->pub.current_rxf = current;
#endif /* CUSTOM_SET_CPUCORE */

	/* Run until signal received */
	while (1) {
		if (down_interruptible(&tsk->sema) == 0) {
			void *skb;
#if LINUX_VERSION_CODE < KERNEL_VERSION(2, 6, 0)
			ulong flags;
#endif
#ifdef ENABLE_ADAPTIVE_SCHED
			dhd_sched_policy(dhd_rxf_prio);
#endif /* ENABLE_ADAPTIVE_SCHED */

			SMP_RD_BARRIER_DEPENDS();

			if (tsk->terminated) {
				break;
			}
			skb = dhd_rxf_dequeue(pub);

			if (skb == NULL) {
				continue;
			}
			while (skb) {
				void *skbnext = PKTNEXT(pub->osh, skb);
				PKTSETNEXT(pub->osh, skb, NULL);

#if LINUX_VERSION_CODE >= KERNEL_VERSION(2, 6, 0)
				netif_rx_ni(skb);
#else
				netif_rx(skb);
				local_irq_save(flags);
				RAISE_RX_SOFTIRQ();
				local_irq_restore(flags);

#endif
				skb = skbnext;
			}
#if defined(WAIT_DEQUEUE)
			if (OSL_SYSUPTIME() - watchdogTime > RXF_WATCHDOG_TIME) {
				OSL_SLEEP(1);
				watchdogTime = OSL_SYSUPTIME();
			}
#endif

			DHD_OS_WAKE_UNLOCK(pub);
		}
		else
			break;
	}

	complete_and_exit(&tsk->completed, 0);
=======
	}

	DAEMONIZE("dhd_rxf");
	/* DHD_OS_WAKE_LOCK is called in dhd_sched_dpc[dhd_linux.c] down below  */

	/*  signal: thread has started */
	complete(&tsk->completed);
#ifdef CUSTOM_SET_CPUCORE
	dhd->pub.current_rxf = current;
#endif /* CUSTOM_SET_CPUCORE */

	/* Run until signal received */
	while (1) {
		if (down_interruptible(&tsk->sema) == 0) {
			void *skb;
#if LINUX_VERSION_CODE < KERNEL_VERSION(2, 6, 0)
			ulong flags;
#endif
#ifdef ENABLE_ADAPTIVE_SCHED
			dhd_sched_policy(dhd_rxf_prio);
#endif /* ENABLE_ADAPTIVE_SCHED */

			SMP_RD_BARRIER_DEPENDS();

			if (tsk->terminated) {
				break;
			}
			skb = dhd_rxf_dequeue(pub);

			if (skb == NULL) {
				continue;
			}
			while (skb) {
				void *skbnext = PKTNEXT(pub->osh, skb);
				PKTSETNEXT(pub->osh, skb, NULL);

#if LINUX_VERSION_CODE >= KERNEL_VERSION(2, 6, 0)
				netif_rx_ni(skb);
#else
				netif_rx(skb);
				local_irq_save(flags);
				RAISE_RX_SOFTIRQ();
				local_irq_restore(flags);

#endif
				skb = skbnext;
			}
#if defined(WAIT_DEQUEUE)
			if (OSL_SYSUPTIME() - watchdogTime > RXF_WATCHDOG_TIME) {
				OSL_SLEEP(1);
				watchdogTime = OSL_SYSUPTIME();
			}
#endif

			DHD_OS_WAKE_UNLOCK(pub);
		}
		else
			break;
	}

	complete_and_exit(&tsk->completed, 0);
}

#ifdef BCMPCIE
void dhd_dpc_kill(dhd_pub_t *dhdp)
{
	dhd_info_t *dhd;

	if (!dhdp)
		return;

	dhd = dhdp->info;

	if(!dhd)
		return;

	tasklet_kill(&dhd->tasklet);
	DHD_ERROR(("%s: tasklet disabled\n",__FUNCTION__));
>>>>>>> 5afd1b7e
}
#endif

<<<<<<< HEAD
#ifdef BCMPCIE
void dhd_dpc_kill(dhd_pub_t *dhdp)
{
	dhd_info_t *dhd;

	if (!dhdp)
		return;

	dhd = dhdp->info;

	if(!dhd)
		return;

	tasklet_kill(&dhd->tasklet);
	DHD_ERROR(("%s: tasklet disabled\n",__FUNCTION__));
}
#endif

static int isresched = 0;

static void
dhd_dpc(ulong data)
{
	dhd_info_t *dhd;

	dhd = (dhd_info_t *)data;

	/* this (tasklet) can be scheduled in dhd_sched_dpc[dhd_linux.c]
	 * down below , wake lock is set,
	 * the tasklet is initialized in dhd_attach()
	 */
	/* Call bus dpc unless it indicated down (then clean stop) */
	if (dhd->pub.busstate != DHD_BUS_DOWN) {
		isresched = dhd_bus_dpc(dhd->pub.bus);
		if (isresched)
			tasklet_schedule(&dhd->tasklet);
		else
			DHD_OS_WAKE_UNLOCK(&dhd->pub);
	} else {
		dhd_bus_stop(dhd->pub.bus, TRUE);
		DHD_OS_WAKE_UNLOCK(&dhd->pub);
	}
}

void
dhd_sched_dpc(dhd_pub_t *dhdp)
{
	dhd_info_t *dhd = (dhd_info_t *)dhdp->info;

	if (dhd->thr_dpc_ctl.thr_pid >= 0) {
		/* If the semaphore does not get up,
		* wake unlock should be done here
		*/
		DHD_OS_WAKE_LOCK(dhdp);
		if (!binary_sema_up(&dhd->thr_dpc_ctl))
			DHD_OS_WAKE_UNLOCK(dhdp);
		return;
	} else {
		if (!test_bit(TASKLET_STATE_SCHED, &dhd->tasklet.state) && !isresched) {
			DHD_OS_WAKE_LOCK(dhdp);
			tasklet_schedule(&dhd->tasklet);
		}
	}
}

static void
dhd_sched_rxf(dhd_pub_t *dhdp, void *skb)
{
	dhd_info_t *dhd = (dhd_info_t *)dhdp->info;
#ifdef RXF_DEQUEUE_ON_BUSY
	int ret = BCME_OK;
	int retry = 2;
#endif /* RXF_DEQUEUE_ON_BUSY */

	DHD_OS_WAKE_LOCK(dhdp);

=======
static int isresched = 0;

static void
dhd_dpc(ulong data)
{
	dhd_info_t *dhd;

	dhd = (dhd_info_t *)data;

	/* this (tasklet) can be scheduled in dhd_sched_dpc[dhd_linux.c]
	 * down below , wake lock is set,
	 * the tasklet is initialized in dhd_attach()
	 */
	/* Call bus dpc unless it indicated down (then clean stop) */
	if (dhd->pub.busstate != DHD_BUS_DOWN) {
		isresched = dhd_bus_dpc(dhd->pub.bus);
		if (isresched)
			tasklet_schedule(&dhd->tasklet);
		else
			DHD_OS_WAKE_UNLOCK(&dhd->pub);
	} else {
		dhd_bus_stop(dhd->pub.bus, TRUE);
		DHD_OS_WAKE_UNLOCK(&dhd->pub);
	}
}

void
dhd_sched_dpc(dhd_pub_t *dhdp)
{
	dhd_info_t *dhd = (dhd_info_t *)dhdp->info;

	if (dhd->thr_dpc_ctl.thr_pid >= 0) {
		/* If the semaphore does not get up,
		* wake unlock should be done here
		*/
		DHD_OS_WAKE_LOCK(dhdp);
		if (!binary_sema_up(&dhd->thr_dpc_ctl))
			DHD_OS_WAKE_UNLOCK(dhdp);
		return;
	} else {
		if (!test_bit(TASKLET_STATE_SCHED, &dhd->tasklet.state) && !isresched) {
			DHD_OS_WAKE_LOCK(dhdp);
			tasklet_schedule(&dhd->tasklet);
		}
	}
}

static void
dhd_sched_rxf(dhd_pub_t *dhdp, void *skb)
{
	dhd_info_t *dhd = (dhd_info_t *)dhdp->info;
#ifdef RXF_DEQUEUE_ON_BUSY
	int ret = BCME_OK;
	int retry = 2;
#endif /* RXF_DEQUEUE_ON_BUSY */

	DHD_OS_WAKE_LOCK(dhdp);

>>>>>>> 5afd1b7e
	DHD_TRACE(("dhd_sched_rxf: Enter\n"));
#ifdef RXF_DEQUEUE_ON_BUSY
	do {
		ret = dhd_rxf_enqueue(dhdp, skb);
		if (ret == BCME_OK || ret == BCME_ERROR)
			break;
		else
			OSL_SLEEP(50); /* waiting for dequeueing */
	} while (retry-- > 0);

	if (retry <= 0 && ret == BCME_BUSY) {
		void *skbp = skb;

		while (skbp) {
			void *skbnext = PKTNEXT(dhdp->osh, skbp);
			PKTSETNEXT(dhdp->osh, skbp, NULL);
			netif_rx_ni(skbp);
			skbp = skbnext;
		}
		DHD_ERROR(("send skb to kernel backlog without rxf_thread\n"));
	}
	else {
		if (dhd->thr_rxf_ctl.thr_pid >= 0) {
			up(&dhd->thr_rxf_ctl.sema);
		}
	}
#else /* RXF_DEQUEUE_ON_BUSY */
	do {
		if (dhd_rxf_enqueue(dhdp, skb) == BCME_OK)
			break;
	} while (1);
	if (dhd->thr_rxf_ctl.thr_pid >= 0) {
		up(&dhd->thr_rxf_ctl.sema);
	}
	return;
#endif /* RXF_DEQUEUE_ON_BUSY */
}

#ifdef TOE
/* Retrieve current toe component enables, which are kept as a bitmap in toe_ol iovar */
static int
dhd_toe_get(dhd_info_t *dhd, int ifidx, uint32 *toe_ol)
{
	wl_ioctl_t ioc;
	char buf[32];
	int ret;

	memset(&ioc, 0, sizeof(ioc));

	ioc.cmd = WLC_GET_VAR;
	ioc.buf = buf;
	ioc.len = (uint)sizeof(buf);
	ioc.set = FALSE;

	strncpy(buf, "toe_ol", sizeof(buf) - 1);
	buf[sizeof(buf) - 1] = '\0';
	if ((ret = dhd_wl_ioctl(&dhd->pub, ifidx, &ioc, ioc.buf, ioc.len)) < 0) {
		/* Check for older dongle image that doesn't support toe_ol */
		if (ret == -EIO) {
			DHD_ERROR(("%s: toe not supported by device\n",
				dhd_ifname(&dhd->pub, ifidx)));
			return -EOPNOTSUPP;
		}

		DHD_INFO(("%s: could not get toe_ol: ret=%d\n", dhd_ifname(&dhd->pub, ifidx), ret));
		return ret;
	}

	memcpy(toe_ol, buf, sizeof(uint32));
	return 0;
}

/* Set current toe component enables in toe_ol iovar, and set toe global enable iovar */
static int
dhd_toe_set(dhd_info_t *dhd, int ifidx, uint32 toe_ol)
{
	wl_ioctl_t ioc;
	char buf[32];
	int toe, ret;

	memset(&ioc, 0, sizeof(ioc));

	ioc.cmd = WLC_SET_VAR;
	ioc.buf = buf;
	ioc.len = (uint)sizeof(buf);
	ioc.set = TRUE;

	/* Set toe_ol as requested */

	strncpy(buf, "toe_ol", sizeof(buf) - 1);
	buf[sizeof(buf) - 1] = '\0';
	memcpy(&buf[sizeof("toe_ol")], &toe_ol, sizeof(uint32));

	if ((ret = dhd_wl_ioctl(&dhd->pub, ifidx, &ioc, ioc.buf, ioc.len)) < 0) {
		DHD_ERROR(("%s: could not set toe_ol: ret=%d\n",
			dhd_ifname(&dhd->pub, ifidx), ret));
		return ret;
	}

	/* Enable toe globally only if any components are enabled. */

	toe = (toe_ol != 0);

	strcpy(buf, "toe");
	memcpy(&buf[sizeof("toe")], &toe, sizeof(uint32));

	if ((ret = dhd_wl_ioctl(&dhd->pub, ifidx, &ioc, ioc.buf, ioc.len)) < 0) {
		DHD_ERROR(("%s: could not set toe: ret=%d\n", dhd_ifname(&dhd->pub, ifidx), ret));
		return ret;
	}

	return 0;
}
#endif /* TOE */

#if LINUX_VERSION_CODE >= KERNEL_VERSION(2, 6, 24)
static void
dhd_ethtool_get_drvinfo(struct net_device *net, struct ethtool_drvinfo *info)
{
	dhd_info_t *dhd = DHD_DEV_INFO(net);

	snprintf(info->driver, sizeof(info->driver), "wl");
	snprintf(info->version, sizeof(info->version), "%lu", dhd->pub.drv_version);
}

struct ethtool_ops dhd_ethtool_ops = {
	.get_drvinfo = dhd_ethtool_get_drvinfo
};
#endif /* LINUX_VERSION_CODE >= KERNEL_VERSION(2, 6, 24) */


#if LINUX_VERSION_CODE > KERNEL_VERSION(2, 4, 2)
static int
dhd_ethtool(dhd_info_t *dhd, void *uaddr)
{
	struct ethtool_drvinfo info;
	char drvname[sizeof(info.driver)];
	uint32 cmd;
#ifdef TOE
	struct ethtool_value edata;
	uint32 toe_cmpnt, csum_dir;
	int ret;
#endif

	DHD_TRACE(("%s: Enter\n", __FUNCTION__));

	/* all ethtool calls start with a cmd word */
	if (copy_from_user(&cmd, uaddr, sizeof (uint32)))
		return -EFAULT;

	switch (cmd) {
	case ETHTOOL_GDRVINFO:
		/* Copy out any request driver name */
		if (copy_from_user(&info, uaddr, sizeof(info)))
			return -EFAULT;
		strncpy(drvname, info.driver, sizeof(info.driver));
		drvname[sizeof(info.driver)-1] = '\0';

		/* clear struct for return */
		memset(&info, 0, sizeof(info));
		info.cmd = cmd;

		/* if dhd requested, identify ourselves */
		if (strcmp(drvname, "?dhd") == 0) {
			snprintf(info.driver, sizeof(info.driver), "dhd");
			strncpy(info.version, EPI_VERSION_STR, sizeof(info.version) - 1);
			info.version[sizeof(info.version) - 1] = '\0';
		}

		/* otherwise, require dongle to be up */
		else if (!dhd->pub.up) {
			DHD_ERROR(("%s: dongle is not up\n", __FUNCTION__));
			return -ENODEV;
		}

		/* finally, report dongle driver type */
		else if (dhd->pub.iswl)
			snprintf(info.driver, sizeof(info.driver), "wl");
		else
			snprintf(info.driver, sizeof(info.driver), "xx");

		snprintf(info.version, sizeof(info.version), "%lu", dhd->pub.drv_version);
		if (copy_to_user(uaddr, &info, sizeof(info)))
			return -EFAULT;
		DHD_CTL(("%s: given %*s, returning %s\n", __FUNCTION__,
		         (int)sizeof(drvname), drvname, info.driver));
		break;

#ifdef TOE
	/* Get toe offload components from dongle */
	case ETHTOOL_GRXCSUM:
	case ETHTOOL_GTXCSUM:
		if ((ret = dhd_toe_get(dhd, 0, &toe_cmpnt)) < 0)
			return ret;

		csum_dir = (cmd == ETHTOOL_GTXCSUM) ? TOE_TX_CSUM_OL : TOE_RX_CSUM_OL;

		edata.cmd = cmd;
		edata.data = (toe_cmpnt & csum_dir) ? 1 : 0;

		if (copy_to_user(uaddr, &edata, sizeof(edata)))
			return -EFAULT;
		break;

	/* Set toe offload components in dongle */
	case ETHTOOL_SRXCSUM:
	case ETHTOOL_STXCSUM:
		if (copy_from_user(&edata, uaddr, sizeof(edata)))
			return -EFAULT;

		/* Read the current settings, update and write back */
		if ((ret = dhd_toe_get(dhd, 0, &toe_cmpnt)) < 0)
			return ret;

		csum_dir = (cmd == ETHTOOL_STXCSUM) ? TOE_TX_CSUM_OL : TOE_RX_CSUM_OL;

		if (edata.data != 0)
			toe_cmpnt |= csum_dir;
		else
			toe_cmpnt &= ~csum_dir;

		if ((ret = dhd_toe_set(dhd, 0, toe_cmpnt)) < 0)
			return ret;

		/* If setting TX checksum mode, tell Linux the new mode */
		if (cmd == ETHTOOL_STXCSUM) {
			if (edata.data)
				dhd->iflist[0]->net->features |= NETIF_F_IP_CSUM;
			else
				dhd->iflist[0]->net->features &= ~NETIF_F_IP_CSUM;
		}

		break;
#endif /* TOE */

	default:
		return -EOPNOTSUPP;
	}

	return 0;
}
#endif /* LINUX_VERSION_CODE > KERNEL_VERSION(2, 4, 2) */

static bool dhd_check_hang(struct net_device *net, dhd_pub_t *dhdp, int error)
{
	dhd_info_t *dhd;
	int dump_len = 0;
	if (!dhdp) {
		DHD_ERROR(("%s: dhdp is NULL\n", __FUNCTION__));
		return FALSE;
	}

	if (!dhdp->up)
		return FALSE;

	dhd = (dhd_info_t *)dhdp->info;
#if !defined(BCMPCIE)
	if (dhd->thr_dpc_ctl.thr_pid < 0) {
		DHD_ERROR(("%s : skipped due to negative pid - unloading?\n", __FUNCTION__));
		return FALSE;
	}
#endif
	if (error == -ETIMEDOUT && dhdp->busstate != DHD_BUS_DOWN) {
		if (dhd_os_socram_dump(net, &dump_len) == BCME_OK) {
			dhd_dbg_send_urgent_evt(dhdp, NULL, 0);
		}
	}
	if ((error == -ETIMEDOUT) || (error == -EREMOTEIO) ||
		((dhdp->busstate == DHD_BUS_DOWN) && (!dhdp->dongle_reset))) {
		DHD_ERROR(("%s: Event HANG send up due to  re=%d te=%d e=%d s=%d\n", __FUNCTION__,
			dhdp->rxcnt_timeout, dhdp->txcnt_timeout, error, dhdp->busstate));
		net_os_send_hang_message(net);
		return TRUE;
	}
	return FALSE;
}

int dhd_ioctl_process(dhd_pub_t *pub, int ifidx, dhd_ioctl_t *ioc, void *data_buf)
{
	int bcmerror = BCME_OK;
	int buflen = 0;
	struct net_device *net;

	net = dhd_idx2net(pub, ifidx);
	if (!net) {
		bcmerror = BCME_BADARG;
		goto done;
	}

	if (data_buf)
		buflen = MIN(ioc->len, DHD_IOCTL_MAXLEN);

	/* check for local dhd ioctl and handle it */
	if (ioc->driver == DHD_IOCTL_MAGIC) {
		bcmerror = dhd_ioctl((void *)pub, ioc, data_buf, buflen);
		if (bcmerror)
			pub->bcmerror = bcmerror;
		goto done;
	}

	/* send to dongle (must be up, and wl). */
	if (pub->busstate != DHD_BUS_DATA) {
		bcmerror = BCME_DONGLE_DOWN;
		goto done;
	}

	if (!pub->iswl) {
		bcmerror = BCME_DONGLE_DOWN;
		goto done;
	}

	/*
	 * Flush the TX queue if required for proper message serialization:
	 * Intercept WLC_SET_KEY IOCTL - serialize M4 send and set key IOCTL to
	 * prevent M4 encryption and
	 * intercept WLC_DISASSOC IOCTL - serialize WPS-DONE and WLC_DISASSOC IOCTL to
	 * prevent disassoc frame being sent before WPS-DONE frame.
	 */
	if (ioc->cmd == WLC_SET_KEY ||
	    (ioc->cmd == WLC_SET_VAR && data_buf != NULL &&
	     strncmp("wsec_key", data_buf, 9) == 0) ||
	    (ioc->cmd == WLC_SET_VAR && data_buf != NULL &&
	     strncmp("bsscfg:wsec_key", data_buf, 15) == 0) ||
	    ioc->cmd == WLC_DISASSOC)
		dhd_wait_pend8021x(net);

#ifdef WLMEDIA_HTSF
	if (data_buf) {
		/*  short cut wl ioctl calls here  */
		if (strcmp("htsf", data_buf) == 0) {
			dhd_ioctl_htsf_get(dhd, 0);
			return BCME_OK;
		}

		if (strcmp("htsflate", data_buf) == 0) {
			if (ioc->set) {
				memset(ts, 0, sizeof(tstamp_t)*TSMAX);
				memset(&maxdelayts, 0, sizeof(tstamp_t));
				maxdelay = 0;
				tspktcnt = 0;
				maxdelaypktno = 0;
				memset(&vi_d1.bin, 0, sizeof(uint32)*NUMBIN);
				memset(&vi_d2.bin, 0, sizeof(uint32)*NUMBIN);
				memset(&vi_d3.bin, 0, sizeof(uint32)*NUMBIN);
				memset(&vi_d4.bin, 0, sizeof(uint32)*NUMBIN);
			} else {
				dhd_dump_latency();
			}
			return BCME_OK;
		}
		if (strcmp("htsfclear", data_buf) == 0) {
			memset(&vi_d1.bin, 0, sizeof(uint32)*NUMBIN);
			memset(&vi_d2.bin, 0, sizeof(uint32)*NUMBIN);
			memset(&vi_d3.bin, 0, sizeof(uint32)*NUMBIN);
			memset(&vi_d4.bin, 0, sizeof(uint32)*NUMBIN);
			htsf_seqnum = 0;
			return BCME_OK;
		}
		if (strcmp("htsfhis", data_buf) == 0) {
			dhd_dump_htsfhisto(&vi_d1, "H to D");
			dhd_dump_htsfhisto(&vi_d2, "D to D");
			dhd_dump_htsfhisto(&vi_d3, "D to H");
			dhd_dump_htsfhisto(&vi_d4, "H to H");
			return BCME_OK;
		}
		if (strcmp("tsport", data_buf) == 0) {
			if (ioc->set) {
				memcpy(&tsport, data_buf + 7, 4);
			} else {
				DHD_ERROR(("current timestamp port: %d \n", tsport));
			}
			return BCME_OK;
		}
	}
#endif /* WLMEDIA_HTSF */

	if ((ioc->cmd == WLC_SET_VAR || ioc->cmd == WLC_GET_VAR) &&
		data_buf != NULL && strncmp("rpc_", data_buf, 4) == 0) {
#ifdef BCM_FD_AGGR
		bcmerror = dhd_fdaggr_ioctl(pub, ifidx, (wl_ioctl_t *)ioc, data_buf, buflen);
#else
		bcmerror = BCME_UNSUPPORTED;
#endif
		goto done;
	}
	bcmerror = dhd_wl_ioctl(pub, ifidx, (wl_ioctl_t *)ioc, data_buf, buflen);

done:
	dhd_check_hang(net, pub, bcmerror);

	return bcmerror;
}

static int
dhd_ioctl_entry(struct net_device *net, struct ifreq *ifr, int cmd)
{
	dhd_info_t *dhd = DHD_DEV_INFO(net);
	dhd_ioctl_t ioc;
	int bcmerror = 0;
	int ifidx;
	int ret;
	void *local_buf = NULL;
	u16 buflen = 0;

	DHD_OS_WAKE_LOCK(&dhd->pub);
	DHD_PERIM_LOCK(&dhd->pub);

	/* Interface up check for built-in type */
	if (!dhd_download_fw_on_driverload && dhd->pub.up == 0) {
		DHD_ERROR(("%s: Interface is down \n", __FUNCTION__));
		DHD_PERIM_UNLOCK(&dhd->pub);
		DHD_OS_WAKE_UNLOCK(&dhd->pub);
		return BCME_NOTUP;
	}

	/* send to dongle only if we are not waiting for reload already */
	if (dhd->pub.hang_was_sent) {
		DHD_ERROR(("%s: HANG was sent up earlier\n", __FUNCTION__));
		DHD_OS_WAKE_LOCK_CTRL_TIMEOUT_ENABLE(&dhd->pub, DHD_EVENT_TIMEOUT_MS);
		DHD_OS_WAKE_UNLOCK(&dhd->pub);
		return OSL_ERROR(BCME_DONGLE_DOWN);
	}

	ifidx = dhd_net2idx(dhd, net);
	DHD_TRACE(("%s: ifidx %d, cmd 0x%04x\n", __FUNCTION__, ifidx, cmd));

	if (ifidx == DHD_BAD_IF) {
		DHD_ERROR(("%s: BAD IF\n", __FUNCTION__));
		DHD_PERIM_UNLOCK(&dhd->pub);
		DHD_OS_WAKE_UNLOCK(&dhd->pub);
		return -1;
	}

#if defined(WL_WIRELESS_EXT)
	/* linux wireless extensions */
	if ((cmd >= SIOCIWFIRST) && (cmd <= SIOCIWLAST)) {
		/* may recurse, do NOT lock */
		ret = wl_iw_ioctl(net, ifr, cmd);
		DHD_PERIM_UNLOCK(&dhd->pub);
		DHD_OS_WAKE_UNLOCK(&dhd->pub);
		return ret;
	}
#endif /* defined(WL_WIRELESS_EXT) */

#if LINUX_VERSION_CODE > KERNEL_VERSION(2, 4, 2)
	if (cmd == SIOCETHTOOL) {
		ret = dhd_ethtool(dhd, (void*)ifr->ifr_data);
		DHD_PERIM_UNLOCK(&dhd->pub);
		DHD_OS_WAKE_UNLOCK(&dhd->pub);
		return ret;
	}
#endif /* LINUX_VERSION_CODE > KERNEL_VERSION(2, 4, 2) */

	if (cmd == SIOCDEVPRIVATE+1) {
		ret = wl_android_priv_cmd(net, ifr, cmd);
		dhd_check_hang(net, &dhd->pub, ret);
		DHD_OS_WAKE_UNLOCK(&dhd->pub);
		return ret;
	}

	if (cmd != SIOCDEVPRIVATE) {
		DHD_PERIM_UNLOCK(&dhd->pub);
		DHD_OS_WAKE_UNLOCK(&dhd->pub);
		return -EOPNOTSUPP;
	}

	memset(&ioc, 0, sizeof(ioc));

#ifdef CONFIG_COMPAT
	if (is_compat_task()) {
		compat_wl_ioctl_t compat_ioc;
		if (copy_from_user(&compat_ioc, ifr->ifr_data, sizeof(compat_wl_ioctl_t))) {
			bcmerror = BCME_BADADDR;
			goto done;
		}
		ioc.cmd = compat_ioc.cmd;
		ioc.buf = compat_ptr(compat_ioc.buf);
		ioc.len = compat_ioc.len;
		ioc.set = compat_ioc.set;
		ioc.used = compat_ioc.used;
		ioc.needed = compat_ioc.needed;
		/* To differentiate between wl and dhd read 4 more byes */
		if ((copy_from_user(&ioc.driver, (char *)ifr->ifr_data + sizeof(compat_wl_ioctl_t),
			sizeof(uint)) != 0)) {
			bcmerror = BCME_BADADDR;
			goto done;
		}
	} else
#endif /* CONFIG_COMPAT */
	{
		/* Copy the ioc control structure part of ioctl request */
		if (copy_from_user(&ioc, ifr->ifr_data, sizeof(wl_ioctl_t))) {
			bcmerror = BCME_BADADDR;
			goto done;
		}

		/* To differentiate between wl and dhd read 4 more byes */
		if ((copy_from_user(&ioc.driver, (char *)ifr->ifr_data + sizeof(wl_ioctl_t),
			sizeof(uint)) != 0)) {
			bcmerror = BCME_BADADDR;
			goto done;
		}
	}

	if (!capable(CAP_NET_ADMIN)) {
		bcmerror = BCME_EPERM;
		goto done;
	}

	if (ioc.len > 0) {
		buflen = MIN(ioc.len, DHD_IOCTL_MAXLEN);
		if (!(local_buf = MALLOC(dhd->pub.osh, buflen+1))) {
			bcmerror = BCME_NOMEM;
			goto done;
		}

		DHD_PERIM_UNLOCK(&dhd->pub);
		if (copy_from_user(local_buf, ioc.buf, buflen)) {
			DHD_PERIM_LOCK(&dhd->pub);
			bcmerror = BCME_BADADDR;
			goto done;
		}
		DHD_PERIM_LOCK(&dhd->pub);

		*(char *)(local_buf + buflen) = '\0';
	}

	bcmerror = dhd_ioctl_process(&dhd->pub, ifidx, &ioc, local_buf);

	if (!bcmerror && buflen && local_buf && ioc.buf) {
		DHD_PERIM_UNLOCK(&dhd->pub);
		if (copy_to_user(ioc.buf, local_buf, buflen))
			bcmerror = -EFAULT;
		DHD_PERIM_LOCK(&dhd->pub);
	}

done:
	if (local_buf)
		MFREE(dhd->pub.osh, local_buf, buflen+1);

	DHD_PERIM_UNLOCK(&dhd->pub);
	DHD_OS_WAKE_UNLOCK(&dhd->pub);

	return OSL_ERROR(bcmerror);
}



static int
dhd_stop(struct net_device *net)
{
	int ifidx = 0;
	dhd_info_t *dhd = DHD_DEV_INFO(net);
	DHD_OS_WAKE_LOCK(&dhd->pub);
	DHD_PERIM_LOCK(&dhd->pub);
	DHD_TRACE(("%s: Enter %p\n", __FUNCTION__, net));
	if (dhd->pub.up == 0) {
		goto exit;
	}

	dhd_if_flush_sta(DHD_DEV_IFP(net));


	ifidx = dhd_net2idx(dhd, net);
	BCM_REFERENCE(ifidx);

	/* Set state and stop OS transmissions */
	netif_stop_queue(net);
	dhd->pub.up = 0;

#ifdef WL_CFG80211
	if (ifidx == 0) {
		wl_cfg80211_down(net);

		/*
		 * For CFG80211: Clean up all the left over virtual interfaces
		 * when the primary Interface is brought down. [ifconfig wlan0 down]
		 */
		if (!dhd_download_fw_on_driverload) {
			if ((dhd->dhd_state & DHD_ATTACH_STATE_ADD_IF) &&
				(dhd->dhd_state & DHD_ATTACH_STATE_CFG80211)) {
				int i;
				dhd_if_t *ifp;

				dhd_net_if_lock_local(dhd);
				for (i = 1; i < DHD_MAX_IFS; i++)
					dhd_remove_if(&dhd->pub, i, FALSE);

				/* remove sta list for primary interface */
				ifp = dhd->iflist[0];
				if (ifp && ifp->net) {
					dhd_if_del_sta_list(ifp);
				}
#ifdef PCIE_FULL_DONGLE
				/* Initialize STA info list */
				INIT_LIST_HEAD(&ifp->sta_list);
#endif
				dhd_net_if_unlock_local(dhd);
			}
		}
	}
#endif /* WL_CFG80211 */

#ifdef PROP_TXSTATUS
	dhd_wlfc_cleanup(&dhd->pub, NULL, 0);
#endif
	/* Stop the protocol module */
	dhd_prot_stop(&dhd->pub);

	OLD_MOD_DEC_USE_COUNT;
exit:
#if defined(WL_CFG80211)
	if (ifidx == 0 && !dhd_download_fw_on_driverload)
		wl_android_wifi_off(net, TRUE);
#endif
	dhd->pub.rxcnt_timeout = 0;
	dhd->pub.txcnt_timeout = 0;

	dhd->pub.hang_was_sent = 0;

	/* Clear country spec for for built-in type driver */
#ifndef CUSTOM_COUNTRY_CODE
	if (!dhd_download_fw_on_driverload) {
		dhd->pub.dhd_cspec.country_abbrev[0] = 0x00;
		dhd->pub.dhd_cspec.rev = 0;
		dhd->pub.dhd_cspec.ccode[0] = 0x00;
	}
#endif
	DHD_PERIM_UNLOCK(&dhd->pub);
	DHD_OS_WAKE_UNLOCK(&dhd->pub);
	return 0;
}

#if defined(WL_CFG80211) && (defined(USE_INITIAL_2G_SCAN) || \
	defined(USE_INITIAL_SHORT_DWELL_TIME))
extern bool g_first_broadcast_scan;
#endif /* OEM_ANDROID && WL_CFG80211 && (USE_INITIAL_2G_SCAN || USE_INITIAL_SHORT_DWELL_TIME) */

#ifdef WL11U
static int dhd_interworking_enable(dhd_pub_t *dhd)
{
	char iovbuf[WLC_IOCTL_SMLEN];
	uint32 enable = true;
	int ret = BCME_OK;

	bcm_mkiovar("interworking", (char *)&enable, sizeof(enable), iovbuf, sizeof(iovbuf));
	if ((ret = dhd_wl_ioctl_cmd(dhd, WLC_SET_VAR, iovbuf, sizeof(iovbuf), TRUE, 0)) < 0) {
		DHD_ERROR(("%s: enableing interworking failed, ret=%d\n", __FUNCTION__, ret));
	}

	if (ret == BCME_OK) {
		/* basic capabilities for HS20 REL2 */
		uint32 cap = WL_WNM_BSSTRANS | WL_WNM_NOTIF;
		bcm_mkiovar("wnm", (char *)&cap, sizeof(cap), iovbuf, sizeof(iovbuf));
		if ((ret = dhd_wl_ioctl_cmd(dhd, WLC_SET_VAR,
			iovbuf, sizeof(iovbuf), TRUE, 0)) < 0) {
			DHD_ERROR(("%s: failed to set WNM info, ret=%d\n", __FUNCTION__, ret));
		}
	}

	return ret;
}
#endif /* WL11u */

static int
dhd_open(struct net_device *net)
{
	dhd_info_t *dhd = DHD_DEV_INFO(net);
#ifdef TOE
	uint32 toe_ol;
#endif
	int ifidx;
	int32 ret = 0;

	DHD_OS_WAKE_LOCK(&dhd->pub);
	DHD_PERIM_LOCK(&dhd->pub);
	dhd->pub.dongle_trap_occured = 0;
	dhd->pub.hang_was_sent = 0;

#if !defined(WL_CFG80211)
	/*
	 * Force start if ifconfig_up gets called before START command
	 *  We keep WEXT's wl_control_wl_start to provide backward compatibility
	 *  This should be removed in the future
	 */
	ret = wl_control_wl_start(net);
	if (ret != 0) {
		DHD_ERROR(("%s: failed with code %d\n", __FUNCTION__, ret));
		ret = -1;
		goto exit;
	}

#endif

	ifidx = dhd_net2idx(dhd, net);
	DHD_TRACE(("%s: ifidx %d\n", __FUNCTION__, ifidx));

	if (ifidx < 0) {
		DHD_ERROR(("%s: Error: called with invalid IF\n", __FUNCTION__));
		ret = -1;
		goto exit;
	}

	if (!dhd->iflist[ifidx]) {
		DHD_ERROR(("%s: Error: called when IF already deleted\n", __FUNCTION__));
		ret = -1;
		goto exit;
	}

	if (ifidx == 0) {
		atomic_set(&dhd->pend_8021x_cnt, 0);
#if defined(WL_CFG80211)
		if (!dhd_download_fw_on_driverload) {
			DHD_ERROR(("\n%s\n", dhd_version));
#if defined(USE_INITIAL_2G_SCAN) || defined(USE_INITIAL_SHORT_DWELL_TIME)
			g_first_broadcast_scan = TRUE;
#endif /* USE_INITIAL_2G_SCAN || USE_INITIAL_SHORT_DWELL_TIME */
			ret = wl_android_wifi_on(net);
			if (ret != 0) {
				DHD_ERROR(("%s : wl_android_wifi_on failed (%d)\n",
					__FUNCTION__, ret));
				ret = -1;
				goto exit;
			}
		}
#endif

		if (dhd->pub.busstate != DHD_BUS_DATA) {

			/* try to bring up bus */
			DHD_PERIM_UNLOCK(&dhd->pub);
			ret = dhd_bus_start(&dhd->pub);
			DHD_PERIM_LOCK(&dhd->pub);
			if (ret) {
				DHD_ERROR(("%s: failed with code %d\n", __FUNCTION__, ret));
				ret = -1;
				goto exit;
			}

		}

		/* dhd_sync_with_dongle has been called in dhd_bus_start or wl_android_wifi_on */
		memcpy(net->dev_addr, dhd->pub.mac.octet, ETHER_ADDR_LEN);

#ifdef TOE
		/* Get current TOE mode from dongle */
		if (dhd_toe_get(dhd, ifidx, &toe_ol) >= 0 && (toe_ol & TOE_TX_CSUM_OL) != 0)
			dhd->iflist[ifidx]->net->features |= NETIF_F_IP_CSUM;
		else
			dhd->iflist[ifidx]->net->features &= ~NETIF_F_IP_CSUM;
#endif /* TOE */

#if defined(WL_CFG80211)
		if (unlikely(wl_cfg80211_up(net))) {
			DHD_ERROR(("%s: failed to bring up cfg80211\n", __FUNCTION__));
			ret = -1;
			goto exit;
		}
#endif /* WL_CFG80211 */
	}

	/* Allow transmit calls */
	netif_start_queue(net);
	dhd->pub.up = 1;

#ifdef BCMDBGFS
	dhd_dbgfs_init(&dhd->pub);
#endif

	OLD_MOD_INC_USE_COUNT;
exit:
	if (ret)
		dhd_stop(net);
<<<<<<< HEAD

	DHD_PERIM_UNLOCK(&dhd->pub);
	DHD_OS_WAKE_UNLOCK(&dhd->pub);


	return ret;
}

int dhd_do_driver_init(struct net_device *net)
{
	dhd_info_t *dhd = NULL;

	if (!net) {
		DHD_ERROR(("Primary Interface not initialized \n"));
		return -EINVAL;
	}


	/*  && defined(OEM_ANDROID) && defined(BCMSDIO) */
	dhd = DHD_DEV_INFO(net);

	/* If driver is already initialized, do nothing
	 */
	if (dhd->pub.busstate == DHD_BUS_DATA) {
		DHD_TRACE(("Driver already Inititalized. Nothing to do"));
		return 0;
	}

	if (dhd_open(net) < 0) {
		DHD_ERROR(("Driver Init Failed \n"));
		return -1;
	}

	return 0;
}

int
dhd_event_ifadd(dhd_info_t *dhdinfo, wl_event_data_if_t *ifevent, char *name, uint8 *mac)
{
#ifdef WL_CFG80211
	if (wl_cfg80211_notify_ifadd(
			dhd_linux_get_primary_netdev(&dhdinfo->pub),
			ifevent->ifidx, name, mac, ifevent->bssidx) == BCME_OK)
		return BCME_OK;
#endif

	/* handle IF event caused by wl commands, SoftAP, WEXT and
	 * anything else. This has to be done asynchronously otherwise
	 * DPC will be blocked (and iovars will timeout as DPC has no chance
	 * to read the response back)
	 */
	if (ifevent->ifidx > 0) {
		dhd_if_event_t *if_event = MALLOC(dhdinfo->pub.osh, sizeof(dhd_if_event_t));

		memcpy(&if_event->event, ifevent, sizeof(if_event->event));
		memcpy(if_event->mac, mac, ETHER_ADDR_LEN);
		strncpy(if_event->name, name, IFNAMSIZ);
		if_event->name[IFNAMSIZ - 1] = '\0';
		dhd_deferred_schedule_work(dhdinfo->dhd_deferred_wq, (void *)if_event,
			DHD_WQ_WORK_IF_ADD, dhd_ifadd_event_handler, DHD_WORK_PRIORITY_LOW);
	}

	return BCME_OK;
}

int
dhd_event_ifdel(dhd_info_t *dhdinfo, wl_event_data_if_t *ifevent, char *name, uint8 *mac)
{
	dhd_if_event_t *if_event;

#ifdef WL_CFG80211
	if (wl_cfg80211_notify_ifdel(
			dhd_linux_get_primary_netdev(&dhdinfo->pub),
			ifevent->ifidx, name, mac, ifevent->bssidx) == BCME_OK)
		return BCME_OK;
#endif /* WL_CFG80211 */

	/* handle IF event caused by wl commands, SoftAP, WEXT and
	 * anything else
	 */
	if_event = MALLOC(dhdinfo->pub.osh, sizeof(dhd_if_event_t));
	memcpy(&if_event->event, ifevent, sizeof(if_event->event));
	memcpy(if_event->mac, mac, ETHER_ADDR_LEN);
	strncpy(if_event->name, name, IFNAMSIZ);
	if_event->name[IFNAMSIZ - 1] = '\0';
	dhd_deferred_schedule_work(dhdinfo->dhd_deferred_wq, (void *)if_event, DHD_WQ_WORK_IF_DEL,
		dhd_ifdel_event_handler, DHD_WORK_PRIORITY_LOW);

	return BCME_OK;
}

int
dhd_event_ifchange(dhd_info_t *dhdinfo, wl_event_data_if_t *ifevent, char *name, uint8 *mac)
{
#ifdef WL_CFG80211
	wl_cfg80211_notify_ifchange(
			dhd_linux_get_primary_netdev(&dhdinfo->pub),
			ifevent->ifidx, name, mac, ifevent->bssidx);
#endif /* WL_CFG80211 */

	return BCME_OK;
}

/* unregister and free the existing net_device interface (if any) in iflist and
 * allocate a new one. the slot is reused. this function does NOT register the
 * new interface to linux kernel. dhd_register_if does the job
 */
struct net_device*
dhd_allocate_if(dhd_pub_t *dhdpub, int ifidx, char *name,
	uint8 *mac, uint8 bssidx, bool need_rtnl_lock)
{
	dhd_info_t *dhdinfo = (dhd_info_t *)dhdpub->info;
	dhd_if_t *ifp;

	ASSERT(dhdinfo && (ifidx < DHD_MAX_IFS));
	ifp = dhdinfo->iflist[ifidx];

	if (ifp != NULL) {
		if (ifp->net != NULL) {
			DHD_ERROR(("%s: free existing IF %s\n", __FUNCTION__, ifp->net->name));

			dhd_dev_priv_clear(ifp->net); /* clear net_device private */

			/* in unregister_netdev case, the interface gets freed by net->destructor
			 * (which is set to free_netdev)
			 */
			if (ifp->net->reg_state == NETREG_UNINITIALIZED) {
				free_netdev(ifp->net);
			} else {
				netif_stop_queue(ifp->net);
				if (need_rtnl_lock)
					unregister_netdev(ifp->net);
				else
					unregister_netdevice(ifp->net);
			}
			ifp->net = NULL;
		}
	} else {
		ifp = MALLOC(dhdinfo->pub.osh, sizeof(dhd_if_t));
		if (ifp == NULL) {
			DHD_ERROR(("%s: OOM - dhd_if_t(%zu)\n", __FUNCTION__, sizeof(dhd_if_t)));
			return NULL;
		}
	}

	memset(ifp, 0, sizeof(dhd_if_t));
	ifp->info = dhdinfo;
	ifp->idx = ifidx;
	ifp->bssidx = bssidx;
	if (mac != NULL)
		memcpy(&ifp->mac_addr, mac, ETHER_ADDR_LEN);

	/* Allocate etherdev, including space for private structure */
	ifp->net = alloc_etherdev(DHD_DEV_PRIV_SIZE);
	if (ifp->net == NULL) {
		DHD_ERROR(("%s: OOM - alloc_etherdev(%zu)\n", __FUNCTION__, sizeof(dhdinfo)));
		goto fail;
	}

	/* Setup the dhd interface's netdevice private structure. */
	dhd_dev_priv_save(ifp->net, dhdinfo, ifp, ifidx);

	if (name && name[0]) {
		strncpy(ifp->net->name, name, IFNAMSIZ);
		ifp->net->name[IFNAMSIZ - 1] = '\0';
	}
#ifdef WL_CFG80211
	if (ifidx == 0)
		ifp->net->destructor = free_netdev;
	else
		ifp->net->destructor = dhd_netdev_free;
#else
	ifp->net->destructor = free_netdev;
#endif /* WL_CFG80211 */
	strncpy(ifp->name, ifp->net->name, IFNAMSIZ);
	ifp->name[IFNAMSIZ - 1] = '\0';
	dhdinfo->iflist[ifidx] = ifp;

#ifdef PCIE_FULL_DONGLE
	/* Initialize STA info list */
	INIT_LIST_HEAD(&ifp->sta_list);
	DHD_IF_STA_LIST_LOCK_INIT(ifp);
#endif /* PCIE_FULL_DONGLE */

	return ifp->net;

fail:
	if (ifp != NULL) {
		if (ifp->net != NULL) {
			dhd_dev_priv_clear(ifp->net);
			free_netdev(ifp->net);
			ifp->net = NULL;
		}
		MFREE(dhdinfo->pub.osh, ifp, sizeof(*ifp));
		ifp = NULL;
	}
	dhdinfo->iflist[ifidx] = NULL;
	return NULL;
}

/* unregister and free the the net_device interface associated with the indexed
 * slot, also free the slot memory and set the slot pointer to NULL
 */
int
dhd_remove_if(dhd_pub_t *dhdpub, int ifidx, bool need_rtnl_lock)
{
	dhd_info_t *dhdinfo = (dhd_info_t *)dhdpub->info;
	dhd_if_t *ifp;

	ifp = dhdinfo->iflist[ifidx];
	if (ifp != NULL) {
		if (ifp->net != NULL) {
			DHD_ERROR(("deleting interface '%s' idx %d\n", ifp->net->name, ifp->idx));

			/* in unregister_netdev case, the interface gets freed by net->destructor
			 * (which is set to free_netdev)
			 */
			if (ifp->net->reg_state == NETREG_UNINITIALIZED) {
				free_netdev(ifp->net);
			} else {
				netif_stop_queue(ifp->net);



				if (need_rtnl_lock)
					unregister_netdev(ifp->net);
				else
					unregister_netdevice(ifp->net);
			}
			ifp->net = NULL;
		}
#ifdef DHD_WMF
		dhd_wmf_cleanup(dhdpub, ifidx);
#endif /* DHD_WMF */

		dhd_if_del_sta_list(ifp);

		dhdinfo->iflist[ifidx] = NULL;
		MFREE(dhdinfo->pub.osh, ifp, sizeof(*ifp));

	}

	return BCME_OK;
}

#if (LINUX_VERSION_CODE >= KERNEL_VERSION(2, 6, 31))
static struct net_device_ops dhd_ops_pri = {
	.ndo_open = dhd_open,
	.ndo_stop = dhd_stop,
	.ndo_get_stats = dhd_get_stats,
	.ndo_do_ioctl = dhd_ioctl_entry,
	.ndo_start_xmit = dhd_start_xmit,
	.ndo_set_mac_address = dhd_set_mac_address,
#if (LINUX_VERSION_CODE >= KERNEL_VERSION(3, 2, 0))
	.ndo_set_rx_mode = dhd_set_multicast_list,
#else
	.ndo_set_multicast_list = dhd_set_multicast_list,
#endif
};

static struct net_device_ops dhd_ops_virt = {
	.ndo_get_stats = dhd_get_stats,
	.ndo_do_ioctl = dhd_ioctl_entry,
	.ndo_start_xmit = dhd_start_xmit,
	.ndo_set_mac_address = dhd_set_mac_address,
#if (LINUX_VERSION_CODE >= KERNEL_VERSION(3, 2, 0))
	.ndo_set_rx_mode = dhd_set_multicast_list,
#else
	.ndo_set_multicast_list = dhd_set_multicast_list,
#endif
};
#endif /* (LINUX_VERSION_CODE >= KERNEL_VERSION(2, 6, 31)) */

#ifdef DEBUGGER
extern void debugger_init(void *bus_handle);
#endif


#ifdef SHOW_LOGTRACE
#define DEFAULT_LOG_STR_PATH "/vendor/firmware/logstrs.bin"
static char logstrs_path[MOD_PARAM_PATHLEN] = DEFAULT_LOG_STR_PATH;

module_param_string(logstrs_path, logstrs_path, MOD_PARAM_PATHLEN, 0660);

int
dhd_init_logstrs_array(dhd_event_log_t *temp)
{
	struct file *filep = NULL;
	struct kstat stat;
	mm_segment_t fs;
	char *raw_fmts =  NULL;
	int logstrs_size = 0;
	gfp_t kflags;
	logstr_header_t *hdr = NULL;
	uint32 *lognums = NULL;
	char *logstrs = NULL;
	int ram_index = 0;
	char **fmts;
	int num_fmts = 0;
	uint32 i = 0;
	int error = 0;

	if (temp->fmts && temp->raw_fmts) {
		return BCME_OK;
	}
	kflags = in_atomic() ? GFP_ATOMIC : GFP_KERNEL;

	/* Save previous address limit first and then change to KERNEL_DS address limit */
	fs = get_fs();
	set_fs(KERNEL_DS);

	filep = filp_open(logstrs_path, O_RDONLY, 0);
	if (IS_ERR(filep)) {
		DHD_ERROR(("Failed to open the file logstrs.bin in %s, %s\n",  __FUNCTION__, logstrs_path));
		goto fail;
	}
	error = vfs_stat(logstrs_path, &stat);
	if (error) {
		DHD_ERROR(("Failed in %s to find file stat\n", __FUNCTION__));
		goto fail;
	}
	logstrs_size = (int) stat.size;

	raw_fmts = kmalloc(logstrs_size, kflags);
	if (raw_fmts == NULL) {
		DHD_ERROR(("Failed to allocate raw_fmts memory\n"));
		goto fail;
	}
	if (vfs_read(filep, raw_fmts, logstrs_size, &filep->f_pos) !=	logstrs_size) {
		DHD_ERROR(("Error: Log strings file read failed\n"));
		goto fail;
	}

	/* Remember header from the logstrs.bin file */
	hdr = (logstr_header_t *) (raw_fmts + logstrs_size -
		sizeof(logstr_header_t));

	if (hdr->log_magic == LOGSTRS_MAGIC) {
		/*
		* logstrs.bin start with header.
		*/
		num_fmts =	hdr->rom_logstrs_offset / sizeof(uint32);
		ram_index = (hdr->ram_lognums_offset -
			hdr->rom_lognums_offset) / sizeof(uint32);
		lognums = (uint32 *) &raw_fmts[hdr->rom_lognums_offset];
		logstrs = (char *)	 &raw_fmts[hdr->rom_logstrs_offset];
	} else {
		/*
		 * Legacy logstrs.bin format without header.
		 */
		num_fmts = *((uint32 *) (raw_fmts)) / sizeof(uint32);
		if (num_fmts == 0) {
			/* Legacy ROM/RAM logstrs.bin format:
			  *  - ROM 'lognums' section
			  *   - RAM 'lognums' section
			  *   - ROM 'logstrs' section.
			  *   - RAM 'logstrs' section.
			  *
			  * 'lognums' is an array of indexes for the strings in the
			  * 'logstrs' section. The first uint32 is 0 (index of first
			  * string in ROM 'logstrs' section).
			  *
			  * The 4324b5 is the only ROM that uses this legacy format. Use the
			  * fixed number of ROM fmtnums to find the start of the RAM
			  * 'lognums' section. Use the fixed first ROM string ("Con\n") to
			  * find the ROM 'logstrs' section.
			  */
			#define NUM_4324B5_ROM_FMTS	186
			#define FIRST_4324B5_ROM_LOGSTR "Con\n"
			ram_index = NUM_4324B5_ROM_FMTS;
			lognums = (uint32 *) raw_fmts;
			num_fmts =	ram_index;
			logstrs = (char *) &raw_fmts[num_fmts << 2];
			while (strncmp(FIRST_4324B5_ROM_LOGSTR, logstrs, 4)) {
				num_fmts++;
				logstrs = (char *) &raw_fmts[num_fmts << 2];
			}
		} else {
				/* Legacy RAM-only logstrs.bin format:
				 *	  - RAM 'lognums' section
				 *	  - RAM 'logstrs' section.
				 *
				 * 'lognums' is an array of indexes for the strings in the
				 * 'logstrs' section. The first uint32 is an index to the
				 * start of 'logstrs'. Therefore, if this index is divided
				 * by 'sizeof(uint32)' it provides the number of logstr
				 *	entries.
				 */
				ram_index = 0;
				lognums = (uint32 *) raw_fmts;
				logstrs = (char *)	&raw_fmts[num_fmts << 2];
			}
	}
	fmts = kmalloc(num_fmts  * sizeof(char *), kflags);
	if (fmts == NULL) {
		DHD_ERROR(("Failed to allocate fmts memory"));
		goto fail;
	}

	for (i = 0; i < num_fmts; i++) {
		/* ROM lognums index into logstrs using 'rom_logstrs_offset' as a base
		* (they are 0-indexed relative to 'rom_logstrs_offset').
		*
		* RAM lognums are already indexed to point to the correct RAM logstrs (they
		* are 0-indexed relative to the start of the logstrs.bin file).
		*/
		if (i == ram_index) {
			logstrs = raw_fmts;
		}
		fmts[i] = &logstrs[lognums[i]];
	}
	temp->fmts = fmts;
	temp->raw_fmts = raw_fmts;
	temp->num_fmts = num_fmts;
	filp_close(filep, NULL);
	set_fs(fs);
	return 0;
fail:
	if (raw_fmts) {
		kfree(raw_fmts);
		raw_fmts = NULL;
	}
	if (!IS_ERR(filep))
		filp_close(filep, NULL);

	/* Restore previous address limit */
	set_fs(fs);

	temp->fmts = NULL;
	return -1;
}
#endif /* SHOW_LOGTRACE */


dhd_pub_t *
dhd_attach(osl_t *osh, struct dhd_bus *bus, uint bus_hdrlen)
{
	dhd_info_t *dhd = NULL;
	struct net_device *net = NULL;
	char if_name[IFNAMSIZ] = {'\0'};
	uint32 bus_type = -1;
	uint32 bus_num = -1;
	uint32 slot_num = -1;
	wifi_adapter_info_t *adapter = NULL;

	dhd_attach_states_t dhd_state = DHD_ATTACH_STATE_INIT;
	DHD_TRACE(("%s: Enter\n", __FUNCTION__));

	/* will implement get_ids for DBUS later */
#if defined(BCMSDIO)
	dhd_bus_get_ids(bus, &bus_type, &bus_num, &slot_num);
#endif
	adapter = dhd_wifi_platform_get_adapter(bus_type, bus_num, slot_num);

	/* Allocate primary dhd_info */
	dhd = wifi_platform_prealloc(adapter, DHD_PREALLOC_DHD_INFO, sizeof(dhd_info_t));
	if (dhd == NULL) {
		dhd = MALLOC(osh, sizeof(dhd_info_t));
		if (dhd == NULL) {
			DHD_ERROR(("%s: OOM - alloc dhd_info\n", __FUNCTION__));
			goto fail;
		}
	}
	memset(dhd, 0, sizeof(dhd_info_t));
	dhd_state |= DHD_ATTACH_STATE_DHD_ALLOC;

	dhd->unit = dhd_found + instance_base; /* do not increment dhd_found, yet */

	dhd->pub.osh = osh;
	dhd->adapter = adapter;

#ifdef GET_CUSTOM_MAC_ENABLE
	wifi_platform_get_mac_addr(dhd->adapter, dhd->pub.mac.octet);
#endif /* GET_CUSTOM_MAC_ENABLE */
#ifdef CUSTOM_FORCE_NODFS_FLAG
	dhd->pub.dhd_cflags |= WLAN_PLAT_NODFS_FLAG;
	dhd->pub.force_country_change = TRUE;
#endif
#ifdef CUSTOM_COUNTRY_CODE
	get_customized_country_code(dhd->adapter,
		dhd->pub.dhd_cspec.country_abbrev, &dhd->pub.dhd_cspec,
		dhd->pub.dhd_cflags);
#endif /* CUSTOM_COUNTRY_CODE */

	dhd->pub.short_dwell_time = -1;

	dhd->thr_dpc_ctl.thr_pid = DHD_PID_KT_TL_INVALID;
	dhd->thr_wdt_ctl.thr_pid = DHD_PID_KT_INVALID;

	/* Initialize thread based operation and lock */
	mutex_init(&dhd->sdmutex);

	/* Some DHD modules (e.g. cfg80211) configures operation mode based on firmware name.
	 * This is indeed a hack but we have to make it work properly before we have a better
	 * solution
	 */
	dhd_update_fw_nv_path(dhd);

	/* Link to info module */
	dhd->pub.info = dhd;


	/* Link to bus module */
	dhd->pub.bus = bus;
	dhd->pub.hdrlen = bus_hdrlen;

	/* Set network interface name if it was provided as module parameter */
	if (iface_name[0]) {
		int len;
		char ch;
		strncpy(if_name, iface_name, IFNAMSIZ);
		if_name[IFNAMSIZ - 1] = 0;
		len = strlen(if_name);
		ch = if_name[len - 1];
		if ((ch > '9' || ch < '0') && (len < IFNAMSIZ - 2))
			strcat(if_name, "%d");
	}
	net = dhd_allocate_if(&dhd->pub, 0, if_name, NULL, 0, TRUE);
	if (net == NULL)
		goto fail;
	dhd_state |= DHD_ATTACH_STATE_ADD_IF;

#if (LINUX_VERSION_CODE < KERNEL_VERSION(2, 6, 31))
	net->open = NULL;
#else
	net->netdev_ops = NULL;
#endif

	sema_init(&dhd->proto_sem, 1);

#ifdef PROP_TXSTATUS
	spin_lock_init(&dhd->wlfc_spinlock);

	dhd->pub.skip_fc = dhd_wlfc_skip_fc;
	dhd->pub.plat_init = dhd_wlfc_plat_init;
	dhd->pub.plat_deinit = dhd_wlfc_plat_deinit;
#ifdef WLFC_STATE_PREALLOC
	dhd->pub.wlfc_state = MALLOC(dhd->pub.osh, sizeof(athost_wl_status_info_t));
	if (dhd->pub.wlfc_state == NULL)
		DHD_ERROR(("%s: wlfc_state prealloc failed\n", __FUNCTION__));
#endif /* WLFC_STATE_PREALLOC */
#endif /* PROP_TXSTATUS */

	/* Initialize other structure content */
	init_waitqueue_head(&dhd->ioctl_resp_wait);
	init_waitqueue_head(&dhd->d3ack_wait);
	init_waitqueue_head(&dhd->ctrl_wait);

	/* Initialize the spinlocks */
	spin_lock_init(&dhd->sdlock);
	spin_lock_init(&dhd->txqlock);
	spin_lock_init(&dhd->dhd_lock);
	spin_lock_init(&dhd->rxf_lock);
#if defined(RXFRAME_THREAD)
	dhd->rxthread_enabled = TRUE;
#endif /* defined(RXFRAME_THREAD) */

#ifdef DHDTCPACK_SUPPRESS
	spin_lock_init(&dhd->tcpack_lock);
#endif /* DHDTCPACK_SUPPRESS */

	/* Initialize Wakelock stuff */
	spin_lock_init(&dhd->wakelock_spinlock);
	dhd->wakelock_counter = 0;
	dhd->wakelock_wd_counter = 0;
	dhd->wakelock_rx_timeout_enable = 0;
	dhd->wakelock_ctrl_timeout_enable = 0;
#ifdef CONFIG_HAS_WAKELOCK
	wake_lock_init(&dhd->wl_wifi, WAKE_LOCK_SUSPEND, "wlan_wake");
	wake_lock_init(&dhd->wl_rxwake, WAKE_LOCK_SUSPEND, "wlan_rx_wake");
	wake_lock_init(&dhd->wl_ctrlwake, WAKE_LOCK_SUSPEND, "wlan_ctrl_wake");
	wake_lock_init(&dhd->wl_wdwake, WAKE_LOCK_SUSPEND, "wlan_wd_wake");
#endif /* CONFIG_HAS_WAKELOCK */
#if (LINUX_VERSION_CODE >= KERNEL_VERSION(2, 6, 25))
	mutex_init(&dhd->dhd_net_if_mutex);
	mutex_init(&dhd->dhd_suspend_mutex);
#endif
	dhd_state |= DHD_ATTACH_STATE_WAKELOCKS_INIT;

	/* Attach and link in the protocol */
	if (dhd_prot_attach(&dhd->pub) != 0) {
		DHD_ERROR(("dhd_prot_attach failed\n"));
		goto fail;
	}
	dhd_state |= DHD_ATTACH_STATE_PROT_ATTACH;

#ifdef WL_CFG80211
	/* Attach and link in the cfg80211 */
	if (unlikely(wl_cfg80211_attach(net, &dhd->pub))) {
		DHD_ERROR(("wl_cfg80211_attach failed\n"));
		goto fail;
	}

	dhd_monitor_init(&dhd->pub);
	dhd_state |= DHD_ATTACH_STATE_CFG80211;
#endif
#if defined(WL_WIRELESS_EXT)
	/* Attach and link in the iw */
	if (!(dhd_state &  DHD_ATTACH_STATE_CFG80211)) {
		if (wl_iw_attach(net, (void *)&dhd->pub) != 0) {
		DHD_ERROR(("wl_iw_attach failed\n"));
		goto fail;
	}
	dhd_state |= DHD_ATTACH_STATE_WL_ATTACH;
	}
#endif /* defined(WL_WIRELESS_EXT) */

	/* attach debug support */
	if (dhd_os_dbg_attach(&dhd->pub)) {
		DHD_ERROR(("%s debug module attach failed\n", __FUNCTION__));
		goto fail;
	}

	if (dhd_sta_pool_init(&dhd->pub, DHD_MAX_STA) != BCME_OK) {
		DHD_ERROR(("%s: Initializing %u sta\n", __FUNCTION__, DHD_MAX_STA));
		goto fail;
	}

	/* Set up the watchdog timer */
	init_timer(&dhd->timer);
	dhd->timer.data = (ulong)dhd;
	dhd->timer.function = dhd_watchdog;
	dhd->default_wd_interval = dhd_watchdog_ms;

	if (dhd_watchdog_prio >= 0) {
		/* Initialize watchdog thread */
		PROC_START(dhd_watchdog_thread, dhd, &dhd->thr_wdt_ctl, 0, "dhd_watchdog_thread");

	} else {
		dhd->thr_wdt_ctl.thr_pid = -1;
	}

#ifdef DEBUGGER
	debugger_init((void *) bus);
#endif

	/* Set up the bottom half handler */
	if (dhd_dpc_prio >= 0) {
		/* Initialize DPC thread */
		PROC_START(dhd_dpc_thread, dhd, &dhd->thr_dpc_ctl, 0, "dhd_dpc");
	} else {
		/*  use tasklet for dpc */
		tasklet_init(&dhd->tasklet, dhd_dpc, (ulong)dhd);
		dhd->thr_dpc_ctl.thr_pid = -1;
	}

	if (dhd->rxthread_enabled) {
		bzero(&dhd->pub.skbbuf[0], sizeof(void *) * MAXSKBPEND);
		/* Initialize RXF thread */
		PROC_START(dhd_rxf_thread, dhd, &dhd->thr_rxf_ctl, 0, "dhd_rxf");
	}

	dhd_state |= DHD_ATTACH_STATE_THREADS_CREATED;

#if defined(CONFIG_PM_SLEEP)
	if (!dhd_pm_notifier_registered) {
		dhd_pm_notifier_registered = TRUE;
		register_pm_notifier(&dhd_pm_notifier);
	}
#endif /* CONFIG_PM_SLEEP */
#ifdef SAR_SUPPORT
	dhd->sar_notifier.notifier_call = dhd_sar_callback;
	if (!dhd_sar_notifier_registered) {
		dhd_sar_notifier_registered = TRUE;
		dhd->sar_enable = 1;		/* unknown state value */
		register_notifier_by_sar(&dhd->sar_notifier);
	}
#endif /* SAR_SUPPORT */
#if defined(CONFIG_HAS_EARLYSUSPEND) && defined(DHD_USE_EARLYSUSPEND)
	dhd->early_suspend.level = EARLY_SUSPEND_LEVEL_BLANK_SCREEN + 20;
	dhd->early_suspend.suspend = dhd_early_suspend;
	dhd->early_suspend.resume = dhd_late_resume;
	register_early_suspend(&dhd->early_suspend);
	dhd_state |= DHD_ATTACH_STATE_EARLYSUSPEND_DONE;
#endif /* CONFIG_HAS_EARLYSUSPEND && DHD_USE_EARLYSUSPEND */

#ifdef ARP_OFFLOAD_SUPPORT
	dhd->pend_ipaddr = 0;
	if (!dhd_inetaddr_notifier_registered) {
		dhd_inetaddr_notifier_registered = TRUE;
		register_inetaddr_notifier(&dhd_inetaddr_notifier);
	}
#endif /* ARP_OFFLOAD_SUPPORT */
#ifdef CONFIG_IPV6
	if (!dhd_inet6addr_notifier_registered) {
		dhd_inet6addr_notifier_registered = TRUE;
		register_inet6addr_notifier(&dhd_inet6addr_notifier);
	}
#endif
	dhd->dhd_deferred_wq = dhd_deferred_work_init((void *)dhd);
#ifdef DEBUG_CPU_FREQ
	dhd->new_freq = alloc_percpu(int);
	dhd->freq_trans.notifier_call = dhd_cpufreq_notifier;
	cpufreq_register_notifier(&dhd->freq_trans, CPUFREQ_TRANSITION_NOTIFIER);
#endif
#ifdef DHDTCPACK_SUPPRESS
#ifdef BCMSDIO
	dhd_tcpack_suppress_set(&dhd->pub, TCPACK_SUP_REPLACE);
#elif defined(BCMPCIE)
	dhd_tcpack_suppress_set(&dhd->pub, TCPACK_SUP_REPLACE);
#else
	dhd_tcpack_suppress_set(&dhd->pub, TCPACK_SUP_OFF);
#endif /* BCMSDIO */
#endif /* DHDTCPACK_SUPPRESS */

	dhd_state |= DHD_ATTACH_STATE_DONE;
	dhd->dhd_state = dhd_state;

	dhd_found++;
	return &dhd->pub;

fail:
	if (dhd_state >= DHD_ATTACH_STATE_DHD_ALLOC) {
		DHD_TRACE(("%s: Calling dhd_detach dhd_state 0x%x &dhd->pub %p\n",
			__FUNCTION__, dhd_state, &dhd->pub));
		dhd->dhd_state = dhd_state;
		dhd_detach(&dhd->pub);
		dhd_free(&dhd->pub);
	}

	return NULL;
}

int dhd_get_fw_mode(dhd_info_t *dhdinfo)
{
	if (strstr(dhdinfo->fw_path, "_apsta") != NULL)
		return DHD_FLAG_HOSTAP_MODE;
	if (strstr(dhdinfo->fw_path, "_p2p") != NULL)
		return DHD_FLAG_P2P_MODE;
	if (strstr(dhdinfo->fw_path, "_ibss") != NULL)
		return DHD_FLAG_IBSS_MODE;
	if (strstr(dhdinfo->fw_path, "_mfg") != NULL)
		return DHD_FLAG_MFG_MODE;

	return DHD_FLAG_STA_MODE;
}

bool dhd_update_fw_nv_path(dhd_info_t *dhdinfo)
{
	int fw_len;
	int nv_len;
	const char *fw = NULL;
	const char *nv = NULL;
	wifi_adapter_info_t *adapter = dhdinfo->adapter;


	/* Update firmware and nvram path. The path may be from adapter info or module parameter
	 * The path from adapter info is used for initialization only (as it won't change).
	 *
	 * The firmware_path/nvram_path module parameter may be changed by the system at run
	 * time. When it changes we need to copy it to dhdinfo->fw_path. Also Android private
	 * command may change dhdinfo->fw_path. As such we need to clear the path info in
	 * module parameter after it is copied. We won't update the path until the module parameter
	 * is changed again (first character is not '\0')
	 */

	/* set default firmware and nvram path for built-in type driver */
	if (!dhd_download_fw_on_driverload) {
#ifdef CONFIG_BCMDHD_FW_PATH
		fw = CONFIG_BCMDHD_FW_PATH;
#endif /* CONFIG_BCMDHD_FW_PATH */
#ifdef CONFIG_BCMDHD_NVRAM_PATH
		nv = CONFIG_BCMDHD_NVRAM_PATH;
#endif /* CONFIG_BCMDHD_NVRAM_PATH */
	}

	/* check if we need to initialize the path */
	if (dhdinfo->fw_path[0] == '\0') {
		if (adapter && adapter->fw_path && adapter->fw_path[0] != '\0')
			fw = adapter->fw_path;

	}
	if (dhdinfo->nv_path[0] == '\0') {
		if (adapter && adapter->nv_path && adapter->nv_path[0] != '\0')
			nv = adapter->nv_path;
	}

	/* Use module parameter if it is valid, EVEN IF the path has not been initialized
	 *
	 * TODO: need a solution for multi-chip, can't use the same firmware for all chips
	 */
	if (firmware_path[0] != '\0')
		fw = firmware_path;
	if (nvram_path[0] != '\0')
		nv = nvram_path;

	if (fw && fw[0] != '\0') {
		fw_len = strlen(fw);
		if (fw_len >= sizeof(dhdinfo->fw_path)) {
			DHD_ERROR(("fw path len exceeds max len of dhdinfo->fw_path\n"));
			return FALSE;
		}
		strncpy(dhdinfo->fw_path, fw, sizeof(dhdinfo->fw_path));
		if (dhdinfo->fw_path[fw_len-1] == '\n')
		       dhdinfo->fw_path[fw_len-1] = '\0';
	}
	if (nv && nv[0] != '\0') {
		nv_len = strlen(nv);
		if (nv_len >= sizeof(dhdinfo->nv_path)) {
			DHD_ERROR(("nvram path len exceeds max len of dhdinfo->nv_path\n"));
			return FALSE;
		}
		strncpy(dhdinfo->nv_path, nv, sizeof(dhdinfo->nv_path));
		if (dhdinfo->nv_path[nv_len-1] == '\n')
		       dhdinfo->nv_path[nv_len-1] = '\0';
	}

	/* clear the path in module parameter */
	firmware_path[0] = '\0';

#ifndef BCMEMBEDIMAGE
	/* fw_path and nv_path are not mandatory for BCMEMBEDIMAGE */
	if (dhdinfo->fw_path[0] == '\0') {
		DHD_ERROR(("firmware path not found\n"));
		return FALSE;
	}
	if (dhdinfo->nv_path[0] == '\0') {
		DHD_ERROR(("nvram path not found\n"));
		return FALSE;
	}
#endif /* BCMEMBEDIMAGE */

	return TRUE;
}


int
dhd_bus_start(dhd_pub_t *dhdp)
{
	int ret = -1;
	dhd_info_t *dhd = (dhd_info_t*)dhdp->info;
	unsigned long flags;

	ASSERT(dhd);

	DHD_TRACE(("Enter %s:\n", __FUNCTION__));

	DHD_PERIM_LOCK(dhdp);

	/* try to download image and nvram to the dongle */
	if  (dhd->pub.busstate == DHD_BUS_DOWN && dhd_update_fw_nv_path(dhd)) {
		DHD_INFO(("%s download fw %s, nv %s\n", __FUNCTION__, dhd->fw_path, dhd->nv_path));
		ret = dhd_bus_download_firmware(dhd->pub.bus, dhd->pub.osh,
		                                dhd->fw_path, dhd->nv_path);
		if (ret < 0) {
			DHD_ERROR(("%s: failed to download firmware %s\n",
			          __FUNCTION__, dhd->fw_path));
			DHD_PERIM_UNLOCK(dhdp);
			return ret;
		}
	}
#ifdef SHOW_LOGTRACE
	dhd_init_logstrs_array(&dhd->event_data);
#endif /* SHOW_LOGTRACE */
	if (dhd->pub.busstate != DHD_BUS_LOAD) {
		DHD_PERIM_UNLOCK(dhdp);
		return -ENETDOWN;
	}

	dhd_os_sdlock(dhdp);

	/* Start the watchdog timer */
	dhd->pub.tickcnt = 0;
	dhd_os_wd_timer(&dhd->pub, dhd_watchdog_ms);

	/* Bring up the bus */
	if ((ret = dhd_bus_init(&dhd->pub, FALSE)) != 0) {

		DHD_ERROR(("%s, dhd_bus_init failed %d\n", __FUNCTION__, ret));
		dhd_os_sdunlock(dhdp);
		DHD_PERIM_UNLOCK(dhdp);
		return ret;
	}
#if defined(OOB_INTR_ONLY)
	/* Host registration for OOB interrupt */
	if (dhd_bus_oob_intr_register(dhdp)) {
		/* deactivate timer and wait for the handler to finish */

		DHD_GENERAL_LOCK(&dhd->pub, flags);
		dhd->wd_timer_valid = FALSE;
		DHD_GENERAL_UNLOCK(&dhd->pub, flags);
		del_timer_sync(&dhd->timer);

		DHD_ERROR(("%s Host failed to register for OOB\n", __FUNCTION__));
		dhd_os_sdunlock(dhdp);
		DHD_PERIM_UNLOCK(dhdp);
		DHD_OS_WD_WAKE_UNLOCK(&dhd->pub);
		return -ENODEV;
	}

	/* Enable oob at firmware */
	dhd_enable_oob_intr(dhd->pub.bus, TRUE);
#endif
#ifdef PCIE_FULL_DONGLE
	{
		uint8 txpush = 0;
		uint32 num_flowrings; /* includes H2D common rings */
		num_flowrings = dhd_bus_max_h2d_queues(dhd->pub.bus, &txpush);
		DHD_ERROR(("%s: Initializing %u flowrings\n", __FUNCTION__,
			num_flowrings));
		if ((ret = dhd_flow_rings_init(&dhd->pub, num_flowrings)) != BCME_OK) {
			DHD_PERIM_UNLOCK(dhdp);
			return ret;
		}
	}
#endif /* PCIE_FULL_DONGLE */

	/* Do protocol initialization necessary for IOCTL/IOVAR */
	dhd_prot_init(&dhd->pub);

	/* If bus is not ready, can't come up */
	if (dhd->pub.busstate != DHD_BUS_DATA) {
		DHD_GENERAL_LOCK(&dhd->pub, flags);
		dhd->wd_timer_valid = FALSE;
		DHD_GENERAL_UNLOCK(&dhd->pub, flags);
		del_timer_sync(&dhd->timer);
		DHD_ERROR(("%s failed bus is not ready\n", __FUNCTION__));
		dhd_os_sdunlock(dhdp);
		DHD_PERIM_UNLOCK(dhdp);
		DHD_OS_WD_WAKE_UNLOCK(&dhd->pub);
		return -ENODEV;
	}

	dhd_os_sdunlock(dhdp);

	/* Bus is ready, query any dongle information */
	if ((ret = dhd_sync_with_dongle(&dhd->pub)) < 0) {
		DHD_PERIM_UNLOCK(dhdp);
		return ret;
	}

#ifdef ARP_OFFLOAD_SUPPORT
	if (dhd->pend_ipaddr) {
#ifdef AOE_IP_ALIAS_SUPPORT
		aoe_update_host_ipv4_table(&dhd->pub, dhd->pend_ipaddr, TRUE, 0);
#endif /* AOE_IP_ALIAS_SUPPORT */
		dhd->pend_ipaddr = 0;
	}
#endif /* ARP_OFFLOAD_SUPPORT */

	DHD_PERIM_UNLOCK(dhdp);
	return 0;
}
#ifdef WLTDLS
int _dhd_tdls_enable(dhd_pub_t *dhd, bool tdls_on, bool auto_on, struct ether_addr *mac)
{
	char iovbuf[WLC_IOCTL_SMLEN];
	uint32 tdls = tdls_on;
	int ret = 0;
	uint32 tdls_auto_op = 0;
	uint32 tdls_idle_time = CUSTOM_TDLS_IDLE_MODE_SETTING;
	int32 tdls_rssi_high = CUSTOM_TDLS_RSSI_THRESHOLD_HIGH;
	int32 tdls_rssi_low = CUSTOM_TDLS_RSSI_THRESHOLD_LOW;
	BCM_REFERENCE(mac);
	if (!FW_SUPPORTED(dhd, tdls))
		return BCME_ERROR;

	if (dhd->tdls_enable == tdls_on)
		goto auto_mode;
	bcm_mkiovar("tdls_enable", (char *)&tdls, sizeof(tdls), iovbuf, sizeof(iovbuf));
	if ((ret = dhd_wl_ioctl_cmd(dhd, WLC_SET_VAR, iovbuf, sizeof(iovbuf), TRUE, 0)) < 0) {
		DHD_ERROR(("%s: tdls %d failed %d\n", __FUNCTION__, tdls, ret));
		goto exit;
	}
	dhd->tdls_enable = tdls_on;
auto_mode:

	tdls_auto_op = auto_on;
	bcm_mkiovar("tdls_auto_op", (char *)&tdls_auto_op, sizeof(tdls_auto_op),
		iovbuf, sizeof(iovbuf));
	if ((ret = dhd_wl_ioctl_cmd(dhd, WLC_SET_VAR, iovbuf,
		sizeof(iovbuf), TRUE, 0)) < 0) {
		DHD_ERROR(("%s: tdls_auto_op failed %d\n", __FUNCTION__, ret));
		goto exit;
	}

	if (tdls_auto_op) {
		bcm_mkiovar("tdls_idle_time", (char *)&tdls_idle_time,
			sizeof(tdls_idle_time),	iovbuf, sizeof(iovbuf));
		if ((ret = dhd_wl_ioctl_cmd(dhd, WLC_SET_VAR, iovbuf,
			sizeof(iovbuf), TRUE, 0)) < 0) {
			DHD_ERROR(("%s: tdls_idle_time failed %d\n", __FUNCTION__, ret));
			goto exit;
		}
		bcm_mkiovar("tdls_rssi_high", (char *)&tdls_rssi_high, 4, iovbuf, sizeof(iovbuf));
		if ((ret = dhd_wl_ioctl_cmd(dhd, WLC_SET_VAR, iovbuf,
			sizeof(iovbuf), TRUE, 0)) < 0) {
			DHD_ERROR(("%s: tdls_rssi_high failed %d\n", __FUNCTION__, ret));
			goto exit;
		}
		bcm_mkiovar("tdls_rssi_low", (char *)&tdls_rssi_low, 4, iovbuf, sizeof(iovbuf));
		if ((ret = dhd_wl_ioctl_cmd(dhd, WLC_SET_VAR, iovbuf,
			sizeof(iovbuf), TRUE, 0)) < 0) {
			DHD_ERROR(("%s: tdls_rssi_low failed %d\n", __FUNCTION__, ret));
			goto exit;
		}
	}

exit:
	return ret;
}
int dhd_tdls_enable(struct net_device *dev, bool tdls_on, bool auto_on, struct ether_addr *mac)
{
	dhd_info_t *dhd = DHD_DEV_INFO(dev);
	int ret = 0;
	if (dhd)
		ret = _dhd_tdls_enable(&dhd->pub, tdls_on, auto_on, mac);
	else
		ret = BCME_ERROR;
	return ret;
}
#ifdef PCIE_FULL_DONGLE
void dhd_tdls_update_peer_info(struct net_device *dev, bool connect, uint8 *da)
{
	dhd_info_t *dhd = DHD_DEV_INFO(dev);
	dhd_pub_t *dhdp =  (dhd_pub_t *)&dhd->pub;
	tdls_peer_node_t *cur = dhdp->peer_tbl.node;
	tdls_peer_node_t *new = NULL, *prev = NULL;
	dhd_if_t *dhdif;
	uint8 sa[ETHER_ADDR_LEN];
	int ifidx = dhd_net2idx(dhd, dev);

	if (ifidx == DHD_BAD_IF)
		return;

	dhdif = dhd->iflist[ifidx];
	memcpy(sa, dhdif->mac_addr, ETHER_ADDR_LEN);

	if (connect) {
		while (cur != NULL) {
			if (!memcmp(da, cur->addr, ETHER_ADDR_LEN)) {
				DHD_ERROR(("%s: TDLS Peer exist already %d\n",
					__FUNCTION__, __LINE__));
				return;
			}
			cur = cur->next;
		}

		new = MALLOC(dhdp->osh, sizeof(tdls_peer_node_t));
		if (new == NULL) {
			DHD_ERROR(("%s: Failed to allocate memory\n", __FUNCTION__));
			return;
		}
		memcpy(new->addr, da, ETHER_ADDR_LEN);
		new->next = dhdp->peer_tbl.node;
		dhdp->peer_tbl.node = new;
		dhdp->peer_tbl.tdls_peer_count++;

	} else {
		while (cur != NULL) {
			if (!memcmp(da, cur->addr, ETHER_ADDR_LEN)) {
				dhd_flow_rings_delete_for_peer(dhdp, ifidx, da);
				if (prev)
					prev->next = cur->next;
				else
					dhdp->peer_tbl.node = cur->next;
				MFREE(dhdp->osh, cur, sizeof(tdls_peer_node_t));
				dhdp->peer_tbl.tdls_peer_count--;
				return;
			}
			prev = cur;
			cur = cur->next;
		}
		DHD_ERROR(("%s: TDLS Peer Entry Not found\n", __FUNCTION__));
	}
}
#endif /* PCIE_FULL_DONGLE */
#endif

bool dhd_is_concurrent_mode(dhd_pub_t *dhd)
{
	if (!dhd)
		return FALSE;

	if (dhd->op_mode & DHD_FLAG_CONCURR_MULTI_CHAN_MODE)
		return TRUE;
	else if ((dhd->op_mode & DHD_FLAG_CONCURR_SINGLE_CHAN_MODE) ==
		DHD_FLAG_CONCURR_SINGLE_CHAN_MODE)
		return TRUE;
	else
		return FALSE;
}
#if !defined(AP) && defined(WLP2P)
/* From Android JerryBean release, the concurrent mode is enabled by default and the firmware
 * name would be fw_bcmdhd.bin. So we need to determine whether P2P is enabled in the STA
 * firmware and accordingly enable concurrent mode (Apply P2P settings). SoftAP firmware
 * would still be named as fw_bcmdhd_apsta.
 */
uint32
dhd_get_concurrent_capabilites(dhd_pub_t *dhd)
{
	int32 ret = 0;
	char buf[WLC_IOCTL_SMLEN];
	bool mchan_supported = FALSE;
	/* if dhd->op_mode is already set for HOSTAP and Manufacturing
	 * test mode, that means we only will use the mode as it is
	 */
	if (dhd->op_mode & (DHD_FLAG_HOSTAP_MODE | DHD_FLAG_MFG_MODE))
		return 0;
	if (FW_SUPPORTED(dhd, vsdb)) {
		mchan_supported = TRUE;
	}
	if (!FW_SUPPORTED(dhd, p2p)) {
		DHD_TRACE(("Chip does not support p2p\n"));
		return 0;
	}
	else {
		/* Chip supports p2p but ensure that p2p is really implemented in firmware or not */
		memset(buf, 0, sizeof(buf));
		bcm_mkiovar("p2p", 0, 0, buf, sizeof(buf));
		if ((ret = dhd_wl_ioctl_cmd(dhd, WLC_GET_VAR, buf, sizeof(buf),
			FALSE, 0)) < 0) {
			DHD_ERROR(("%s: Get P2P failed (error=%d)\n", __FUNCTION__, ret));
			return 0;
		}
		else {
			if (buf[0] == 1) {
				/* By default, chip supports single chan concurrency,
				* now lets check for mchan
				*/
				ret = DHD_FLAG_CONCURR_SINGLE_CHAN_MODE;
				if (mchan_supported)
					ret |= DHD_FLAG_CONCURR_MULTI_CHAN_MODE;
#if defined(WL_ENABLE_P2P_IF) || defined(WL_CFG80211_P2P_DEV_IF)
				/* For customer_hw4, although ICS,
				* we still support concurrent mode
				*/
				return ret;
#else
				return 0;
#endif
			}
		}
	}
	return 0;
}
#endif

int
dhd_preinit_ioctls(dhd_pub_t *dhd)
{
	int ret = 0;
	char eventmask[WL_EVENTING_MASK_LEN];
	char iovbuf[WL_EVENTING_MASK_LEN + 12];	/*  Room for "event_msgs" + '\0' + bitvec  */
	uint32 buf_key_b4_m4 = 1;
	uint8 msglen;
	eventmsgs_ext_t *eventmask_msg;
	char iov_buf[WLC_IOCTL_SMLEN];
	int ret2 = 0;
#if defined(CUSTOM_AMPDU_BA_WSIZE)
	uint32 ampdu_ba_wsize = 0;
#endif
#if defined(CUSTOM_AMPDU_MPDU)
	int32 ampdu_mpdu = 0;
#endif
#if defined(CUSTOM_AMPDU_RELEASE)
	int32 ampdu_release = 0;
#endif

#if defined(BCMSDIO)
#ifdef PROP_TXSTATUS
	int wlfc_enable = TRUE;
#ifndef DISABLE_11N
	uint32 hostreorder = 1;
#endif /* DISABLE_11N */
#endif /* PROP_TXSTATUS */
#endif
#ifdef PCIE_FULL_DONGLE
	uint32 wl_ap_isolate;
#endif /* PCIE_FULL_DONGLE */

#ifdef DHD_ENABLE_LPC
	uint32 lpc = 1;
#endif /* DHD_ENABLE_LPC */
	uint power_mode = PM_FAST;
	uint32 dongle_align = DHD_SDALIGN;
#if defined(BCMSDIO)
	uint32 glom = CUSTOM_GLOM_SETTING;
#endif /* defined(BCMSDIO) */
#if defined(CUSTOMER_HW2) && defined(USE_WL_CREDALL)
	uint32 credall = 1;
#endif
	uint bcn_timeout = CUSTOM_BCN_TIMEOUT_SETTING;
	uint retry_max = 3;
#if defined(ARP_OFFLOAD_SUPPORT)
	int arpoe = 1;
#endif
	char buf[WLC_IOCTL_SMLEN];
	char *ptr;
	uint32 listen_interval = CUSTOM_LISTEN_INTERVAL; /* Default Listen Interval in Beacons */
#ifdef ROAM_ENABLE
	uint roamvar = 0;
	int roam_trigger[2] = {CUSTOM_ROAM_TRIGGER_SETTING, WLC_BAND_ALL};
	int roam_scan_period[2] = {10, WLC_BAND_ALL};
	int roam_delta[2] = {CUSTOM_ROAM_DELTA_SETTING, WLC_BAND_ALL};
#ifdef ROAM_AP_ENV_DETECTION
	int roam_env_mode = AP_ENV_INDETERMINATE;
#endif /* ROAM_AP_ENV_DETECTION */
#ifdef FULL_ROAMING_SCAN_PERIOD_60_SEC
	int roam_fullscan_period = 60;
#else /* FULL_ROAMING_SCAN_PERIOD_60_SEC */
	int roam_fullscan_period = 120;
#endif /* FULL_ROAMING_SCAN_PERIOD_60_SEC */
#else
#ifdef DISABLE_BUILTIN_ROAM
	uint roamvar = 1;
#endif /* DISABLE_BUILTIN_ROAM */
#endif /* ROAM_ENABLE */

#if defined(SOFTAP)
	uint dtim = 1;
#endif
#if (defined(AP) && !defined(WLP2P)) || (!defined(AP) && defined(WL_CFG80211))
	uint32 mpc = 0; /* Turn MPC off for AP/APSTA mode */
	struct ether_addr p2p_ea;
#endif

#if (defined(AP) || defined(WLP2P)) && !defined(SOFTAP_AND_GC)
	uint32 apsta = 1; /* Enable APSTA mode */
#elif defined(SOFTAP_AND_GC)
	uint32 apsta = 0;
	int ap_mode = 1;
#endif /* (defined(AP) || defined(WLP2P)) && !defined(SOFTAP_AND_GC) */
#ifdef GET_CUSTOM_MAC_ENABLE
	struct ether_addr ea_addr;
#endif /* GET_CUSTOM_MAC_ENABLE */

#ifdef DISABLE_11N
	uint32 nmode = 0;
#endif /* DISABLE_11N */

#ifdef USE_WL_TXBF
	uint32 txbf = 1;
#endif /* USE_WL_TXBF */
#ifdef USE_WL_FRAMEBURST
	uint32 frameburst = 1;
#endif /* USE_WL_FRAMEBURST */
#ifdef CUSTOM_PSPRETEND_THR
	uint32 pspretend_thr = CUSTOM_PSPRETEND_THR;
#endif
#ifdef MAX_AP_CLIENT_CNT
	uint32 max_assoc = MAX_AP_CLIENT_CNT;
#endif

#ifdef PKT_FILTER_SUPPORT
	dhd_pkt_filter_enable = TRUE;
#endif /* PKT_FILTER_SUPPORT */
#ifdef WLTDLS
	dhd->tdls_enable = FALSE;
#endif /* WLTDLS */
#ifdef DONGLE_ENABLE_ISOLATION
	dhd->dongle_isolation = TRUE;
#endif /* DONGLE_ENABLE_ISOLATION */
	dhd->suspend_bcn_li_dtim = CUSTOM_SUSPEND_BCN_LI_DTIM;
	DHD_TRACE(("Enter %s\n", __FUNCTION__));
	dhd->op_mode = 0;
	/* clear AP flags */
	dhd->dhd_cflags &= ~WLAN_PLAT_AP_FLAG;
	if ((!op_mode && dhd_get_fw_mode(dhd->info) == DHD_FLAG_MFG_MODE) ||
		(op_mode == DHD_FLAG_MFG_MODE)) {
		/* Check and adjust IOCTL response timeout for Manufactring firmware */
		dhd_os_set_ioctl_resp_timeout(MFG_IOCTL_RESP_TIMEOUT);
		DHD_ERROR(("%s : Set IOCTL response time for Manufactring Firmware\n",
			__FUNCTION__));
	}
	else {
		dhd_os_set_ioctl_resp_timeout(IOCTL_RESP_TIMEOUT);
		DHD_INFO(("%s : Set IOCTL response time.\n", __FUNCTION__));
	}
#ifdef GET_CUSTOM_MAC_ENABLE
	ret = wifi_platform_get_mac_addr(dhd->info->adapter, ea_addr.octet);
	if (!ret) {
		memset(buf, 0, sizeof(buf));
		bcm_mkiovar("cur_etheraddr", (void *)&ea_addr, ETHER_ADDR_LEN, buf, sizeof(buf));
		ret = dhd_wl_ioctl_cmd(dhd, WLC_SET_VAR, buf, sizeof(buf), TRUE, 0);
		if (ret < 0) {
			DHD_ERROR(("%s: can't set MAC address , error=%d\n", __FUNCTION__, ret));
			return BCME_NOTUP;
		}
		memcpy(dhd->mac.octet, ea_addr.octet, ETHER_ADDR_LEN);
	} else {
#endif /* GET_CUSTOM_MAC_ENABLE */
		/* Get the default device MAC address directly from firmware */
		memset(buf, 0, sizeof(buf));
		bcm_mkiovar("cur_etheraddr", 0, 0, buf, sizeof(buf));
		if ((ret = dhd_wl_ioctl_cmd(dhd, WLC_GET_VAR, buf, sizeof(buf),
			FALSE, 0)) < 0) {
			DHD_ERROR(("%s: can't get MAC address , error=%d\n", __FUNCTION__, ret));
			return BCME_NOTUP;
		}
		/* Update public MAC address after reading from Firmware */
		memcpy(dhd->mac.octet, buf, ETHER_ADDR_LEN);

#ifdef GET_CUSTOM_MAC_ENABLE
	}
#endif /* GET_CUSTOM_MAC_ENABLE */

	/* get a capabilities from firmware */
	memset(dhd->fw_capabilities, 0, sizeof(dhd->fw_capabilities));
	bcm_mkiovar("cap", 0, 0, dhd->fw_capabilities, sizeof(dhd->fw_capabilities));
	if ((ret = dhd_wl_ioctl_cmd(dhd, WLC_GET_VAR, dhd->fw_capabilities,
		sizeof(dhd->fw_capabilities), FALSE, 0)) < 0) {
		DHD_ERROR(("%s: Get Capability failed (error=%d)\n",
			__FUNCTION__, ret));
		return 0;
	}
	if ((!op_mode && dhd_get_fw_mode(dhd->info) == DHD_FLAG_HOSTAP_MODE) ||
		(op_mode == DHD_FLAG_HOSTAP_MODE)) {
#ifdef SET_RANDOM_MAC_SOFTAP
		uint rand_mac;
#endif
		dhd->op_mode = DHD_FLAG_HOSTAP_MODE;
#if defined(ARP_OFFLOAD_SUPPORT)
			arpoe = 0;
#endif
#ifdef PKT_FILTER_SUPPORT
			dhd_pkt_filter_enable = FALSE;
#endif
#ifdef SET_RANDOM_MAC_SOFTAP
		SRANDOM32((uint)jiffies);
		rand_mac = RANDOM32();
		iovbuf[0] = (unsigned char)(vendor_oui >> 16) | 0x02;	/* locally administered bit */
		iovbuf[1] = (unsigned char)(vendor_oui >> 8);
		iovbuf[2] = (unsigned char)vendor_oui;
		iovbuf[3] = (unsigned char)(rand_mac & 0x0F) | 0xF0;
		iovbuf[4] = (unsigned char)(rand_mac >> 8);
		iovbuf[5] = (unsigned char)(rand_mac >> 16);

		bcm_mkiovar("cur_etheraddr", (void *)iovbuf, ETHER_ADDR_LEN, buf, sizeof(buf));
		ret = dhd_wl_ioctl_cmd(dhd, WLC_SET_VAR, buf, sizeof(buf), TRUE, 0);
		if (ret < 0) {
			DHD_ERROR(("%s: can't set MAC address , error=%d\n", __FUNCTION__, ret));
		} else
			memcpy(dhd->mac.octet, iovbuf, ETHER_ADDR_LEN);
#endif /* SET_RANDOM_MAC_SOFTAP */
#if !defined(AP) && defined(WL_CFG80211)
		/* Turn off MPC in AP mode */
		bcm_mkiovar("mpc", (char *)&mpc, 4, iovbuf, sizeof(iovbuf));
		if ((ret = dhd_wl_ioctl_cmd(dhd, WLC_SET_VAR, iovbuf,
			sizeof(iovbuf), TRUE, 0)) < 0) {
			DHD_ERROR(("%s mpc for HostAPD failed  %d\n", __FUNCTION__, ret));
		}
#endif
#ifdef MAX_AP_CLIENT_CNT
		bcm_mkiovar("maxassoc", (char *)&max_assoc, 4, iovbuf, sizeof(iovbuf));
		if ((ret = dhd_wl_ioctl_cmd(dhd, WLC_SET_VAR, iovbuf,
			sizeof(iovbuf), TRUE, 0)) < 0) {
			DHD_ERROR(("%s maxassoc for HostAPD failed  %d\n", __FUNCTION__, ret));
		}
#endif
		/* set AP flag for specific country code of SOFTAP */
		dhd->dhd_cflags |= WLAN_PLAT_AP_FLAG;
	} else if ((!op_mode && dhd_get_fw_mode(dhd->info) == DHD_FLAG_MFG_MODE) ||
		(op_mode == DHD_FLAG_MFG_MODE)) {
#if defined(ARP_OFFLOAD_SUPPORT)
		arpoe = 0;
#endif /* ARP_OFFLOAD_SUPPORT */
#ifdef PKT_FILTER_SUPPORT
		dhd_pkt_filter_enable = FALSE;
#endif /* PKT_FILTER_SUPPORT */
		dhd->op_mode = DHD_FLAG_MFG_MODE;
	} else {
		uint32 concurrent_mode = 0;
		if ((!op_mode && dhd_get_fw_mode(dhd->info) == DHD_FLAG_P2P_MODE) ||
			(op_mode == DHD_FLAG_P2P_MODE)) {
#if defined(ARP_OFFLOAD_SUPPORT)
			arpoe = 0;
#endif
#ifdef PKT_FILTER_SUPPORT
			dhd_pkt_filter_enable = FALSE;
#endif
			dhd->op_mode = DHD_FLAG_P2P_MODE;
		} else if ((!op_mode && dhd_get_fw_mode(dhd->info) == DHD_FLAG_IBSS_MODE) ||
			(op_mode == DHD_FLAG_IBSS_MODE)) {
			dhd->op_mode = DHD_FLAG_IBSS_MODE;
		} else
			dhd->op_mode = DHD_FLAG_STA_MODE;
#if !defined(AP) && defined(WLP2P)
		if (dhd->op_mode != DHD_FLAG_IBSS_MODE &&
			(concurrent_mode = dhd_get_concurrent_capabilites(dhd))) {
#if defined(ARP_OFFLOAD_SUPPORT)
			arpoe = 1;
#endif
			dhd->op_mode |= concurrent_mode;
		}

		/* Check if we are enabling p2p */
		if (dhd->op_mode & DHD_FLAG_P2P_MODE) {
			bcm_mkiovar("apsta", (char *)&apsta, 4, iovbuf, sizeof(iovbuf));
			if ((ret = dhd_wl_ioctl_cmd(dhd, WLC_SET_VAR,
				iovbuf, sizeof(iovbuf), TRUE, 0)) < 0) {
				DHD_ERROR(("%s APSTA for P2P failed ret= %d\n", __FUNCTION__, ret));
			}

#if defined(SOFTAP_AND_GC)
		if ((ret = dhd_wl_ioctl_cmd(dhd, WLC_SET_AP,
			(char *)&ap_mode, sizeof(ap_mode), TRUE, 0)) < 0) {
				DHD_ERROR(("%s WLC_SET_AP failed %d\n", __FUNCTION__, ret));
		}
#endif
			memcpy(&p2p_ea, &dhd->mac, ETHER_ADDR_LEN);
			ETHER_SET_LOCALADDR(&p2p_ea);
			bcm_mkiovar("p2p_da_override", (char *)&p2p_ea,
				ETHER_ADDR_LEN, iovbuf, sizeof(iovbuf));
			if ((ret = dhd_wl_ioctl_cmd(dhd, WLC_SET_VAR,
				iovbuf, sizeof(iovbuf), TRUE, 0)) < 0) {
				DHD_ERROR(("%s p2p_da_override ret= %d\n", __FUNCTION__, ret));
			} else {
				DHD_INFO(("dhd_preinit_ioctls: p2p_da_override succeeded\n"));
			}
		}
#else
	(void)concurrent_mode;
#endif
	}

	DHD_ERROR(("Firmware up: op_mode=0x%04x, MAC="MACDBG"\n",
		dhd->op_mode, MAC2STRDBG(dhd->mac.octet)));
	/* get a ccode and revision for the country code */
	get_customized_country_code(dhd->info->adapter, dhd->dhd_cspec.country_abbrev,
			&dhd->dhd_cspec, dhd->dhd_cflags);
	/* Set Country code  */
	if (dhd->dhd_cspec.ccode[0] != 0) {
		bcm_mkiovar("country", (char *)&dhd->dhd_cspec,
			sizeof(wl_country_t), iovbuf, sizeof(iovbuf));
		if ((ret = dhd_wl_ioctl_cmd(dhd, WLC_SET_VAR, iovbuf, sizeof(iovbuf), TRUE, 0)) < 0)
			DHD_ERROR(("%s: country code setting failed\n", __FUNCTION__));
	}


	/* Set Listen Interval */
	bcm_mkiovar("assoc_listen", (char *)&listen_interval, 4, iovbuf, sizeof(iovbuf));
	if ((ret = dhd_wl_ioctl_cmd(dhd, WLC_SET_VAR, iovbuf, sizeof(iovbuf), TRUE, 0)) < 0)
		DHD_ERROR(("%s assoc_listen failed %d\n", __FUNCTION__, ret));

#if defined(ROAM_ENABLE) || defined(DISABLE_BUILTIN_ROAM)
	/* Disable built-in roaming to allowed ext supplicant to take care of roaming */
	bcm_mkiovar("roam_off", (char *)&roamvar, 4, iovbuf, sizeof(iovbuf));
	dhd_wl_ioctl_cmd(dhd, WLC_SET_VAR, iovbuf, sizeof(iovbuf), TRUE, 0);
#endif /* ROAM_ENABLE || DISABLE_BUILTIN_ROAM */
#if defined(ROAM_ENABLE)
	if ((ret = dhd_wl_ioctl_cmd(dhd, WLC_SET_ROAM_TRIGGER, roam_trigger,
		sizeof(roam_trigger), TRUE, 0)) < 0)
		DHD_ERROR(("%s: roam trigger set failed %d\n", __FUNCTION__, ret));
	if ((ret = dhd_wl_ioctl_cmd(dhd, WLC_SET_ROAM_SCAN_PERIOD, roam_scan_period,
		sizeof(roam_scan_period), TRUE, 0)) < 0)
		DHD_ERROR(("%s: roam scan period set failed %d\n", __FUNCTION__, ret));
	if ((dhd_wl_ioctl_cmd(dhd, WLC_SET_ROAM_DELTA, roam_delta,
		sizeof(roam_delta), TRUE, 0)) < 0)
		DHD_ERROR(("%s: roam delta set failed %d\n", __FUNCTION__, ret));
	bcm_mkiovar("fullroamperiod", (char *)&roam_fullscan_period, 4, iovbuf, sizeof(iovbuf));
	if ((ret = dhd_wl_ioctl_cmd(dhd, WLC_SET_VAR, iovbuf, sizeof(iovbuf), TRUE, 0)) < 0)
		DHD_ERROR(("%s: roam fullscan period set failed %d\n", __FUNCTION__, ret));
#ifdef ROAM_AP_ENV_DETECTION
	if (roam_trigger[0] == WL_AUTO_ROAM_TRIGGER) {
		bcm_mkiovar("roam_env_detection", (char *)&roam_env_mode,
			4, iovbuf, sizeof(iovbuf));
		if (dhd_wl_ioctl_cmd(dhd, WLC_SET_VAR, iovbuf, sizeof(iovbuf), TRUE, 0) == BCME_OK)
			dhd->roam_env_detection = TRUE;
		else {
			dhd->roam_env_detection = FALSE;
		}
	}
#endif /* ROAM_AP_ENV_DETECTION */
#endif /* ROAM_ENABLE */

#ifdef WLTDLS
	/* by default TDLS on and auto mode off */
	_dhd_tdls_enable(dhd, true, false, NULL);
#endif /* WLTDLS */

=======

	DHD_PERIM_UNLOCK(&dhd->pub);
	DHD_OS_WAKE_UNLOCK(&dhd->pub);


	return ret;
}

int dhd_do_driver_init(struct net_device *net)
{
	dhd_info_t *dhd = NULL;

	if (!net) {
		DHD_ERROR(("Primary Interface not initialized \n"));
		return -EINVAL;
	}


	/*  && defined(OEM_ANDROID) && defined(BCMSDIO) */
	dhd = DHD_DEV_INFO(net);

	/* If driver is already initialized, do nothing
	 */
	if (dhd->pub.busstate == DHD_BUS_DATA) {
		DHD_TRACE(("Driver already Inititalized. Nothing to do"));
		return 0;
	}

	if (dhd_open(net) < 0) {
		DHD_ERROR(("Driver Init Failed \n"));
		return -1;
	}

	return 0;
}

int
dhd_event_ifadd(dhd_info_t *dhdinfo, wl_event_data_if_t *ifevent, char *name, uint8 *mac)
{
#ifdef WL_CFG80211
	if (wl_cfg80211_notify_ifadd(
			dhd_linux_get_primary_netdev(&dhdinfo->pub),
			ifevent->ifidx, name, mac, ifevent->bssidx) == BCME_OK)
		return BCME_OK;
#endif

	/* handle IF event caused by wl commands, SoftAP, WEXT and
	 * anything else. This has to be done asynchronously otherwise
	 * DPC will be blocked (and iovars will timeout as DPC has no chance
	 * to read the response back)
	 */
	if (ifevent->ifidx > 0) {
		dhd_if_event_t *if_event = MALLOC(dhdinfo->pub.osh, sizeof(dhd_if_event_t));

		memcpy(&if_event->event, ifevent, sizeof(if_event->event));
		memcpy(if_event->mac, mac, ETHER_ADDR_LEN);
		strncpy(if_event->name, name, IFNAMSIZ);
		if_event->name[IFNAMSIZ - 1] = '\0';
		dhd_deferred_schedule_work(dhdinfo->dhd_deferred_wq, (void *)if_event,
			DHD_WQ_WORK_IF_ADD, dhd_ifadd_event_handler, DHD_WORK_PRIORITY_LOW);
	}

	return BCME_OK;
}

int
dhd_event_ifdel(dhd_info_t *dhdinfo, wl_event_data_if_t *ifevent, char *name, uint8 *mac)
{
	dhd_if_event_t *if_event;

#ifdef WL_CFG80211
	if (wl_cfg80211_notify_ifdel(
			dhd_linux_get_primary_netdev(&dhdinfo->pub),
			ifevent->ifidx, name, mac, ifevent->bssidx) == BCME_OK)
		return BCME_OK;
#endif /* WL_CFG80211 */

	/* handle IF event caused by wl commands, SoftAP, WEXT and
	 * anything else
	 */
	if_event = MALLOC(dhdinfo->pub.osh, sizeof(dhd_if_event_t));
	memcpy(&if_event->event, ifevent, sizeof(if_event->event));
	memcpy(if_event->mac, mac, ETHER_ADDR_LEN);
	strncpy(if_event->name, name, IFNAMSIZ);
	if_event->name[IFNAMSIZ - 1] = '\0';
	dhd_deferred_schedule_work(dhdinfo->dhd_deferred_wq, (void *)if_event, DHD_WQ_WORK_IF_DEL,
		dhd_ifdel_event_handler, DHD_WORK_PRIORITY_LOW);

	return BCME_OK;
}

int
dhd_event_ifchange(dhd_info_t *dhdinfo, wl_event_data_if_t *ifevent, char *name, uint8 *mac)
{
#ifdef WL_CFG80211
	wl_cfg80211_notify_ifchange(
			dhd_linux_get_primary_netdev(&dhdinfo->pub),
			ifevent->ifidx, name, mac, ifevent->bssidx);
#endif /* WL_CFG80211 */

	return BCME_OK;
}

/* unregister and free the existing net_device interface (if any) in iflist and
 * allocate a new one. the slot is reused. this function does NOT register the
 * new interface to linux kernel. dhd_register_if does the job
 */
struct net_device*
dhd_allocate_if(dhd_pub_t *dhdpub, int ifidx, char *name,
	uint8 *mac, uint8 bssidx, bool need_rtnl_lock)
{
	dhd_info_t *dhdinfo = (dhd_info_t *)dhdpub->info;
	dhd_if_t *ifp;

	ASSERT(dhdinfo && (ifidx < DHD_MAX_IFS));
	ifp = dhdinfo->iflist[ifidx];

	if (ifp != NULL) {
		if (ifp->net != NULL) {
			DHD_ERROR(("%s: free existing IF %s\n", __FUNCTION__, ifp->net->name));

			dhd_dev_priv_clear(ifp->net); /* clear net_device private */

			/* in unregister_netdev case, the interface gets freed by net->destructor
			 * (which is set to free_netdev)
			 */
			if (ifp->net->reg_state == NETREG_UNINITIALIZED) {
				free_netdev(ifp->net);
			} else {
				netif_stop_queue(ifp->net);
				if (need_rtnl_lock)
					unregister_netdev(ifp->net);
				else
					unregister_netdevice(ifp->net);
			}
			ifp->net = NULL;
		}
	} else {
		ifp = MALLOC(dhdinfo->pub.osh, sizeof(dhd_if_t));
		if (ifp == NULL) {
			DHD_ERROR(("%s: OOM - dhd_if_t(%zu)\n", __FUNCTION__, sizeof(dhd_if_t)));
			return NULL;
		}
	}

	memset(ifp, 0, sizeof(dhd_if_t));
	ifp->info = dhdinfo;
	ifp->idx = ifidx;
	ifp->bssidx = bssidx;
	if (mac != NULL)
		memcpy(&ifp->mac_addr, mac, ETHER_ADDR_LEN);

	/* Allocate etherdev, including space for private structure */
	ifp->net = alloc_etherdev(DHD_DEV_PRIV_SIZE);
	if (ifp->net == NULL) {
		DHD_ERROR(("%s: OOM - alloc_etherdev(%zu)\n", __FUNCTION__, sizeof(dhdinfo)));
		goto fail;
	}

	/* Setup the dhd interface's netdevice private structure. */
	dhd_dev_priv_save(ifp->net, dhdinfo, ifp, ifidx);

	if (name && name[0]) {
		strncpy(ifp->net->name, name, IFNAMSIZ);
		ifp->net->name[IFNAMSIZ - 1] = '\0';
	}
#ifdef WL_CFG80211
	if (ifidx == 0)
		ifp->net->destructor = free_netdev;
	else
		ifp->net->destructor = dhd_netdev_free;
#else
	ifp->net->destructor = free_netdev;
#endif /* WL_CFG80211 */
	strncpy(ifp->name, ifp->net->name, IFNAMSIZ);
	ifp->name[IFNAMSIZ - 1] = '\0';
	dhdinfo->iflist[ifidx] = ifp;

#ifdef PCIE_FULL_DONGLE
	/* Initialize STA info list */
	INIT_LIST_HEAD(&ifp->sta_list);
	DHD_IF_STA_LIST_LOCK_INIT(ifp);
#endif /* PCIE_FULL_DONGLE */

	return ifp->net;

fail:
	if (ifp != NULL) {
		if (ifp->net != NULL) {
			dhd_dev_priv_clear(ifp->net);
			free_netdev(ifp->net);
			ifp->net = NULL;
		}
		MFREE(dhdinfo->pub.osh, ifp, sizeof(*ifp));
		ifp = NULL;
	}
	dhdinfo->iflist[ifidx] = NULL;
	return NULL;
}

/* unregister and free the the net_device interface associated with the indexed
 * slot, also free the slot memory and set the slot pointer to NULL
 */
int
dhd_remove_if(dhd_pub_t *dhdpub, int ifidx, bool need_rtnl_lock)
{
	dhd_info_t *dhdinfo = (dhd_info_t *)dhdpub->info;
	dhd_if_t *ifp;

	ifp = dhdinfo->iflist[ifidx];
	if (ifp != NULL) {
		if (ifp->net != NULL) {
			DHD_ERROR(("deleting interface '%s' idx %d\n", ifp->net->name, ifp->idx));

			/* in unregister_netdev case, the interface gets freed by net->destructor
			 * (which is set to free_netdev)
			 */
			if (ifp->net->reg_state == NETREG_UNINITIALIZED) {
				free_netdev(ifp->net);
			} else {
				netif_stop_queue(ifp->net);



				if (need_rtnl_lock)
					unregister_netdev(ifp->net);
				else
					unregister_netdevice(ifp->net);
			}
			ifp->net = NULL;
		}
#ifdef DHD_WMF
		dhd_wmf_cleanup(dhdpub, ifidx);
#endif /* DHD_WMF */

		dhd_if_del_sta_list(ifp);

		dhdinfo->iflist[ifidx] = NULL;
		MFREE(dhdinfo->pub.osh, ifp, sizeof(*ifp));

	}

	return BCME_OK;
}

#if (LINUX_VERSION_CODE >= KERNEL_VERSION(2, 6, 31))
static struct net_device_ops dhd_ops_pri = {
	.ndo_open = dhd_open,
	.ndo_stop = dhd_stop,
	.ndo_get_stats = dhd_get_stats,
	.ndo_do_ioctl = dhd_ioctl_entry,
	.ndo_start_xmit = dhd_start_xmit,
	.ndo_set_mac_address = dhd_set_mac_address,
#if (LINUX_VERSION_CODE >= KERNEL_VERSION(3, 2, 0))
	.ndo_set_rx_mode = dhd_set_multicast_list,
#else
	.ndo_set_multicast_list = dhd_set_multicast_list,
#endif
};

static struct net_device_ops dhd_ops_virt = {
	.ndo_get_stats = dhd_get_stats,
	.ndo_do_ioctl = dhd_ioctl_entry,
	.ndo_start_xmit = dhd_start_xmit,
	.ndo_set_mac_address = dhd_set_mac_address,
#if (LINUX_VERSION_CODE >= KERNEL_VERSION(3, 2, 0))
	.ndo_set_rx_mode = dhd_set_multicast_list,
#else
	.ndo_set_multicast_list = dhd_set_multicast_list,
#endif
};
#endif /* (LINUX_VERSION_CODE >= KERNEL_VERSION(2, 6, 31)) */

#ifdef DEBUGGER
extern void debugger_init(void *bus_handle);
#endif


#ifdef SHOW_LOGTRACE
#define DEFAULT_LOG_STR_PATH "/vendor/firmware/logstrs.bin"
static char logstrs_path[MOD_PARAM_PATHLEN] = DEFAULT_LOG_STR_PATH;

module_param_string(logstrs_path, logstrs_path, MOD_PARAM_PATHLEN, 0660);

int
dhd_init_logstrs_array(dhd_event_log_t *temp)
{
	struct file *filep = NULL;
	struct kstat stat;
	mm_segment_t fs;
	char *raw_fmts =  NULL;
	int logstrs_size = 0;
	gfp_t kflags;
	logstr_header_t *hdr = NULL;
	uint32 *lognums = NULL;
	char *logstrs = NULL;
	int ram_index = 0;
	char **fmts;
	int num_fmts = 0;
	uint32 i = 0;
	int error = 0;

	if (temp->fmts && temp->raw_fmts) {
		return BCME_OK;
	}
	kflags = in_atomic() ? GFP_ATOMIC : GFP_KERNEL;

	/* Save previous address limit first and then change to KERNEL_DS address limit */
	fs = get_fs();
	set_fs(KERNEL_DS);

	filep = filp_open(logstrs_path, O_RDONLY, 0);
	if (IS_ERR(filep)) {
		DHD_ERROR(("Failed to open the file logstrs.bin in %s, %s\n",  __FUNCTION__, logstrs_path));
		goto fail;
	}
	error = vfs_stat(logstrs_path, &stat);
	if (error) {
		DHD_ERROR(("Failed in %s to find file stat\n", __FUNCTION__));
		goto fail;
	}
	logstrs_size = (int) stat.size;

	raw_fmts = kmalloc(logstrs_size, kflags);
	if (raw_fmts == NULL) {
		DHD_ERROR(("Failed to allocate raw_fmts memory\n"));
		goto fail;
	}
	if (vfs_read(filep, raw_fmts, logstrs_size, &filep->f_pos) !=	logstrs_size) {
		DHD_ERROR(("Error: Log strings file read failed\n"));
		goto fail;
	}

	/* Remember header from the logstrs.bin file */
	hdr = (logstr_header_t *) (raw_fmts + logstrs_size -
		sizeof(logstr_header_t));

	if (hdr->log_magic == LOGSTRS_MAGIC) {
		/*
		* logstrs.bin start with header.
		*/
		num_fmts =	hdr->rom_logstrs_offset / sizeof(uint32);
		ram_index = (hdr->ram_lognums_offset -
			hdr->rom_lognums_offset) / sizeof(uint32);
		lognums = (uint32 *) &raw_fmts[hdr->rom_lognums_offset];
		logstrs = (char *)	 &raw_fmts[hdr->rom_logstrs_offset];
	} else {
		/*
		 * Legacy logstrs.bin format without header.
		 */
		num_fmts = *((uint32 *) (raw_fmts)) / sizeof(uint32);
		if (num_fmts == 0) {
			/* Legacy ROM/RAM logstrs.bin format:
			  *  - ROM 'lognums' section
			  *   - RAM 'lognums' section
			  *   - ROM 'logstrs' section.
			  *   - RAM 'logstrs' section.
			  *
			  * 'lognums' is an array of indexes for the strings in the
			  * 'logstrs' section. The first uint32 is 0 (index of first
			  * string in ROM 'logstrs' section).
			  *
			  * The 4324b5 is the only ROM that uses this legacy format. Use the
			  * fixed number of ROM fmtnums to find the start of the RAM
			  * 'lognums' section. Use the fixed first ROM string ("Con\n") to
			  * find the ROM 'logstrs' section.
			  */
			#define NUM_4324B5_ROM_FMTS	186
			#define FIRST_4324B5_ROM_LOGSTR "Con\n"
			ram_index = NUM_4324B5_ROM_FMTS;
			lognums = (uint32 *) raw_fmts;
			num_fmts =	ram_index;
			logstrs = (char *) &raw_fmts[num_fmts << 2];
			while (strncmp(FIRST_4324B5_ROM_LOGSTR, logstrs, 4)) {
				num_fmts++;
				logstrs = (char *) &raw_fmts[num_fmts << 2];
			}
		} else {
				/* Legacy RAM-only logstrs.bin format:
				 *	  - RAM 'lognums' section
				 *	  - RAM 'logstrs' section.
				 *
				 * 'lognums' is an array of indexes for the strings in the
				 * 'logstrs' section. The first uint32 is an index to the
				 * start of 'logstrs'. Therefore, if this index is divided
				 * by 'sizeof(uint32)' it provides the number of logstr
				 *	entries.
				 */
				ram_index = 0;
				lognums = (uint32 *) raw_fmts;
				logstrs = (char *)	&raw_fmts[num_fmts << 2];
			}
	}
	fmts = kmalloc(num_fmts  * sizeof(char *), kflags);
	if (fmts == NULL) {
		DHD_ERROR(("Failed to allocate fmts memory"));
		goto fail;
	}

	for (i = 0; i < num_fmts; i++) {
		/* ROM lognums index into logstrs using 'rom_logstrs_offset' as a base
		* (they are 0-indexed relative to 'rom_logstrs_offset').
		*
		* RAM lognums are already indexed to point to the correct RAM logstrs (they
		* are 0-indexed relative to the start of the logstrs.bin file).
		*/
		if (i == ram_index) {
			logstrs = raw_fmts;
		}
		fmts[i] = &logstrs[lognums[i]];
	}
	temp->fmts = fmts;
	temp->raw_fmts = raw_fmts;
	temp->num_fmts = num_fmts;
	filp_close(filep, NULL);
	set_fs(fs);
	return 0;
fail:
	if (raw_fmts) {
		kfree(raw_fmts);
		raw_fmts = NULL;
	}
	if (!IS_ERR(filep))
		filp_close(filep, NULL);

	/* Restore previous address limit */
	set_fs(fs);

	temp->fmts = NULL;
	return -1;
}
#endif /* SHOW_LOGTRACE */


dhd_pub_t *
dhd_attach(osl_t *osh, struct dhd_bus *bus, uint bus_hdrlen)
{
	dhd_info_t *dhd = NULL;
	struct net_device *net = NULL;
	char if_name[IFNAMSIZ] = {'\0'};
	uint32 bus_type = -1;
	uint32 bus_num = -1;
	uint32 slot_num = -1;
	wifi_adapter_info_t *adapter = NULL;

	dhd_attach_states_t dhd_state = DHD_ATTACH_STATE_INIT;
	DHD_TRACE(("%s: Enter\n", __FUNCTION__));

	/* will implement get_ids for DBUS later */
#if defined(BCMSDIO)
	dhd_bus_get_ids(bus, &bus_type, &bus_num, &slot_num);
#endif
	adapter = dhd_wifi_platform_get_adapter(bus_type, bus_num, slot_num);

	/* Allocate primary dhd_info */
	dhd = wifi_platform_prealloc(adapter, DHD_PREALLOC_DHD_INFO, sizeof(dhd_info_t));
	if (dhd == NULL) {
		dhd = MALLOC(osh, sizeof(dhd_info_t));
		if (dhd == NULL) {
			DHD_ERROR(("%s: OOM - alloc dhd_info\n", __FUNCTION__));
			goto fail;
		}
	}
	memset(dhd, 0, sizeof(dhd_info_t));
	dhd_state |= DHD_ATTACH_STATE_DHD_ALLOC;

	dhd->unit = dhd_found + instance_base; /* do not increment dhd_found, yet */

	dhd->pub.osh = osh;
	dhd->adapter = adapter;

#ifdef GET_CUSTOM_MAC_ENABLE
	wifi_platform_get_mac_addr(dhd->adapter, dhd->pub.mac.octet);
#endif /* GET_CUSTOM_MAC_ENABLE */
#ifdef CUSTOM_FORCE_NODFS_FLAG
	dhd->pub.dhd_cflags |= WLAN_PLAT_NODFS_FLAG;
	dhd->pub.force_country_change = TRUE;
#endif
#ifdef CUSTOM_COUNTRY_CODE
	get_customized_country_code(dhd->adapter,
		dhd->pub.dhd_cspec.country_abbrev, &dhd->pub.dhd_cspec,
		dhd->pub.dhd_cflags);
#endif /* CUSTOM_COUNTRY_CODE */

	dhd->pub.short_dwell_time = -1;

	dhd->thr_dpc_ctl.thr_pid = DHD_PID_KT_TL_INVALID;
	dhd->thr_wdt_ctl.thr_pid = DHD_PID_KT_INVALID;

	/* Initialize thread based operation and lock */
	mutex_init(&dhd->sdmutex);

	/* Some DHD modules (e.g. cfg80211) configures operation mode based on firmware name.
	 * This is indeed a hack but we have to make it work properly before we have a better
	 * solution
	 */
	dhd_update_fw_nv_path(dhd);

	/* Link to info module */
	dhd->pub.info = dhd;


	/* Link to bus module */
	dhd->pub.bus = bus;
	dhd->pub.hdrlen = bus_hdrlen;

	/* Set network interface name if it was provided as module parameter */
	if (iface_name[0]) {
		int len;
		char ch;
		strncpy(if_name, iface_name, IFNAMSIZ);
		if_name[IFNAMSIZ - 1] = 0;
		len = strlen(if_name);
		ch = if_name[len - 1];
		if ((ch > '9' || ch < '0') && (len < IFNAMSIZ - 2))
			strcat(if_name, "%d");
	}
	net = dhd_allocate_if(&dhd->pub, 0, if_name, NULL, 0, TRUE);
	if (net == NULL)
		goto fail;
	dhd_state |= DHD_ATTACH_STATE_ADD_IF;

#if (LINUX_VERSION_CODE < KERNEL_VERSION(2, 6, 31))
	net->open = NULL;
#else
	net->netdev_ops = NULL;
#endif

	sema_init(&dhd->proto_sem, 1);

#ifdef PROP_TXSTATUS
	spin_lock_init(&dhd->wlfc_spinlock);

	dhd->pub.skip_fc = dhd_wlfc_skip_fc;
	dhd->pub.plat_init = dhd_wlfc_plat_init;
	dhd->pub.plat_deinit = dhd_wlfc_plat_deinit;
#ifdef WLFC_STATE_PREALLOC
	dhd->pub.wlfc_state = MALLOC(dhd->pub.osh, sizeof(athost_wl_status_info_t));
	if (dhd->pub.wlfc_state == NULL)
		DHD_ERROR(("%s: wlfc_state prealloc failed\n", __FUNCTION__));
#endif /* WLFC_STATE_PREALLOC */
#endif /* PROP_TXSTATUS */

	/* Initialize other structure content */
	init_waitqueue_head(&dhd->ioctl_resp_wait);
	init_waitqueue_head(&dhd->d3ack_wait);
	init_waitqueue_head(&dhd->ctrl_wait);

	/* Initialize the spinlocks */
	spin_lock_init(&dhd->sdlock);
	spin_lock_init(&dhd->txqlock);
	spin_lock_init(&dhd->dhd_lock);
	spin_lock_init(&dhd->rxf_lock);
#if defined(RXFRAME_THREAD)
	dhd->rxthread_enabled = TRUE;
#endif /* defined(RXFRAME_THREAD) */

#ifdef DHDTCPACK_SUPPRESS
	spin_lock_init(&dhd->tcpack_lock);
#endif /* DHDTCPACK_SUPPRESS */

	/* Initialize Wakelock stuff */
	spin_lock_init(&dhd->wakelock_spinlock);
	dhd->wakelock_counter = 0;
	dhd->wakelock_wd_counter = 0;
	dhd->wakelock_rx_timeout_enable = 0;
	dhd->wakelock_ctrl_timeout_enable = 0;
#ifdef CONFIG_HAS_WAKELOCK
	wake_lock_init(&dhd->wl_wifi, WAKE_LOCK_SUSPEND, "wlan_wake");
	wake_lock_init(&dhd->wl_rxwake, WAKE_LOCK_SUSPEND, "wlan_rx_wake");
	wake_lock_init(&dhd->wl_ctrlwake, WAKE_LOCK_SUSPEND, "wlan_ctrl_wake");
	wake_lock_init(&dhd->wl_wdwake, WAKE_LOCK_SUSPEND, "wlan_wd_wake");
#endif /* CONFIG_HAS_WAKELOCK */
#if (LINUX_VERSION_CODE >= KERNEL_VERSION(2, 6, 25))
	mutex_init(&dhd->dhd_net_if_mutex);
	mutex_init(&dhd->dhd_suspend_mutex);
#endif
	dhd_state |= DHD_ATTACH_STATE_WAKELOCKS_INIT;

	/* Attach and link in the protocol */
	if (dhd_prot_attach(&dhd->pub) != 0) {
		DHD_ERROR(("dhd_prot_attach failed\n"));
		goto fail;
	}
	dhd_state |= DHD_ATTACH_STATE_PROT_ATTACH;

#ifdef WL_CFG80211
	/* Attach and link in the cfg80211 */
	if (unlikely(wl_cfg80211_attach(net, &dhd->pub))) {
		DHD_ERROR(("wl_cfg80211_attach failed\n"));
		goto fail;
	}

	dhd_monitor_init(&dhd->pub);
	dhd_state |= DHD_ATTACH_STATE_CFG80211;
#endif
#if defined(WL_WIRELESS_EXT)
	/* Attach and link in the iw */
	if (!(dhd_state &  DHD_ATTACH_STATE_CFG80211)) {
		if (wl_iw_attach(net, (void *)&dhd->pub) != 0) {
		DHD_ERROR(("wl_iw_attach failed\n"));
		goto fail;
	}
	dhd_state |= DHD_ATTACH_STATE_WL_ATTACH;
	}
#endif /* defined(WL_WIRELESS_EXT) */

	/* attach debug support */
	if (dhd_os_dbg_attach(&dhd->pub)) {
		DHD_ERROR(("%s debug module attach failed\n", __FUNCTION__));
		goto fail;
	}

	if (dhd_sta_pool_init(&dhd->pub, DHD_MAX_STA) != BCME_OK) {
		DHD_ERROR(("%s: Initializing %u sta\n", __FUNCTION__, DHD_MAX_STA));
		goto fail;
	}

	/* Set up the watchdog timer */
	init_timer(&dhd->timer);
	dhd->timer.data = (ulong)dhd;
	dhd->timer.function = dhd_watchdog;
	dhd->default_wd_interval = dhd_watchdog_ms;

	if (dhd_watchdog_prio >= 0) {
		/* Initialize watchdog thread */
		PROC_START(dhd_watchdog_thread, dhd, &dhd->thr_wdt_ctl, 0, "dhd_watchdog_thread");

	} else {
		dhd->thr_wdt_ctl.thr_pid = -1;
	}

#ifdef DEBUGGER
	debugger_init((void *) bus);
#endif

	/* Set up the bottom half handler */
	if (dhd_dpc_prio >= 0) {
		/* Initialize DPC thread */
		PROC_START(dhd_dpc_thread, dhd, &dhd->thr_dpc_ctl, 0, "dhd_dpc");
	} else {
		/*  use tasklet for dpc */
		tasklet_init(&dhd->tasklet, dhd_dpc, (ulong)dhd);
		dhd->thr_dpc_ctl.thr_pid = -1;
	}

	if (dhd->rxthread_enabled) {
		bzero(&dhd->pub.skbbuf[0], sizeof(void *) * MAXSKBPEND);
		/* Initialize RXF thread */
		PROC_START(dhd_rxf_thread, dhd, &dhd->thr_rxf_ctl, 0, "dhd_rxf");
	}

	dhd_state |= DHD_ATTACH_STATE_THREADS_CREATED;

#if defined(CONFIG_PM_SLEEP)
	if (!dhd_pm_notifier_registered) {
		dhd_pm_notifier_registered = TRUE;
		register_pm_notifier(&dhd_pm_notifier);
	}
#endif /* CONFIG_PM_SLEEP */
#ifdef SAR_SUPPORT
	dhd->sar_notifier.notifier_call = dhd_sar_callback;
	if (!dhd_sar_notifier_registered) {
		dhd_sar_notifier_registered = TRUE;
		dhd->sar_enable = 1;		/* unknown state value */
		register_notifier_by_sar(&dhd->sar_notifier);
	}
#endif /* SAR_SUPPORT */
#if defined(CONFIG_HAS_EARLYSUSPEND) && defined(DHD_USE_EARLYSUSPEND)
	dhd->early_suspend.level = EARLY_SUSPEND_LEVEL_BLANK_SCREEN + 20;
	dhd->early_suspend.suspend = dhd_early_suspend;
	dhd->early_suspend.resume = dhd_late_resume;
	register_early_suspend(&dhd->early_suspend);
	dhd_state |= DHD_ATTACH_STATE_EARLYSUSPEND_DONE;
#endif /* CONFIG_HAS_EARLYSUSPEND && DHD_USE_EARLYSUSPEND */

#ifdef ARP_OFFLOAD_SUPPORT
	dhd->pend_ipaddr = 0;
	if (!dhd_inetaddr_notifier_registered) {
		dhd_inetaddr_notifier_registered = TRUE;
		register_inetaddr_notifier(&dhd_inetaddr_notifier);
	}
#endif /* ARP_OFFLOAD_SUPPORT */
#ifdef CONFIG_IPV6
	if (!dhd_inet6addr_notifier_registered) {
		dhd_inet6addr_notifier_registered = TRUE;
		register_inet6addr_notifier(&dhd_inet6addr_notifier);
	}
#endif
	dhd->dhd_deferred_wq = dhd_deferred_work_init((void *)dhd);
#ifdef DEBUG_CPU_FREQ
	dhd->new_freq = alloc_percpu(int);
	dhd->freq_trans.notifier_call = dhd_cpufreq_notifier;
	cpufreq_register_notifier(&dhd->freq_trans, CPUFREQ_TRANSITION_NOTIFIER);
#endif
#ifdef DHDTCPACK_SUPPRESS
#ifdef BCMSDIO
	dhd_tcpack_suppress_set(&dhd->pub, TCPACK_SUP_REPLACE);
#elif defined(BCMPCIE)
	dhd_tcpack_suppress_set(&dhd->pub, TCPACK_SUP_REPLACE);
#else
	dhd_tcpack_suppress_set(&dhd->pub, TCPACK_SUP_OFF);
#endif /* BCMSDIO */
#endif /* DHDTCPACK_SUPPRESS */

	dhd_state |= DHD_ATTACH_STATE_DONE;
	dhd->dhd_state = dhd_state;

	dhd_found++;
	return &dhd->pub;

fail:
	if (dhd_state >= DHD_ATTACH_STATE_DHD_ALLOC) {
		DHD_TRACE(("%s: Calling dhd_detach dhd_state 0x%x &dhd->pub %p\n",
			__FUNCTION__, dhd_state, &dhd->pub));
		dhd->dhd_state = dhd_state;
		dhd_detach(&dhd->pub);
		dhd_free(&dhd->pub);
	}

	return NULL;
}

int dhd_get_fw_mode(dhd_info_t *dhdinfo)
{
	if (strstr(dhdinfo->fw_path, "_apsta") != NULL)
		return DHD_FLAG_HOSTAP_MODE;
	if (strstr(dhdinfo->fw_path, "_p2p") != NULL)
		return DHD_FLAG_P2P_MODE;
	if (strstr(dhdinfo->fw_path, "_ibss") != NULL)
		return DHD_FLAG_IBSS_MODE;
	if (strstr(dhdinfo->fw_path, "_mfg") != NULL)
		return DHD_FLAG_MFG_MODE;

	return DHD_FLAG_STA_MODE;
}

bool dhd_update_fw_nv_path(dhd_info_t *dhdinfo)
{
	int fw_len;
	int nv_len;
	const char *fw = NULL;
	const char *nv = NULL;
	wifi_adapter_info_t *adapter = dhdinfo->adapter;


	/* Update firmware and nvram path. The path may be from adapter info or module parameter
	 * The path from adapter info is used for initialization only (as it won't change).
	 *
	 * The firmware_path/nvram_path module parameter may be changed by the system at run
	 * time. When it changes we need to copy it to dhdinfo->fw_path. Also Android private
	 * command may change dhdinfo->fw_path. As such we need to clear the path info in
	 * module parameter after it is copied. We won't update the path until the module parameter
	 * is changed again (first character is not '\0')
	 */

	/* set default firmware and nvram path for built-in type driver */
	if (!dhd_download_fw_on_driverload) {
#ifdef CONFIG_BCMDHD_FW_PATH
		fw = CONFIG_BCMDHD_FW_PATH;
#endif /* CONFIG_BCMDHD_FW_PATH */
#ifdef CONFIG_BCMDHD_NVRAM_PATH
		nv = CONFIG_BCMDHD_NVRAM_PATH;
#endif /* CONFIG_BCMDHD_NVRAM_PATH */
	}

	/* check if we need to initialize the path */
	if (dhdinfo->fw_path[0] == '\0') {
		if (adapter && adapter->fw_path && adapter->fw_path[0] != '\0')
			fw = adapter->fw_path;

	}
	if (dhdinfo->nv_path[0] == '\0') {
		if (adapter && adapter->nv_path && adapter->nv_path[0] != '\0')
			nv = adapter->nv_path;
	}

	/* Use module parameter if it is valid, EVEN IF the path has not been initialized
	 *
	 * TODO: need a solution for multi-chip, can't use the same firmware for all chips
	 */
	if (firmware_path[0] != '\0')
		fw = firmware_path;
	if (nvram_path[0] != '\0')
		nv = nvram_path;

	if (fw && fw[0] != '\0') {
		fw_len = strlen(fw);
		if (fw_len >= sizeof(dhdinfo->fw_path)) {
			DHD_ERROR(("fw path len exceeds max len of dhdinfo->fw_path\n"));
			return FALSE;
		}
		strncpy(dhdinfo->fw_path, fw, sizeof(dhdinfo->fw_path));
		if (dhdinfo->fw_path[fw_len-1] == '\n')
		       dhdinfo->fw_path[fw_len-1] = '\0';
	}
	if (nv && nv[0] != '\0') {
		nv_len = strlen(nv);
		if (nv_len >= sizeof(dhdinfo->nv_path)) {
			DHD_ERROR(("nvram path len exceeds max len of dhdinfo->nv_path\n"));
			return FALSE;
		}
		strncpy(dhdinfo->nv_path, nv, sizeof(dhdinfo->nv_path));
		if (dhdinfo->nv_path[nv_len-1] == '\n')
		       dhdinfo->nv_path[nv_len-1] = '\0';
	}

	/* clear the path in module parameter */
	firmware_path[0] = '\0';

#ifndef BCMEMBEDIMAGE
	/* fw_path and nv_path are not mandatory for BCMEMBEDIMAGE */
	if (dhdinfo->fw_path[0] == '\0') {
		DHD_ERROR(("firmware path not found\n"));
		return FALSE;
	}
	if (dhdinfo->nv_path[0] == '\0') {
		DHD_ERROR(("nvram path not found\n"));
		return FALSE;
	}
#endif /* BCMEMBEDIMAGE */

	return TRUE;
}


int
dhd_bus_start(dhd_pub_t *dhdp)
{
	int ret = -1;
	dhd_info_t *dhd = (dhd_info_t*)dhdp->info;
	unsigned long flags;

	ASSERT(dhd);

	DHD_TRACE(("Enter %s:\n", __FUNCTION__));

	DHD_PERIM_LOCK(dhdp);

	/* try to download image and nvram to the dongle */
	if  (dhd->pub.busstate == DHD_BUS_DOWN && dhd_update_fw_nv_path(dhd)) {
		DHD_INFO(("%s download fw %s, nv %s\n", __FUNCTION__, dhd->fw_path, dhd->nv_path));
		ret = dhd_bus_download_firmware(dhd->pub.bus, dhd->pub.osh,
		                                dhd->fw_path, dhd->nv_path);
		if (ret < 0) {
			DHD_ERROR(("%s: failed to download firmware %s\n",
			          __FUNCTION__, dhd->fw_path));
			DHD_PERIM_UNLOCK(dhdp);
			return ret;
		}
	}
#ifdef SHOW_LOGTRACE
	dhd_init_logstrs_array(&dhd->event_data);
#endif /* SHOW_LOGTRACE */
	if (dhd->pub.busstate != DHD_BUS_LOAD) {
		DHD_PERIM_UNLOCK(dhdp);
		return -ENETDOWN;
	}

	dhd_os_sdlock(dhdp);

	/* Start the watchdog timer */
	dhd->pub.tickcnt = 0;
	dhd_os_wd_timer(&dhd->pub, dhd_watchdog_ms);

	/* Bring up the bus */
	if ((ret = dhd_bus_init(&dhd->pub, FALSE)) != 0) {

		DHD_ERROR(("%s, dhd_bus_init failed %d\n", __FUNCTION__, ret));
		dhd_os_sdunlock(dhdp);
		DHD_PERIM_UNLOCK(dhdp);
		return ret;
	}
#if defined(OOB_INTR_ONLY)
	/* Host registration for OOB interrupt */
	if (dhd_bus_oob_intr_register(dhdp)) {
		/* deactivate timer and wait for the handler to finish */

		DHD_GENERAL_LOCK(&dhd->pub, flags);
		dhd->wd_timer_valid = FALSE;
		DHD_GENERAL_UNLOCK(&dhd->pub, flags);
		del_timer_sync(&dhd->timer);

		DHD_ERROR(("%s Host failed to register for OOB\n", __FUNCTION__));
		dhd_os_sdunlock(dhdp);
		DHD_PERIM_UNLOCK(dhdp);
		DHD_OS_WD_WAKE_UNLOCK(&dhd->pub);
		return -ENODEV;
	}

	/* Enable oob at firmware */
	dhd_enable_oob_intr(dhd->pub.bus, TRUE);
#endif
#ifdef PCIE_FULL_DONGLE
	{
		uint8 txpush = 0;
		uint32 num_flowrings; /* includes H2D common rings */
		num_flowrings = dhd_bus_max_h2d_queues(dhd->pub.bus, &txpush);
		DHD_ERROR(("%s: Initializing %u flowrings\n", __FUNCTION__,
			num_flowrings));
		if ((ret = dhd_flow_rings_init(&dhd->pub, num_flowrings)) != BCME_OK) {
			DHD_PERIM_UNLOCK(dhdp);
			return ret;
		}
	}
#endif /* PCIE_FULL_DONGLE */

	/* Do protocol initialization necessary for IOCTL/IOVAR */
	dhd_prot_init(&dhd->pub);

	/* If bus is not ready, can't come up */
	if (dhd->pub.busstate != DHD_BUS_DATA) {
		DHD_GENERAL_LOCK(&dhd->pub, flags);
		dhd->wd_timer_valid = FALSE;
		DHD_GENERAL_UNLOCK(&dhd->pub, flags);
		del_timer_sync(&dhd->timer);
		DHD_ERROR(("%s failed bus is not ready\n", __FUNCTION__));
		dhd_os_sdunlock(dhdp);
		DHD_PERIM_UNLOCK(dhdp);
		DHD_OS_WD_WAKE_UNLOCK(&dhd->pub);
		return -ENODEV;
	}

	dhd_os_sdunlock(dhdp);

	/* Bus is ready, query any dongle information */
	if ((ret = dhd_sync_with_dongle(&dhd->pub)) < 0) {
		DHD_PERIM_UNLOCK(dhdp);
		return ret;
	}

#ifdef ARP_OFFLOAD_SUPPORT
	if (dhd->pend_ipaddr) {
#ifdef AOE_IP_ALIAS_SUPPORT
		aoe_update_host_ipv4_table(&dhd->pub, dhd->pend_ipaddr, TRUE, 0);
#endif /* AOE_IP_ALIAS_SUPPORT */
		dhd->pend_ipaddr = 0;
	}
#endif /* ARP_OFFLOAD_SUPPORT */

	DHD_PERIM_UNLOCK(dhdp);
	return 0;
}
#ifdef WLTDLS
int _dhd_tdls_enable(dhd_pub_t *dhd, bool tdls_on, bool auto_on, struct ether_addr *mac)
{
	char iovbuf[WLC_IOCTL_SMLEN];
	uint32 tdls = tdls_on;
	int ret = 0;
	uint32 tdls_auto_op = 0;
	uint32 tdls_idle_time = CUSTOM_TDLS_IDLE_MODE_SETTING;
	int32 tdls_rssi_high = CUSTOM_TDLS_RSSI_THRESHOLD_HIGH;
	int32 tdls_rssi_low = CUSTOM_TDLS_RSSI_THRESHOLD_LOW;
	BCM_REFERENCE(mac);
	if (!FW_SUPPORTED(dhd, tdls))
		return BCME_ERROR;

	if (dhd->tdls_enable == tdls_on)
		goto auto_mode;
	bcm_mkiovar("tdls_enable", (char *)&tdls, sizeof(tdls), iovbuf, sizeof(iovbuf));
	if ((ret = dhd_wl_ioctl_cmd(dhd, WLC_SET_VAR, iovbuf, sizeof(iovbuf), TRUE, 0)) < 0) {
		DHD_ERROR(("%s: tdls %d failed %d\n", __FUNCTION__, tdls, ret));
		goto exit;
	}
	dhd->tdls_enable = tdls_on;
auto_mode:

	tdls_auto_op = auto_on;
	bcm_mkiovar("tdls_auto_op", (char *)&tdls_auto_op, sizeof(tdls_auto_op),
		iovbuf, sizeof(iovbuf));
	if ((ret = dhd_wl_ioctl_cmd(dhd, WLC_SET_VAR, iovbuf,
		sizeof(iovbuf), TRUE, 0)) < 0) {
		DHD_ERROR(("%s: tdls_auto_op failed %d\n", __FUNCTION__, ret));
		goto exit;
	}

	if (tdls_auto_op) {
		bcm_mkiovar("tdls_idle_time", (char *)&tdls_idle_time,
			sizeof(tdls_idle_time),	iovbuf, sizeof(iovbuf));
		if ((ret = dhd_wl_ioctl_cmd(dhd, WLC_SET_VAR, iovbuf,
			sizeof(iovbuf), TRUE, 0)) < 0) {
			DHD_ERROR(("%s: tdls_idle_time failed %d\n", __FUNCTION__, ret));
			goto exit;
		}
		bcm_mkiovar("tdls_rssi_high", (char *)&tdls_rssi_high, 4, iovbuf, sizeof(iovbuf));
		if ((ret = dhd_wl_ioctl_cmd(dhd, WLC_SET_VAR, iovbuf,
			sizeof(iovbuf), TRUE, 0)) < 0) {
			DHD_ERROR(("%s: tdls_rssi_high failed %d\n", __FUNCTION__, ret));
			goto exit;
		}
		bcm_mkiovar("tdls_rssi_low", (char *)&tdls_rssi_low, 4, iovbuf, sizeof(iovbuf));
		if ((ret = dhd_wl_ioctl_cmd(dhd, WLC_SET_VAR, iovbuf,
			sizeof(iovbuf), TRUE, 0)) < 0) {
			DHD_ERROR(("%s: tdls_rssi_low failed %d\n", __FUNCTION__, ret));
			goto exit;
		}
	}

exit:
	return ret;
}
int dhd_tdls_enable(struct net_device *dev, bool tdls_on, bool auto_on, struct ether_addr *mac)
{
	dhd_info_t *dhd = DHD_DEV_INFO(dev);
	int ret = 0;
	if (dhd)
		ret = _dhd_tdls_enable(&dhd->pub, tdls_on, auto_on, mac);
	else
		ret = BCME_ERROR;
	return ret;
}
#ifdef PCIE_FULL_DONGLE
void dhd_tdls_update_peer_info(struct net_device *dev, bool connect, uint8 *da)
{
	dhd_info_t *dhd = DHD_DEV_INFO(dev);
	dhd_pub_t *dhdp =  (dhd_pub_t *)&dhd->pub;
	tdls_peer_node_t *cur = dhdp->peer_tbl.node;
	tdls_peer_node_t *new = NULL, *prev = NULL;
	dhd_if_t *dhdif;
	uint8 sa[ETHER_ADDR_LEN];
	int ifidx = dhd_net2idx(dhd, dev);

	if (ifidx == DHD_BAD_IF)
		return;

	dhdif = dhd->iflist[ifidx];
	memcpy(sa, dhdif->mac_addr, ETHER_ADDR_LEN);

	if (connect) {
		while (cur != NULL) {
			if (!memcmp(da, cur->addr, ETHER_ADDR_LEN)) {
				DHD_ERROR(("%s: TDLS Peer exist already %d\n",
					__FUNCTION__, __LINE__));
				return;
			}
			cur = cur->next;
		}

		new = MALLOC(dhdp->osh, sizeof(tdls_peer_node_t));
		if (new == NULL) {
			DHD_ERROR(("%s: Failed to allocate memory\n", __FUNCTION__));
			return;
		}
		memcpy(new->addr, da, ETHER_ADDR_LEN);
		new->next = dhdp->peer_tbl.node;
		dhdp->peer_tbl.node = new;
		dhdp->peer_tbl.tdls_peer_count++;

	} else {
		while (cur != NULL) {
			if (!memcmp(da, cur->addr, ETHER_ADDR_LEN)) {
				dhd_flow_rings_delete_for_peer(dhdp, ifidx, da);
				if (prev)
					prev->next = cur->next;
				else
					dhdp->peer_tbl.node = cur->next;
				MFREE(dhdp->osh, cur, sizeof(tdls_peer_node_t));
				dhdp->peer_tbl.tdls_peer_count--;
				return;
			}
			prev = cur;
			cur = cur->next;
		}
		DHD_ERROR(("%s: TDLS Peer Entry Not found\n", __FUNCTION__));
	}
}
#endif /* PCIE_FULL_DONGLE */
#endif

bool dhd_is_concurrent_mode(dhd_pub_t *dhd)
{
	if (!dhd)
		return FALSE;

	if (dhd->op_mode & DHD_FLAG_CONCURR_MULTI_CHAN_MODE)
		return TRUE;
	else if ((dhd->op_mode & DHD_FLAG_CONCURR_SINGLE_CHAN_MODE) ==
		DHD_FLAG_CONCURR_SINGLE_CHAN_MODE)
		return TRUE;
	else
		return FALSE;
}
#if !defined(AP) && defined(WLP2P)
/* From Android JerryBean release, the concurrent mode is enabled by default and the firmware
 * name would be fw_bcmdhd.bin. So we need to determine whether P2P is enabled in the STA
 * firmware and accordingly enable concurrent mode (Apply P2P settings). SoftAP firmware
 * would still be named as fw_bcmdhd_apsta.
 */
uint32
dhd_get_concurrent_capabilites(dhd_pub_t *dhd)
{
	int32 ret = 0;
	char buf[WLC_IOCTL_SMLEN];
	bool mchan_supported = FALSE;
	/* if dhd->op_mode is already set for HOSTAP and Manufacturing
	 * test mode, that means we only will use the mode as it is
	 */
	if (dhd->op_mode & (DHD_FLAG_HOSTAP_MODE | DHD_FLAG_MFG_MODE))
		return 0;
	if (FW_SUPPORTED(dhd, vsdb)) {
		mchan_supported = TRUE;
	}
	if (!FW_SUPPORTED(dhd, p2p)) {
		DHD_TRACE(("Chip does not support p2p\n"));
		return 0;
	}
	else {
		/* Chip supports p2p but ensure that p2p is really implemented in firmware or not */
		memset(buf, 0, sizeof(buf));
		bcm_mkiovar("p2p", 0, 0, buf, sizeof(buf));
		if ((ret = dhd_wl_ioctl_cmd(dhd, WLC_GET_VAR, buf, sizeof(buf),
			FALSE, 0)) < 0) {
			DHD_ERROR(("%s: Get P2P failed (error=%d)\n", __FUNCTION__, ret));
			return 0;
		}
		else {
			if (buf[0] == 1) {
				/* By default, chip supports single chan concurrency,
				* now lets check for mchan
				*/
				ret = DHD_FLAG_CONCURR_SINGLE_CHAN_MODE;
				if (mchan_supported)
					ret |= DHD_FLAG_CONCURR_MULTI_CHAN_MODE;
#if defined(WL_ENABLE_P2P_IF) || defined(WL_CFG80211_P2P_DEV_IF)
				/* For customer_hw4, although ICS,
				* we still support concurrent mode
				*/
				return ret;
#else
				return 0;
#endif
			}
		}
	}
	return 0;
}
#endif

int
dhd_preinit_ioctls(dhd_pub_t *dhd)
{
	int ret = 0;
	char eventmask[WL_EVENTING_MASK_LEN];
	char iovbuf[WL_EVENTING_MASK_LEN + 12];	/*  Room for "event_msgs" + '\0' + bitvec  */
	uint32 buf_key_b4_m4 = 1;
	uint8 msglen;
	eventmsgs_ext_t *eventmask_msg;
	char iov_buf[WLC_IOCTL_SMLEN];
	int ret2 = 0;
#if defined(CUSTOM_AMPDU_BA_WSIZE)
	uint32 ampdu_ba_wsize = 0;
#endif
#if defined(CUSTOM_AMPDU_MPDU)
	int32 ampdu_mpdu = 0;
#endif
#if defined(CUSTOM_AMPDU_RELEASE)
	int32 ampdu_release = 0;
#endif

#if defined(BCMSDIO)
#ifdef PROP_TXSTATUS
	int wlfc_enable = TRUE;
#ifndef DISABLE_11N
	uint32 hostreorder = 1;
#endif /* DISABLE_11N */
#endif /* PROP_TXSTATUS */
#endif
#ifdef PCIE_FULL_DONGLE
	uint32 wl_ap_isolate;
#endif /* PCIE_FULL_DONGLE */

#ifdef DHD_ENABLE_LPC
	uint32 lpc = 1;
#endif /* DHD_ENABLE_LPC */
	uint power_mode = PM_FAST;
	uint32 dongle_align = DHD_SDALIGN;
#if defined(BCMSDIO)
	uint32 glom = CUSTOM_GLOM_SETTING;
#endif /* defined(BCMSDIO) */
#if defined(CUSTOMER_HW2) && defined(USE_WL_CREDALL)
	uint32 credall = 1;
#endif
	uint bcn_timeout = CUSTOM_BCN_TIMEOUT_SETTING;
	uint retry_max = 3;
#if defined(ARP_OFFLOAD_SUPPORT)
	int arpoe = 1;
#endif
	char buf[WLC_IOCTL_SMLEN];
	char *ptr;
	uint32 listen_interval = CUSTOM_LISTEN_INTERVAL; /* Default Listen Interval in Beacons */
#ifdef ROAM_ENABLE
	uint roamvar = 0;
	int roam_trigger[2] = {CUSTOM_ROAM_TRIGGER_SETTING, WLC_BAND_ALL};
	int roam_scan_period[2] = {10, WLC_BAND_ALL};
	int roam_delta[2] = {CUSTOM_ROAM_DELTA_SETTING, WLC_BAND_ALL};
#ifdef ROAM_AP_ENV_DETECTION
	int roam_env_mode = AP_ENV_INDETERMINATE;
#endif /* ROAM_AP_ENV_DETECTION */
#ifdef FULL_ROAMING_SCAN_PERIOD_60_SEC
	int roam_fullscan_period = 60;
#else /* FULL_ROAMING_SCAN_PERIOD_60_SEC */
	int roam_fullscan_period = 120;
#endif /* FULL_ROAMING_SCAN_PERIOD_60_SEC */
#else
#ifdef DISABLE_BUILTIN_ROAM
	uint roamvar = 1;
#endif /* DISABLE_BUILTIN_ROAM */
#endif /* ROAM_ENABLE */

#if defined(SOFTAP)
	uint dtim = 1;
#endif
#if (defined(AP) && !defined(WLP2P)) || (!defined(AP) && defined(WL_CFG80211))
	uint32 mpc = 0; /* Turn MPC off for AP/APSTA mode */
	struct ether_addr p2p_ea;
#endif

#if (defined(AP) || defined(WLP2P)) && !defined(SOFTAP_AND_GC)
	uint32 apsta = 1; /* Enable APSTA mode */
#elif defined(SOFTAP_AND_GC)
	uint32 apsta = 0;
	int ap_mode = 1;
#endif /* (defined(AP) || defined(WLP2P)) && !defined(SOFTAP_AND_GC) */
#ifdef GET_CUSTOM_MAC_ENABLE
	struct ether_addr ea_addr;
#endif /* GET_CUSTOM_MAC_ENABLE */

#ifdef DISABLE_11N
	uint32 nmode = 0;
#endif /* DISABLE_11N */

#ifdef USE_WL_TXBF
	uint32 txbf = 1;
#endif /* USE_WL_TXBF */
#ifdef USE_WL_FRAMEBURST
	uint32 frameburst = 1;
#endif /* USE_WL_FRAMEBURST */
#ifdef CUSTOM_PSPRETEND_THR
	uint32 pspretend_thr = CUSTOM_PSPRETEND_THR;
#endif
#ifdef MAX_AP_CLIENT_CNT
	uint32 max_assoc = MAX_AP_CLIENT_CNT;
#endif

#ifdef PKT_FILTER_SUPPORT
	dhd_pkt_filter_enable = TRUE;
#endif /* PKT_FILTER_SUPPORT */
#ifdef WLTDLS
	dhd->tdls_enable = FALSE;
#endif /* WLTDLS */
#ifdef DONGLE_ENABLE_ISOLATION
	dhd->dongle_isolation = TRUE;
#endif /* DONGLE_ENABLE_ISOLATION */
	dhd->suspend_bcn_li_dtim = CUSTOM_SUSPEND_BCN_LI_DTIM;
	DHD_TRACE(("Enter %s\n", __FUNCTION__));
	dhd->op_mode = 0;
	/* clear AP flags */
	dhd->dhd_cflags &= ~WLAN_PLAT_AP_FLAG;
	if ((!op_mode && dhd_get_fw_mode(dhd->info) == DHD_FLAG_MFG_MODE) ||
		(op_mode == DHD_FLAG_MFG_MODE)) {
		/* Check and adjust IOCTL response timeout for Manufactring firmware */
		dhd_os_set_ioctl_resp_timeout(MFG_IOCTL_RESP_TIMEOUT);
		DHD_ERROR(("%s : Set IOCTL response time for Manufactring Firmware\n",
			__FUNCTION__));
	}
	else {
		dhd_os_set_ioctl_resp_timeout(IOCTL_RESP_TIMEOUT);
		DHD_INFO(("%s : Set IOCTL response time.\n", __FUNCTION__));
	}
#ifdef GET_CUSTOM_MAC_ENABLE
	ret = wifi_platform_get_mac_addr(dhd->info->adapter, ea_addr.octet);
	if (!ret) {
		memset(buf, 0, sizeof(buf));
		bcm_mkiovar("cur_etheraddr", (void *)&ea_addr, ETHER_ADDR_LEN, buf, sizeof(buf));
		ret = dhd_wl_ioctl_cmd(dhd, WLC_SET_VAR, buf, sizeof(buf), TRUE, 0);
		if (ret < 0) {
			DHD_ERROR(("%s: can't set MAC address , error=%d\n", __FUNCTION__, ret));
			return BCME_NOTUP;
		}
		memcpy(dhd->mac.octet, ea_addr.octet, ETHER_ADDR_LEN);
	} else {
#endif /* GET_CUSTOM_MAC_ENABLE */
		/* Get the default device MAC address directly from firmware */
		memset(buf, 0, sizeof(buf));
		bcm_mkiovar("cur_etheraddr", 0, 0, buf, sizeof(buf));
		if ((ret = dhd_wl_ioctl_cmd(dhd, WLC_GET_VAR, buf, sizeof(buf),
			FALSE, 0)) < 0) {
			DHD_ERROR(("%s: can't get MAC address , error=%d\n", __FUNCTION__, ret));
			return BCME_NOTUP;
		}
		/* Update public MAC address after reading from Firmware */
		memcpy(dhd->mac.octet, buf, ETHER_ADDR_LEN);

#ifdef GET_CUSTOM_MAC_ENABLE
	}
#endif /* GET_CUSTOM_MAC_ENABLE */

	/* get a capabilities from firmware */
	memset(dhd->fw_capabilities, 0, sizeof(dhd->fw_capabilities));
	bcm_mkiovar("cap", 0, 0, dhd->fw_capabilities, sizeof(dhd->fw_capabilities));
	if ((ret = dhd_wl_ioctl_cmd(dhd, WLC_GET_VAR, dhd->fw_capabilities,
		sizeof(dhd->fw_capabilities), FALSE, 0)) < 0) {
		DHD_ERROR(("%s: Get Capability failed (error=%d)\n",
			__FUNCTION__, ret));
		return 0;
	}
	if ((!op_mode && dhd_get_fw_mode(dhd->info) == DHD_FLAG_HOSTAP_MODE) ||
		(op_mode == DHD_FLAG_HOSTAP_MODE)) {
#ifdef SET_RANDOM_MAC_SOFTAP
		uint rand_mac;
#endif
		dhd->op_mode = DHD_FLAG_HOSTAP_MODE;
#if defined(ARP_OFFLOAD_SUPPORT)
			arpoe = 0;
#endif
#ifdef PKT_FILTER_SUPPORT
			dhd_pkt_filter_enable = FALSE;
#endif
#ifdef SET_RANDOM_MAC_SOFTAP
		SRANDOM32((uint)jiffies);
		rand_mac = RANDOM32();
		iovbuf[0] = (unsigned char)(vendor_oui >> 16) | 0x02;	/* locally administered bit */
		iovbuf[1] = (unsigned char)(vendor_oui >> 8);
		iovbuf[2] = (unsigned char)vendor_oui;
		iovbuf[3] = (unsigned char)(rand_mac & 0x0F) | 0xF0;
		iovbuf[4] = (unsigned char)(rand_mac >> 8);
		iovbuf[5] = (unsigned char)(rand_mac >> 16);

		bcm_mkiovar("cur_etheraddr", (void *)iovbuf, ETHER_ADDR_LEN, buf, sizeof(buf));
		ret = dhd_wl_ioctl_cmd(dhd, WLC_SET_VAR, buf, sizeof(buf), TRUE, 0);
		if (ret < 0) {
			DHD_ERROR(("%s: can't set MAC address , error=%d\n", __FUNCTION__, ret));
		} else
			memcpy(dhd->mac.octet, iovbuf, ETHER_ADDR_LEN);
#endif /* SET_RANDOM_MAC_SOFTAP */
#if !defined(AP) && defined(WL_CFG80211)
		/* Turn off MPC in AP mode */
		bcm_mkiovar("mpc", (char *)&mpc, 4, iovbuf, sizeof(iovbuf));
		if ((ret = dhd_wl_ioctl_cmd(dhd, WLC_SET_VAR, iovbuf,
			sizeof(iovbuf), TRUE, 0)) < 0) {
			DHD_ERROR(("%s mpc for HostAPD failed  %d\n", __FUNCTION__, ret));
		}
#endif
#ifdef MAX_AP_CLIENT_CNT
		bcm_mkiovar("maxassoc", (char *)&max_assoc, 4, iovbuf, sizeof(iovbuf));
		if ((ret = dhd_wl_ioctl_cmd(dhd, WLC_SET_VAR, iovbuf,
			sizeof(iovbuf), TRUE, 0)) < 0) {
			DHD_ERROR(("%s maxassoc for HostAPD failed  %d\n", __FUNCTION__, ret));
		}
#endif
		/* set AP flag for specific country code of SOFTAP */
		dhd->dhd_cflags |= WLAN_PLAT_AP_FLAG;
	} else if ((!op_mode && dhd_get_fw_mode(dhd->info) == DHD_FLAG_MFG_MODE) ||
		(op_mode == DHD_FLAG_MFG_MODE)) {
#if defined(ARP_OFFLOAD_SUPPORT)
		arpoe = 0;
#endif /* ARP_OFFLOAD_SUPPORT */
#ifdef PKT_FILTER_SUPPORT
		dhd_pkt_filter_enable = FALSE;
#endif /* PKT_FILTER_SUPPORT */
		dhd->op_mode = DHD_FLAG_MFG_MODE;
	} else {
		uint32 concurrent_mode = 0;
		if ((!op_mode && dhd_get_fw_mode(dhd->info) == DHD_FLAG_P2P_MODE) ||
			(op_mode == DHD_FLAG_P2P_MODE)) {
#if defined(ARP_OFFLOAD_SUPPORT)
			arpoe = 0;
#endif
#ifdef PKT_FILTER_SUPPORT
			dhd_pkt_filter_enable = FALSE;
#endif
			dhd->op_mode = DHD_FLAG_P2P_MODE;
		} else if ((!op_mode && dhd_get_fw_mode(dhd->info) == DHD_FLAG_IBSS_MODE) ||
			(op_mode == DHD_FLAG_IBSS_MODE)) {
			dhd->op_mode = DHD_FLAG_IBSS_MODE;
		} else
			dhd->op_mode = DHD_FLAG_STA_MODE;
#if !defined(AP) && defined(WLP2P)
		if (dhd->op_mode != DHD_FLAG_IBSS_MODE &&
			(concurrent_mode = dhd_get_concurrent_capabilites(dhd))) {
#if defined(ARP_OFFLOAD_SUPPORT)
			arpoe = 1;
#endif
			dhd->op_mode |= concurrent_mode;
		}

		/* Check if we are enabling p2p */
		if (dhd->op_mode & DHD_FLAG_P2P_MODE) {
			bcm_mkiovar("apsta", (char *)&apsta, 4, iovbuf, sizeof(iovbuf));
			if ((ret = dhd_wl_ioctl_cmd(dhd, WLC_SET_VAR,
				iovbuf, sizeof(iovbuf), TRUE, 0)) < 0) {
				DHD_ERROR(("%s APSTA for P2P failed ret= %d\n", __FUNCTION__, ret));
			}

#if defined(SOFTAP_AND_GC)
		if ((ret = dhd_wl_ioctl_cmd(dhd, WLC_SET_AP,
			(char *)&ap_mode, sizeof(ap_mode), TRUE, 0)) < 0) {
				DHD_ERROR(("%s WLC_SET_AP failed %d\n", __FUNCTION__, ret));
		}
#endif
			memcpy(&p2p_ea, &dhd->mac, ETHER_ADDR_LEN);
			ETHER_SET_LOCALADDR(&p2p_ea);
			bcm_mkiovar("p2p_da_override", (char *)&p2p_ea,
				ETHER_ADDR_LEN, iovbuf, sizeof(iovbuf));
			if ((ret = dhd_wl_ioctl_cmd(dhd, WLC_SET_VAR,
				iovbuf, sizeof(iovbuf), TRUE, 0)) < 0) {
				DHD_ERROR(("%s p2p_da_override ret= %d\n", __FUNCTION__, ret));
			} else {
				DHD_INFO(("dhd_preinit_ioctls: p2p_da_override succeeded\n"));
			}
		}
#else
	(void)concurrent_mode;
#endif
	}

	DHD_ERROR(("Firmware up: op_mode=0x%04x, MAC="MACDBG"\n",
		dhd->op_mode, MAC2STRDBG(dhd->mac.octet)));
	/* get a ccode and revision for the country code */
	get_customized_country_code(dhd->info->adapter, dhd->dhd_cspec.country_abbrev,
			&dhd->dhd_cspec, dhd->dhd_cflags);
	/* Set Country code  */
	if (dhd->dhd_cspec.ccode[0] != 0) {
		bcm_mkiovar("country", (char *)&dhd->dhd_cspec,
			sizeof(wl_country_t), iovbuf, sizeof(iovbuf));
		if ((ret = dhd_wl_ioctl_cmd(dhd, WLC_SET_VAR, iovbuf, sizeof(iovbuf), TRUE, 0)) < 0)
			DHD_ERROR(("%s: country code setting failed\n", __FUNCTION__));
	}


	/* Set Listen Interval */
	bcm_mkiovar("assoc_listen", (char *)&listen_interval, 4, iovbuf, sizeof(iovbuf));
	if ((ret = dhd_wl_ioctl_cmd(dhd, WLC_SET_VAR, iovbuf, sizeof(iovbuf), TRUE, 0)) < 0)
		DHD_ERROR(("%s assoc_listen failed %d\n", __FUNCTION__, ret));

#if defined(ROAM_ENABLE) || defined(DISABLE_BUILTIN_ROAM)
	/* Disable built-in roaming to allowed ext supplicant to take care of roaming */
	bcm_mkiovar("roam_off", (char *)&roamvar, 4, iovbuf, sizeof(iovbuf));
	dhd_wl_ioctl_cmd(dhd, WLC_SET_VAR, iovbuf, sizeof(iovbuf), TRUE, 0);
#endif /* ROAM_ENABLE || DISABLE_BUILTIN_ROAM */
#if defined(ROAM_ENABLE)
	if ((ret = dhd_wl_ioctl_cmd(dhd, WLC_SET_ROAM_TRIGGER, roam_trigger,
		sizeof(roam_trigger), TRUE, 0)) < 0)
		DHD_ERROR(("%s: roam trigger set failed %d\n", __FUNCTION__, ret));
	if ((ret = dhd_wl_ioctl_cmd(dhd, WLC_SET_ROAM_SCAN_PERIOD, roam_scan_period,
		sizeof(roam_scan_period), TRUE, 0)) < 0)
		DHD_ERROR(("%s: roam scan period set failed %d\n", __FUNCTION__, ret));
	if ((dhd_wl_ioctl_cmd(dhd, WLC_SET_ROAM_DELTA, roam_delta,
		sizeof(roam_delta), TRUE, 0)) < 0)
		DHD_ERROR(("%s: roam delta set failed %d\n", __FUNCTION__, ret));
	bcm_mkiovar("fullroamperiod", (char *)&roam_fullscan_period, 4, iovbuf, sizeof(iovbuf));
	if ((ret = dhd_wl_ioctl_cmd(dhd, WLC_SET_VAR, iovbuf, sizeof(iovbuf), TRUE, 0)) < 0)
		DHD_ERROR(("%s: roam fullscan period set failed %d\n", __FUNCTION__, ret));
#ifdef ROAM_AP_ENV_DETECTION
	if (roam_trigger[0] == WL_AUTO_ROAM_TRIGGER) {
		bcm_mkiovar("roam_env_detection", (char *)&roam_env_mode,
			4, iovbuf, sizeof(iovbuf));
		if (dhd_wl_ioctl_cmd(dhd, WLC_SET_VAR, iovbuf, sizeof(iovbuf), TRUE, 0) == BCME_OK)
			dhd->roam_env_detection = TRUE;
		else {
			dhd->roam_env_detection = FALSE;
		}
	}
#endif /* ROAM_AP_ENV_DETECTION */
#endif /* ROAM_ENABLE */

#ifdef WLTDLS
	/* by default TDLS on and auto mode off */
	_dhd_tdls_enable(dhd, true, false, NULL);
#endif /* WLTDLS */

>>>>>>> 5afd1b7e
#ifdef DHD_ENABLE_LPC
	/* Set lpc 1 */
	bcm_mkiovar("lpc", (char *)&lpc, 4, iovbuf, sizeof(iovbuf));
	if ((ret = dhd_wl_ioctl_cmd(dhd, WLC_SET_VAR, iovbuf,
		sizeof(iovbuf), TRUE, 0)) < 0) {
        if (ret != BCME_NOTDOWN) {
            DHD_ERROR(("%s Set lpc failed  %d\n", __FUNCTION__, ret));
        } else {
            u32 wl_down = 1;
            ret = dhd_wl_ioctl_cmd(dhd, WLC_DOWN,
                    (char *)&wl_down, sizeof(wl_down), TRUE, 0);
            DHD_ERROR(("%s lpc fail WL_DOWN : %d, lpc = %d\n", __FUNCTION__, ret, lpc));

            bcm_mkiovar("lpc", (char *)&lpc, 4, iovbuf, sizeof(iovbuf));
            ret = dhd_wl_ioctl_cmd(dhd, WLC_SET_VAR, iovbuf, sizeof(iovbuf), TRUE, 0);
            DHD_ERROR(("%s Set lpc ret --> %d\n", __FUNCTION__, ret));
        }
	}
#endif /* DHD_ENABLE_LPC */

	/* Set PowerSave mode */
	dhd_wl_ioctl_cmd(dhd, WLC_SET_PM, (char *)&power_mode, sizeof(power_mode), TRUE, 0);

	/* Match Host and Dongle rx alignment */
	bcm_mkiovar("bus:txglomalign", (char *)&dongle_align, 4, iovbuf, sizeof(iovbuf));
	dhd_wl_ioctl_cmd(dhd, WLC_SET_VAR, iovbuf, sizeof(iovbuf), TRUE, 0);

#if defined(CUSTOMER_HW2) && defined(USE_WL_CREDALL)
	/* enable credall to reduce the chance of no bus credit happened. */
	bcm_mkiovar("bus:credall", (char *)&credall, 4, iovbuf, sizeof(iovbuf));
	dhd_wl_ioctl_cmd(dhd, WLC_SET_VAR, iovbuf, sizeof(iovbuf), TRUE, 0);
<<<<<<< HEAD
#endif

#if defined(BCMSDIO)
	if (glom != DEFAULT_GLOM_VALUE) {
		DHD_INFO(("%s set glom=0x%X\n", __FUNCTION__, glom));
		bcm_mkiovar("bus:txglom", (char *)&glom, 4, iovbuf, sizeof(iovbuf));
		dhd_wl_ioctl_cmd(dhd, WLC_SET_VAR, iovbuf, sizeof(iovbuf), TRUE, 0);
	}
#endif /* defined(BCMSDIO) */

	/* Setup timeout if Beacons are lost and roam is off to report link down */
	bcm_mkiovar("bcn_timeout", (char *)&bcn_timeout, 4, iovbuf, sizeof(iovbuf));
	dhd_wl_ioctl_cmd(dhd, WLC_SET_VAR, iovbuf, sizeof(iovbuf), TRUE, 0);
	/* Setup assoc_retry_max count to reconnect target AP in dongle */
	bcm_mkiovar("assoc_retry_max", (char *)&retry_max, 4, iovbuf, sizeof(iovbuf));
	dhd_wl_ioctl_cmd(dhd, WLC_SET_VAR, iovbuf, sizeof(iovbuf), TRUE, 0);
#if defined(AP) && !defined(WLP2P)
	/* Turn off MPC in AP mode */
	bcm_mkiovar("mpc", (char *)&mpc, 4, iovbuf, sizeof(iovbuf));
	dhd_wl_ioctl_cmd(dhd, WLC_SET_VAR, iovbuf, sizeof(iovbuf), TRUE, 0);
	bcm_mkiovar("apsta", (char *)&apsta, 4, iovbuf, sizeof(iovbuf));
	dhd_wl_ioctl_cmd(dhd, WLC_SET_VAR, iovbuf, sizeof(iovbuf), TRUE, 0);
#endif /* defined(AP) && !defined(WLP2P) */


#if defined(SOFTAP)
	if (ap_fw_loaded == TRUE) {
		dhd_wl_ioctl_cmd(dhd, WLC_SET_DTIMPRD, (char *)&dtim, sizeof(dtim), TRUE, 0);
	}
#endif

#if defined(KEEP_ALIVE)
	{
	/* Set Keep Alive : be sure to use FW with -keepalive */
	int res;

#if defined(SOFTAP)
	if (ap_fw_loaded == FALSE)
#endif
		if (!(dhd->op_mode &
			(DHD_FLAG_HOSTAP_MODE | DHD_FLAG_MFG_MODE))) {
			if ((res = dhd_keep_alive_onoff(dhd)) < 0)
				DHD_ERROR(("%s set keeplive failed %d\n",
				__FUNCTION__, res));
		}
	}
#endif /* defined(KEEP_ALIVE) */

#ifdef USE_WL_TXBF
	bcm_mkiovar("txbf", (char *)&txbf, 4, iovbuf, sizeof(iovbuf));
	if ((ret = dhd_wl_ioctl_cmd(dhd, WLC_SET_VAR, iovbuf,
		sizeof(iovbuf), TRUE, 0)) < 0) {
		DHD_ERROR(("%s Set txbf failed  %d\n", __FUNCTION__, ret));
	}
#endif /* USE_WL_TXBF */
#ifdef USE_WL_FRAMEBURST
	/* Set frameburst to value */
	if ((ret = dhd_wl_ioctl_cmd(dhd, WLC_SET_FAKEFRAG, (char *)&frameburst,
		sizeof(frameburst), TRUE, 0)) < 0) {
		DHD_ERROR(("%s Set frameburst failed  %d\n", __FUNCTION__, ret));
	}
#endif /* USE_WL_FRAMEBURST */
#if defined(CUSTOM_AMPDU_BA_WSIZE)
	/* Set ampdu ba wsize to 64 or 16 */
#ifdef CUSTOM_AMPDU_BA_WSIZE
	ampdu_ba_wsize = CUSTOM_AMPDU_BA_WSIZE;
#endif
	if (ampdu_ba_wsize != 0) {
		bcm_mkiovar("ampdu_ba_wsize", (char *)&ampdu_ba_wsize, 4, iovbuf, sizeof(iovbuf));
		if ((ret = dhd_wl_ioctl_cmd(dhd, WLC_SET_VAR, iovbuf,
			sizeof(iovbuf), TRUE, 0)) < 0) {
			DHD_ERROR(("%s Set ampdu_ba_wsize to %d failed  %d\n",
				__FUNCTION__, ampdu_ba_wsize, ret));
		}
	}
#endif


#if defined(CUSTOM_AMPDU_MPDU)
	ampdu_mpdu = CUSTOM_AMPDU_MPDU;
	if (ampdu_mpdu != 0 && (ampdu_mpdu <= ampdu_ba_wsize)) {
		bcm_mkiovar("ampdu_mpdu", (char *)&ampdu_mpdu, 4, iovbuf, sizeof(iovbuf));
		if ((ret = dhd_wl_ioctl_cmd(dhd, WLC_SET_VAR, iovbuf,
			sizeof(iovbuf), TRUE, 0)) < 0) {
			DHD_ERROR(("%s Set ampdu_mpdu to %d failed  %d\n",
				__FUNCTION__, CUSTOM_AMPDU_MPDU, ret));
		}
	}
#endif /* CUSTOM_AMPDU_MPDU */

#if defined(CUSTOM_AMPDU_RELEASE)
	ampdu_release = CUSTOM_AMPDU_RELEASE;
	if (ampdu_release != 0 && (ampdu_release <= ampdu_ba_wsize)) {
		bcm_mkiovar("ampdu_release", (char *)&ampdu_release, 4, iovbuf, sizeof(iovbuf));
		if ((ret = dhd_wl_ioctl_cmd(dhd, WLC_SET_VAR, iovbuf,
			sizeof(iovbuf), TRUE, 0)) < 0) {
			DHD_ERROR(("%s Set ampdu_release to %d failed  %d\n",
				__FUNCTION__, CUSTOM_AMPDU_RELEASE, ret));
		}
	}
#endif /* CUSTOM_AMPDU_RELEASE */

#ifdef CUSTOM_PSPRETEND_THR
	/* Turn off MPC in AP mode */
	bcm_mkiovar("pspretend_threshold", (char *)&pspretend_thr, 4,
		iovbuf, sizeof(iovbuf));
	if ((ret = dhd_wl_ioctl_cmd(dhd, WLC_SET_VAR, iovbuf,
		sizeof(iovbuf), TRUE, 0)) < 0) {
		DHD_ERROR(("%s pspretend_threshold for HostAPD failed  %d\n",
			__FUNCTION__, ret));
	}
#endif

	bcm_mkiovar("buf_key_b4_m4", (char *)&buf_key_b4_m4, 4, iovbuf, sizeof(iovbuf));
	if ((ret = dhd_wl_ioctl_cmd(dhd, WLC_SET_VAR, iovbuf,
		sizeof(iovbuf), TRUE, 0)) < 0) {
		DHD_ERROR(("%s buf_key_b4_m4 set failed %d\n", __FUNCTION__, ret));
	}

	/* Read event_msgs mask */
	bcm_mkiovar("event_msgs", eventmask, WL_EVENTING_MASK_LEN, iovbuf, sizeof(iovbuf));
	if ((ret  = dhd_wl_ioctl_cmd(dhd, WLC_GET_VAR, iovbuf, sizeof(iovbuf), FALSE, 0)) < 0) {
		DHD_ERROR(("%s read Event mask failed %d\n", __FUNCTION__, ret));
		goto done;
	}
	bcopy(iovbuf, eventmask, WL_EVENTING_MASK_LEN);

	/* Setup event_msgs */
	setbit(eventmask, WLC_E_SET_SSID);
	setbit(eventmask, WLC_E_PRUNE);
	setbit(eventmask, WLC_E_AUTH);
	setbit(eventmask, WLC_E_AUTH_IND);
	setbit(eventmask, WLC_E_ASSOC);
	setbit(eventmask, WLC_E_REASSOC);
	setbit(eventmask, WLC_E_REASSOC_IND);
	setbit(eventmask, WLC_E_DEAUTH);
	setbit(eventmask, WLC_E_DEAUTH_IND);
	setbit(eventmask, WLC_E_DISASSOC_IND);
	setbit(eventmask, WLC_E_DISASSOC);
	setbit(eventmask, WLC_E_JOIN);
	setbit(eventmask, WLC_E_START);
	setbit(eventmask, WLC_E_ASSOC_IND);
	setbit(eventmask, WLC_E_PSK_SUP);
	setbit(eventmask, WLC_E_LINK);
	setbit(eventmask, WLC_E_NDIS_LINK);
	setbit(eventmask, WLC_E_MIC_ERROR);
	setbit(eventmask, WLC_E_ASSOC_REQ_IE);
	setbit(eventmask, WLC_E_ASSOC_RESP_IE);
#ifndef WL_CFG80211
	setbit(eventmask, WLC_E_PMKID_CACHE);
	setbit(eventmask, WLC_E_TXFAIL);
#endif
	setbit(eventmask, WLC_E_JOIN_START);
#ifdef WLMEDIA_HTSF
	setbit(eventmask, WLC_E_HTSFSYNC);
#endif /* WLMEDIA_HTSF */
#ifdef PNO_SUPPORT
	setbit(eventmask, WLC_E_PFN_NET_FOUND);
	setbit(eventmask, WLC_E_PFN_BEST_BATCHING);
	setbit(eventmask, WLC_E_PFN_BSSID_NET_FOUND);
	setbit(eventmask, WLC_E_PFN_BSSID_NET_LOST);
#endif /* PNO_SUPPORT */
	/* enable dongle roaming event */
	setbit(eventmask, WLC_E_ROAM);
	setbit(eventmask, WLC_E_BSSID);
#ifdef WLTDLS
	setbit(eventmask, WLC_E_TDLS_PEER_EVENT);
#endif /* WLTDLS */
#ifdef RTT_SUPPORT
	setbit(eventmask, WLC_E_PROXD);
#endif /* RTT_SUPPORT */
#ifdef WL_CFG80211
	setbit(eventmask, WLC_E_ESCAN_RESULT);
	if (dhd->op_mode & DHD_FLAG_P2P_MODE) {
		setbit(eventmask, WLC_E_ACTION_FRAME_RX);
		setbit(eventmask, WLC_E_P2P_DISC_LISTEN_COMPLETE);
	}
#endif /* WL_CFG80211 */
	clrbit(eventmask, WLC_E_TRACE);

#ifdef EAPOL_PKT_PRIO
#ifdef CONFIG_BCMDHD_PCIE
	dhd_update_flow_prio_map(dhd, DHD_FLOW_PRIO_LLR_MAP);
#endif /* CONFIG_BCMDHD_PCIE */
#endif /* EAPOL_PKT_PRIO */

	/* Write updated Event mask */
	bcm_mkiovar("event_msgs", eventmask, WL_EVENTING_MASK_LEN, iovbuf, sizeof(iovbuf));
	if ((ret = dhd_wl_ioctl_cmd(dhd, WLC_SET_VAR, iovbuf, sizeof(iovbuf), TRUE, 0)) < 0) {
		DHD_ERROR(("%s Set Event mask failed %d\n", __FUNCTION__, ret));
		goto done;
	}

	/* make up event mask ext message iovar for event larger than 128 */
	msglen = ROUNDUP(WLC_E_LAST, NBBY)/NBBY + EVENTMSGS_EXT_STRUCT_SIZE;
	eventmask_msg = (eventmsgs_ext_t*)kmalloc(msglen, GFP_KERNEL);
	if (eventmask_msg == NULL) {
		DHD_ERROR(("failed to allocate %d bytes for event_msg_ext\n", msglen));
		return BCME_NOMEM;
	}
	bzero(eventmask_msg, msglen);
	eventmask_msg->ver = EVENTMSGS_VER;
	eventmask_msg->len = ROUNDUP(WLC_E_LAST, NBBY)/NBBY;

	/* Read event_msgs_ext mask */
	bcm_mkiovar("event_msgs_ext", (char *)eventmask_msg, msglen, iov_buf, sizeof(iov_buf));
	ret2  = dhd_wl_ioctl_cmd(dhd, WLC_GET_VAR, iov_buf, sizeof(iov_buf), FALSE, 0);
	if (ret2 != BCME_UNSUPPORTED)
		ret = ret2;
	if (ret2 == 0) { /* event_msgs_ext must be supported */
		bcopy(iov_buf, eventmask_msg, msglen);
		setbit(eventmask_msg->mask, WLC_E_RSSI_LQM);
#ifdef GSCAN_SUPPORT
		setbit(eventmask_msg->mask, WLC_E_PFN_GSCAN_FULL_RESULT);
		setbit(eventmask_msg->mask, WLC_E_PFN_SCAN_COMPLETE);
		setbit(eventmask_msg->mask, WLC_E_PFN_SWC);
		setbit(eventmask_msg->mask, WLC_E_PFN_SSID_EXT);
		setbit(eventmask_msg->mask, WLC_E_ROAM_EXP_EVENT);
#endif /* GSCAN_SUPPORT */
#ifdef BT_WIFI_HANDOVER
		setbit(eventmask_msg->mask, WLC_E_BT_WIFI_HANDOVER_REQ);
#endif /* BT_WIFI_HANDOVER */

		/* Write updated Event mask */
		eventmask_msg->ver = EVENTMSGS_VER;
		eventmask_msg->command = EVENTMSGS_SET_MASK;
		eventmask_msg->len = ROUNDUP(WLC_E_LAST, NBBY)/NBBY;
		bcm_mkiovar("event_msgs_ext", (char *)eventmask_msg,
			msglen, iov_buf, sizeof(iov_buf));
		if ((ret = dhd_wl_ioctl_cmd(dhd, WLC_SET_VAR,
			iov_buf, sizeof(iov_buf), TRUE, 0)) < 0) {
			DHD_ERROR(("%s write event mask ext failed %d\n", __FUNCTION__, ret));
			kfree(eventmask_msg);
			goto done;
		}
	} else if (ret2 < 0 && ret2 != BCME_UNSUPPORTED) {
		DHD_ERROR(("%s read event mask ext failed %d\n", __FUNCTION__, ret2));
		kfree(eventmask_msg);
		goto done;
	} /* unsupported is ok */
	kfree(eventmask_msg);

	dhd_set_short_dwell_time(dhd, FALSE);

#ifdef ARP_OFFLOAD_SUPPORT
	/* Set and enable ARP offload feature for STA only  */
#if defined(SOFTAP)
	if (arpoe && !ap_fw_loaded) {
#else
	if (arpoe) {
#endif
		dhd_arp_offload_enable(dhd, TRUE);
		dhd_arp_offload_set(dhd, dhd_arp_mode);
	} else {
		dhd_arp_offload_enable(dhd, FALSE);
		dhd_arp_offload_set(dhd, 0);
	}
	dhd_arp_enable = arpoe;
#endif /* ARP_OFFLOAD_SUPPORT */

#ifdef PKT_FILTER_SUPPORT
	/* Setup default defintions for pktfilter , enable in suspend */
	dhd->pktfilter_count = 6;
	/* Setup filter to allow only unicast */
	dhd->pktfilter[DHD_UNICAST_FILTER_NUM] = "100 0 0 0 0x01 0x00";
	dhd->pktfilter[DHD_BROADCAST_FILTER_NUM] = NULL;
	dhd->pktfilter[DHD_MULTICAST4_FILTER_NUM] = NULL;
	dhd->pktfilter[DHD_MULTICAST6_FILTER_NUM] = NULL;
	dhd->pktfilter[DHD_MDNS_FILTER_NUM] = NULL;
	/* apply APP pktfilter */
	dhd->pktfilter[DHD_ARP_FILTER_NUM] = "105 0 0 12 0xFFFF 0x0806";


#if defined(SOFTAP)
	if (ap_fw_loaded) {
		dhd_enable_packet_filter(0, dhd);
	}
#endif /* defined(SOFTAP) */
	dhd_set_packet_filter(dhd);
#endif /* PKT_FILTER_SUPPORT */
#ifdef DISABLE_11N
	bcm_mkiovar("nmode", (char *)&nmode, 4, iovbuf, sizeof(iovbuf));
	if ((ret = dhd_wl_ioctl_cmd(dhd, WLC_SET_VAR, iovbuf, sizeof(iovbuf), TRUE, 0)) < 0)
		DHD_ERROR(("%s wl nmode 0 failed %d\n", __FUNCTION__, ret));
#endif /* DISABLE_11N */

	/* query for 'ver' to get version info from firmware */
	memset(buf, 0, sizeof(buf));
	ptr = buf;
	bcm_mkiovar("ver", (char *)&buf, 4, buf, sizeof(buf));
	if ((ret  = dhd_wl_ioctl_cmd(dhd, WLC_GET_VAR, buf, sizeof(buf), FALSE, 0)) < 0)
		DHD_ERROR(("%s failed %d\n", __FUNCTION__, ret));
	else {
		bcmstrtok(&ptr, "\n", 0);
		/* Print fw version info */
		DHD_ERROR(("Firmware version = %s\n", buf));

		dhd_set_version_info(dhd, buf);
	}

#if defined(BCMSDIO)
	dhd_txglom_enable(dhd, TRUE);
#endif /* defined(BCMSDIO) */

#if defined(BCMSDIO)
#ifdef PROP_TXSTATUS
	if (disable_proptx ||
#ifdef PROP_TXSTATUS_VSDB
		/* enable WLFC only if the firmware is VSDB when it is in STA mode */
		(dhd->op_mode != DHD_FLAG_HOSTAP_MODE &&
		 dhd->op_mode != DHD_FLAG_IBSS_MODE) ||
#endif /* PROP_TXSTATUS_VSDB */
		FALSE) {
		wlfc_enable = FALSE;
	}

#ifndef DISABLE_11N
	bcm_mkiovar("ampdu_hostreorder", (char *)&hostreorder, 4, iovbuf, sizeof(iovbuf));
	if ((ret2 = dhd_wl_ioctl_cmd(dhd, WLC_SET_VAR, iovbuf, sizeof(iovbuf), TRUE, 0)) < 0) {
		DHD_ERROR(("%s wl ampdu_hostreorder failed %d\n", __FUNCTION__, ret2));
		if (ret2 != BCME_UNSUPPORTED)
			ret = ret2;
		if (ret2 != BCME_OK)
			hostreorder = 0;
	}
#endif /* DISABLE_11N */


=======
#endif

#if defined(BCMSDIO)
	if (glom != DEFAULT_GLOM_VALUE) {
		DHD_INFO(("%s set glom=0x%X\n", __FUNCTION__, glom));
		bcm_mkiovar("bus:txglom", (char *)&glom, 4, iovbuf, sizeof(iovbuf));
		dhd_wl_ioctl_cmd(dhd, WLC_SET_VAR, iovbuf, sizeof(iovbuf), TRUE, 0);
	}
#endif /* defined(BCMSDIO) */

	/* Setup timeout if Beacons are lost and roam is off to report link down */
	bcm_mkiovar("bcn_timeout", (char *)&bcn_timeout, 4, iovbuf, sizeof(iovbuf));
	dhd_wl_ioctl_cmd(dhd, WLC_SET_VAR, iovbuf, sizeof(iovbuf), TRUE, 0);
	/* Setup assoc_retry_max count to reconnect target AP in dongle */
	bcm_mkiovar("assoc_retry_max", (char *)&retry_max, 4, iovbuf, sizeof(iovbuf));
	dhd_wl_ioctl_cmd(dhd, WLC_SET_VAR, iovbuf, sizeof(iovbuf), TRUE, 0);
#if defined(AP) && !defined(WLP2P)
	/* Turn off MPC in AP mode */
	bcm_mkiovar("mpc", (char *)&mpc, 4, iovbuf, sizeof(iovbuf));
	dhd_wl_ioctl_cmd(dhd, WLC_SET_VAR, iovbuf, sizeof(iovbuf), TRUE, 0);
	bcm_mkiovar("apsta", (char *)&apsta, 4, iovbuf, sizeof(iovbuf));
	dhd_wl_ioctl_cmd(dhd, WLC_SET_VAR, iovbuf, sizeof(iovbuf), TRUE, 0);
#endif /* defined(AP) && !defined(WLP2P) */


#if defined(SOFTAP)
	if (ap_fw_loaded == TRUE) {
		dhd_wl_ioctl_cmd(dhd, WLC_SET_DTIMPRD, (char *)&dtim, sizeof(dtim), TRUE, 0);
	}
#endif

#if defined(KEEP_ALIVE)
	{
	/* Set Keep Alive : be sure to use FW with -keepalive */
	int res;

#if defined(SOFTAP)
	if (ap_fw_loaded == FALSE)
#endif
		if (!(dhd->op_mode &
			(DHD_FLAG_HOSTAP_MODE | DHD_FLAG_MFG_MODE))) {
			if ((res = dhd_keep_alive_onoff(dhd)) < 0)
				DHD_ERROR(("%s set keeplive failed %d\n",
				__FUNCTION__, res));
		}
	}
#endif /* defined(KEEP_ALIVE) */

#ifdef USE_WL_TXBF
	bcm_mkiovar("txbf", (char *)&txbf, 4, iovbuf, sizeof(iovbuf));
	if ((ret = dhd_wl_ioctl_cmd(dhd, WLC_SET_VAR, iovbuf,
		sizeof(iovbuf), TRUE, 0)) < 0) {
		DHD_ERROR(("%s Set txbf failed  %d\n", __FUNCTION__, ret));
	}
#endif /* USE_WL_TXBF */
#ifdef USE_WL_FRAMEBURST
	/* Set frameburst to value */
	if ((ret = dhd_wl_ioctl_cmd(dhd, WLC_SET_FAKEFRAG, (char *)&frameburst,
		sizeof(frameburst), TRUE, 0)) < 0) {
		DHD_ERROR(("%s Set frameburst failed  %d\n", __FUNCTION__, ret));
	}
#endif /* USE_WL_FRAMEBURST */
#if defined(CUSTOM_AMPDU_BA_WSIZE)
	/* Set ampdu ba wsize to 64 or 16 */
#ifdef CUSTOM_AMPDU_BA_WSIZE
	ampdu_ba_wsize = CUSTOM_AMPDU_BA_WSIZE;
#endif
	if (ampdu_ba_wsize != 0) {
		bcm_mkiovar("ampdu_ba_wsize", (char *)&ampdu_ba_wsize, 4, iovbuf, sizeof(iovbuf));
		if ((ret = dhd_wl_ioctl_cmd(dhd, WLC_SET_VAR, iovbuf,
			sizeof(iovbuf), TRUE, 0)) < 0) {
			DHD_ERROR(("%s Set ampdu_ba_wsize to %d failed  %d\n",
				__FUNCTION__, ampdu_ba_wsize, ret));
		}
	}
#endif


#if defined(CUSTOM_AMPDU_MPDU)
	ampdu_mpdu = CUSTOM_AMPDU_MPDU;
	if (ampdu_mpdu != 0 && (ampdu_mpdu <= ampdu_ba_wsize)) {
		bcm_mkiovar("ampdu_mpdu", (char *)&ampdu_mpdu, 4, iovbuf, sizeof(iovbuf));
		if ((ret = dhd_wl_ioctl_cmd(dhd, WLC_SET_VAR, iovbuf,
			sizeof(iovbuf), TRUE, 0)) < 0) {
			DHD_ERROR(("%s Set ampdu_mpdu to %d failed  %d\n",
				__FUNCTION__, CUSTOM_AMPDU_MPDU, ret));
		}
	}
#endif /* CUSTOM_AMPDU_MPDU */

#if defined(CUSTOM_AMPDU_RELEASE)
	ampdu_release = CUSTOM_AMPDU_RELEASE;
	if (ampdu_release != 0 && (ampdu_release <= ampdu_ba_wsize)) {
		bcm_mkiovar("ampdu_release", (char *)&ampdu_release, 4, iovbuf, sizeof(iovbuf));
		if ((ret = dhd_wl_ioctl_cmd(dhd, WLC_SET_VAR, iovbuf,
			sizeof(iovbuf), TRUE, 0)) < 0) {
			DHD_ERROR(("%s Set ampdu_release to %d failed  %d\n",
				__FUNCTION__, CUSTOM_AMPDU_RELEASE, ret));
		}
	}
#endif /* CUSTOM_AMPDU_RELEASE */

#ifdef CUSTOM_PSPRETEND_THR
	/* Turn off MPC in AP mode */
	bcm_mkiovar("pspretend_threshold", (char *)&pspretend_thr, 4,
		iovbuf, sizeof(iovbuf));
	if ((ret = dhd_wl_ioctl_cmd(dhd, WLC_SET_VAR, iovbuf,
		sizeof(iovbuf), TRUE, 0)) < 0) {
		DHD_ERROR(("%s pspretend_threshold for HostAPD failed  %d\n",
			__FUNCTION__, ret));
	}
#endif

	bcm_mkiovar("buf_key_b4_m4", (char *)&buf_key_b4_m4, 4, iovbuf, sizeof(iovbuf));
	if ((ret = dhd_wl_ioctl_cmd(dhd, WLC_SET_VAR, iovbuf,
		sizeof(iovbuf), TRUE, 0)) < 0) {
		DHD_ERROR(("%s buf_key_b4_m4 set failed %d\n", __FUNCTION__, ret));
	}

	/* Read event_msgs mask */
	bcm_mkiovar("event_msgs", eventmask, WL_EVENTING_MASK_LEN, iovbuf, sizeof(iovbuf));
	if ((ret  = dhd_wl_ioctl_cmd(dhd, WLC_GET_VAR, iovbuf, sizeof(iovbuf), FALSE, 0)) < 0) {
		DHD_ERROR(("%s read Event mask failed %d\n", __FUNCTION__, ret));
		goto done;
	}
	bcopy(iovbuf, eventmask, WL_EVENTING_MASK_LEN);

	/* Setup event_msgs */
	setbit(eventmask, WLC_E_SET_SSID);
	setbit(eventmask, WLC_E_PRUNE);
	setbit(eventmask, WLC_E_AUTH);
	setbit(eventmask, WLC_E_AUTH_IND);
	setbit(eventmask, WLC_E_ASSOC);
	setbit(eventmask, WLC_E_REASSOC);
	setbit(eventmask, WLC_E_REASSOC_IND);
	setbit(eventmask, WLC_E_DEAUTH);
	setbit(eventmask, WLC_E_DEAUTH_IND);
	setbit(eventmask, WLC_E_DISASSOC_IND);
	setbit(eventmask, WLC_E_DISASSOC);
	setbit(eventmask, WLC_E_JOIN);
	setbit(eventmask, WLC_E_START);
	setbit(eventmask, WLC_E_ASSOC_IND);
	setbit(eventmask, WLC_E_PSK_SUP);
	setbit(eventmask, WLC_E_LINK);
	setbit(eventmask, WLC_E_NDIS_LINK);
	setbit(eventmask, WLC_E_MIC_ERROR);
	setbit(eventmask, WLC_E_ASSOC_REQ_IE);
	setbit(eventmask, WLC_E_ASSOC_RESP_IE);
#ifndef WL_CFG80211
	setbit(eventmask, WLC_E_PMKID_CACHE);
	setbit(eventmask, WLC_E_TXFAIL);
#endif
	setbit(eventmask, WLC_E_JOIN_START);
#ifdef WLMEDIA_HTSF
	setbit(eventmask, WLC_E_HTSFSYNC);
#endif /* WLMEDIA_HTSF */
#ifdef PNO_SUPPORT
	setbit(eventmask, WLC_E_PFN_NET_FOUND);
	setbit(eventmask, WLC_E_PFN_BEST_BATCHING);
	setbit(eventmask, WLC_E_PFN_BSSID_NET_FOUND);
	setbit(eventmask, WLC_E_PFN_BSSID_NET_LOST);
#endif /* PNO_SUPPORT */
	/* enable dongle roaming event */
	setbit(eventmask, WLC_E_ROAM);
	setbit(eventmask, WLC_E_BSSID);
#ifdef WLTDLS
	setbit(eventmask, WLC_E_TDLS_PEER_EVENT);
#endif /* WLTDLS */
#ifdef RTT_SUPPORT
	setbit(eventmask, WLC_E_PROXD);
#endif /* RTT_SUPPORT */
#ifdef WL_CFG80211
	setbit(eventmask, WLC_E_ESCAN_RESULT);
	if (dhd->op_mode & DHD_FLAG_P2P_MODE) {
		setbit(eventmask, WLC_E_ACTION_FRAME_RX);
		setbit(eventmask, WLC_E_P2P_DISC_LISTEN_COMPLETE);
	}
#endif /* WL_CFG80211 */
	clrbit(eventmask, WLC_E_TRACE);

#ifdef EAPOL_PKT_PRIO
#ifdef CONFIG_BCMDHD_PCIE
	dhd_update_flow_prio_map(dhd, DHD_FLOW_PRIO_LLR_MAP);
#endif /* CONFIG_BCMDHD_PCIE */
#endif /* EAPOL_PKT_PRIO */

	/* Write updated Event mask */
	bcm_mkiovar("event_msgs", eventmask, WL_EVENTING_MASK_LEN, iovbuf, sizeof(iovbuf));
	if ((ret = dhd_wl_ioctl_cmd(dhd, WLC_SET_VAR, iovbuf, sizeof(iovbuf), TRUE, 0)) < 0) {
		DHD_ERROR(("%s Set Event mask failed %d\n", __FUNCTION__, ret));
		goto done;
	}

	/* make up event mask ext message iovar for event larger than 128 */
	msglen = ROUNDUP(WLC_E_LAST, NBBY)/NBBY + EVENTMSGS_EXT_STRUCT_SIZE;
	eventmask_msg = (eventmsgs_ext_t*)kmalloc(msglen, GFP_KERNEL);
	if (eventmask_msg == NULL) {
		DHD_ERROR(("failed to allocate %d bytes for event_msg_ext\n", msglen));
		return BCME_NOMEM;
	}
	bzero(eventmask_msg, msglen);
	eventmask_msg->ver = EVENTMSGS_VER;
	eventmask_msg->len = ROUNDUP(WLC_E_LAST, NBBY)/NBBY;

	/* Read event_msgs_ext mask */
	bcm_mkiovar("event_msgs_ext", (char *)eventmask_msg, msglen, iov_buf, sizeof(iov_buf));
	ret2  = dhd_wl_ioctl_cmd(dhd, WLC_GET_VAR, iov_buf, sizeof(iov_buf), FALSE, 0);
	if (ret2 != BCME_UNSUPPORTED)
		ret = ret2;
	if (ret2 == 0) { /* event_msgs_ext must be supported */
		bcopy(iov_buf, eventmask_msg, msglen);
		setbit(eventmask_msg->mask, WLC_E_RSSI_LQM);
#ifdef GSCAN_SUPPORT
		setbit(eventmask_msg->mask, WLC_E_PFN_GSCAN_FULL_RESULT);
		setbit(eventmask_msg->mask, WLC_E_PFN_SCAN_COMPLETE);
		setbit(eventmask_msg->mask, WLC_E_PFN_SWC);
		setbit(eventmask_msg->mask, WLC_E_PFN_SSID_EXT);
		setbit(eventmask_msg->mask, WLC_E_ROAM_EXP_EVENT);
#endif /* GSCAN_SUPPORT */
#ifdef BT_WIFI_HANDOVER
		setbit(eventmask_msg->mask, WLC_E_BT_WIFI_HANDOVER_REQ);
#endif /* BT_WIFI_HANDOVER */

		/* Write updated Event mask */
		eventmask_msg->ver = EVENTMSGS_VER;
		eventmask_msg->command = EVENTMSGS_SET_MASK;
		eventmask_msg->len = ROUNDUP(WLC_E_LAST, NBBY)/NBBY;
		bcm_mkiovar("event_msgs_ext", (char *)eventmask_msg,
			msglen, iov_buf, sizeof(iov_buf));
		if ((ret = dhd_wl_ioctl_cmd(dhd, WLC_SET_VAR,
			iov_buf, sizeof(iov_buf), TRUE, 0)) < 0) {
			DHD_ERROR(("%s write event mask ext failed %d\n", __FUNCTION__, ret));
			kfree(eventmask_msg);
			goto done;
		}
	} else if (ret2 < 0 && ret2 != BCME_UNSUPPORTED) {
		DHD_ERROR(("%s read event mask ext failed %d\n", __FUNCTION__, ret2));
		kfree(eventmask_msg);
		goto done;
	} /* unsupported is ok */
	kfree(eventmask_msg);

	dhd_set_short_dwell_time(dhd, FALSE);

#ifdef ARP_OFFLOAD_SUPPORT
	/* Set and enable ARP offload feature for STA only  */
#if defined(SOFTAP)
	if (arpoe && !ap_fw_loaded) {
#else
	if (arpoe) {
#endif
		dhd_arp_offload_enable(dhd, TRUE);
		dhd_arp_offload_set(dhd, dhd_arp_mode);
	} else {
		dhd_arp_offload_enable(dhd, FALSE);
		dhd_arp_offload_set(dhd, 0);
	}
	dhd_arp_enable = arpoe;
#endif /* ARP_OFFLOAD_SUPPORT */

#ifdef PKT_FILTER_SUPPORT
	/* Setup default defintions for pktfilter , enable in suspend */
	dhd->pktfilter_count = 6;
	/* Setup filter to allow only unicast */
	dhd->pktfilter[DHD_UNICAST_FILTER_NUM] = "100 0 0 0 0x01 0x00";
	dhd->pktfilter[DHD_BROADCAST_FILTER_NUM] = NULL;
	dhd->pktfilter[DHD_MULTICAST4_FILTER_NUM] = NULL;
	dhd->pktfilter[DHD_MULTICAST6_FILTER_NUM] = NULL;
	dhd->pktfilter[DHD_MDNS_FILTER_NUM] = NULL;
	/* apply APP pktfilter */
	dhd->pktfilter[DHD_ARP_FILTER_NUM] = "105 0 0 12 0xFFFF 0x0806";


#if defined(SOFTAP)
	if (ap_fw_loaded) {
		dhd_enable_packet_filter(0, dhd);
	}
#endif /* defined(SOFTAP) */
	dhd_set_packet_filter(dhd);
#endif /* PKT_FILTER_SUPPORT */
#ifdef DISABLE_11N
	bcm_mkiovar("nmode", (char *)&nmode, 4, iovbuf, sizeof(iovbuf));
	if ((ret = dhd_wl_ioctl_cmd(dhd, WLC_SET_VAR, iovbuf, sizeof(iovbuf), TRUE, 0)) < 0)
		DHD_ERROR(("%s wl nmode 0 failed %d\n", __FUNCTION__, ret));
#endif /* DISABLE_11N */

	/* query for 'ver' to get version info from firmware */
	memset(buf, 0, sizeof(buf));
	ptr = buf;
	bcm_mkiovar("ver", (char *)&buf, 4, buf, sizeof(buf));
	if ((ret  = dhd_wl_ioctl_cmd(dhd, WLC_GET_VAR, buf, sizeof(buf), FALSE, 0)) < 0)
		DHD_ERROR(("%s failed %d\n", __FUNCTION__, ret));
	else {
		bcmstrtok(&ptr, "\n", 0);
		/* Print fw version info */
		DHD_ERROR(("Firmware version = %s\n", buf));

		dhd_set_version_info(dhd, buf);
	}

#if defined(BCMSDIO)
	dhd_txglom_enable(dhd, TRUE);
#endif /* defined(BCMSDIO) */

#if defined(BCMSDIO)
#ifdef PROP_TXSTATUS
	if (disable_proptx ||
#ifdef PROP_TXSTATUS_VSDB
		/* enable WLFC only if the firmware is VSDB when it is in STA mode */
		(dhd->op_mode != DHD_FLAG_HOSTAP_MODE &&
		 dhd->op_mode != DHD_FLAG_IBSS_MODE) ||
#endif /* PROP_TXSTATUS_VSDB */
		FALSE) {
		wlfc_enable = FALSE;
	}

#ifndef DISABLE_11N
	bcm_mkiovar("ampdu_hostreorder", (char *)&hostreorder, 4, iovbuf, sizeof(iovbuf));
	if ((ret2 = dhd_wl_ioctl_cmd(dhd, WLC_SET_VAR, iovbuf, sizeof(iovbuf), TRUE, 0)) < 0) {
		DHD_ERROR(("%s wl ampdu_hostreorder failed %d\n", __FUNCTION__, ret2));
		if (ret2 != BCME_UNSUPPORTED)
			ret = ret2;
		if (ret2 != BCME_OK)
			hostreorder = 0;
	}
#endif /* DISABLE_11N */


>>>>>>> 5afd1b7e
	if (wlfc_enable)
		dhd_wlfc_init(dhd);
#ifndef DISABLE_11N
	else if (hostreorder)
		dhd_wlfc_hostreorder_init(dhd);
#endif /* DISABLE_11N */

#endif /* PROP_TXSTATUS */
#endif /* BCMSDIO || BCMBUS */
#ifdef PCIE_FULL_DONGLE
	/* For FD we need all the packets at DHD to handle intra-BSS forwarding */
	if (FW_SUPPORTED(dhd, ap)) {
		wl_ap_isolate = AP_ISOLATE_SENDUP_ALL;
		bcm_mkiovar("ap_isolate", (char *)&wl_ap_isolate, 4, iovbuf, sizeof(iovbuf));
		if ((ret = dhd_wl_ioctl_cmd(dhd, WLC_SET_VAR, iovbuf, sizeof(iovbuf), TRUE, 0)) < 0)
			DHD_ERROR(("%s failed %d\n", __FUNCTION__, ret));
	}
#endif /* PCIE_FULL_DONGLE */
#ifdef PNO_SUPPORT
	if (!dhd->pno_state) {
		dhd_pno_init(dhd);
	}
#endif
#ifdef RTT_SUPPORT
	if (!dhd->rtt_state) {
		ret = dhd_rtt_init(dhd);
		if (ret < 0) {
			DHD_ERROR(("%s failed to initialize RTT\n", __FUNCTION__));
		}
	}
#endif

#ifdef WL11U
	dhd_interworking_enable(dhd);
#endif /* WL11U */

done:
	return ret;
}


int
dhd_iovar(dhd_pub_t *pub, int ifidx, char *name, char *cmd_buf, uint cmd_len, int set)
{
	char buf[strlen(name) + 1 + cmd_len];
	int len = sizeof(buf);
	wl_ioctl_t ioc;
	int ret;

	len = bcm_mkiovar(name, cmd_buf, cmd_len, buf, len);

	memset(&ioc, 0, sizeof(ioc));

	ioc.cmd = set? WLC_SET_VAR : WLC_GET_VAR;
	ioc.buf = buf;
	ioc.len = len;
	ioc.set = set;

	ret = dhd_wl_ioctl(pub, ifidx, &ioc, ioc.buf, ioc.len);
	if (!set && ret >= 0)
		memcpy(cmd_buf, buf, cmd_len);

	return ret;
}

int
dhd_getiovar(dhd_pub_t *pub, int ifidx, char *name, char *cmd_buf,
	uint cmd_len, char **resptr, uint resp_len)
{
	int len = resp_len;
	int ret;
	char *buf = *resptr;
	wl_ioctl_t ioc;
	if (resp_len > WLC_IOCTL_MAXLEN)
		return BCME_BADARG;

	memset(buf, 0, resp_len);

	bcm_mkiovar(name, cmd_buf, cmd_len, buf, len);

	memset(&ioc, 0, sizeof(ioc));

	ioc.cmd = WLC_GET_VAR;
	ioc.buf = buf;
	ioc.len = len;
	ioc.set = 0;

	ret = dhd_wl_ioctl(pub, ifidx, &ioc, ioc.buf, ioc.len);

	return ret;
}

int
dhd_wl_ioctl_get_intiovar(dhd_pub_t *dhd_pub, char *name, uint *pval,
	int cmd, uint8 set, int ifidx)
{
	char iovbuf[WLC_IOCTL_SMLEN];
	int ret = -1;

	/* memset(iovbuf, 0, sizeof(iovbuf)); */
	if (bcm_mkiovar(name, NULL, 0, iovbuf, sizeof(iovbuf))) {
		ret = dhd_wl_ioctl_cmd(dhd_pub, cmd, iovbuf, sizeof(iovbuf), set, ifidx);
		if (!ret) {
			*pval = ltoh32(*((uint*)iovbuf));
		} else {
			DHD_ERROR(("%s: get int iovar %s failed, ERR %d\n",
				__FUNCTION__, name, ret));
		}
	} else {
		DHD_ERROR(("%s: mkiovar %s failed\n",
			__FUNCTION__, name));
	}

	return ret;
}

int
dhd_wl_ioctl_set_intiovar(dhd_pub_t *dhd_pub, char *name, uint val,
	int cmd, uint8 set, int ifidx)
{
	char iovbuf[WLC_IOCTL_SMLEN];
	int ret = -1;
	int lval = htol32(val);

	/* memset(iovbuf, 0, sizeof(iovbuf)); */
	if (bcm_mkiovar(name, (char*)&lval, sizeof(lval), iovbuf, sizeof(iovbuf))) {
		ret = dhd_wl_ioctl_cmd(dhd_pub, cmd, iovbuf, sizeof(iovbuf), set, ifidx);
		if (ret) {
			DHD_ERROR(("%s: set int iovar %s failed, ERR %d\n",
				__FUNCTION__, name, ret));
		}
	} else {
		DHD_ERROR(("%s: mkiovar %s failed\n",
			__FUNCTION__, name));
	}
<<<<<<< HEAD

	return ret;
}


int dhd_change_mtu(dhd_pub_t *dhdp, int new_mtu, int ifidx)
{
	struct dhd_info *dhd = dhdp->info;
	struct net_device *dev = NULL;

	ASSERT(dhd && dhd->iflist[ifidx]);
	dev = dhd->iflist[ifidx]->net;
	ASSERT(dev);

	if (netif_running(dev)) {
		DHD_ERROR(("%s: Must be down to change its MTU", dev->name));
		return BCME_NOTDOWN;
	}

#define DHD_MIN_MTU 1500
#define DHD_MAX_MTU 1752

	if ((new_mtu < DHD_MIN_MTU) || (new_mtu > DHD_MAX_MTU)) {
		DHD_ERROR(("%s: MTU size %d is invalid.\n", __FUNCTION__, new_mtu));
		return BCME_BADARG;
	}

	dev->mtu = new_mtu;
	return 0;
}

#ifdef ARP_OFFLOAD_SUPPORT
/* add or remove AOE host ip(s) (up to 8 IPs on the interface)  */
void
aoe_update_host_ipv4_table(dhd_pub_t *dhd_pub, u32 ipa, bool add, int idx)
{
	u32 ipv4_buf[MAX_IPV4_ENTRIES]; /* temp save for AOE host_ip table */
	int i;
	int ret;

	bzero(ipv4_buf, sizeof(ipv4_buf));

	/* display what we've got */
	ret = dhd_arp_get_arp_hostip_table(dhd_pub, ipv4_buf, sizeof(ipv4_buf), idx);
	DHD_ARPOE(("%s: hostip table read from Dongle:\n", __FUNCTION__));
#ifdef AOE_DBG
	dhd_print_buf(ipv4_buf, 32, 4); /* max 8 IPs 4b each */
#endif
	/* now we saved hoste_ip table, clr it in the dongle AOE */
	dhd_aoe_hostip_clr(dhd_pub, idx);

	if (ret) {
		DHD_ERROR(("%s failed\n", __FUNCTION__));
		return;
	}

	for (i = 0; i < MAX_IPV4_ENTRIES; i++) {
		if (add && (ipv4_buf[i] == 0)) {
				ipv4_buf[i] = ipa;
				add = FALSE; /* added ipa to local table  */
				DHD_ARPOE(("%s: Saved new IP in temp arp_hostip[%d]\n",
				__FUNCTION__, i));
		} else if (ipv4_buf[i] == ipa) {
			ipv4_buf[i]	= 0;
			DHD_ARPOE(("%s: removed IP:%x from temp table %d\n",
				__FUNCTION__, ipa, i));
		}

		if (ipv4_buf[i] != 0) {
			/* add back host_ip entries from our local cache */
			dhd_arp_offload_add_ip(dhd_pub, ipv4_buf[i], idx);
			DHD_ARPOE(("%s: added IP:%x to dongle arp_hostip[%d]\n\n",
				__FUNCTION__, ipv4_buf[i], i));
		}
	}
#ifdef AOE_DBG
	/* see the resulting hostip table */
	dhd_arp_get_arp_hostip_table(dhd_pub, ipv4_buf, sizeof(ipv4_buf), idx);
	DHD_ARPOE(("%s: read back arp_hostip table:\n", __FUNCTION__));
	dhd_print_buf(ipv4_buf, 32, 4); /* max 8 IPs 4b each */
#endif
}

/*
 * Notification mechanism from kernel to our driver. This function is called by the Linux kernel
 * whenever there is an event related to an IP address.
 * ptr : kernel provided pointer to IP address that has changed
 */
static int dhd_inetaddr_notifier_call(struct notifier_block *this,
	unsigned long event,
	void *ptr)
{
	struct in_ifaddr *ifa = (struct in_ifaddr *)ptr;

	dhd_info_t *dhd;
	dhd_pub_t *dhd_pub;
	int idx;

	if (!dhd_arp_enable)
		return NOTIFY_DONE;
	if (!ifa || !(ifa->ifa_dev->dev))
		return NOTIFY_DONE;

#if (LINUX_VERSION_CODE >= KERNEL_VERSION(2, 6, 31))
	/* Filter notifications meant for non Broadcom devices */
	if ((ifa->ifa_dev->dev->netdev_ops != &dhd_ops_pri) &&
	    (ifa->ifa_dev->dev->netdev_ops != &dhd_ops_virt)) {
#if defined(WL_ENABLE_P2P_IF)
		if (!wl_cfgp2p_is_ifops(ifa->ifa_dev->dev->netdev_ops))
#endif /* WL_ENABLE_P2P_IF */
			return NOTIFY_DONE;
	}
#endif /* LINUX_VERSION_CODE */

	dhd = DHD_DEV_INFO(ifa->ifa_dev->dev);
	if (!dhd)
		return NOTIFY_DONE;

	dhd_pub = &dhd->pub;

	if (dhd_pub->arp_version == 1) {
		idx = 0;
	}
	else {
		for (idx = 0; idx < DHD_MAX_IFS; idx++) {
			if (dhd->iflist[idx] && dhd->iflist[idx]->net == ifa->ifa_dev->dev)
			break;
		}
		if (idx < DHD_MAX_IFS)
			DHD_TRACE(("ifidx : %p %s %d\n", dhd->iflist[idx]->net,
				dhd->iflist[idx]->name, dhd->iflist[idx]->idx));
		else {
			DHD_ERROR(("Cannot find ifidx for(%s) set to 0\n", ifa->ifa_label));
			idx = 0;
		}
	}

	switch (event) {
		case NETDEV_UP:
			DHD_ARPOE(("%s: [%s] Up IP: 0x%x\n",
				__FUNCTION__, ifa->ifa_label, ifa->ifa_address));

			if (dhd->pub.busstate != DHD_BUS_DATA) {
				DHD_ERROR(("%s: bus not ready, exit\n", __FUNCTION__));
				if (dhd->pend_ipaddr) {
					DHD_ERROR(("%s: overwrite pending ipaddr: 0x%x\n",
						__FUNCTION__, dhd->pend_ipaddr));
				}
				dhd->pend_ipaddr = ifa->ifa_address;
				break;
			}

#ifdef AOE_IP_ALIAS_SUPPORT
			DHD_ARPOE(("%s:add aliased IP to AOE hostip cache\n",
				__FUNCTION__));
			aoe_update_host_ipv4_table(dhd_pub, ifa->ifa_address, TRUE, idx);
#endif /* AOE_IP_ALIAS_SUPPORT */
			break;

		case NETDEV_DOWN:
			DHD_ARPOE(("%s: [%s] Down IP: 0x%x\n",
				__FUNCTION__, ifa->ifa_label, ifa->ifa_address));
			dhd->pend_ipaddr = 0;
#ifdef AOE_IP_ALIAS_SUPPORT
			DHD_ARPOE(("%s:interface is down, AOE clr all for this if\n",
				__FUNCTION__));
			aoe_update_host_ipv4_table(dhd_pub, ifa->ifa_address, FALSE, idx);
#else
			dhd_aoe_hostip_clr(&dhd->pub, idx);
			dhd_aoe_arp_clr(&dhd->pub, idx);
#endif /* AOE_IP_ALIAS_SUPPORT */
			break;

		default:
			DHD_ARPOE(("%s: do noting for [%s] Event: %lu\n",
				__func__, ifa->ifa_label, event));
			break;
	}
	return NOTIFY_DONE;
}
#endif /* ARP_OFFLOAD_SUPPORT */

#ifdef CONFIG_IPV6
/* Neighbor Discovery Offload: defered handler */
static void
dhd_inet6_work_handler(void *dhd_info, void *event_data, u8 event)
{
	struct ipv6_work_info_t *ndo_work = (struct ipv6_work_info_t *)event_data;
	dhd_pub_t	*pub = &((dhd_info_t *)dhd_info)->pub;
	int		ret;

	if (event != DHD_WQ_WORK_IPV6_NDO) {
		DHD_ERROR(("%s: unexpected event \n", __FUNCTION__));
		return;
	}

	if (!ndo_work) {
		DHD_ERROR(("%s: ipv6 work info is not initialized \n", __FUNCTION__));
		return;
	}

	if (!pub) {
		DHD_ERROR(("%s: dhd pub is not initialized \n", __FUNCTION__));
		return;
	}

	if (ndo_work->if_idx) {
		DHD_ERROR(("%s: idx %d \n", __FUNCTION__, ndo_work->if_idx));
		return;
	}

	switch (ndo_work->event) {
		case NETDEV_UP:
			DHD_TRACE(("%s: Enable NDO and add ipv6 into table \n ", __FUNCTION__));
			ret = dhd_ndo_enable(pub, TRUE);
			if (ret < 0) {
				DHD_ERROR(("%s: Enabling NDO Failed %d\n", __FUNCTION__, ret));
			}

			ret = dhd_ndo_add_ip(pub, &ndo_work->ipv6_addr[0], ndo_work->if_idx);
			if (ret < 0) {
				DHD_ERROR(("%s: Adding host ip for NDO failed %d\n",
					__FUNCTION__, ret));
			}
			break;
		case NETDEV_DOWN:
			DHD_TRACE(("%s: clear ipv6 table \n", __FUNCTION__));
			ret = dhd_ndo_remove_ip(pub, ndo_work->if_idx);
			if (ret < 0) {
				DHD_ERROR(("%s: Removing host ip for NDO failed %d\n",
					__FUNCTION__, ret));
				goto done;
			}

			ret = dhd_ndo_enable(pub, FALSE);
			if (ret < 0) {
				DHD_ERROR(("%s: disabling NDO Failed %d\n", __FUNCTION__, ret));
				goto done;
			}
			break;
		default:
			DHD_ERROR(("%s: unknown notifier event \n", __FUNCTION__));
			break;
	}
done:
	/* free ndo_work. alloced while scheduling the work */
	kfree(ndo_work);

	return;
}

/*
 * Neighbor Discovery Offload: Called when an interface
 * is assigned with ipv6 address.
 * Handles only primary interface
 */
static int dhd_inet6addr_notifier_call(struct notifier_block *this,
	unsigned long event,
	void *ptr)
{
	dhd_info_t *dhd;
	dhd_pub_t *dhd_pub;
	struct inet6_ifaddr *inet6_ifa = ptr;
	struct in6_addr *ipv6_addr = &inet6_ifa->addr;
	struct ipv6_work_info_t *ndo_info;
	int idx = 0; /* REVISIT */

#if (LINUX_VERSION_CODE >= KERNEL_VERSION(2, 6, 31))
	/* Filter notifications meant for non Broadcom devices */
	if (inet6_ifa->idev->dev->netdev_ops != &dhd_ops_pri) {
			return NOTIFY_DONE;
	}
#endif /* LINUX_VERSION_CODE */

	dhd = DHD_DEV_INFO(inet6_ifa->idev->dev);
	if (!dhd)
		return NOTIFY_DONE;

	if (dhd->iflist[idx] && dhd->iflist[idx]->net != inet6_ifa->idev->dev)
		return NOTIFY_DONE;
	dhd_pub = &dhd->pub;
	if (!FW_SUPPORTED(dhd_pub, ndoe))
		return NOTIFY_DONE;

	ndo_info = (struct ipv6_work_info_t *)kzalloc(sizeof(struct ipv6_work_info_t), GFP_ATOMIC);
	if (!ndo_info) {
		DHD_ERROR(("%s: ipv6 work alloc failed\n", __FUNCTION__));
		return NOTIFY_DONE;
	}

	ndo_info->event = event;
	ndo_info->if_idx = idx;
	memcpy(&ndo_info->ipv6_addr[0], ipv6_addr, IPV6_ADDR_LEN);

	/* defer the work to thread as it may block kernel */
	dhd_deferred_schedule_work(dhd->dhd_deferred_wq, (void *)ndo_info, DHD_WQ_WORK_IPV6_NDO,
		dhd_inet6_work_handler, DHD_WORK_PRIORITY_LOW);
	return NOTIFY_DONE;
}
#endif /* #ifdef CONFIG_IPV6 */

int
dhd_register_if(dhd_pub_t *dhdp, int ifidx, bool need_rtnl_lock)
{
	dhd_info_t *dhd = (dhd_info_t *)dhdp->info;
	dhd_if_t *ifp;
	struct net_device *net = NULL;
	int err = 0;
	uint8 temp_addr[ETHER_ADDR_LEN] = { 0x00, 0x90, 0x4c, 0x11, 0x22, 0x33 };

	DHD_TRACE(("%s: ifidx %d\n", __FUNCTION__, ifidx));

	ASSERT(dhd && dhd->iflist[ifidx]);
	ifp = dhd->iflist[ifidx];
	net = ifp->net;
	ASSERT(net && (ifp->idx == ifidx));

#if (LINUX_VERSION_CODE < KERNEL_VERSION(2, 6, 31))
	ASSERT(!net->open);
	net->get_stats = dhd_get_stats;
	net->do_ioctl = dhd_ioctl_entry;
	net->hard_start_xmit = dhd_start_xmit;
	net->set_mac_address = dhd_set_mac_address;
	net->set_multicast_list = dhd_set_multicast_list;
	net->open = net->stop = NULL;
#else
	ASSERT(!net->netdev_ops);
	net->netdev_ops = &dhd_ops_virt;
#endif /* LINUX_VERSION_CODE < KERNEL_VERSION(2, 6, 31) */

	/* Ok, link into the network layer... */
	if (ifidx == 0) {
		/*
		 * device functions for the primary interface only
		 */
#if (LINUX_VERSION_CODE < KERNEL_VERSION(2, 6, 31))
		net->open = dhd_open;
		net->stop = dhd_stop;
#else
		net->netdev_ops = &dhd_ops_pri;
#endif /* LINUX_VERSION_CODE < KERNEL_VERSION(2, 6, 31) */
		if (!ETHER_ISNULLADDR(dhd->pub.mac.octet))
			memcpy(temp_addr, dhd->pub.mac.octet, ETHER_ADDR_LEN);
	} else {
		/*
		 * We have to use the primary MAC for virtual interfaces
		 */
		memcpy(temp_addr, ifp->mac_addr, ETHER_ADDR_LEN);
		/*
		 * Android sets the locally administered bit to indicate that this is a
		 * portable hotspot.  This will not work in simultaneous AP/STA mode,
		 * nor with P2P.  Need to set the Donlge's MAC address, and then use that.
		 */
		if (!memcmp(temp_addr, dhd->iflist[0]->mac_addr,
			ETHER_ADDR_LEN)) {
			DHD_ERROR(("%s interface [%s]: set locally administered bit in MAC\n",
			__func__, net->name));
			temp_addr[0] |= 0x02;
		}
	}

	net->hard_header_len = ETH_HLEN + dhd->pub.hdrlen;
#if LINUX_VERSION_CODE >= KERNEL_VERSION(2, 6, 24)
	net->ethtool_ops = &dhd_ethtool_ops;
#endif /* LINUX_VERSION_CODE >= KERNEL_VERSION(2, 6, 24) */

=======

	return ret;
}


int dhd_change_mtu(dhd_pub_t *dhdp, int new_mtu, int ifidx)
{
	struct dhd_info *dhd = dhdp->info;
	struct net_device *dev = NULL;

	ASSERT(dhd && dhd->iflist[ifidx]);
	dev = dhd->iflist[ifidx]->net;
	ASSERT(dev);

	if (netif_running(dev)) {
		DHD_ERROR(("%s: Must be down to change its MTU", dev->name));
		return BCME_NOTDOWN;
	}

#define DHD_MIN_MTU 1500
#define DHD_MAX_MTU 1752

	if ((new_mtu < DHD_MIN_MTU) || (new_mtu > DHD_MAX_MTU)) {
		DHD_ERROR(("%s: MTU size %d is invalid.\n", __FUNCTION__, new_mtu));
		return BCME_BADARG;
	}

	dev->mtu = new_mtu;
	return 0;
}

#ifdef ARP_OFFLOAD_SUPPORT
/* add or remove AOE host ip(s) (up to 8 IPs on the interface)  */
void
aoe_update_host_ipv4_table(dhd_pub_t *dhd_pub, u32 ipa, bool add, int idx)
{
	u32 ipv4_buf[MAX_IPV4_ENTRIES]; /* temp save for AOE host_ip table */
	int i;
	int ret;

	bzero(ipv4_buf, sizeof(ipv4_buf));

	/* display what we've got */
	ret = dhd_arp_get_arp_hostip_table(dhd_pub, ipv4_buf, sizeof(ipv4_buf), idx);
	DHD_ARPOE(("%s: hostip table read from Dongle:\n", __FUNCTION__));
#ifdef AOE_DBG
	dhd_print_buf(ipv4_buf, 32, 4); /* max 8 IPs 4b each */
#endif
	/* now we saved hoste_ip table, clr it in the dongle AOE */
	dhd_aoe_hostip_clr(dhd_pub, idx);

	if (ret) {
		DHD_ERROR(("%s failed\n", __FUNCTION__));
		return;
	}

	for (i = 0; i < MAX_IPV4_ENTRIES; i++) {
		if (add && (ipv4_buf[i] == 0)) {
				ipv4_buf[i] = ipa;
				add = FALSE; /* added ipa to local table  */
				DHD_ARPOE(("%s: Saved new IP in temp arp_hostip[%d]\n",
				__FUNCTION__, i));
		} else if (ipv4_buf[i] == ipa) {
			ipv4_buf[i]	= 0;
			DHD_ARPOE(("%s: removed IP:%x from temp table %d\n",
				__FUNCTION__, ipa, i));
		}

		if (ipv4_buf[i] != 0) {
			/* add back host_ip entries from our local cache */
			dhd_arp_offload_add_ip(dhd_pub, ipv4_buf[i], idx);
			DHD_ARPOE(("%s: added IP:%x to dongle arp_hostip[%d]\n\n",
				__FUNCTION__, ipv4_buf[i], i));
		}
	}
#ifdef AOE_DBG
	/* see the resulting hostip table */
	dhd_arp_get_arp_hostip_table(dhd_pub, ipv4_buf, sizeof(ipv4_buf), idx);
	DHD_ARPOE(("%s: read back arp_hostip table:\n", __FUNCTION__));
	dhd_print_buf(ipv4_buf, 32, 4); /* max 8 IPs 4b each */
#endif
}

/*
 * Notification mechanism from kernel to our driver. This function is called by the Linux kernel
 * whenever there is an event related to an IP address.
 * ptr : kernel provided pointer to IP address that has changed
 */
static int dhd_inetaddr_notifier_call(struct notifier_block *this,
	unsigned long event,
	void *ptr)
{
	struct in_ifaddr *ifa = (struct in_ifaddr *)ptr;

	dhd_info_t *dhd;
	dhd_pub_t *dhd_pub;
	int idx;

	if (!dhd_arp_enable)
		return NOTIFY_DONE;
	if (!ifa || !(ifa->ifa_dev->dev))
		return NOTIFY_DONE;

#if (LINUX_VERSION_CODE >= KERNEL_VERSION(2, 6, 31))
	/* Filter notifications meant for non Broadcom devices */
	if ((ifa->ifa_dev->dev->netdev_ops != &dhd_ops_pri) &&
	    (ifa->ifa_dev->dev->netdev_ops != &dhd_ops_virt)) {
#if defined(WL_ENABLE_P2P_IF)
		if (!wl_cfgp2p_is_ifops(ifa->ifa_dev->dev->netdev_ops))
#endif /* WL_ENABLE_P2P_IF */
			return NOTIFY_DONE;
	}
#endif /* LINUX_VERSION_CODE */

	dhd = DHD_DEV_INFO(ifa->ifa_dev->dev);
	if (!dhd)
		return NOTIFY_DONE;

	dhd_pub = &dhd->pub;

	if (dhd_pub->arp_version == 1) {
		idx = 0;
	}
	else {
		for (idx = 0; idx < DHD_MAX_IFS; idx++) {
			if (dhd->iflist[idx] && dhd->iflist[idx]->net == ifa->ifa_dev->dev)
			break;
		}
		if (idx < DHD_MAX_IFS)
			DHD_TRACE(("ifidx : %p %s %d\n", dhd->iflist[idx]->net,
				dhd->iflist[idx]->name, dhd->iflist[idx]->idx));
		else {
			DHD_ERROR(("Cannot find ifidx for(%s) set to 0\n", ifa->ifa_label));
			idx = 0;
		}
	}

	switch (event) {
		case NETDEV_UP:
			DHD_ARPOE(("%s: [%s] Up IP: 0x%x\n",
				__FUNCTION__, ifa->ifa_label, ifa->ifa_address));

			if (dhd->pub.busstate != DHD_BUS_DATA) {
				DHD_ERROR(("%s: bus not ready, exit\n", __FUNCTION__));
				if (dhd->pend_ipaddr) {
					DHD_ERROR(("%s: overwrite pending ipaddr: 0x%x\n",
						__FUNCTION__, dhd->pend_ipaddr));
				}
				dhd->pend_ipaddr = ifa->ifa_address;
				break;
			}

#ifdef AOE_IP_ALIAS_SUPPORT
			DHD_ARPOE(("%s:add aliased IP to AOE hostip cache\n",
				__FUNCTION__));
			aoe_update_host_ipv4_table(dhd_pub, ifa->ifa_address, TRUE, idx);
#endif /* AOE_IP_ALIAS_SUPPORT */
			break;

		case NETDEV_DOWN:
			DHD_ARPOE(("%s: [%s] Down IP: 0x%x\n",
				__FUNCTION__, ifa->ifa_label, ifa->ifa_address));
			dhd->pend_ipaddr = 0;
#ifdef AOE_IP_ALIAS_SUPPORT
			DHD_ARPOE(("%s:interface is down, AOE clr all for this if\n",
				__FUNCTION__));
			aoe_update_host_ipv4_table(dhd_pub, ifa->ifa_address, FALSE, idx);
#else
			dhd_aoe_hostip_clr(&dhd->pub, idx);
			dhd_aoe_arp_clr(&dhd->pub, idx);
#endif /* AOE_IP_ALIAS_SUPPORT */
			break;

		default:
			DHD_ARPOE(("%s: do noting for [%s] Event: %lu\n",
				__func__, ifa->ifa_label, event));
			break;
	}
	return NOTIFY_DONE;
}
#endif /* ARP_OFFLOAD_SUPPORT */

#ifdef CONFIG_IPV6
/* Neighbor Discovery Offload: defered handler */
static void
dhd_inet6_work_handler(void *dhd_info, void *event_data, u8 event)
{
	struct ipv6_work_info_t *ndo_work = (struct ipv6_work_info_t *)event_data;
	dhd_pub_t	*pub = &((dhd_info_t *)dhd_info)->pub;
	int		ret;

	if (event != DHD_WQ_WORK_IPV6_NDO) {
		DHD_ERROR(("%s: unexpected event \n", __FUNCTION__));
		return;
	}

	if (!ndo_work) {
		DHD_ERROR(("%s: ipv6 work info is not initialized \n", __FUNCTION__));
		return;
	}

	if (!pub) {
		DHD_ERROR(("%s: dhd pub is not initialized \n", __FUNCTION__));
		return;
	}

	if (ndo_work->if_idx) {
		DHD_ERROR(("%s: idx %d \n", __FUNCTION__, ndo_work->if_idx));
		return;
	}

	switch (ndo_work->event) {
		case NETDEV_UP:
			DHD_TRACE(("%s: Enable NDO and add ipv6 into table \n ", __FUNCTION__));
			ret = dhd_ndo_enable(pub, TRUE);
			if (ret < 0) {
				DHD_ERROR(("%s: Enabling NDO Failed %d\n", __FUNCTION__, ret));
			}

			ret = dhd_ndo_add_ip(pub, &ndo_work->ipv6_addr[0], ndo_work->if_idx);
			if (ret < 0) {
				DHD_ERROR(("%s: Adding host ip for NDO failed %d\n",
					__FUNCTION__, ret));
			}
			break;
		case NETDEV_DOWN:
			DHD_TRACE(("%s: clear ipv6 table \n", __FUNCTION__));
			ret = dhd_ndo_remove_ip(pub, ndo_work->if_idx);
			if (ret < 0) {
				DHD_ERROR(("%s: Removing host ip for NDO failed %d\n",
					__FUNCTION__, ret));
				goto done;
			}

			ret = dhd_ndo_enable(pub, FALSE);
			if (ret < 0) {
				DHD_ERROR(("%s: disabling NDO Failed %d\n", __FUNCTION__, ret));
				goto done;
			}
			break;
		default:
			DHD_ERROR(("%s: unknown notifier event \n", __FUNCTION__));
			break;
	}
done:
	/* free ndo_work. alloced while scheduling the work */
	kfree(ndo_work);

	return;
}

/*
 * Neighbor Discovery Offload: Called when an interface
 * is assigned with ipv6 address.
 * Handles only primary interface
 */
static int dhd_inet6addr_notifier_call(struct notifier_block *this,
	unsigned long event,
	void *ptr)
{
	dhd_info_t *dhd;
	dhd_pub_t *dhd_pub;
	struct inet6_ifaddr *inet6_ifa = ptr;
	struct in6_addr *ipv6_addr = &inet6_ifa->addr;
	struct ipv6_work_info_t *ndo_info;
	int idx = 0; /* REVISIT */

#if (LINUX_VERSION_CODE >= KERNEL_VERSION(2, 6, 31))
	/* Filter notifications meant for non Broadcom devices */
	if (inet6_ifa->idev->dev->netdev_ops != &dhd_ops_pri) {
			return NOTIFY_DONE;
	}
#endif /* LINUX_VERSION_CODE */

	dhd = DHD_DEV_INFO(inet6_ifa->idev->dev);
	if (!dhd)
		return NOTIFY_DONE;

	if (dhd->iflist[idx] && dhd->iflist[idx]->net != inet6_ifa->idev->dev)
		return NOTIFY_DONE;
	dhd_pub = &dhd->pub;
	if (!FW_SUPPORTED(dhd_pub, ndoe))
		return NOTIFY_DONE;

	ndo_info = (struct ipv6_work_info_t *)kzalloc(sizeof(struct ipv6_work_info_t), GFP_ATOMIC);
	if (!ndo_info) {
		DHD_ERROR(("%s: ipv6 work alloc failed\n", __FUNCTION__));
		return NOTIFY_DONE;
	}

	ndo_info->event = event;
	ndo_info->if_idx = idx;
	memcpy(&ndo_info->ipv6_addr[0], ipv6_addr, IPV6_ADDR_LEN);

	/* defer the work to thread as it may block kernel */
	dhd_deferred_schedule_work(dhd->dhd_deferred_wq, (void *)ndo_info, DHD_WQ_WORK_IPV6_NDO,
		dhd_inet6_work_handler, DHD_WORK_PRIORITY_LOW);
	return NOTIFY_DONE;
}
#endif /* #ifdef CONFIG_IPV6 */

int
dhd_register_if(dhd_pub_t *dhdp, int ifidx, bool need_rtnl_lock)
{
	dhd_info_t *dhd = (dhd_info_t *)dhdp->info;
	dhd_if_t *ifp;
	struct net_device *net = NULL;
	int err = 0;
	uint8 temp_addr[ETHER_ADDR_LEN] = { 0x00, 0x90, 0x4c, 0x11, 0x22, 0x33 };

	DHD_TRACE(("%s: ifidx %d\n", __FUNCTION__, ifidx));

	ASSERT(dhd && dhd->iflist[ifidx]);
	ifp = dhd->iflist[ifidx];
	net = ifp->net;
	ASSERT(net && (ifp->idx == ifidx));

#if (LINUX_VERSION_CODE < KERNEL_VERSION(2, 6, 31))
	ASSERT(!net->open);
	net->get_stats = dhd_get_stats;
	net->do_ioctl = dhd_ioctl_entry;
	net->hard_start_xmit = dhd_start_xmit;
	net->set_mac_address = dhd_set_mac_address;
	net->set_multicast_list = dhd_set_multicast_list;
	net->open = net->stop = NULL;
#else
	ASSERT(!net->netdev_ops);
	net->netdev_ops = &dhd_ops_virt;
#endif /* LINUX_VERSION_CODE < KERNEL_VERSION(2, 6, 31) */

	/* Ok, link into the network layer... */
	if (ifidx == 0) {
		/*
		 * device functions for the primary interface only
		 */
#if (LINUX_VERSION_CODE < KERNEL_VERSION(2, 6, 31))
		net->open = dhd_open;
		net->stop = dhd_stop;
#else
		net->netdev_ops = &dhd_ops_pri;
#endif /* LINUX_VERSION_CODE < KERNEL_VERSION(2, 6, 31) */
		if (!ETHER_ISNULLADDR(dhd->pub.mac.octet))
			memcpy(temp_addr, dhd->pub.mac.octet, ETHER_ADDR_LEN);
	} else {
		/*
		 * We have to use the primary MAC for virtual interfaces
		 */
		memcpy(temp_addr, ifp->mac_addr, ETHER_ADDR_LEN);
		/*
		 * Android sets the locally administered bit to indicate that this is a
		 * portable hotspot.  This will not work in simultaneous AP/STA mode,
		 * nor with P2P.  Need to set the Donlge's MAC address, and then use that.
		 */
		if (!memcmp(temp_addr, dhd->iflist[0]->mac_addr,
			ETHER_ADDR_LEN)) {
			DHD_ERROR(("%s interface [%s]: set locally administered bit in MAC\n",
			__func__, net->name));
			temp_addr[0] |= 0x02;
		}
	}

	net->hard_header_len = ETH_HLEN + dhd->pub.hdrlen;
#if LINUX_VERSION_CODE >= KERNEL_VERSION(2, 6, 24)
	net->ethtool_ops = &dhd_ethtool_ops;
#endif /* LINUX_VERSION_CODE >= KERNEL_VERSION(2, 6, 24) */

>>>>>>> 5afd1b7e
#if defined(WL_WIRELESS_EXT)
#if WIRELESS_EXT < 19
	net->get_wireless_stats = dhd_get_wireless_stats;
#endif /* WIRELESS_EXT < 19 */
#if WIRELESS_EXT > 12
	net->wireless_handlers = (struct iw_handler_def *)&wl_iw_handler_def;
#endif /* WIRELESS_EXT > 12 */
#endif /* defined(WL_WIRELESS_EXT) */

	dhd->pub.rxsz = DBUS_RX_BUFFER_SIZE_DHD(net);

	memcpy(net->dev_addr, temp_addr, ETHER_ADDR_LEN);

	if (ifidx == 0)
		printf("%s\n", dhd_version);

	if (need_rtnl_lock)
		err = register_netdev(net);
	else
		err = register_netdevice(net);

	if (err != 0) {
		DHD_ERROR(("couldn't register the net device [%s], err %d\n", net->name, err));
		goto fail;
	}



	printf("Register interface [%s]  MAC: "MACDBG"\n\n", net->name,
		MAC2STRDBG(net->dev_addr));

#if defined(SOFTAP) && defined(WL_WIRELESS_EXT) && !defined(WL_CFG80211)
		wl_iw_iscan_set_scan_broadcast_prep(net, 1);
#endif

#if defined(BCMLXSDMMC) && (LINUX_VERSION_CODE >= KERNEL_VERSION(2, 6, 27))
	if (ifidx == 0) {
#ifdef BCMLXSDMMC
		up(&dhd_registration_sem);
#endif
		if (!dhd_download_fw_on_driverload) {
#ifdef BCMSDIO
			dhd_net_bus_devreset(net, TRUE);
			dhd_net_bus_suspend(net);
#endif /* BCMSDIO */
			wifi_platform_set_power(dhdp->info->adapter, FALSE, WIFI_TURNOFF_DELAY);
		}
	}
#endif /* OEM_ANDROID && BCMLXSDMMC && (LINUX_VERSION_CODE >= KERNEL_VERSION(2, 6, 27)) */

#if defined(BCMPCIE)
	if (ifidx == 0) {
		if (!dhd_download_fw_on_driverload) {
			dhd_net_bus_devreset(net, TRUE);
			wifi_platform_set_power(dhdp->info->adapter, FALSE, WIFI_TURNOFF_DELAY);
		}
	}
#endif /* BCMPCIE */

	return 0;
<<<<<<< HEAD

fail:
#if LINUX_VERSION_CODE < KERNEL_VERSION(2, 6, 31)
	net->open = NULL;
#else
	net->netdev_ops = NULL;
#endif
	return err;
}

void
dhd_bus_detach(dhd_pub_t *dhdp)
{
	dhd_info_t *dhd;

	DHD_TRACE(("%s: Enter\n", __FUNCTION__));

	if (dhdp) {
		dhd = (dhd_info_t *)dhdp->info;
		if (dhd) {

			/*
			 * In case of Android cfg80211 driver, the bus is down in dhd_stop,
			 *  calling stop again will cuase SD read/write errors.
			 */
			if (dhd->pub.busstate != DHD_BUS_DOWN) {
				/* Stop the protocol module */
				dhd_prot_stop(&dhd->pub);

				/* Stop the bus module */
				dhd_bus_stop(dhd->pub.bus, TRUE);
			}

#if defined(OOB_INTR_ONLY)
			dhd_bus_oob_intr_unregister(dhdp);
#endif
		}
	}
}


void dhd_detach(dhd_pub_t *dhdp)
{
	dhd_info_t *dhd;
	unsigned long flags;
	int timer_valid = FALSE;
#ifdef WL_CFG80211
	struct bcm_cfg80211 *cfg = NULL;
#endif

	if (!dhdp)
		return;

	dhd = (dhd_info_t *)dhdp->info;
	if (!dhd)
		return;

	DHD_TRACE(("%s: Enter state 0x%x\n", __FUNCTION__, dhd->dhd_state));

	dhd->pub.up = 0;
	if (!(dhd->dhd_state & DHD_ATTACH_STATE_DONE)) {
		/* Give sufficient time for threads to start running in case
		 * dhd_attach() has failed
		 */
		OSL_SLEEP(100);
	}

	if (dhd->dhd_state & DHD_ATTACH_STATE_PROT_ATTACH) {
#ifdef PCIE_FULL_DONGLE
		dhd_flow_rings_deinit(dhdp);
#endif
		dhd_bus_detach(dhdp);

		if (dhdp->prot)
			dhd_prot_detach(dhdp);
	}
#ifdef PROP_TXSTATUS
#ifdef WLFC_STATE_PREALLOC
	MFREE(dhd->pub.osh, dhd->pub.wlfc_state, sizeof(athost_wl_status_info_t));
#endif /* WLFC_STATE_PREALLOC */
#endif /* PROP_TXSTATUS */

#ifdef ARP_OFFLOAD_SUPPORT
	if (dhd_inetaddr_notifier_registered) {
		dhd_inetaddr_notifier_registered = FALSE;
		unregister_inetaddr_notifier(&dhd_inetaddr_notifier);
	}
#endif /* ARP_OFFLOAD_SUPPORT */
#ifdef CONFIG_IPV6
	if (dhd_inet6addr_notifier_registered) {
		dhd_inet6addr_notifier_registered = FALSE;
		unregister_inet6addr_notifier(&dhd_inet6addr_notifier);
	}
#endif

#if defined(CONFIG_HAS_EARLYSUSPEND) && defined(DHD_USE_EARLYSUSPEND)
	if (dhd->dhd_state & DHD_ATTACH_STATE_EARLYSUSPEND_DONE) {
		if (dhd->early_suspend.suspend)
			unregister_early_suspend(&dhd->early_suspend);
	}
#endif /* CONFIG_HAS_EARLYSUSPEND && DHD_USE_EARLYSUSPEND */

#if defined(WL_WIRELESS_EXT)
	if (dhd->dhd_state & DHD_ATTACH_STATE_WL_ATTACH) {
		/* Detatch and unlink in the iw */
		wl_iw_detach();
	}
#endif /* defined(WL_WIRELESS_EXT) */

	/* delete all interfaces, start with virtual  */
	if (dhd->dhd_state & DHD_ATTACH_STATE_ADD_IF) {
		int i = 1;
		dhd_if_t *ifp;

		/* Cleanup virtual interfaces */
		dhd_net_if_lock_local(dhd);
		for (i = 1; i < DHD_MAX_IFS; i++) {
			if (dhd->iflist[i])
				dhd_remove_if(&dhd->pub, i, TRUE);
		}
		dhd_net_if_unlock_local(dhd);

		/*  delete primary interface 0 */
		ifp = dhd->iflist[0];
		ASSERT(ifp);
		ASSERT(ifp->net);
		if (ifp && ifp->net) {
#ifdef WL_CFG80211
			cfg = wl_get_cfg(ifp->net);
#endif
			/* in unregister_netdev case, the interface gets freed by net->destructor
			 * (which is set to free_netdev)
			 */
			if (ifp->net->reg_state == NETREG_UNINITIALIZED)
				free_netdev(ifp->net);
			else
				unregister_netdev(ifp->net);
			ifp->net = NULL;
#ifdef DHD_WMF
			dhd_wmf_cleanup(dhdp, 0);
#endif /* DHD_WMF */

			dhd_if_del_sta_list(ifp);

			MFREE(dhd->pub.osh, ifp, sizeof(*ifp));
			dhd->iflist[0] = NULL;
		}
	}

	/* Clear the watchdog timer */
	DHD_GENERAL_LOCK(&dhd->pub, flags);
	timer_valid = dhd->wd_timer_valid;
	dhd->wd_timer_valid = FALSE;
	DHD_GENERAL_UNLOCK(&dhd->pub, flags);
	if (timer_valid)
		del_timer_sync(&dhd->timer);

	if (dhd->dhd_state & DHD_ATTACH_STATE_THREADS_CREATED) {
		if (dhd->thr_wdt_ctl.thr_pid >= 0) {
			PROC_STOP(&dhd->thr_wdt_ctl);
		}

		if (dhd->rxthread_enabled && dhd->thr_rxf_ctl.thr_pid >= 0) {
			PROC_STOP(&dhd->thr_rxf_ctl);
		}

		if (dhd->thr_dpc_ctl.thr_pid >= 0) {
			PROC_STOP(&dhd->thr_dpc_ctl);
		} else
			tasklet_kill(&dhd->tasklet);
	}
#ifdef WL_CFG80211
	if (dhd->dhd_state & DHD_ATTACH_STATE_CFG80211) {
		wl_cfg80211_detach(cfg);
		dhd_monitor_uninit();
	}
#endif
	/* free deferred work queue */
	dhd_deferred_work_deinit(dhd->dhd_deferred_wq);
	dhd->dhd_deferred_wq = NULL;

	if (dhdp->dbg)
		dhd_os_dbg_detach(dhdp);
#ifdef SHOW_LOGTRACE
	if (dhd->event_data.fmts)
		kfree(dhd->event_data.fmts);
	if (dhd->event_data.raw_fmts)
		kfree(dhd->event_data.raw_fmts);
#endif /* SHOW_LOGTRACE */

#ifdef PNO_SUPPORT
	if (dhdp->pno_state)
		dhd_pno_deinit(dhdp);
#endif
#ifdef RTT_SUPPORT
	if (dhdp->rtt_state)
		dhd_rtt_deinit(dhdp);
#endif
#if defined(CONFIG_PM_SLEEP)
	if (dhd_pm_notifier_registered) {
		unregister_pm_notifier(&dhd_pm_notifier);
		dhd_pm_notifier_registered = FALSE;
	}
#endif /* CONFIG_PM_SLEEP */
#ifdef SAR_SUPPORT
	if (dhd_sar_notifier_registered) {
		unregister_notifier_by_sar(&dhd->sar_notifier);
		dhd_sar_notifier_registered = FALSE;
	}
=======

fail:
#if LINUX_VERSION_CODE < KERNEL_VERSION(2, 6, 31)
	net->open = NULL;
#else
	net->netdev_ops = NULL;
#endif
	return err;
}

void
dhd_bus_detach(dhd_pub_t *dhdp)
{
	dhd_info_t *dhd;

	DHD_TRACE(("%s: Enter\n", __FUNCTION__));

	if (dhdp) {
		dhd = (dhd_info_t *)dhdp->info;
		if (dhd) {

			/*
			 * In case of Android cfg80211 driver, the bus is down in dhd_stop,
			 *  calling stop again will cuase SD read/write errors.
			 */
			if (dhd->pub.busstate != DHD_BUS_DOWN) {
				/* Stop the protocol module */
				dhd_prot_stop(&dhd->pub);

				/* Stop the bus module */
				dhd_bus_stop(dhd->pub.bus, TRUE);
			}

#if defined(OOB_INTR_ONLY)
			dhd_bus_oob_intr_unregister(dhdp);
#endif
		}
	}
}


void dhd_detach(dhd_pub_t *dhdp)
{
	dhd_info_t *dhd;
	unsigned long flags;
	int timer_valid = FALSE;
#ifdef WL_CFG80211
	struct bcm_cfg80211 *cfg = NULL;
#endif

	if (!dhdp)
		return;

	dhd = (dhd_info_t *)dhdp->info;
	if (!dhd)
		return;

	DHD_TRACE(("%s: Enter state 0x%x\n", __FUNCTION__, dhd->dhd_state));

	dhd->pub.up = 0;
	if (!(dhd->dhd_state & DHD_ATTACH_STATE_DONE)) {
		/* Give sufficient time for threads to start running in case
		 * dhd_attach() has failed
		 */
		OSL_SLEEP(100);
	}

	if (dhd->dhd_state & DHD_ATTACH_STATE_PROT_ATTACH) {
#ifdef PCIE_FULL_DONGLE
		dhd_flow_rings_deinit(dhdp);
#endif
		dhd_bus_detach(dhdp);

		if (dhdp->prot)
			dhd_prot_detach(dhdp);
	}
#ifdef PROP_TXSTATUS
#ifdef WLFC_STATE_PREALLOC
	MFREE(dhd->pub.osh, dhd->pub.wlfc_state, sizeof(athost_wl_status_info_t));
#endif /* WLFC_STATE_PREALLOC */
#endif /* PROP_TXSTATUS */

#ifdef ARP_OFFLOAD_SUPPORT
	if (dhd_inetaddr_notifier_registered) {
		dhd_inetaddr_notifier_registered = FALSE;
		unregister_inetaddr_notifier(&dhd_inetaddr_notifier);
	}
#endif /* ARP_OFFLOAD_SUPPORT */
#ifdef CONFIG_IPV6
	if (dhd_inet6addr_notifier_registered) {
		dhd_inet6addr_notifier_registered = FALSE;
		unregister_inet6addr_notifier(&dhd_inet6addr_notifier);
	}
#endif

#if defined(CONFIG_HAS_EARLYSUSPEND) && defined(DHD_USE_EARLYSUSPEND)
	if (dhd->dhd_state & DHD_ATTACH_STATE_EARLYSUSPEND_DONE) {
		if (dhd->early_suspend.suspend)
			unregister_early_suspend(&dhd->early_suspend);
	}
#endif /* CONFIG_HAS_EARLYSUSPEND && DHD_USE_EARLYSUSPEND */

#if defined(WL_WIRELESS_EXT)
	if (dhd->dhd_state & DHD_ATTACH_STATE_WL_ATTACH) {
		/* Detatch and unlink in the iw */
		wl_iw_detach();
	}
#endif /* defined(WL_WIRELESS_EXT) */

	/* delete all interfaces, start with virtual  */
	if (dhd->dhd_state & DHD_ATTACH_STATE_ADD_IF) {
		int i = 1;
		dhd_if_t *ifp;

		/* Cleanup virtual interfaces */
		dhd_net_if_lock_local(dhd);
		for (i = 1; i < DHD_MAX_IFS; i++) {
			if (dhd->iflist[i])
				dhd_remove_if(&dhd->pub, i, TRUE);
		}
		dhd_net_if_unlock_local(dhd);

		/*  delete primary interface 0 */
		ifp = dhd->iflist[0];
		ASSERT(ifp);
		ASSERT(ifp->net);
		if (ifp && ifp->net) {
#ifdef WL_CFG80211
			cfg = wl_get_cfg(ifp->net);
#endif
			/* in unregister_netdev case, the interface gets freed by net->destructor
			 * (which is set to free_netdev)
			 */
			if (ifp->net->reg_state == NETREG_UNINITIALIZED)
				free_netdev(ifp->net);
			else
				unregister_netdev(ifp->net);
			ifp->net = NULL;
#ifdef DHD_WMF
			dhd_wmf_cleanup(dhdp, 0);
#endif /* DHD_WMF */

			dhd_if_del_sta_list(ifp);

			MFREE(dhd->pub.osh, ifp, sizeof(*ifp));
			dhd->iflist[0] = NULL;
		}
	}

	/* Clear the watchdog timer */
	DHD_GENERAL_LOCK(&dhd->pub, flags);
	timer_valid = dhd->wd_timer_valid;
	dhd->wd_timer_valid = FALSE;
	DHD_GENERAL_UNLOCK(&dhd->pub, flags);
	if (timer_valid)
		del_timer_sync(&dhd->timer);

	if (dhd->dhd_state & DHD_ATTACH_STATE_THREADS_CREATED) {
		if (dhd->thr_wdt_ctl.thr_pid >= 0) {
			PROC_STOP(&dhd->thr_wdt_ctl);
		}

		if (dhd->rxthread_enabled && dhd->thr_rxf_ctl.thr_pid >= 0) {
			PROC_STOP(&dhd->thr_rxf_ctl);
		}

		if (dhd->thr_dpc_ctl.thr_pid >= 0) {
			PROC_STOP(&dhd->thr_dpc_ctl);
		} else
			tasklet_kill(&dhd->tasklet);
	}
#ifdef WL_CFG80211
	if (dhd->dhd_state & DHD_ATTACH_STATE_CFG80211) {
		wl_cfg80211_detach(cfg);
		dhd_monitor_uninit();
	}
#endif
	/* free deferred work queue */
	dhd_deferred_work_deinit(dhd->dhd_deferred_wq);
	dhd->dhd_deferred_wq = NULL;

	if (dhdp->dbg)
		dhd_os_dbg_detach(dhdp);
#ifdef SHOW_LOGTRACE
	if (dhd->event_data.fmts)
		kfree(dhd->event_data.fmts);
	if (dhd->event_data.raw_fmts)
		kfree(dhd->event_data.raw_fmts);
#endif /* SHOW_LOGTRACE */

#ifdef PNO_SUPPORT
	if (dhdp->pno_state)
		dhd_pno_deinit(dhdp);
#endif
#ifdef RTT_SUPPORT
	if (dhdp->rtt_state)
		dhd_rtt_deinit(dhdp);
#endif
#if defined(CONFIG_PM_SLEEP)
	if (dhd_pm_notifier_registered) {
		unregister_pm_notifier(&dhd_pm_notifier);
		dhd_pm_notifier_registered = FALSE;
	}
#endif /* CONFIG_PM_SLEEP */
#ifdef SAR_SUPPORT
	if (dhd_sar_notifier_registered) {
		unregister_notifier_by_sar(&dhd->sar_notifier);
		dhd_sar_notifier_registered = FALSE;
	}
>>>>>>> 5afd1b7e
#endif /* SAR_SUPPORT */
#ifdef DEBUG_CPU_FREQ
		if (dhd->new_freq)
			free_percpu(dhd->new_freq);
		dhd->new_freq = NULL;
		cpufreq_unregister_notifier(&dhd->freq_trans, CPUFREQ_TRANSITION_NOTIFIER);
#endif
	if (dhd->dhd_state & DHD_ATTACH_STATE_WAKELOCKS_INIT) {
		DHD_TRACE(("wd wakelock count:%d\n", dhd->wakelock_wd_counter));
#ifdef CONFIG_HAS_WAKELOCK
		dhd->wakelock_counter = 0;
		dhd->wakelock_wd_counter = 0;
		dhd->wakelock_rx_timeout_enable = 0;
		dhd->wakelock_ctrl_timeout_enable = 0;
		wake_lock_destroy(&dhd->wl_wifi);
		wake_lock_destroy(&dhd->wl_rxwake);
		wake_lock_destroy(&dhd->wl_ctrlwake);
		wake_lock_destroy(&dhd->wl_wdwake);
#endif /* CONFIG_HAS_WAKELOCK */
	}

	if (dhdp->soc_ram) {
		MFREE(dhdp->osh, dhdp->soc_ram, dhdp->soc_ram_length);
	}
#ifdef DHDTCPACK_SUPPRESS
	/* This will free all MEM allocated for TCPACK SUPPRESS */
	dhd_tcpack_suppress_set(&dhd->pub, TCPACK_SUP_OFF);
#endif /* DHDTCPACK_SUPPRESS */
}


void
dhd_free(dhd_pub_t *dhdp)
{
	dhd_info_t *dhd;
	DHD_TRACE(("%s: Enter\n", __FUNCTION__));

	if (dhdp) {
		int i;
		for (i = 0; i < ARRAYSIZE(dhdp->reorder_bufs); i++) {
			if (dhdp->reorder_bufs[i]) {
				reorder_info_t *ptr;
				uint32 buf_size = sizeof(struct reorder_info);

				ptr = dhdp->reorder_bufs[i];

				buf_size += ((ptr->max_idx + 1) * sizeof(void*));
				DHD_REORDER(("free flow id buf %d, maxidx is %d, buf_size %d\n",
					i, ptr->max_idx, buf_size));

				MFREE(dhdp->osh, dhdp->reorder_bufs[i], buf_size);
				dhdp->reorder_bufs[i] = NULL;
			}
		}

		dhd_sta_pool_fini(dhdp, DHD_MAX_STA);

		dhd = (dhd_info_t *)dhdp->info;
		/* If pointer is allocated by dhd_os_prealloc then avoid MFREE */
		if (dhd &&
			dhd != (dhd_info_t *)dhd_os_prealloc(dhdp, DHD_PREALLOC_DHD_INFO, 0, FALSE))
			MFREE(dhd->pub.osh, dhd, sizeof(*dhd));
		dhd = NULL;
	}
	if (dhdp->soc_ram) {
		memset(dhdp->soc_ram, 0, dhdp->soc_ram_length);
	}
}
void
dhd_clear(dhd_pub_t *dhdp)
{
	DHD_TRACE(("%s: Enter\n", __FUNCTION__));

#ifdef PCIE_FULL_DONGLE
	if (dhdp) {
		int i;
		for (i = 0; i < ARRAYSIZE(dhdp->reorder_bufs); i++) {
			if (dhdp->reorder_bufs[i]) {
				reorder_info_t *ptr;
				uint32 buf_size = sizeof(struct reorder_info);
				ptr = dhdp->reorder_bufs[i];
				buf_size += ((ptr->max_idx + 1) * sizeof(void*));
				DHD_REORDER(("free flow id buf %d, maxidx is %d, buf_size %d\n",
					i, ptr->max_idx, buf_size));

				MFREE(dhdp->osh, dhdp->reorder_bufs[i], buf_size);
				dhdp->reorder_bufs[i] = NULL;
			}
		}
		dhd_sta_pool_clear(dhdp, DHD_MAX_STA);
	}
#endif

	if (dhdp->soc_ram) {
		memset(dhdp->soc_ram, 0, dhdp->soc_ram_length);
	}

}

static void
dhd_module_cleanup(void)
{
	DHD_TRACE(("%s: Enter\n", __FUNCTION__));

	dhd_bus_unregister();

	wl_android_exit();

	dhd_wifi_platform_unregister_drv();
}

static void __exit
dhd_module_exit(void)
{
	dhd_module_cleanup();
	unregister_reboot_notifier(&dhd_reboot_notifier);
#if defined(DHD_OF_SUPPORT)
	dhd_wlan_exit();
#endif /* defined(DHD_OF_SUPPORT) */
}

static int __init
dhd_module_init(void)
{
	int err;
	int retry = POWERUP_MAX_RETRY;

	DHD_ERROR(("%s in\n", __FUNCTION__));
#if defined(DHD_OF_SUPPORT)
	err = dhd_wlan_init();
	if(err) {
		DHD_ERROR(("%s: failed in dhd_wlan_init.",__FUNCTION__));
		return err;
	}
#endif /* defined(DHD_OF_SUPPORT) */


	DHD_PERIM_RADIO_INIT();

	if (firmware_path[0] != '\0') {
		strncpy(fw_bak_path, firmware_path, MOD_PARAM_PATHLEN);
		fw_bak_path[MOD_PARAM_PATHLEN-1] = '\0';
	}

	if (nvram_path[0] != '\0') {
		strncpy(nv_bak_path, nvram_path, MOD_PARAM_PATHLEN);
		nv_bak_path[MOD_PARAM_PATHLEN-1] = '\0';
	}

	do {
		err = dhd_wifi_platform_register_drv();
		if (!err) {
			register_reboot_notifier(&dhd_reboot_notifier);
			break;
		}
		else {
			DHD_ERROR(("%s: Failed to load the driver, try cnt %d\n",
				__FUNCTION__, retry));
			strncpy(firmware_path, fw_bak_path, MOD_PARAM_PATHLEN);
			firmware_path[MOD_PARAM_PATHLEN-1] = '\0';
			strncpy(nvram_path, nv_bak_path, MOD_PARAM_PATHLEN);
			nvram_path[MOD_PARAM_PATHLEN-1] = '\0';
		}
	} while (retry--);

	if (err)
		DHD_ERROR(("%s: Failed to load driver max retry reached**\n", __FUNCTION__));

	return err;
}

static int
dhd_reboot_callback(struct notifier_block *this, unsigned long code, void *unused)
{
	DHD_TRACE(("%s: code = %ld\n", __FUNCTION__, code));
	if (code == SYS_RESTART) {
	}

	return NOTIFY_DONE;
}


#if LINUX_VERSION_CODE >= KERNEL_VERSION(2, 6, 0)
#if defined(CONFIG_DEFERRED_INITCALLS)
deferred_module_init(dhd_module_init);
#elif defined(USE_LATE_INITCALL_SYNC)
late_initcall_sync(dhd_module_init);
#else
late_initcall(dhd_module_init);
#endif /* USE_LATE_INITCALL_SYNC */
#else
module_init(dhd_module_init);
#endif /* LINUX_VERSION_CODE >= KERNEL_VERSION(2, 6, 0) */

module_exit(dhd_module_exit);

/*
 * OS specific functions required to implement DHD driver in OS independent way
 */
int
dhd_os_proto_block(dhd_pub_t *pub)
{
	dhd_info_t * dhd = (dhd_info_t *)(pub->info);

	if (dhd) {
		DHD_PERIM_UNLOCK(pub);

		down(&dhd->proto_sem);

		DHD_PERIM_LOCK(pub);
		return 1;
	}

	return 0;
}

int
dhd_os_proto_unblock(dhd_pub_t *pub)
{
	dhd_info_t * dhd = (dhd_info_t *)(pub->info);

	if (dhd) {
		up(&dhd->proto_sem);
		return 1;
	}

	return 0;
}

unsigned int
dhd_os_get_ioctl_resp_timeout(void)
{
	return ((unsigned int)dhd_ioctl_timeout_msec);
}

void
dhd_os_set_ioctl_resp_timeout(unsigned int timeout_msec)
{
	dhd_ioctl_timeout_msec = (int)timeout_msec;
}

int
dhd_os_ioctl_resp_wait(dhd_pub_t *pub, uint *condition, bool *pending)
{
	dhd_info_t * dhd = (dhd_info_t *)(pub->info);
	int timeout;

	/* Convert timeout in millsecond to jiffies */
#if (LINUX_VERSION_CODE >= KERNEL_VERSION(2, 6, 27))
	timeout = msecs_to_jiffies(dhd_ioctl_timeout_msec);
#else
	timeout = dhd_ioctl_timeout_msec * HZ / 1000;
#endif

	DHD_PERIM_UNLOCK(pub);

	timeout = wait_event_timeout(dhd->ioctl_resp_wait, (*condition), timeout);

	DHD_PERIM_LOCK(pub);

	return timeout;
}

int
dhd_os_ioctl_resp_wake(dhd_pub_t *pub)
{
	dhd_info_t *dhd = (dhd_info_t *)(pub->info);

	wake_up(&dhd->ioctl_resp_wait);
	return 0;
}

int
dhd_os_d3ack_wait(dhd_pub_t *pub, uint *condition, bool *pending)
{
	dhd_info_t * dhd = (dhd_info_t *)(pub->info);
	int timeout;

	/* Convert timeout in millsecond to jiffies */
#if (LINUX_VERSION_CODE >= KERNEL_VERSION(2, 6, 27))
	timeout = msecs_to_jiffies(dhd_ioctl_timeout_msec);
#else
	timeout = dhd_ioctl_timeout_msec * HZ / 1000;
#endif

	DHD_PERIM_UNLOCK(pub);
	timeout = wait_event_timeout(dhd->d3ack_wait, (*condition), timeout);
	DHD_PERIM_LOCK(pub);

	return timeout;
}

int
dhd_os_d3ack_wake(dhd_pub_t *pub)
{
	dhd_info_t *dhd = (dhd_info_t *)(pub->info);

	wake_up(&dhd->d3ack_wait);
	return 0;
}


void
dhd_os_wd_timer_extend(void *bus, bool extend)
{
	dhd_pub_t *pub = bus;
	dhd_info_t *dhd = (dhd_info_t *)pub->info;

	if (extend)
		dhd_os_wd_timer(bus, WATCHDOG_EXTEND_INTERVAL);
	else
		dhd_os_wd_timer(bus, dhd->default_wd_interval);
}


void
dhd_os_wd_timer(void *bus, uint wdtick)
{
	dhd_pub_t *pub = bus;
	dhd_info_t *dhd = (dhd_info_t *)pub->info;
	unsigned long flags;

	DHD_TRACE(("%s: Enter\n", __FUNCTION__));

	if (!dhd) {
		DHD_ERROR(("%s: dhd NULL\n", __FUNCTION__));
		return;
	}

	DHD_GENERAL_LOCK(pub, flags);
<<<<<<< HEAD

	/* don't start the wd until fw is loaded */
	if (pub->busstate == DHD_BUS_DOWN) {
		DHD_GENERAL_UNLOCK(pub, flags);
		if (!wdtick)
			DHD_OS_WD_WAKE_UNLOCK(pub);
		return;
	}

	/* Totally stop the timer */
	if (!wdtick && dhd->wd_timer_valid == TRUE) {
		dhd->wd_timer_valid = FALSE;
		DHD_GENERAL_UNLOCK(pub, flags);
		del_timer_sync(&dhd->timer);
		DHD_OS_WD_WAKE_UNLOCK(pub);
		return;
	}

	if (wdtick) {
		DHD_OS_WD_WAKE_LOCK(pub);
		dhd_watchdog_ms = (uint)wdtick;
		/* Re arm the timer, at last watchdog period */
		mod_timer(&dhd->timer, jiffies + msecs_to_jiffies(dhd_watchdog_ms));
		dhd->wd_timer_valid = TRUE;
	}
	DHD_GENERAL_UNLOCK(pub, flags);
}

void *
dhd_os_open_image(char *filename)
{
	struct file *fp;

	fp = filp_open(filename, O_RDONLY, 0);
	/*
	 * 2.6.11 (FC4) supports filp_open() but later revs don't?
	 * Alternative:
	 * fp = open_namei(AT_FDCWD, filename, O_RD, 0);
	 * ???
	 */
	 if (IS_ERR(fp))
		 fp = NULL;

	 return fp;
}

int
dhd_os_get_image_block(char *buf, int len, void *image)
{
	struct file *fp = (struct file *)image;
	int rdlen;

	if (!image)
		return 0;

	rdlen = kernel_read(fp, fp->f_pos, buf, len);
	if (rdlen > 0)
		fp->f_pos += rdlen;

	return rdlen;
}

void
dhd_os_close_image(void *image)
{
	if (image)
		filp_close((struct file *)image, NULL);
}

void
dhd_os_sdlock(dhd_pub_t *pub)
{
	dhd_info_t *dhd;

	dhd = (dhd_info_t *)(pub->info);

=======

	/* don't start the wd until fw is loaded */
	if (pub->busstate == DHD_BUS_DOWN) {
		DHD_GENERAL_UNLOCK(pub, flags);
		if (!wdtick)
			DHD_OS_WD_WAKE_UNLOCK(pub);
		return;
	}

	/* Totally stop the timer */
	if (!wdtick && dhd->wd_timer_valid == TRUE) {
		dhd->wd_timer_valid = FALSE;
		DHD_GENERAL_UNLOCK(pub, flags);
		del_timer_sync(&dhd->timer);
		DHD_OS_WD_WAKE_UNLOCK(pub);
		return;
	}

	if (wdtick) {
		DHD_OS_WD_WAKE_LOCK(pub);
		dhd_watchdog_ms = (uint)wdtick;
		/* Re arm the timer, at last watchdog period */
		mod_timer(&dhd->timer, jiffies + msecs_to_jiffies(dhd_watchdog_ms));
		dhd->wd_timer_valid = TRUE;
	}
	DHD_GENERAL_UNLOCK(pub, flags);
}

void *
dhd_os_open_image(char *filename)
{
	struct file *fp;

	fp = filp_open(filename, O_RDONLY, 0);
	/*
	 * 2.6.11 (FC4) supports filp_open() but later revs don't?
	 * Alternative:
	 * fp = open_namei(AT_FDCWD, filename, O_RD, 0);
	 * ???
	 */
	 if (IS_ERR(fp))
		 fp = NULL;

	 return fp;
}

int
dhd_os_get_image_block(char *buf, int len, void *image)
{
	struct file *fp = (struct file *)image;
	int rdlen;

	if (!image)
		return 0;

	rdlen = kernel_read(fp, fp->f_pos, buf, len);
	if (rdlen > 0)
		fp->f_pos += rdlen;

	return rdlen;
}

void
dhd_os_close_image(void *image)
{
	if (image)
		filp_close((struct file *)image, NULL);
}

void
dhd_os_sdlock(dhd_pub_t *pub)
{
	dhd_info_t *dhd;

	dhd = (dhd_info_t *)(pub->info);

>>>>>>> 5afd1b7e
	if (dhd_dpc_prio >= 0)
		mutex_lock(&dhd->sdmutex);
	else
		spin_lock_bh(&dhd->sdlock);
}

void
dhd_os_sdunlock(dhd_pub_t *pub)
{
	dhd_info_t *dhd;

	dhd = (dhd_info_t *)(pub->info);

	if (dhd_dpc_prio >= 0)
		mutex_unlock(&dhd->sdmutex);
	else
		spin_unlock_bh(&dhd->sdlock);
}

void
dhd_os_sdlock_txq(dhd_pub_t *pub)
{
	dhd_info_t *dhd;

	dhd = (dhd_info_t *)(pub->info);
	spin_lock_bh(&dhd->txqlock);
}

void
dhd_os_sdunlock_txq(dhd_pub_t *pub)
{
	dhd_info_t *dhd;

	dhd = (dhd_info_t *)(pub->info);
	spin_unlock_bh(&dhd->txqlock);
}

void
dhd_os_sdlock_rxq(dhd_pub_t *pub)
{
}

void
dhd_os_sdunlock_rxq(dhd_pub_t *pub)
{
}

static void
dhd_os_rxflock(dhd_pub_t *pub)
{
	dhd_info_t *dhd;

	dhd = (dhd_info_t *)(pub->info);
	spin_lock_bh(&dhd->rxf_lock);

}

static void
dhd_os_rxfunlock(dhd_pub_t *pub)
{
	dhd_info_t *dhd;

	dhd = (dhd_info_t *)(pub->info);
	spin_unlock_bh(&dhd->rxf_lock);
}
<<<<<<< HEAD

#ifdef DHDTCPACK_SUPPRESS
void
dhd_os_tcpacklock(dhd_pub_t *pub)
{
	dhd_info_t *dhd;

	dhd = (dhd_info_t *)(pub->info);
	spin_lock_bh(&dhd->tcpack_lock);

}

void
dhd_os_tcpackunlock(dhd_pub_t *pub)
{
	dhd_info_t *dhd;

	dhd = (dhd_info_t *)(pub->info);
	spin_unlock_bh(&dhd->tcpack_lock);
=======

#ifdef DHDTCPACK_SUPPRESS
void
dhd_os_tcpacklock(dhd_pub_t *pub)
{
	dhd_info_t *dhd;

	dhd = (dhd_info_t *)(pub->info);
	spin_lock_bh(&dhd->tcpack_lock);

>>>>>>> 5afd1b7e
}
#endif /* DHDTCPACK_SUPPRESS */

<<<<<<< HEAD
uint8* dhd_os_prealloc(dhd_pub_t *dhdpub, int section, uint size, bool kmalloc_if_fail)
{
	uint8* buf;
	gfp_t flags = CAN_SLEEP() ? GFP_KERNEL: GFP_ATOMIC;

	buf = (uint8*)wifi_platform_prealloc(dhdpub->info->adapter, section, size);
	if (buf == NULL && kmalloc_if_fail)
		buf = kmalloc(size, flags);

	return buf;
}

=======
void
dhd_os_tcpackunlock(dhd_pub_t *pub)
{
	dhd_info_t *dhd;

	dhd = (dhd_info_t *)(pub->info);
	spin_unlock_bh(&dhd->tcpack_lock);
}
#endif /* DHDTCPACK_SUPPRESS */

uint8* dhd_os_prealloc(dhd_pub_t *dhdpub, int section, uint size, bool kmalloc_if_fail)
{
	uint8* buf;
	gfp_t flags = CAN_SLEEP() ? GFP_KERNEL: GFP_ATOMIC;

	buf = (uint8*)wifi_platform_prealloc(dhdpub->info->adapter, section, size);
	if (buf == NULL && kmalloc_if_fail)
		buf = kmalloc(size, flags);

	return buf;
}

>>>>>>> 5afd1b7e
void dhd_os_prefree(dhd_pub_t *dhdpub, void *addr, uint size)
{
}

#if defined(WL_WIRELESS_EXT)
struct iw_statistics *
dhd_get_wireless_stats(struct net_device *dev)
{
	int res = 0;
	dhd_info_t *dhd = DHD_DEV_INFO(dev);

	if (!dhd->pub.up) {
		return NULL;
	}

	res = wl_iw_get_wireless_stats(dev, &dhd->iw.wstats);

	if (res == 0)
		return &dhd->iw.wstats;
	else
		return NULL;
}
#endif /* defined(WL_WIRELESS_EXT) */

static int
dhd_wl_host_event(dhd_info_t *dhd, int *ifidx, void *pktdata,
	size_t pktlen, wl_event_msg_t *event, void **data)
{
	int bcmerror = 0;
	ASSERT(dhd != NULL);

#ifdef SHOW_LOGTRACE
<<<<<<< HEAD
		bcmerror = wl_host_event(&dhd->pub, ifidx, pktdata, pktlen,
			event, data, &dhd->event_data);
#else
		bcmerror = wl_host_event(&dhd->pub, ifidx, pktdata, pktlen,
			event, data, NULL);
=======
	bcmerror = wl_host_event(&dhd->pub, ifidx, pktdata, pktlen,
		event, data, &dhd->event_data);
#else
	bcmerror = wl_host_event(&dhd->pub, ifidx, pktdata, pktlen,
		event, data, NULL);
>>>>>>> 5afd1b7e
#endif /* SHOW_LOGTRACE */

	if (bcmerror != BCME_OK)
		return (bcmerror);

#if defined(WL_WIRELESS_EXT)
	if (event->bsscfgidx == 0) {
		/*
		 * Wireless ext is on primary interface only
		 */
<<<<<<< HEAD

	ASSERT(dhd->iflist[*ifidx] != NULL);
	ASSERT(dhd->iflist[*ifidx]->net != NULL);

		if (dhd->iflist[*ifidx]->net) {
		wl_iw_event(dhd->iflist[*ifidx]->net, event, *data);
=======
		ASSERT(dhd->iflist[*ifidx] != NULL);
		ASSERT(dhd->iflist[*ifidx]->net != NULL);

		if (dhd->iflist[*ifidx]->net) {
			wl_iw_event(dhd->iflist[*ifidx]->net, event, *data);
>>>>>>> 5afd1b7e
		}
	}
#endif /* defined(WL_WIRELESS_EXT)  */

#ifdef WL_CFG80211
	ASSERT(dhd->iflist[*ifidx] != NULL);
	ASSERT(dhd->iflist[*ifidx]->net != NULL);
<<<<<<< HEAD
=======

>>>>>>> 5afd1b7e
	if (dhd->iflist[*ifidx]->net)
		wl_cfg80211_event(dhd->iflist[*ifidx]->net, event, *data);
#endif /* defined(WL_CFG80211) */

	return (bcmerror);
}

/* send up locally generated event */
void
dhd_sendup_event(dhd_pub_t *dhdp, wl_event_msg_t *event, void *data)
{
	switch (ntoh32(event->event_type)) {

	default:
		break;
	}
}

#ifdef LOG_INTO_TCPDUMP
void
dhd_sendup_log(dhd_pub_t *dhdp, void *data, int data_len)
{
	struct sk_buff *p, *skb;
	uint32 pktlen;
	int len;
	dhd_if_t *ifp;
	dhd_info_t *dhd;
	uchar *skb_data;
	int ifidx = 0;
	struct ether_header eth;

	pktlen = sizeof(eth) + data_len;
	dhd = dhdp->info;

	if ((p = PKTGET(dhdp->osh, pktlen, FALSE))) {
		ASSERT(ISALIGNED((uintptr)PKTDATA(dhdp->osh, p), sizeof(uint32)));

		bcopy(&dhdp->mac, &eth.ether_dhost, ETHER_ADDR_LEN);
		bcopy(&dhdp->mac, &eth.ether_shost, ETHER_ADDR_LEN);
		ETHER_TOGGLE_LOCALADDR(&eth.ether_shost);
		eth.ether_type = hton16(ETHER_TYPE_BRCM);

		bcopy((void *)&eth, PKTDATA(dhdp->osh, p), sizeof(eth));
		bcopy(data, PKTDATA(dhdp->osh, p) + sizeof(eth), data_len);
		skb = PKTTONATIVE(dhdp->osh, p);
		skb_data = skb->data;
		len = skb->len;

		ifidx = dhd_ifname2idx(dhd, "wlan0");
		ifp = dhd->iflist[ifidx];
		if (ifp == NULL)
			 ifp = dhd->iflist[0];

		ASSERT(ifp);
		skb->dev = ifp->net;
		skb->protocol = eth_type_trans(skb, skb->dev);
		skb->data = skb_data;
		skb->len = len;

		/* Strip header, count, deliver upward */
		skb_pull(skb, ETH_HLEN);

		/* Send the packet */
		if (in_interrupt()) {
			netif_rx(skb);
		} else {
			netif_rx_ni(skb);
		}
	}
	else {
		/* Could not allocate a sk_buf */
		DHD_ERROR(("%s: unable to alloc sk_buf", __FUNCTION__));
	}
}
#endif /* LOG_INTO_TCPDUMP */

void dhd_wait_for_event(dhd_pub_t *dhd, bool *lockvar)
{
#if defined(BCMSDIO) && (LINUX_VERSION_CODE >= KERNEL_VERSION(2, 6, 0))
	struct dhd_info *dhdinfo =  dhd->info;

#if (LINUX_VERSION_CODE >= KERNEL_VERSION(2, 6, 27))
	int timeout = msecs_to_jiffies(IOCTL_RESP_TIMEOUT);
#else
	int timeout = (IOCTL_RESP_TIMEOUT / 1000) * HZ;
#endif /* (LINUX_VERSION_CODE >= KERNEL_VERSION(2, 6, 27)) */

	dhd_os_sdunlock(dhd);
	wait_event_timeout(dhdinfo->ctrl_wait, (*lockvar == FALSE), timeout);
	dhd_os_sdlock(dhd);
#endif /* defined(BCMSDIO) && (LINUX_VERSION_CODE >= KERNEL_VERSION(2, 6, 0)) */
	return;
}

void dhd_wait_event_wakeup(dhd_pub_t *dhd)
{
#if defined(BCMSDIO) && (LINUX_VERSION_CODE >= KERNEL_VERSION(2, 6, 0))
	struct dhd_info *dhdinfo =  dhd->info;
	if (waitqueue_active(&dhdinfo->ctrl_wait))
		wake_up(&dhdinfo->ctrl_wait);
#endif
	return;
}

#if defined(BCMSDIO) || defined(BCMPCIE)
int
dhd_net_bus_devreset(struct net_device *dev, uint8 flag)
{
	int ret = 0;

	dhd_info_t *dhd = DHD_DEV_INFO(dev);
	if (flag == TRUE) {
		/* Issue wl down command before resetting the chip */
		if (dhd_wl_ioctl_cmd(&dhd->pub, WLC_DOWN, NULL, 0, TRUE, 0) < 0) {
			DHD_TRACE(("%s: wl down failed\n", __FUNCTION__));
		}
#ifdef PROP_TXSTATUS
		if (dhd->pub.wlfc_enabled) {
			dhd_wlfc_deinit(&dhd->pub);
		}
#endif /* PROP_TXSTATUS */
#ifdef PNO_SUPPORT
		if (dhd->pub.pno_state) {
			dhd_pno_deinit(&dhd->pub);
		}
#endif /* PNO_SUPPORT */
#ifdef RTT_SUPPORT
		if (dhd->pub.rtt_state) {
			dhd_rtt_deinit(&dhd->pub);
		}
#endif /* RTT_SUPPORT */
	}
#ifdef BCMSDIO
	if (!flag) {
		dhd_update_fw_nv_path(dhd);
		/* update firmware and nvram path to sdio bus */
		dhd_bus_update_fw_nv_path(dhd->pub.bus,
			dhd->fw_path, dhd->nv_path);
	}
#endif /* BCMSDIO */
	ret = dhd_bus_devreset(&dhd->pub, flag);
	if (ret) {
		DHD_ERROR(("%s: dhd_bus_devreset: %d\n", __FUNCTION__, ret));
		return ret;
	}
	return ret;
}

#ifdef BCMSDIO
int
dhd_net_bus_suspend(struct net_device *dev)
{
	dhd_info_t *dhd = DHD_DEV_INFO(dev);
	return dhd_bus_suspend(&dhd->pub);
}

int
dhd_net_bus_resume(struct net_device *dev, uint8 stage)
{
	dhd_info_t *dhd = DHD_DEV_INFO(dev);
	return dhd_bus_resume(&dhd->pub, stage);
}

#endif /* BCMSDIO */
#endif /* BCMSDIO || BCMPCIE */

int net_os_set_suspend_disable(struct net_device *dev, int val)
{
	dhd_info_t *dhd = DHD_DEV_INFO(dev);
	int ret = 0;

	if (dhd) {
		ret = dhd->pub.suspend_disable_flag;
		dhd->pub.suspend_disable_flag = val;
	}
	return ret;
}

int net_os_set_suspend(struct net_device *dev, int val, int force)
{
	int ret = 0;
	dhd_info_t *dhd = DHD_DEV_INFO(dev);

	if (dhd) {
#if defined(CONFIG_HAS_EARLYSUSPEND) && defined(DHD_USE_EARLYSUSPEND)
		ret = dhd_set_suspend(val, &dhd->pub);
#else
		ret = dhd_suspend_resume_helper(dhd, val, force);
#endif
#ifdef WL_CFG80211
		wl_cfg80211_update_power_mode(dev);
#endif
	}
	return ret;
}

int net_os_set_suspend_bcn_li_dtim(struct net_device *dev, int val)
{
	dhd_info_t *dhd = DHD_DEV_INFO(dev);

	if (dhd)
		dhd->pub.suspend_bcn_li_dtim = val;

	return 0;
}

#ifdef PKT_FILTER_SUPPORT
int net_os_rxfilter_add_remove(struct net_device *dev, int add_remove, int num)
{
	dhd_info_t *dhd = DHD_DEV_INFO(dev);
	char *filterp = NULL;
	int filter_id = 0;
	int ret = 0;

	if (!dhd || (num == DHD_UNICAST_FILTER_NUM))
		return ret;
	if (num >= dhd->pub.pktfilter_count)
		return -EINVAL;
	switch (num) {
		case DHD_BROADCAST_FILTER_NUM:
			filterp = "101 0 0 0 0xFFFFFFFFFFFF 0xFFFFFFFFFFFF";
			filter_id = 101;
			break;
		case DHD_MULTICAST4_FILTER_NUM:
			filterp = "102 0 0 0 0xFFFFFF 0x01005E";
			filter_id = 102;
			break;
		case DHD_MULTICAST6_FILTER_NUM:
			filterp = "103 0 0 0 0xFFFF 0x3333";
			filter_id = 103;
			break;
		case DHD_MDNS_FILTER_NUM:
			filterp = "104 0 0 0 0xFFFFFFFFFFFF 0x01005E0000FB";
			filter_id = 104;
			break;
		default:
			return -EINVAL;
	}

	/* Add filter */
	if (add_remove) {
		dhd->pub.pktfilter[num] = filterp;
		dhd_pktfilter_offload_set(&dhd->pub, dhd->pub.pktfilter[num]);
	} else { /* Delete filter */
		if (dhd->pub.pktfilter[num] != NULL) {
			dhd_pktfilter_offload_delete(&dhd->pub, filter_id);
			dhd->pub.pktfilter[num] = NULL;
		}
	}
	return ret;
}

int dhd_os_enable_packet_filter(dhd_pub_t *dhdp, int val)

{
	int ret = 0;

	/* Packet filtering is set only if we still in early-suspend and
	 * we need either to turn it ON or turn it OFF
	 * We can always turn it OFF in case of early-suspend, but we turn it
	 * back ON only if suspend_disable_flag was not set
	*/
	if (dhdp && dhdp->up) {
		if (dhdp->in_suspend) {
			if (!val || (val && !dhdp->suspend_disable_flag))
				dhd_enable_packet_filter(val, dhdp);
		}
	}
	return ret;
}

/* function to enable/disable packet for Network device */
int net_os_enable_packet_filter(struct net_device *dev, int val)
{
	dhd_info_t *dhd = DHD_DEV_INFO(dev);

	return dhd_os_enable_packet_filter(&dhd->pub, val);
}
#endif /* PKT_FILTER_SUPPORT */

int
dhd_dev_init_ioctl(struct net_device *dev)
{
	dhd_info_t *dhd = DHD_DEV_INFO(dev);
	int ret;

	if ((ret = dhd_sync_with_dongle(&dhd->pub)) < 0)
		goto done;

done:
	return ret;
}
int dhd_dev_get_feature_set(struct net_device *dev)
{
	dhd_info_t *ptr = *(dhd_info_t **)netdev_priv(dev);
	dhd_pub_t *dhd = (&ptr->pub);
	int feature_set = 0;

	if (!dhd)
		return feature_set;

	if (FW_SUPPORTED(dhd, sta))
		feature_set |= WIFI_FEATURE_INFRA;
	if (FW_SUPPORTED(dhd, dualband))
		feature_set |= WIFI_FEATURE_INFRA_5G;
	if (FW_SUPPORTED(dhd, p2p))
		feature_set |= WIFI_FEATURE_P2P;
	if (dhd->op_mode & DHD_FLAG_HOSTAP_MODE)
		feature_set |= WIFI_FEATURE_SOFT_AP;
	if (FW_SUPPORTED(dhd, tdls))
		feature_set |= WIFI_FEATURE_TDLS;
	if (FW_SUPPORTED(dhd, vsdb))
		feature_set |= WIFI_FEATURE_TDLS_OFFCHANNEL;
	if (FW_SUPPORTED(dhd, nan)) {
		feature_set |= WIFI_FEATURE_NAN;
		/* NAN is essentail for d2d rtt */
		if (FW_SUPPORTED(dhd, rttd2d))
			feature_set |= WIFI_FEATURE_D2D_RTT;
	}
#ifdef RTT_SUPPORT
	feature_set |= WIFI_FEATURE_D2AP_RTT;
#endif /* RTT_SUPPORT */
#ifdef LINKSTAT_SUPPORT
	feature_set |= WIFI_FEATURE_LINKSTAT;
#endif /* LINKSTAT_SUPPORT */
	/* Supports STA + STA always */
	feature_set |= WIFI_FEATURE_ADDITIONAL_STA;
#ifdef PNO_SUPPORT
	if (dhd_is_pno_supported(dhd)) {
		feature_set |= WIFI_FEATURE_PNO;
		feature_set |= WIFI_FEATURE_BATCH_SCAN;
#ifdef GSCAN_SUPPORT
		feature_set |= WIFI_FEATURE_GSCAN;
<<<<<<< HEAD
		feature_set |= WIFI_FEATURE_HAL_EPNO;
=======
>>>>>>> 5afd1b7e
#endif /* GSCAN_SUPPORT */
	}
	if (FW_SUPPORTED(dhd, rssi_mon)) {
		feature_set |= WIFI_FEATUE_RSSI_MONITOR;
	}
#endif /* PNO_SUPPORT */
#ifdef WL11U
	feature_set |= WIFI_FEATURE_HOTSPOT;
#endif /* WL11U */
	return feature_set;
}

int *dhd_dev_get_feature_set_matrix(struct net_device *dev, int *num)
{
	int feature_set_full, mem_needed;
	int *ret;

	*num = 0;
	mem_needed = sizeof(int) * MAX_FEATURE_SET_CONCURRRENT_GROUPS;
	ret = (int *) kmalloc(mem_needed, GFP_KERNEL);

	 if (!ret) {
		DHD_ERROR(("%s: failed to allocate %d bytes\n", __FUNCTION__,
		mem_needed));
		return ret;
	 }

	feature_set_full = dhd_dev_get_feature_set(dev);

	ret[0] = (feature_set_full & WIFI_FEATURE_INFRA) |
	         (feature_set_full & WIFI_FEATURE_INFRA_5G) |
	         (feature_set_full & WIFI_FEATURE_NAN) |
	         (feature_set_full & WIFI_FEATURE_D2D_RTT) |
	         (feature_set_full & WIFI_FEATURE_D2AP_RTT) |
	         (feature_set_full & WIFI_FEATURE_PNO) |
	         (feature_set_full & WIFI_FEATURE_HAL_EPNO) |
	         (feature_set_full & WIFI_FEATUE_RSSI_MONITOR) |
	         (feature_set_full & WIFI_FEATURE_BATCH_SCAN) |
	         (feature_set_full & WIFI_FEATURE_GSCAN) |
	         (feature_set_full & WIFI_FEATURE_HOTSPOT) |
	         (feature_set_full & WIFI_FEATURE_ADDITIONAL_STA) |
	         (feature_set_full & WIFI_FEATURE_EPR);

	ret[1] = (feature_set_full & WIFI_FEATURE_INFRA) |
	         (feature_set_full & WIFI_FEATURE_INFRA_5G) |
	         (feature_set_full & WIFI_FEATUE_RSSI_MONITOR) |
	         /* Not yet verified NAN with P2P */
	         /* (feature_set_full & WIFI_FEATURE_NAN) | */
	         (feature_set_full & WIFI_FEATURE_P2P) |
	         (feature_set_full & WIFI_FEATURE_D2AP_RTT) |
	         (feature_set_full & WIFI_FEATURE_D2D_RTT) |
	         (feature_set_full & WIFI_FEATURE_EPR);

	ret[2] = (feature_set_full & WIFI_FEATURE_INFRA) |
	         (feature_set_full & WIFI_FEATURE_INFRA_5G) |
	         (feature_set_full & WIFI_FEATUE_RSSI_MONITOR) |
	         (feature_set_full & WIFI_FEATURE_NAN) |
	         (feature_set_full & WIFI_FEATURE_D2D_RTT) |
	         (feature_set_full & WIFI_FEATURE_D2AP_RTT) |
	         (feature_set_full & WIFI_FEATURE_TDLS) |
	         (feature_set_full & WIFI_FEATURE_TDLS_OFFCHANNEL) |
	         (feature_set_full & WIFI_FEATURE_EPR);
	*num = MAX_FEATURE_SET_CONCURRRENT_GROUPS;

	return ret;
}

int
dhd_dev_set_nodfs(struct net_device *dev, u32 nodfs)
{
	dhd_info_t *dhd = DHD_DEV_INFO(dev);

	if (nodfs)
		dhd->pub.dhd_cflags |= WLAN_PLAT_NODFS_FLAG;
	else
		dhd->pub.dhd_cflags &= ~WLAN_PLAT_NODFS_FLAG;
	dhd->pub.force_country_change = TRUE;
	return 0;
}

#ifdef PNO_SUPPORT
/* Linux wrapper to call common dhd_pno_stop_for_ssid */
int
dhd_dev_pno_stop_for_ssid(struct net_device *dev)
{
	dhd_info_t *dhd = DHD_DEV_INFO(dev);

	return (dhd_pno_stop_for_ssid(&dhd->pub));
}
/* Linux wrapper to call common dhd_pno_set_for_ssid */
int
dhd_dev_pno_set_for_ssid(struct net_device *dev, wlc_ssid_ext_t* ssids_local, int nssid,
	uint16  scan_fr, int pno_repeat, int pno_freq_expo_max, uint16 *channel_list, int nchan)
{
	dhd_info_t *dhd = DHD_DEV_INFO(dev);

	return (dhd_pno_set_for_ssid(&dhd->pub, ssids_local, nssid, scan_fr,
		pno_repeat, pno_freq_expo_max, channel_list, nchan));
}

/* Linux wrapper to call common dhd_pno_enable */
int
dhd_dev_pno_enable(struct net_device *dev, int enable)
{
	dhd_info_t *dhd = DHD_DEV_INFO(dev);

	return (dhd_pno_enable(&dhd->pub, enable));
}

/* Linux wrapper to call common dhd_pno_set_for_hotlist */
int
dhd_dev_pno_set_for_hotlist(struct net_device *dev, wl_pfn_bssid_t *p_pfn_bssid,
	struct dhd_pno_hotlist_params *hotlist_params)
{
	dhd_info_t *dhd = DHD_DEV_INFO(dev);
	return (dhd_pno_set_for_hotlist(&dhd->pub, p_pfn_bssid, hotlist_params));
}
/* Linux wrapper to call common dhd_dev_pno_stop_for_batch */
int
dhd_dev_pno_stop_for_batch(struct net_device *dev)
{
	dhd_info_t *dhd = DHD_DEV_INFO(dev);
	return (dhd_pno_stop_for_batch(&dhd->pub));
}
/* Linux wrapper to call common dhd_dev_pno_set_for_batch */
int
dhd_dev_pno_set_for_batch(struct net_device *dev, struct dhd_pno_batch_params *batch_params)
{
	dhd_info_t *dhd = DHD_DEV_INFO(dev);
	return (dhd_pno_set_for_batch(&dhd->pub, batch_params));
}
/* Linux wrapper to call common dhd_dev_pno_get_for_batch */
int
dhd_dev_pno_get_for_batch(struct net_device *dev, char *buf, int bufsize)
{
	dhd_info_t *dhd = DHD_DEV_INFO(dev);
	return (dhd_pno_get_for_batch(&dhd->pub, buf, bufsize, PNO_STATUS_NORMAL));
}
#endif /* PNO_SUPPORT */

#ifdef GSCAN_SUPPORT
/* Linux wrapper to call common dhd_pno_set_cfg_gscan */
int
dhd_dev_pno_set_cfg_gscan(struct net_device *dev, dhd_pno_gscan_cmd_cfg_t type,
 void *buf, uint8 flush)
{
	dhd_info_t *dhd = *(dhd_info_t **)netdev_priv(dev);

	return (dhd_pno_set_cfg_gscan(&dhd->pub, type, buf, flush));
}

/* Linux wrapper to call common dhd_pno_get_gscan */
void *
dhd_dev_pno_get_gscan(struct net_device *dev, dhd_pno_gscan_cmd_cfg_t type,
                      void *info, uint32 *len)
{
	dhd_info_t *dhd = *(dhd_info_t **)netdev_priv(dev);

	return (dhd_pno_get_gscan(&dhd->pub, type, info, len));
}

/* Linux wrapper to call common dhd_wait_batch_results_complete */
int dhd_dev_wait_batch_results_complete(struct net_device *dev)
{
	dhd_info_t *dhd = *(dhd_info_t **)netdev_priv(dev);

	return (dhd_wait_batch_results_complete(&dhd->pub));
}

/* Linux wrapper to call common dhd_pno_lock_batch_results */
int
dhd_dev_pno_lock_access_batch_results(struct net_device *dev)
{
	dhd_info_t *dhd = *(dhd_info_t **)netdev_priv(dev);

	return (dhd_pno_lock_batch_results(&dhd->pub));
}
/* Linux wrapper to call common dhd_pno_unlock_batch_results */
void
dhd_dev_pno_unlock_access_batch_results(struct net_device *dev)
{
	dhd_info_t *dhd = *(dhd_info_t **)netdev_priv(dev);

	return (dhd_pno_unlock_batch_results(&dhd->pub));
}

/* Linux wrapper to call common dhd_pno_initiate_gscan_request */
int dhd_dev_pno_run_gscan(struct net_device *dev, bool run, bool flush)
{
	dhd_info_t *dhd = *(dhd_info_t **)netdev_priv(dev);

	return (dhd_pno_initiate_gscan_request(&dhd->pub, run, flush));
}

/* Linux wrapper to call common dhd_pno_enable_full_scan_result */
int dhd_dev_pno_enable_full_scan_result(struct net_device *dev, bool real_time_flag)
{
	dhd_info_t *dhd = *(dhd_info_t **)netdev_priv(dev);

	return (dhd_pno_enable_full_scan_result(&dhd->pub, real_time_flag));
}

/* Linux wrapper to call common dhd_handle_swc_evt */
void * dhd_dev_swc_scan_event(struct net_device *dev, const void  *data, int *send_evt_bytes)
{
	dhd_info_t *dhd = *(dhd_info_t **)netdev_priv(dev);

	return (dhd_handle_swc_evt(&dhd->pub, data, send_evt_bytes));
}

/* Linux wrapper to call common dhd_handle_hotlist_scan_evt */
void * dhd_dev_hotlist_scan_event(struct net_device *dev,
      const void  *data, int *send_evt_bytes, hotlist_type_t type)
{
	dhd_info_t *dhd = *(dhd_info_t **)netdev_priv(dev);

	return (dhd_handle_hotlist_scan_evt(&dhd->pub, data, send_evt_bytes, type));
}

/* Linux wrapper to call common dhd_process_full_gscan_result */
void * dhd_dev_process_full_gscan_result(struct net_device *dev,
const void  *data, int *send_evt_bytes)
{
	dhd_info_t *dhd = *(dhd_info_t **)netdev_priv(dev);

	return (dhd_process_full_gscan_result(&dhd->pub, data, send_evt_bytes));
}

void dhd_dev_gscan_hotlist_cache_cleanup(struct net_device *dev, hotlist_type_t type)
{
	dhd_info_t *dhd = *(dhd_info_t **)netdev_priv(dev);

	dhd_gscan_hotlist_cache_cleanup(&dhd->pub, type);

	return;
}

int dhd_dev_gscan_batch_cache_cleanup(struct net_device *dev)
{
	dhd_info_t *dhd = *(dhd_info_t **)netdev_priv(dev);

	return (dhd_gscan_batch_cache_cleanup(&dhd->pub));
}

/* Linux wrapper to call common dhd_retreive_batch_scan_results */
int dhd_dev_retrieve_batch_scan(struct net_device *dev)
{
	dhd_info_t *dhd = *(dhd_info_t **)netdev_priv(dev);

	return (dhd_retreive_batch_scan_results(&dhd->pub));
}
/* Linux wrapper to call common dhd_pno_process_epno_result */
void * dhd_dev_process_epno_result(struct net_device *dev,
			const void  *data, uint32 event, int *send_evt_bytes)
{
	dhd_info_t *dhd = *(dhd_info_t **)netdev_priv(dev);

	return (dhd_pno_process_epno_result(&dhd->pub, data, event, send_evt_bytes));
}

int dhd_dev_set_lazy_roam_cfg(struct net_device *dev,
             wlc_roam_exp_params_t *roam_param)
{
	dhd_info_t *dhd = *(dhd_info_t **)netdev_priv(dev);
	wl_roam_exp_cfg_t roam_exp_cfg;
	int err;

	if (!roam_param) {
		return BCME_BADARG;
	}

	DHD_ERROR(("a_band_boost_thr %d a_band_penalty_thr %d\n",
	      roam_param->a_band_boost_threshold, roam_param->a_band_penalty_threshold));
	DHD_ERROR(("a_band_boost_factor %d a_band_penalty_factor %d cur_bssid_boost %d\n",
	      roam_param->a_band_boost_factor, roam_param->a_band_penalty_factor,
	      roam_param->cur_bssid_boost));
	DHD_ERROR(("alert_roam_trigger_thr %d a_band_max_boost %d\n",
	      roam_param->alert_roam_trigger_threshold, roam_param->a_band_max_boost));

	memcpy(&roam_exp_cfg.params, roam_param, sizeof(*roam_param));
	roam_exp_cfg.version = ROAM_EXP_CFG_VERSION;
	roam_exp_cfg.flags = ROAM_EXP_CFG_PRESENT;
	if (dhd->pub.lazy_roam_enable) {
		roam_exp_cfg.flags |= ROAM_EXP_ENABLE_FLAG;
	}
	err = dhd_iovar(&(dhd->pub), 0, "roam_exp_params", (char *)&roam_exp_cfg, sizeof(roam_exp_cfg), 1);
	if (err < 0) {
		DHD_ERROR(("%s : Failed to execute roam_exp_params %d\n", __FUNCTION__, err));
	}
	return err;
}

int dhd_dev_lazy_roam_enable(struct net_device *dev, uint32 enable)
{
	int err;
	dhd_info_t *dhd = *(dhd_info_t **)netdev_priv(dev);
	wl_roam_exp_cfg_t roam_exp_cfg;

	memset(&roam_exp_cfg, 0, sizeof(roam_exp_cfg));
	roam_exp_cfg.version = ROAM_EXP_CFG_VERSION;
	if (enable) {
		roam_exp_cfg.flags = ROAM_EXP_ENABLE_FLAG;
	}

	err = dhd_iovar(&(dhd->pub), 0, "roam_exp_params", (char *)&roam_exp_cfg, sizeof(roam_exp_cfg), 1);
	if (err < 0) {
		DHD_ERROR(("%s : Failed to execute roam_exp_params %d\n", __FUNCTION__, err));
	} else {
		dhd->pub.lazy_roam_enable = (enable != 0);
	}
	return err;
}
int dhd_dev_set_lazy_roam_bssid_pref(struct net_device *dev,
       wl_bssid_pref_cfg_t *bssid_pref, uint32 flush)
{
	int err;
	int len;
	dhd_info_t *dhd = *(dhd_info_t **)netdev_priv(dev);

	bssid_pref->version = BSSID_PREF_LIST_VERSION;
	/* By default programming bssid pref flushes out old values */
	bssid_pref->flags = (flush && !bssid_pref->count) ? ROAM_EXP_CLEAR_BSSID_PREF: 0;
	len = sizeof(wl_bssid_pref_cfg_t);
	len += (bssid_pref->count - 1) * sizeof(wl_bssid_pref_list_t);
	err = dhd_iovar(&(dhd->pub), 0, "roam_exp_bssid_pref", (char *)bssid_pref,
	       len, 1);
	if (err != BCME_OK) {
		DHD_ERROR(("%s : Failed to execute roam_exp_bssid_pref %d\n", __FUNCTION__, err));
	}
	return err;
}
int dhd_dev_set_blacklist_bssid(struct net_device *dev, maclist_t *blacklist,
    uint32 len, uint32 flush)
{
	int err;
	dhd_info_t *dhd = *(dhd_info_t **)netdev_priv(dev);
	int macmode;

	if (blacklist) {
		err = dhd_wl_ioctl_cmd(&(dhd->pub), WLC_SET_MACLIST, (char *)blacklist,
						 len, TRUE, 0);
		if (err != BCME_OK) {
			DHD_ERROR(("%s : WLC_SET_MACLIST failed %d\n", __FUNCTION__, err));
			return err;
		}
	}
	/* By default programming blacklist flushes out old values */
	macmode = (flush && !blacklist) ? WLC_MACMODE_DISABLED : WLC_MACMODE_DENY;
	err = dhd_wl_ioctl_cmd(&(dhd->pub), WLC_SET_MACMODE, (char *)&macmode,
	              sizeof(macmode), TRUE, 0);
	if (err != BCME_OK) {
		DHD_ERROR(("%s : WLC_SET_MACMODE failed %d\n", __FUNCTION__, err));
	}
	return err;
}
int dhd_dev_set_whitelist_ssid(struct net_device *dev, wl_ssid_whitelist_t *ssid_whitelist,
    uint32 len, uint32 flush)
{
	int err;
	dhd_info_t *dhd = *(dhd_info_t **)netdev_priv(dev);
	wl_ssid_whitelist_t whitelist_ssid_flush;

	if (!ssid_whitelist) {
		if (flush) {
			ssid_whitelist = &whitelist_ssid_flush;
			ssid_whitelist->ssid_count = 0;
		} else {
			DHD_ERROR(("%s : Nothing to do here\n", __FUNCTION__));
			return BCME_BADARG;
		}
	}
	ssid_whitelist->version = SSID_WHITELIST_VERSION;
	ssid_whitelist->flags = flush ? ROAM_EXP_CLEAR_SSID_WHITELIST : 0;
	err = dhd_iovar(&(dhd->pub), 0, "roam_exp_ssid_whitelist", (char *)ssid_whitelist,
	       len, 1);
	if (err != BCME_OK) {
		DHD_ERROR(("%s : Failed to execute roam_exp_bssid_pref %d\n", __FUNCTION__, err));
	}
	return err;
}

void * dhd_dev_process_anqpo_result(struct net_device *dev,
			const void  *data, uint32 event, int *send_evt_bytes)
{
	dhd_info_t *dhd = *(dhd_info_t **)netdev_priv(dev);

	return (dhd_pno_process_anqpo_result(&dhd->pub, data, event, send_evt_bytes));
}
#endif /* GSCAN_SUPPORT */

int dhd_dev_set_rssi_monitor_cfg(struct net_device *dev, int start,
             int8 max_rssi, int8 min_rssi)
{
	int err;
	wl_rssi_monitor_cfg_t rssi_monitor;
	dhd_info_t *dhd = *(dhd_info_t **)netdev_priv(dev);

	rssi_monitor.version = RSSI_MONITOR_VERSION;
	rssi_monitor.max_rssi = max_rssi;
	rssi_monitor.min_rssi = min_rssi;
	rssi_monitor.flags = start ? 0: RSSI_MONITOR_STOP;
	err = dhd_iovar(&(dhd->pub), 0, "rssi_monitor", (char *)&rssi_monitor,
	       sizeof(rssi_monitor), 1);
	if (err != BCME_OK) {
		DHD_ERROR(("%s : Failed to execute rssi_monitor %d\n", __FUNCTION__, err));
	}
	return err;
}

bool dhd_dev_is_legacy_pno_enabled(struct net_device *dev)
{
	dhd_info_t *dhd = *(dhd_info_t **)netdev_priv(dev);

	return (dhd_is_legacy_pno_enabled(&dhd->pub));
}

int dhd_dev_cfg_rand_mac_oui(struct net_device *dev, uint8 *oui)
{
	dhd_info_t *dhd = *(dhd_info_t **)netdev_priv(dev);
	dhd_pub_t *dhdp = &dhd->pub;

	if (!dhdp || !oui) {
		DHD_ERROR(("NULL POINTER : %s\n",
			__FUNCTION__));
		return BCME_ERROR;
	}
	if (ETHER_ISMULTI(oui)) {
		DHD_ERROR(("Expected unicast OUI\n"));
		return BCME_ERROR;
	} else {
		uint8 *rand_mac_oui = dhdp->rand_mac_oui;
		memcpy(rand_mac_oui, oui, DOT11_OUI_LEN);
		DHD_ERROR(("Random MAC OUI to be used - %02x:%02x:%02x\n", rand_mac_oui[0],
		    rand_mac_oui[1], rand_mac_oui[2]));
	}
	return BCME_OK;
}

int dhd_set_rand_mac_oui(dhd_pub_t *dhd)
{
	int err;
	wl_pfn_macaddr_cfg_t cfg;
	uint8 *rand_mac_oui = dhd->rand_mac_oui;

	memset(&cfg.macaddr, 0, ETHER_ADDR_LEN);
	memcpy(&cfg.macaddr, rand_mac_oui, DOT11_OUI_LEN);
	cfg.version = WL_PFN_MACADDR_CFG_VER;
	if (ETHER_ISNULLADDR(&cfg.macaddr))
		cfg.flags = 0;
	else
		cfg.flags = (WL_PFN_MAC_OUI_ONLY_MASK | WL_PFN_SET_MAC_UNASSOC_MASK);

	DHD_ERROR(("Setting rand mac oui to FW - %02x:%02x:%02x\n", rand_mac_oui[0],
	    rand_mac_oui[1], rand_mac_oui[2]));

	err = dhd_iovar(dhd, 0, "pfn_macaddr", (char *)&cfg, sizeof(cfg), 1);
	if (err < 0) {
		DHD_ERROR(("%s : failed to execute pfn_macaddr %d\n", __FUNCTION__, err));
	}
	return err;
}

#ifdef RTT_SUPPORT
/* Linux wrapper to call common dhd_pno_set_cfg_gscan */
int
dhd_dev_rtt_set_cfg(struct net_device *dev, void *buf)
{
	dhd_info_t *dhd = *(dhd_info_t **)netdev_priv(dev);

	return (dhd_rtt_set_cfg(&dhd->pub, buf));
}
int
dhd_dev_rtt_cancel_cfg(struct net_device *dev, struct ether_addr *mac_list, int mac_cnt)
{
	dhd_info_t *dhd = *(dhd_info_t **)netdev_priv(dev);

	return (dhd_rtt_stop(&dhd->pub, mac_list, mac_cnt));
}

int
dhd_dev_rtt_register_noti_callback(struct net_device *dev, void *ctx, dhd_rtt_compl_noti_fn noti_fn)
{
	dhd_info_t *dhd = *(dhd_info_t **)netdev_priv(dev);

	return (dhd_rtt_register_noti_callback(&dhd->pub, ctx, noti_fn));
}
int
dhd_dev_rtt_unregister_noti_callback(struct net_device *dev, dhd_rtt_compl_noti_fn noti_fn)
{
	dhd_info_t *dhd = *(dhd_info_t **)netdev_priv(dev);

	return (dhd_rtt_unregister_noti_callback(&dhd->pub, noti_fn));
}

int
dhd_dev_rtt_capability(struct net_device *dev, rtt_capabilities_t *capa)
{
	dhd_info_t *dhd = *(dhd_info_t **)netdev_priv(dev);

	return (dhd_rtt_capability(&dhd->pub, capa));
}
#endif /* RTT_SUPPORT */

#if defined(KEEP_ALIVE)
#define TEMP_BUF_SIZE 512
#define FRAME_SIZE 300
int
dhd_dev_start_mkeep_alive(dhd_pub_t *dhd_pub, u8 mkeep_alive_id, u8 *ip_pkt, u16 ip_pkt_len,
	u8* src_mac, u8* dst_mac, u32 period_msec)
{
	const int 		ETHERTYPE_LEN = 2;
	char			*pbuf;
	const char		*str;
	wl_mkeep_alive_pkt_t mkeep_alive_pkt = {0};
	wl_mkeep_alive_pkt_t *mkeep_alive_pktp;
	int			buf_len;
	int			str_len;
	int 			res = BCME_ERROR;
	int 			len_bytes = 0;
	int 			i;

	/* ether frame to have both max IP pkt (256 bytes) and ether header */
	char 			*pmac_frame = NULL;
	char 			*pmac_frame_begin = NULL;

	/*
	 * The mkeep_alive packet is for STA interface only; if the bss is configured as AP,
	 * dongle shall reject a mkeep_alive request.
	 */
	if (!dhd_support_sta_mode(dhd_pub))
		return res;

	DHD_TRACE(("%s execution\n", __FUNCTION__));

	if ((pbuf = kzalloc(TEMP_BUF_SIZE, GFP_KERNEL)) == NULL) {
		DHD_ERROR(("failed to allocate buf with size %d\n", TEMP_BUF_SIZE));
		res = BCME_NOMEM;
		return res;
	}

	if ((pmac_frame = kzalloc(FRAME_SIZE, GFP_KERNEL)) == NULL) {
		DHD_ERROR(("failed to allocate mac_frame with size %d\n", FRAME_SIZE));
		res = BCME_NOMEM;
		goto exit;
	}
	pmac_frame_begin = pmac_frame;

	/*
	 * Get current mkeep-alive status.
	 */
	bcm_mkiovar("mkeep_alive", &mkeep_alive_id, sizeof(mkeep_alive_id),
		     pbuf, TEMP_BUF_SIZE);

	if ((res = dhd_wl_ioctl_cmd(dhd_pub, WLC_GET_VAR, pbuf, TEMP_BUF_SIZE,
				    FALSE, 0)) < 0) {
		DHD_ERROR(("%s: Get mkeep_alive failed (error=%d)\n", __FUNCTION__, res));
		goto exit;
	} else {
		/* Check available ID whether it is occupied */
		mkeep_alive_pktp = (wl_mkeep_alive_pkt_t *) pbuf;
		if (dtoh32(mkeep_alive_pktp->period_msec != 0)) {
			DHD_ERROR(("%s: Get mkeep_alive failed, ID %u is in use.\n",
				__FUNCTION__, mkeep_alive_id));

			/* Current occupied ID info */
			DHD_ERROR(("%s: mkeep_alive\n", __FUNCTION__));
			DHD_ERROR(("   Id    : %d\n"
				   "   Period: %d msec\n"
				   "   Length: %d\n"
				   "   Packet: 0x",
				mkeep_alive_pktp->keep_alive_id,
				dtoh32(mkeep_alive_pktp->period_msec),
				dtoh16(mkeep_alive_pktp->len_bytes)));

			for (i = 0; i < mkeep_alive_pktp->len_bytes; i++) {
				DHD_ERROR(("%02x", mkeep_alive_pktp->data[i]));
			}
			DHD_ERROR(("\n"));

			res = BCME_NOTFOUND;
			goto exit;
		}
	}

	/* Request the specified ID */
	memset(&mkeep_alive_pkt, 0, sizeof(wl_mkeep_alive_pkt_t));
	memset(pbuf, 0, TEMP_BUF_SIZE);
	str = "mkeep_alive";
	str_len = strlen(str);
	strncpy(pbuf, str, str_len);
	pbuf[str_len] = '\0';

	mkeep_alive_pktp = (wl_mkeep_alive_pkt_t *) (pbuf + str_len + 1);
	mkeep_alive_pkt.period_msec = htod32(period_msec);
	buf_len = str_len + 1;
	mkeep_alive_pkt.version = htod16(WL_MKEEP_ALIVE_VERSION);
	mkeep_alive_pkt.length = htod16(WL_MKEEP_ALIVE_FIXED_LEN);

	/* ID assigned */
	mkeep_alive_pkt.keep_alive_id = mkeep_alive_id;

	buf_len += WL_MKEEP_ALIVE_FIXED_LEN;

	/*
	 * Build up Ethernet Frame
	 */

	/* Mapping dest mac addr */
	memcpy(pmac_frame, dst_mac, ETHER_ADDR_LEN);
	pmac_frame += ETHER_ADDR_LEN;

	/* Mapping src mac addr */
	memcpy(pmac_frame, src_mac, ETHER_ADDR_LEN);
	pmac_frame += ETHER_ADDR_LEN;

	/* Mapping Ethernet type (ETHERTYPE_IP: 0x0800) */
	*(pmac_frame++) = 0x08;
	*(pmac_frame++) = 0x00;

	/* Mapping IP pkt */
	memcpy(pmac_frame, ip_pkt, ip_pkt_len);
	pmac_frame += ip_pkt_len;

	/*
	 * Length of ether frame (assume to be all hexa bytes)
	 *     = src mac + dst mac + ether type + ip pkt len
	 */
	len_bytes = ETHER_ADDR_LEN*2 + ETHERTYPE_LEN + ip_pkt_len;
	memcpy(mkeep_alive_pktp->data, pmac_frame_begin, len_bytes);
	buf_len += len_bytes;
	mkeep_alive_pkt.len_bytes = htod16(len_bytes);

	/*
	 * Keep-alive attributes are set in local variable (mkeep_alive_pkt), and
	 * then memcpy'ed into buffer (mkeep_alive_pktp) since there is no
	 * guarantee that the buffer is properly aligned.
	 */
	memcpy((char *)mkeep_alive_pktp, &mkeep_alive_pkt, WL_MKEEP_ALIVE_FIXED_LEN);

	res = dhd_wl_ioctl_cmd(dhd_pub, WLC_SET_VAR, pbuf, buf_len, TRUE, 0);
exit:
	kfree(pmac_frame_begin);
	kfree(pbuf);
	return res;
}

int
dhd_dev_stop_mkeep_alive(dhd_pub_t *dhd_pub, u8 mkeep_alive_id)
{
	char			*pbuf;
	const char		*str;
	wl_mkeep_alive_pkt_t	mkeep_alive_pkt;
	wl_mkeep_alive_pkt_t	*mkeep_alive_pktp;
	int			buf_len;
	int			str_len;
	int			res = BCME_ERROR;
	int 			i;

	/*
	 * The mkeep_alive packet is for STA interface only; if the bss is configured as AP,
	 * dongle shall reject a mkeep_alive request.
	 */
	if (!dhd_support_sta_mode(dhd_pub))
		return res;

	DHD_TRACE(("%s execution\n", __FUNCTION__));

	/*
	 * Get current mkeep-alive status. Skip ID 0 which is being used for NULL pkt.
	 */
	if ((pbuf = kzalloc(TEMP_BUF_SIZE, GFP_KERNEL)) == NULL) {
		DHD_ERROR(("failed to allocate buf with size %d\n", TEMP_BUF_SIZE));
		return res;
	}

	bcm_mkiovar("mkeep_alive", &mkeep_alive_id, sizeof(mkeep_alive_id), pbuf, TEMP_BUF_SIZE);

	if ((res = dhd_wl_ioctl_cmd(dhd_pub, WLC_GET_VAR, pbuf, TEMP_BUF_SIZE, FALSE, 0)) < 0) {
		DHD_ERROR(("%s: Get mkeep_alive failed (error=%d)\n", __FUNCTION__, res));
		goto exit;
	} else {
		/* Check occupied ID */
		mkeep_alive_pktp = (wl_mkeep_alive_pkt_t *) pbuf;
		DHD_INFO(("%s: mkeep_alive\n", __FUNCTION__));
		DHD_INFO(("   Id    : %d\n"
			  "   Period: %d msec\n"
			  "   Length: %d\n"
			  "   Packet: 0x",
			mkeep_alive_pktp->keep_alive_id,
			dtoh32(mkeep_alive_pktp->period_msec),
			dtoh16(mkeep_alive_pktp->len_bytes)));

		for (i = 0; i < mkeep_alive_pktp->len_bytes; i++) {
			DHD_INFO(("%02x", mkeep_alive_pktp->data[i]));
		}
		DHD_INFO(("\n"));
	}

	/* Make it stop if available */
	if (dtoh32(mkeep_alive_pktp->period_msec != 0)) {
		DHD_INFO(("stop mkeep_alive on ID %d\n", mkeep_alive_id));
		memset(&mkeep_alive_pkt, 0, sizeof(wl_mkeep_alive_pkt_t));
		memset(pbuf, 0, TEMP_BUF_SIZE);
		str = "mkeep_alive";
		str_len = strlen(str);
		strncpy(pbuf, str, str_len);
		pbuf[str_len] = '\0';

		mkeep_alive_pktp = (wl_mkeep_alive_pkt_t *) (pbuf + str_len + 1);

		mkeep_alive_pkt.period_msec = 0;
		buf_len = str_len + 1;
		mkeep_alive_pkt.version = htod16(WL_MKEEP_ALIVE_VERSION);
		mkeep_alive_pkt.length = htod16(WL_MKEEP_ALIVE_FIXED_LEN);
		mkeep_alive_pkt.keep_alive_id = mkeep_alive_id;
		buf_len += WL_MKEEP_ALIVE_FIXED_LEN;

		/*
		 * Keep-alive attributes are set in local variable (mkeep_alive_pkt), and
		 * then memcpy'ed into buffer (mkeep_alive_pktp) since there is no
		 * guarantee that the buffer is properly aligned.
		 */
		memcpy((char *)mkeep_alive_pktp, &mkeep_alive_pkt, WL_MKEEP_ALIVE_FIXED_LEN);

		res = dhd_wl_ioctl_cmd(dhd_pub, WLC_SET_VAR, pbuf, buf_len, TRUE, 0);
	} else {
		DHD_ERROR(("%s: ID %u does not exist.\n", __FUNCTION__, mkeep_alive_id));
		res = BCME_NOTFOUND;
	}
exit:
	kfree(pbuf);
	return res;
}
#endif /* defined(KEEP_ALIVE) */

#if (LINUX_VERSION_CODE >= KERNEL_VERSION(2, 6, 27))
static void dhd_hang_process(void *dhd_info, void *event_info, u8 event)
{
	dhd_info_t *dhd;
	struct net_device *dev;

	dhd = (dhd_info_t *)dhd_info;
	dev = dhd->iflist[0]->net;

	if (dev) {
#ifndef NO_AUTO_RECOVERY
		rtnl_lock();
		dev_close(dev);
		rtnl_unlock();
#endif
#if defined(WL_WIRELESS_EXT)
		wl_iw_send_priv_event(dev, "HANG");
#endif
#if defined(WL_CFG80211)
		wl_cfg80211_hang(dev, WLAN_REASON_UNSPECIFIED);
#endif
	}
}

int dhd_os_send_hang_message(dhd_pub_t *dhdp)
{
	int ret = 0;
	if (dhdp) {
		if (!dhdp->hang_was_sent) {
			dhdp->hang_was_sent = 1;
			dhd_deferred_schedule_work(dhdp->info->dhd_deferred_wq, (void *)dhdp,
				DHD_WQ_WORK_HANG_MSG, dhd_hang_process, DHD_WORK_PRIORITY_HIGH);
		}
	}
	return ret;
}

int net_os_send_hang_message(struct net_device *dev)
{
	dhd_info_t *dhd = DHD_DEV_INFO(dev);
	int ret = 0;

	if (dhd) {
		/* Report FW problem when enabled */
		if (dhd->pub.hang_report) {
#if (LINUX_VERSION_CODE >= KERNEL_VERSION(2, 6, 27))
			ret = dhd_os_send_hang_message(&dhd->pub);
#else
			ret = wl_cfg80211_hang(dev, WLAN_REASON_UNSPECIFIED);
#endif
		} else {
			DHD_ERROR(("%s: FW HANG ignored (for testing purpose) and not sent up\n",
				__FUNCTION__));
			/* Enforce bus down to stop any future traffic */
			dhd->pub.busstate = DHD_BUS_DOWN;
		}
	}
	return ret;
}
#endif /* LINUX_VERSION_CODE >= KERNEL_VERSION(2, 6, 27) && OEM_ANDROID */


int dhd_net_wifi_platform_set_power(struct net_device *dev, bool on, unsigned long delay_msec)
{
	dhd_info_t *dhd = DHD_DEV_INFO(dev);
	return wifi_platform_set_power(dhd->adapter, on, delay_msec);
}

bool dhd_force_country_change(struct net_device *dev)
{
	dhd_info_t *dhd = DHD_DEV_INFO(dev);

	if (dhd && dhd->pub.up)
		return dhd->pub.force_country_change;
	return FALSE;
}

void dhd_get_customized_country_code(struct net_device *dev, char *country_iso_code,
	wl_country_t *cspec)
{
	dhd_info_t *dhd = DHD_DEV_INFO(dev);
	get_customized_country_code(dhd->adapter, country_iso_code, cspec,
				    dhd->pub.dhd_cflags);
}

void dhd_bus_country_set(struct net_device *dev, wl_country_t *cspec, bool notify)
{
	dhd_info_t *dhd = DHD_DEV_INFO(dev);
#ifdef WL_CFG80211
	struct bcm_cfg80211 *cfg = wl_get_cfg(dev);
#endif
	if (dhd && dhd->pub.up) {
		memcpy(&dhd->pub.dhd_cspec, cspec, sizeof(wl_country_t));
		dhd->pub.force_country_change = FALSE;
#ifdef WL_CFG80211
		wl_update_wiphybands(cfg, notify);
#endif
	}
}

void dhd_bus_band_set(struct net_device *dev, uint band)
{
	dhd_info_t *dhd = DHD_DEV_INFO(dev);
#ifdef WL_CFG80211
	struct bcm_cfg80211 *cfg = wl_get_cfg(dev);
#endif
	if (dhd && dhd->pub.up) {
#ifdef WL_CFG80211
		wl_update_wiphybands(cfg, true);
#endif
	}
}

int dhd_net_set_fw_path(struct net_device *dev, char *fw)
{
	dhd_info_t *dhd = DHD_DEV_INFO(dev);

	if (!fw || fw[0] == '\0')
		return -EINVAL;

	strncpy(dhd->fw_path, fw, sizeof(dhd->fw_path) - 1);
	dhd->fw_path[sizeof(dhd->fw_path)-1] = '\0';

#if defined(SOFTAP)
	if (strstr(fw, "apsta") != NULL) {
		DHD_INFO(("GOT APSTA FIRMWARE\n"));
		ap_fw_loaded = TRUE;
	} else {
		DHD_INFO(("GOT STA FIRMWARE\n"));
		ap_fw_loaded = FALSE;
	}
#endif
	return 0;
}

void dhd_net_if_lock(struct net_device *dev)
{
	dhd_info_t *dhd = DHD_DEV_INFO(dev);
	dhd_net_if_lock_local(dhd);
}

void dhd_net_if_unlock(struct net_device *dev)
{
	dhd_info_t *dhd = DHD_DEV_INFO(dev);
	dhd_net_if_unlock_local(dhd);
}

static void dhd_net_if_lock_local(dhd_info_t *dhd)
{
#if (LINUX_VERSION_CODE >= KERNEL_VERSION(2, 6, 25))
	if (dhd)
		mutex_lock(&dhd->dhd_net_if_mutex);
#endif
}

static void dhd_net_if_unlock_local(dhd_info_t *dhd)
{
#if (LINUX_VERSION_CODE >= KERNEL_VERSION(2, 6, 25))
	if (dhd)
		mutex_unlock(&dhd->dhd_net_if_mutex);
#endif
}

static void dhd_suspend_lock(dhd_pub_t *pub)
{
#if (LINUX_VERSION_CODE >= KERNEL_VERSION(2, 6, 25))
	dhd_info_t *dhd = (dhd_info_t *)(pub->info);
	if (dhd)
		mutex_lock(&dhd->dhd_suspend_mutex);
#endif
}

static void dhd_suspend_unlock(dhd_pub_t *pub)
{
#if (LINUX_VERSION_CODE >= KERNEL_VERSION(2, 6, 25))
	dhd_info_t *dhd = (dhd_info_t *)(pub->info);
	if (dhd)
		mutex_unlock(&dhd->dhd_suspend_mutex);
#endif
}

unsigned long dhd_os_general_spin_lock(dhd_pub_t *pub)
{
	dhd_info_t *dhd = (dhd_info_t *)(pub->info);
	unsigned long flags = 0;

	if (dhd)
		spin_lock_irqsave(&dhd->dhd_lock, flags);

	return flags;
}

void dhd_os_general_spin_unlock(dhd_pub_t *pub, unsigned long flags)
{
	dhd_info_t *dhd = (dhd_info_t *)(pub->info);

	if (dhd)
		spin_unlock_irqrestore(&dhd->dhd_lock, flags);
}

/* Linux specific multipurpose spinlock API */
void *
dhd_os_spin_lock_init(osl_t *osh)
{
	/* Adding 4 bytes since the sizeof(spinlock_t) could be 0 */
	/* if CONFIG_SMP and CONFIG_DEBUG_SPINLOCK are not defined */
	/* and this results in kernel asserts in internal builds */
	spinlock_t * lock = MALLOC(osh, sizeof(spinlock_t) + 4);
	if (lock)
		spin_lock_init(lock);
	return ((void *)lock);
}
void
dhd_os_spin_lock_deinit(osl_t *osh, void *lock)
{
	MFREE(osh, lock, sizeof(spinlock_t) + 4);
}
unsigned long
dhd_os_spin_lock(void *lock)
{
	unsigned long flags = 0;

	if (lock)
		spin_lock_irqsave((spinlock_t *)lock, flags);

	return flags;
}
void
dhd_os_spin_unlock(void *lock, unsigned long flags)
{
	if (lock)
		spin_unlock_irqrestore((spinlock_t *)lock, flags);
}

static int
dhd_get_pend_8021x_cnt(dhd_info_t *dhd)
{
	return (atomic_read(&dhd->pend_8021x_cnt));
}

#define MAX_WAIT_FOR_8021X_TX	100

int
dhd_wait_pend8021x(struct net_device *dev)
{
	dhd_info_t *dhd = DHD_DEV_INFO(dev);
	int timeout = msecs_to_jiffies(10);
	int ntimes = MAX_WAIT_FOR_8021X_TX;
	int pend = dhd_get_pend_8021x_cnt(dhd);

	while (ntimes && pend) {
		if (pend) {
			set_current_state(TASK_INTERRUPTIBLE);
			DHD_PERIM_UNLOCK(&dhd->pub);
			schedule_timeout(timeout);
			DHD_PERIM_LOCK(&dhd->pub);
			set_current_state(TASK_RUNNING);
			ntimes--;
		}
		pend = dhd_get_pend_8021x_cnt(dhd);
	}
	if (ntimes == 0)
	{
		atomic_set(&dhd->pend_8021x_cnt, 0);
		DHD_ERROR(("%s: TIMEOUT\n", __FUNCTION__));
	}
	return pend;
}

#ifdef DHD_DEBUG
int
write_to_file(dhd_pub_t *dhd, uint8 *buf, int size)
{
	int ret = 0;
	struct file *fp;
	mm_segment_t old_fs;
	loff_t pos = 0;

	/* change to KERNEL_DS address limit */
	old_fs = get_fs();
	set_fs(KERNEL_DS);

	/* open file to write */
	fp = filp_open("/data/misc/wifi/mem_dump", O_WRONLY|O_CREAT, 0640);
	if (!fp) {
		printf("%s: open file error\n", __FUNCTION__);
		ret = -1;
		goto exit;
	}

	/* Write buf to file */
	fp->f_op->write(fp, buf, size, &pos);

exit:
	/* close file before return */
	if (fp)
		filp_close(fp, current->files);
	/* restore previous address limit */
	set_fs(old_fs);

	return ret;
}
#endif /* DHD_DEBUG */

int dhd_os_wake_lock_timeout(dhd_pub_t *pub)
{
	dhd_info_t *dhd = (dhd_info_t *)(pub->info);
	unsigned long flags;
	int ret = 0;

	if (dhd) {
		spin_lock_irqsave(&dhd->wakelock_spinlock, flags);
		ret = dhd->wakelock_rx_timeout_enable > dhd->wakelock_ctrl_timeout_enable ?
			dhd->wakelock_rx_timeout_enable : dhd->wakelock_ctrl_timeout_enable;
#ifdef CONFIG_HAS_WAKELOCK
		if (dhd->wakelock_rx_timeout_enable)
			wake_lock_timeout(&dhd->wl_rxwake,
				msecs_to_jiffies(dhd->wakelock_rx_timeout_enable));
		if (dhd->wakelock_ctrl_timeout_enable)
			wake_lock_timeout(&dhd->wl_ctrlwake,
				msecs_to_jiffies(dhd->wakelock_ctrl_timeout_enable));
#endif
		dhd->wakelock_rx_timeout_enable = 0;
		dhd->wakelock_ctrl_timeout_enable = 0;
		spin_unlock_irqrestore(&dhd->wakelock_spinlock, flags);
	}
	return ret;
}

int net_os_wake_lock_timeout(struct net_device *dev)
{
	dhd_info_t *dhd = DHD_DEV_INFO(dev);
	int ret = 0;

	if (dhd)
		ret = dhd_os_wake_lock_timeout(&dhd->pub);
	return ret;
}

int dhd_os_wake_lock_rx_timeout_enable(dhd_pub_t *pub, int val)
{
	dhd_info_t *dhd = (dhd_info_t *)(pub->info);
	unsigned long flags;

	if (dhd) {
		spin_lock_irqsave(&dhd->wakelock_spinlock, flags);
		if (val > dhd->wakelock_rx_timeout_enable)
			dhd->wakelock_rx_timeout_enable = val;
		spin_unlock_irqrestore(&dhd->wakelock_spinlock, flags);
	}
	return 0;
}

int dhd_os_wake_lock_ctrl_timeout_enable(dhd_pub_t *pub, int val)
{
	dhd_info_t *dhd = (dhd_info_t *)(pub->info);
	unsigned long flags;

	if (dhd) {
		spin_lock_irqsave(&dhd->wakelock_spinlock, flags);
		if (val > dhd->wakelock_ctrl_timeout_enable)
			dhd->wakelock_ctrl_timeout_enable = val;
		spin_unlock_irqrestore(&dhd->wakelock_spinlock, flags);
	}
	return 0;
}

int dhd_os_wake_lock_ctrl_timeout_cancel(dhd_pub_t *pub)
{
	dhd_info_t *dhd = (dhd_info_t *)(pub->info);
	unsigned long flags;

	if (dhd) {
		spin_lock_irqsave(&dhd->wakelock_spinlock, flags);
		dhd->wakelock_ctrl_timeout_enable = 0;
#ifdef CONFIG_HAS_WAKELOCK
		if (wake_lock_active(&dhd->wl_ctrlwake))
			wake_unlock(&dhd->wl_ctrlwake);
#endif
		spin_unlock_irqrestore(&dhd->wakelock_spinlock, flags);
	}
	return 0;
}

int net_os_wake_lock_rx_timeout_enable(struct net_device *dev, int val)
{
	dhd_info_t *dhd = DHD_DEV_INFO(dev);
	int ret = 0;

	if (dhd)
		ret = dhd_os_wake_lock_rx_timeout_enable(&dhd->pub, val);
	return ret;
}

int net_os_wake_lock_ctrl_timeout_enable(struct net_device *dev, int val)
{
	dhd_info_t *dhd = DHD_DEV_INFO(dev);
	int ret = 0;

	if (dhd)
		ret = dhd_os_wake_lock_ctrl_timeout_enable(&dhd->pub, val);
	return ret;
}

int dhd_os_wake_lock(dhd_pub_t *pub)
{
	dhd_info_t *dhd = (dhd_info_t *)(pub->info);
	unsigned long flags;
	int ret = 0;

	if (dhd) {
		spin_lock_irqsave(&dhd->wakelock_spinlock, flags);
		if (dhd->wakelock_counter == 0 && !dhd->waive_wakelock) {
#ifdef CONFIG_HAS_WAKELOCK
			wake_lock(&dhd->wl_wifi);
#elif defined(BCMSDIO) && (LINUX_VERSION_CODE > KERNEL_VERSION(2, 6, 36))
			dhd_bus_dev_pm_stay_awake(pub);
#endif
		}
		dhd->wakelock_counter++;
		ret = dhd->wakelock_counter;
		spin_unlock_irqrestore(&dhd->wakelock_spinlock, flags);
	}
	return ret;
}

int net_os_wake_lock(struct net_device *dev)
{
	dhd_info_t *dhd = DHD_DEV_INFO(dev);
	int ret = 0;

	if (dhd)
		ret = dhd_os_wake_lock(&dhd->pub);
	return ret;
}

int dhd_os_wake_unlock(dhd_pub_t *pub)
{
	dhd_info_t *dhd = (dhd_info_t *)(pub->info);
	unsigned long flags;
	int ret = 0;

	dhd_os_wake_lock_timeout(pub);
	if (dhd) {
		spin_lock_irqsave(&dhd->wakelock_spinlock, flags);
		if (dhd->wakelock_counter > 0) {
			dhd->wakelock_counter--;
			if (dhd->wakelock_counter == 0 && !dhd->waive_wakelock) {
#ifdef CONFIG_HAS_WAKELOCK
				wake_unlock(&dhd->wl_wifi);
#elif defined(BCMSDIO) && (LINUX_VERSION_CODE > KERNEL_VERSION(2, 6, 36))
				dhd_bus_dev_pm_relax(pub);
#endif
			}
			ret = dhd->wakelock_counter;
		}
		spin_unlock_irqrestore(&dhd->wakelock_spinlock, flags);
	}
	return ret;
}

int dhd_os_check_wakelock(dhd_pub_t *pub)
{
#if defined(CONFIG_HAS_WAKELOCK) || (defined(BCMSDIO) && (LINUX_VERSION_CODE > \
	KERNEL_VERSION(2, 6, 36)))
	dhd_info_t *dhd;

	if (!pub)
		return 0;
	dhd = (dhd_info_t *)(pub->info);
#endif /* CONFIG_HAS_WAKELOCK || BCMSDIO */

#ifdef CONFIG_HAS_WAKELOCK
	/* Indicate to the SD Host to avoid going to suspend if internal locks are up */
	if (dhd && (wake_lock_active(&dhd->wl_wifi) ||
		(wake_lock_active(&dhd->wl_wdwake))))
		return 1;
#elif defined(BCMSDIO) && (LINUX_VERSION_CODE > KERNEL_VERSION(2, 6, 36))
	if (dhd && (dhd->wakelock_counter > 0) && dhd_bus_dev_pm_enabled(pub))
		return 1;
#endif
	return 0;
}

int dhd_os_check_wakelock_all(dhd_pub_t *pub)
{
#if defined(CONFIG_HAS_WAKELOCK) || \
	(defined(BCMSDIO) && (LINUX_VERSION_CODE > KERNEL_VERSION(2, 6, 36)))
	dhd_info_t *dhd;

	if (!pub)
		return 0;
	dhd = (dhd_info_t *)(pub->info);
#endif /* CONFIG_HAS_WAKELOCK || BCMSDIO */

#ifdef CONFIG_HAS_WAKELOCK
	/* Indicate to the SD Host to avoid going to suspend if internal locks are up */
	if (dhd && (wake_lock_active(&dhd->wl_wifi) ||
		wake_lock_active(&dhd->wl_wdwake) ||
		wake_lock_active(&dhd->wl_rxwake) ||
		wake_lock_active(&dhd->wl_ctrlwake))) {
		return 1;
	}
#elif defined(BCMSDIO) && (LINUX_VERSION_CODE > KERNEL_VERSION(2, 6, 36))
	if (dhd && (dhd->wakelock_counter > 0) && dhd_bus_dev_pm_enabled(pub))
		return 1;
#endif
	return 0;
}

int net_os_wake_unlock(struct net_device *dev)
{
	dhd_info_t *dhd = DHD_DEV_INFO(dev);
	int ret = 0;

	if (dhd)
		ret = dhd_os_wake_unlock(&dhd->pub);
	return ret;
}

int dhd_os_wd_wake_lock(dhd_pub_t *pub)
{
	dhd_info_t *dhd = (dhd_info_t *)(pub->info);
	unsigned long flags;
	int ret = 0;

	if (dhd) {
		spin_lock_irqsave(&dhd->wakelock_spinlock, flags);
#ifdef CONFIG_HAS_WAKELOCK
		/* if wakelock_wd_counter was never used : lock it at once */
		if (!dhd->wakelock_wd_counter)
			wake_lock(&dhd->wl_wdwake);
#endif
		dhd->wakelock_wd_counter++;
		ret = dhd->wakelock_wd_counter;
		spin_unlock_irqrestore(&dhd->wakelock_spinlock, flags);
	}
	return ret;
}

int dhd_os_wd_wake_unlock(dhd_pub_t *pub)
{
	dhd_info_t *dhd = (dhd_info_t *)(pub->info);
	unsigned long flags;
	int ret = 0;

	if (dhd) {
		spin_lock_irqsave(&dhd->wakelock_spinlock, flags);
		if (dhd->wakelock_wd_counter) {
			dhd->wakelock_wd_counter = 0;
#ifdef CONFIG_HAS_WAKELOCK
			wake_unlock(&dhd->wl_wdwake);
#endif
		}
		spin_unlock_irqrestore(&dhd->wakelock_spinlock, flags);
	}
	return ret;
}

/* waive wakelocks for operations such as IOVARs in suspend function, must be closed
 * by a paired function call to dhd_wakelock_restore. returns current wakelock counter
 */
int dhd_os_wake_lock_waive(dhd_pub_t *pub)
{
	dhd_info_t *dhd = (dhd_info_t *)(pub->info);
	unsigned long flags;
	int ret = 0;

	if (dhd) {
		spin_lock_irqsave(&dhd->wakelock_spinlock, flags);
		/* dhd_wakelock_waive/dhd_wakelock_restore must be paired */
		if (dhd->waive_wakelock == FALSE) {
			/* record current lock status */
			dhd->wakelock_before_waive = dhd->wakelock_counter;
			dhd->waive_wakelock = TRUE;
		}
		ret = dhd->wakelock_wd_counter;
		spin_unlock_irqrestore(&dhd->wakelock_spinlock, flags);
	}
	return ret;
}

int dhd_os_wake_lock_restore(dhd_pub_t *pub)
{
	dhd_info_t *dhd = (dhd_info_t *)(pub->info);
	unsigned long flags;
	int ret = 0;

	if (!dhd)
		return 0;

	spin_lock_irqsave(&dhd->wakelock_spinlock, flags);
	/* dhd_wakelock_waive/dhd_wakelock_restore must be paired */
	if (!dhd->waive_wakelock)
		goto exit;

	dhd->waive_wakelock = FALSE;
	/* if somebody else acquires wakelock between dhd_wakelock_waive/dhd_wakelock_restore,
	 * we need to make it up by calling wake_lock or pm_stay_awake. or if somebody releases
	 * the lock in between, do the same by calling wake_unlock or pm_relax
	 */
	if (dhd->wakelock_before_waive == 0 && dhd->wakelock_counter > 0) {
#ifdef CONFIG_HAS_WAKELOCK
		wake_lock(&dhd->wl_wifi);
#elif defined(BCMSDIO) && (LINUX_VERSION_CODE > KERNEL_VERSION(2, 6, 36))
		dhd_bus_dev_pm_stay_awake(&dhd->pub);
#endif
	} else if (dhd->wakelock_before_waive > 0 && dhd->wakelock_counter == 0) {
#ifdef CONFIG_HAS_WAKELOCK
		wake_unlock(&dhd->wl_wifi);
#elif defined(BCMSDIO) && (LINUX_VERSION_CODE > KERNEL_VERSION(2, 6, 36))
		dhd_bus_dev_pm_relax(&dhd->pub);
#endif
	}
	dhd->wakelock_before_waive = 0;
exit:
	ret = dhd->wakelock_wd_counter;
	spin_unlock_irqrestore(&dhd->wakelock_spinlock, flags);
	return ret;
}

bool dhd_os_check_if_up(dhd_pub_t *pub)
{
	if (!pub)
		return FALSE;
	return pub->up;
}

int dhd_os_get_wake_irq(dhd_pub_t *pub)
{
	if (!pub)
		return -1;
	return wifi_platform_get_wake_irq(pub->info->adapter);
}

/* function to collect firmware, chip id and chip version info */
void dhd_set_version_info(dhd_pub_t *dhdp, char *fw)
{
	int i;

	i = snprintf(info_string, sizeof(info_string),
		"  Driver: %s\n  Firmware: %s ", EPI_VERSION_STR, fw);

	if (!dhdp)
		return;

	i = snprintf(&info_string[i], sizeof(info_string) - i,
		"\n  Chip: %x Rev %x Pkg %x", dhd_bus_chip_id(dhdp),
		dhd_bus_chiprev_id(dhdp), dhd_bus_chippkg_id(dhdp));
}
int dhd_ioctl_entry_local(struct net_device *net, wl_ioctl_t *ioc, int cmd)
{
	int ifidx;
	int ret = 0;
	dhd_info_t *dhd = NULL;

	if (!net || !DEV_PRIV(net)) {
		DHD_ERROR(("%s invalid parameter\n", __FUNCTION__));
		return -EINVAL;
	}

	dhd = DHD_DEV_INFO(net);
	if (!dhd)
		return -EINVAL;

	ifidx = dhd_net2idx(dhd, net);
	if (ifidx == DHD_BAD_IF) {
		DHD_ERROR(("%s bad ifidx\n", __FUNCTION__));
		return -ENODEV;
	}

	DHD_OS_WAKE_LOCK(&dhd->pub);
	DHD_PERIM_LOCK(&dhd->pub);

	ret = dhd_wl_ioctl(&dhd->pub, ifidx, ioc, ioc->buf, ioc->len);
	dhd_check_hang(net, &dhd->pub, ret);

	DHD_PERIM_UNLOCK(&dhd->pub);
	DHD_OS_WAKE_UNLOCK(&dhd->pub);

	return ret;
}

bool dhd_os_check_hang(dhd_pub_t *dhdp, int ifidx, int ret)
{
	struct net_device *net;

	net = dhd_idx2net(dhdp, ifidx);
	if (!net) {
		DHD_ERROR(("%s : Invalid index : %d\n", __FUNCTION__, ifidx));
		return -EINVAL;
	}

	return dhd_check_hang(net, dhdp, ret);
}

/* Return instance */
int dhd_get_instance(dhd_pub_t *dhdp)
{
	return dhdp->info->unit;
}

void dhd_set_short_dwell_time(dhd_pub_t *dhd, int set)
{
	int scan_assoc_time = DHD_SCAN_ASSOC_ACTIVE_TIME;
	int scan_unassoc_time = DHD_SCAN_UNASSOC_ACTIVE_TIME;
	int scan_passive_time = DHD_SCAN_PASSIVE_TIME;

	DHD_TRACE(("%s: Enter: %d\n", __FUNCTION__, set));
	if (dhd->short_dwell_time != set) {
		if (set) {
			scan_unassoc_time = DHD_SCAN_UNASSOC_ACTIVE_TIME_PS;
		}
		dhd_wl_ioctl_cmd(dhd, WLC_SET_SCAN_UNASSOC_TIME,
				(char *)&scan_unassoc_time,
				sizeof(scan_unassoc_time), TRUE, 0);
		if (dhd->short_dwell_time == -1) {
			dhd_wl_ioctl_cmd(dhd, WLC_SET_SCAN_CHANNEL_TIME,
					(char *)&scan_assoc_time,
					sizeof(scan_assoc_time), TRUE, 0);
			dhd_wl_ioctl_cmd(dhd, WLC_SET_SCAN_PASSIVE_TIME,
					(char *)&scan_passive_time,
					sizeof(scan_passive_time), TRUE, 0);
		}
		dhd->short_dwell_time = set;
	}
}

#ifdef CUSTOM_SET_SHORT_DWELL_TIME
void net_set_short_dwell_time(struct net_device *dev, int set)
{
	dhd_info_t *dhd = DHD_DEV_INFO(dev);

	dhd_set_short_dwell_time(&dhd->pub, set);
}
#endif

#ifdef PROP_TXSTATUS

void dhd_wlfc_plat_init(void *dhd)
{
	return;
}

void dhd_wlfc_plat_deinit(void *dhd)
{
	return;
}

bool dhd_wlfc_skip_fc(void)
{
	return FALSE;
}
#endif /* PROP_TXSTATUS */

#ifdef BCMDBGFS

#include <linux/debugfs.h>

extern uint32 dhd_readregl(void *bp, uint32 addr);
extern uint32 dhd_writeregl(void *bp, uint32 addr, uint32 data);

typedef struct dhd_dbgfs {
	struct dentry	*debugfs_dir;
	struct dentry	*debugfs_mem;
	dhd_pub_t 	*dhdp;
	uint32 		size;
} dhd_dbgfs_t;

dhd_dbgfs_t g_dbgfs;

static int
dhd_dbg_state_open(struct inode *inode, struct file *file)
{
	file->private_data = inode->i_private;
	return 0;
}

static ssize_t
dhd_dbg_state_read(struct file *file, char __user *ubuf,
                       size_t count, loff_t *ppos)
{
	ssize_t rval;
	uint32 tmp;
	loff_t pos = *ppos;
	size_t ret;

	if (pos < 0)
		return -EINVAL;
	if (pos >= g_dbgfs.size || !count)
		return 0;
	if (count > g_dbgfs.size - pos)
		count = g_dbgfs.size - pos;

	/* Basically enforce aligned 4 byte reads. It's up to the user to work out the details */
	tmp = dhd_readregl(g_dbgfs.dhdp->bus, file->f_pos & (~3));

	ret = copy_to_user(ubuf, &tmp, 4);
	if (ret == count)
		return -EFAULT;

	count -= ret;
	*ppos = pos + count;
	rval = count;

	return rval;
}


static ssize_t
dhd_debugfs_write(struct file *file, const char __user *ubuf, size_t count, loff_t *ppos)
{
	loff_t pos = *ppos;
	size_t ret;
	uint32 buf;

	if (pos < 0)
		return -EINVAL;
	if (pos >= g_dbgfs.size || !count)
		return 0;
	if (count > g_dbgfs.size - pos)
		count = g_dbgfs.size - pos;

	ret = copy_from_user(&buf, ubuf, sizeof(uint32));
	if (ret == count)
		return -EFAULT;

	/* Basically enforce aligned 4 byte writes. It's up to the user to work out the details */
	dhd_writeregl(g_dbgfs.dhdp->bus, file->f_pos & (~3), buf);

	return count;
}


loff_t
dhd_debugfs_lseek(struct file *file, loff_t off, int whence)
{
	loff_t pos = -1;

	switch (whence) {
		case 0:
			pos = off;
			break;
		case 1:
			pos = file->f_pos + off;
			break;
		case 2:
			pos = g_dbgfs.size - off;
	}
	return (pos < 0 || pos > g_dbgfs.size) ? -EINVAL : (file->f_pos = pos);
}

static const struct file_operations dhd_dbg_state_ops = {
	.read   = dhd_dbg_state_read,
	.write	= dhd_debugfs_write,
	.open   = dhd_dbg_state_open,
	.llseek	= dhd_debugfs_lseek
};

static void dhd_dbg_create(void)
{
	if (g_dbgfs.debugfs_dir) {
		g_dbgfs.debugfs_mem = debugfs_create_file("mem", 0644, g_dbgfs.debugfs_dir,
			NULL, &dhd_dbg_state_ops);
	}
}

void dhd_dbgfs_init(dhd_pub_t *dhdp)
{
	int err;
#ifdef BCMDBGFS_MEM
	g_dbgfs.dhdp = dhdp;
	g_dbgfs.size = 0x20000000; /* Allow access to various cores regs */
#endif
	g_dbgfs.debugfs_dir = debugfs_create_dir("dhd", 0);
	if (IS_ERR(g_dbgfs.debugfs_dir)) {
		err = PTR_ERR(g_dbgfs.debugfs_dir);
		g_dbgfs.debugfs_dir = NULL;
		return;
	}

	dhd_dbg_create();

	return;
}

void dhd_dbgfs_remove(void)
{
#ifdef BCMDBGFS_MEM
	debugfs_remove(g_dbgfs.debugfs_mem);
#endif
	debugfs_remove(g_dbgfs.debugfs_dir);

	bzero((unsigned char *) &g_dbgfs, sizeof(g_dbgfs));

}
#endif /* BCMDBGFS */

#ifdef WLMEDIA_HTSF
static
void dhd_htsf_addtxts(dhd_pub_t *dhdp, void *pktbuf)
{
	dhd_info_t *dhd = (dhd_info_t *)(dhdp->info);
	struct sk_buff *skb;
	uint32 htsf = 0;
	uint16 dport = 0, oldmagic = 0xACAC;
	char *p1;
	htsfts_t ts;

	/*  timestamp packet  */

	p1 = (char*) PKTDATA(dhdp->osh, pktbuf);

	if (PKTLEN(dhdp->osh, pktbuf) > HTSF_MINLEN) {
/*		memcpy(&proto, p1+26, 4);  	*/
		memcpy(&dport, p1+40, 2);
/* 	proto = ((ntoh32(proto))>> 16) & 0xFF;  */
		dport = ntoh16(dport);
	}

	/* timestamp only if  icmp or udb iperf with port 5555 */
/*	if (proto == 17 && dport == tsport) { */
	if (dport >= tsport && dport <= tsport + 20) {

		skb = (struct sk_buff *) pktbuf;

		htsf = dhd_get_htsf(dhd, 0);
		memset(skb->data + 44, 0, 2); /* clear checksum */
		memcpy(skb->data+82, &oldmagic, 2);
		memcpy(skb->data+84, &htsf, 4);

		memset(&ts, 0, sizeof(htsfts_t));
		ts.magic  = HTSFMAGIC;
		ts.prio   = PKTPRIO(pktbuf);
		ts.seqnum = htsf_seqnum++;
		ts.c10    = get_cycles();
		ts.t10    = htsf;
		ts.endmagic = HTSFENDMAGIC;

		memcpy(skb->data + HTSF_HOSTOFFSET, &ts, sizeof(ts));
	}
}

static void dhd_dump_htsfhisto(histo_t *his, char *s)
{
	int pktcnt = 0, curval = 0, i;
	for (i = 0; i < (NUMBIN-2); i++) {
		curval += 500;
		printf("%d ",  his->bin[i]);
		pktcnt += his->bin[i];
	}
	printf(" max: %d TotPkt: %d neg: %d [%s]\n", his->bin[NUMBIN-2], pktcnt,
		his->bin[NUMBIN-1], s);
}

static
void sorttobin(int value, histo_t *histo)
{
	int i, binval = 0;

	if (value < 0) {
		histo->bin[NUMBIN-1]++;
		return;
	}
	if (value > histo->bin[NUMBIN-2])  /* store the max value  */
		histo->bin[NUMBIN-2] = value;

	for (i = 0; i < (NUMBIN-2); i++) {
		binval += 500; /* 500m s bins */
		if (value <= binval) {
			histo->bin[i]++;
			return;
		}
	}
	histo->bin[NUMBIN-3]++;
}

static
void dhd_htsf_addrxts(dhd_pub_t *dhdp, void *pktbuf)
{
	dhd_info_t *dhd = (dhd_info_t *)dhdp->info;
	struct sk_buff *skb;
	char *p1;
	uint16 old_magic;
	int d1, d2, d3, end2end;
	htsfts_t *htsf_ts;
	uint32 htsf;

	skb = PKTTONATIVE(dhdp->osh, pktbuf);
	p1 = (char*)PKTDATA(dhdp->osh, pktbuf);

	if (PKTLEN(osh, pktbuf) > HTSF_MINLEN) {
		memcpy(&old_magic, p1+78, 2);
		htsf_ts = (htsfts_t*) (p1 + HTSF_HOSTOFFSET - 4);
	}
	else
		return;

	if (htsf_ts->magic == HTSFMAGIC) {
		htsf_ts->tE0 = dhd_get_htsf(dhd, 0);
		htsf_ts->cE0 = get_cycles();
	}

	if (old_magic == 0xACAC) {

		tspktcnt++;
		htsf = dhd_get_htsf(dhd, 0);
		memcpy(skb->data+92, &htsf, sizeof(uint32));

		memcpy(&ts[tsidx].t1, skb->data+80, 16);

		d1 = ts[tsidx].t2 - ts[tsidx].t1;
		d2 = ts[tsidx].t3 - ts[tsidx].t2;
		d3 = ts[tsidx].t4 - ts[tsidx].t3;
		end2end = ts[tsidx].t4 - ts[tsidx].t1;

		sorttobin(d1, &vi_d1);
		sorttobin(d2, &vi_d2);
		sorttobin(d3, &vi_d3);
		sorttobin(end2end, &vi_d4);

		if (end2end > 0 && end2end >  maxdelay) {
			maxdelay = end2end;
			maxdelaypktno = tspktcnt;
			memcpy(&maxdelayts, &ts[tsidx], 16);
		}
		if (++tsidx >= TSMAX)
			tsidx = 0;
	}
}

uint32 dhd_get_htsf(dhd_info_t *dhd, int ifidx)
{
	uint32 htsf = 0, cur_cycle, delta, delta_us;
	uint32    factor, baseval, baseval2;
	cycles_t t;

	t = get_cycles();
	cur_cycle = t;

	if (cur_cycle >  dhd->htsf.last_cycle)
		delta = cur_cycle -  dhd->htsf.last_cycle;
	else {
		delta = cur_cycle + (0xFFFFFFFF -  dhd->htsf.last_cycle);
	}

	delta = delta >> 4;

	if (dhd->htsf.coef) {
		/* times ten to get the first digit */
	        factor = (dhd->htsf.coef*10 + dhd->htsf.coefdec1);
		baseval  = (delta*10)/factor;
		baseval2 = (delta*10)/(factor+1);
		delta_us  = (baseval -  (((baseval - baseval2) * dhd->htsf.coefdec2)) / 10);
		htsf = (delta_us << 4) +  dhd->htsf.last_tsf + HTSF_BUS_DELAY;
	}
	else {
		DHD_ERROR(("-------dhd->htsf.coef = 0 -------\n"));
	}

	return htsf;
}

static void dhd_dump_latency(void)
{
	int i, max = 0;
	int d1, d2, d3, d4, d5;

	printf("T1       T2       T3       T4           d1  d2   t4-t1     i    \n");
	for (i = 0; i < TSMAX; i++) {
		d1 = ts[i].t2 - ts[i].t1;
		d2 = ts[i].t3 - ts[i].t2;
		d3 = ts[i].t4 - ts[i].t3;
		d4 = ts[i].t4 - ts[i].t1;
		d5 = ts[max].t4-ts[max].t1;
		if (d4 > d5 && d4 > 0)  {
			max = i;
		}
		printf("%08X %08X %08X %08X \t%d %d %d   %d i=%d\n",
			ts[i].t1, ts[i].t2, ts[i].t3, ts[i].t4,
			d1, d2, d3, d4, i);
	}

	printf("current idx = %d \n", tsidx);

	printf("Highest latency %d pkt no.%d total=%d\n", maxdelay, maxdelaypktno, tspktcnt);
	printf("%08X %08X %08X %08X \t%d %d %d   %d\n",
	maxdelayts.t1, maxdelayts.t2, maxdelayts.t3, maxdelayts.t4,
	maxdelayts.t2 - maxdelayts.t1,
	maxdelayts.t3 - maxdelayts.t2,
	maxdelayts.t4 - maxdelayts.t3,
	maxdelayts.t4 - maxdelayts.t1);
}


static int
dhd_ioctl_htsf_get(dhd_info_t *dhd, int ifidx)
{
	wl_ioctl_t ioc;
	char buf[32];
	int ret;
	uint32 s1, s2;

	struct tsf {
		uint32 low;
		uint32 high;
	} tsf_buf;

	memset(&ioc, 0, sizeof(ioc));
	memset(&tsf_buf, 0, sizeof(tsf_buf));

	ioc.cmd = WLC_GET_VAR;
	ioc.buf = buf;
	ioc.len = (uint)sizeof(buf);
	ioc.set = FALSE;

	strncpy(buf, "tsf", sizeof(buf) - 1);
	buf[sizeof(buf) - 1] = '\0';
	s1 = dhd_get_htsf(dhd, 0);
	if ((ret = dhd_wl_ioctl(&dhd->pub, ifidx, &ioc, ioc.buf, ioc.len)) < 0) {
		if (ret == -EIO) {
			DHD_ERROR(("%s: tsf is not supported by device\n",
				dhd_ifname(&dhd->pub, ifidx)));
			return -EOPNOTSUPP;
		}
		return ret;
	}
	s2 = dhd_get_htsf(dhd, 0);

	memcpy(&tsf_buf, buf, sizeof(tsf_buf));
	printf(" TSF_h=%04X lo=%08X Calc:htsf=%08X, coef=%d.%d%d delta=%d ",
		tsf_buf.high, tsf_buf.low, s2, dhd->htsf.coef, dhd->htsf.coefdec1,
		dhd->htsf.coefdec2, s2-tsf_buf.low);
	printf("lasttsf=%08X lastcycle=%08X\n", dhd->htsf.last_tsf, dhd->htsf.last_cycle);
	return 0;
}

void htsf_update(dhd_info_t *dhd, void *data)
{
	static ulong  cur_cycle = 0, prev_cycle = 0;
	uint32 htsf, tsf_delta = 0;
	uint32 hfactor = 0, cyc_delta, dec1 = 0, dec2, dec3, tmp;
	ulong b, a;
	cycles_t t;

	/* cycles_t in inlcude/mips/timex.h */

	t = get_cycles();

	prev_cycle = cur_cycle;
	cur_cycle = t;

	if (cur_cycle > prev_cycle)
		cyc_delta = cur_cycle - prev_cycle;
	else {
		b = cur_cycle;
		a = prev_cycle;
		cyc_delta = cur_cycle + (0xFFFFFFFF - prev_cycle);
	}

	if (data == NULL)
		printf(" tsf update ata point er is null \n");

	memcpy(&prev_tsf, &cur_tsf, sizeof(tsf_t));
	memcpy(&cur_tsf, data, sizeof(tsf_t));

	if (cur_tsf.low == 0) {
		DHD_INFO((" ---- 0 TSF, do not update, return\n"));
		return;
	}

	if (cur_tsf.low > prev_tsf.low)
		tsf_delta = (cur_tsf.low - prev_tsf.low);
	else {
		DHD_INFO((" ---- tsf low is smaller cur_tsf= %08X, prev_tsf=%08X, \n",
		 cur_tsf.low, prev_tsf.low));
		if (cur_tsf.high > prev_tsf.high) {
			tsf_delta = cur_tsf.low + (0xFFFFFFFF - prev_tsf.low);
			DHD_INFO((" ---- Wrap around tsf coutner  adjusted TSF=%08X\n", tsf_delta));
		}
		else
			return; /* do not update */
	}

	if (tsf_delta)  {
		hfactor = cyc_delta / tsf_delta;
		tmp  = 	(cyc_delta - (hfactor * tsf_delta))*10;
		dec1 =  tmp/tsf_delta;
		dec2 =  ((tmp - dec1*tsf_delta)*10) / tsf_delta;
		tmp  = 	(tmp   - (dec1*tsf_delta))*10;
		dec3 =  ((tmp - dec2*tsf_delta)*10) / tsf_delta;

		if (dec3 > 4) {
			if (dec2 == 9) {
				dec2 = 0;
				if (dec1 == 9) {
					dec1 = 0;
					hfactor++;
				}
				else {
					dec1++;
				}
			}
			else
				dec2++;
		}
	}

	if (hfactor) {
		htsf = ((cyc_delta * 10)  / (hfactor*10+dec1)) + prev_tsf.low;
		dhd->htsf.coef = hfactor;
		dhd->htsf.last_cycle = cur_cycle;
		dhd->htsf.last_tsf = cur_tsf.low;
		dhd->htsf.coefdec1 = dec1;
		dhd->htsf.coefdec2 = dec2;
	}
	else {
		htsf = prev_tsf.low;
	}
}

#endif /* WLMEDIA_HTSF */

#ifdef CUSTOM_SET_CPUCORE
void dhd_set_cpucore(dhd_pub_t *dhd, int set)
{
	int e_dpc = 0, e_rxf = 0, retry_set = 0;

	if (!(dhd->chan_isvht80)) {
		DHD_ERROR(("%s: chan_status(%d) cpucore!!!\n", __FUNCTION__, dhd->chan_isvht80));
		return;
	}

	if (DPC_CPUCORE) {
		do {
			if (set == TRUE) {
				e_dpc = set_cpus_allowed_ptr(dhd->current_dpc,
					cpumask_of(DPC_CPUCORE));
			} else {
				e_dpc = set_cpus_allowed_ptr(dhd->current_dpc,
					cpumask_of(PRIMARY_CPUCORE));
			}
			if (retry_set++ > MAX_RETRY_SET_CPUCORE) {
				DHD_ERROR(("%s: dpc(%d) invalid cpu!\n", __FUNCTION__, e_dpc));
				return;
			}
			if (e_dpc < 0)
				OSL_SLEEP(1);
		} while (e_dpc < 0);
	}
	if (RXF_CPUCORE) {
		do {
			if (set == TRUE) {
				e_rxf = set_cpus_allowed_ptr(dhd->current_rxf,
					cpumask_of(RXF_CPUCORE));
			} else {
				e_rxf = set_cpus_allowed_ptr(dhd->current_rxf,
					cpumask_of(PRIMARY_CPUCORE));
			}
			if (retry_set++ > MAX_RETRY_SET_CPUCORE) {
				DHD_ERROR(("%s: rxf(%d) invalid cpu!\n", __FUNCTION__, e_rxf));
				return;
			}
			if (e_rxf < 0)
				OSL_SLEEP(1);
		} while (e_rxf < 0);
	}
#ifdef DHD_OF_SUPPORT
	interrupt_set_cpucore(set);
#endif /* DHD_OF_SUPPORT */
	DHD_TRACE(("%s: set(%d) cpucore success!\n", __FUNCTION__, set));

	return;
}
#endif /* CUSTOM_SET_CPUCORE */

/* Get interface specific ap_isolate configuration */
int dhd_get_ap_isolate(dhd_pub_t *dhdp, uint32 idx)
{
	dhd_info_t *dhd = dhdp->info;
	dhd_if_t *ifp;

	ASSERT(idx < DHD_MAX_IFS);

	ifp = dhd->iflist[idx];

	return ifp->ap_isolate;
}

/* Set interface specific ap_isolate configuration */
int dhd_set_ap_isolate(dhd_pub_t *dhdp, uint32 idx, int val)
{
	dhd_info_t *dhd = dhdp->info;
	dhd_if_t *ifp;

	ASSERT(idx < DHD_MAX_IFS);

	ifp = dhd->iflist[idx];

	ifp->ap_isolate = val;

	return 0;
}

static void
dhd_mem_dump_to_file(void *handle, void *event_info, u8 event)
{
	dhd_info_t *dhd = handle;
	dhd_dump_t *dump = event_info;

	if (!dhd) {
		DHD_ERROR(("%s: dhd is NULL\n", __FUNCTION__));
		return;
	}

	if (!dump) {
		DHD_ERROR(("%s: dump is NULL\n", __FUNCTION__));
		return;
	}

	if (dhd->pub.memdump_enabled == DUMP_MEMFILE) {
		write_to_file(&dhd->pub, dump->buf, dump->bufsize);
		DHD_ERROR(("%s: writing SoC_RAM dump to the file failed\n", __FUNCTION__));
	}

	if (dhd->pub.memdump_enabled == DUMP_MEMFILE_BUGON) {
		BUG_ON(1);
	}
	MFREE(dhd->pub.osh, dump, sizeof(dhd_dump_t));
}

void dhd_schedule_memdump(dhd_pub_t *dhdp, uint8 *buf, uint32 size)
{
	dhd_dump_t *dump = NULL;
	dump = (dhd_dump_t *)MALLOC(dhdp->osh, sizeof(dhd_dump_t));
	if (dump == NULL) {
		DHD_ERROR(("%s: dhd dump memory allocation failed\n", __FUNCTION__));
		return;
	}
	dump->buf = buf;
	dump->bufsize = size;

	dhd_deferred_schedule_work(dhdp->info->dhd_deferred_wq, (void *)dump,
		DHD_WQ_WORK_SOC_RAM_DUMP, dhd_mem_dump_to_file, DHD_WORK_PRIORITY_HIGH);
}
int dhd_os_socram_dump(struct net_device *dev, uint32 *dump_size)
{
	int ret = BCME_OK;
	dhd_info_t *dhd = *(dhd_info_t **)netdev_priv(dev);
	dhd_pub_t *dhdp = &dhd->pub;

	if (dhdp->busstate == DHD_BUS_DOWN) {
		return BCME_ERROR;
	}
	ret = dhd_common_socram_dump(dhdp);
	if (ret == BCME_OK) {
		*dump_size = dhdp->soc_ram_length;
	}
	return ret;
}

int dhd_os_get_socram_dump(struct net_device *dev, char **buf, uint32 *size)
{
	int ret = BCME_OK;
	int orig_len = 0;
	dhd_info_t *dhd = *(dhd_info_t **)netdev_priv(dev);
	dhd_pub_t *dhdp = &dhd->pub;
	if (buf == NULL)
		return BCME_ERROR;
	orig_len = *size;
	if (dhdp->soc_ram) {
		if (orig_len >= dhdp->soc_ram_length) {
			memcpy(*buf, dhdp->soc_ram, dhdp->soc_ram_length);
			/* reset the storage of dump */
			memset(dhdp->soc_ram, 0, dhdp->soc_ram_length);
			*size = dhdp->soc_ram_length;
			dhdp->soc_ram_length = 0;
		} else {
			ret = BCME_BUFTOOSHORT;
			DHD_ERROR(("The length of the buffer is too short"
				" to save the memory dump with %d\n", dhdp->soc_ram_length));
		}
	} else {
		DHD_ERROR(("socram_dump is not ready to get\n"));
		ret = BCME_NOTREADY;
	}
	return ret;
}

int dhd_os_get_version(struct net_device *dev, bool dhd_ver, char **buf, uint32 size)
{
	int ret = BCME_OK;
	memset(*buf, 0, size);
	if (dhd_ver) {
		strncpy(*buf, dhd_version, size - 1);
	} else {
		strncpy(*buf, strstr(info_string, "Firmware: "), size - 1);
	}
	return ret;
}

#ifdef DHD_WMF
/* Returns interface specific WMF configuration */
dhd_wmf_t* dhd_wmf_conf(dhd_pub_t *dhdp, uint32 idx)
{
	dhd_info_t *dhd = dhdp->info;
	dhd_if_t *ifp;

	ASSERT(idx < DHD_MAX_IFS);

	ifp = dhd->iflist[idx];
	return &ifp->wmf;
}
#endif /* DHD_WMF */


#ifdef DHD_UNICAST_DHCP
static int
dhd_get_pkt_ether_type(dhd_pub_t *pub, void *pktbuf,
	uint8 **data_ptr, int *len_ptr, uint16 *et_ptr, bool *snap_ptr)
{
	uint8 *frame = PKTDATA(pub->osh, pktbuf);
	int length = PKTLEN(pub->osh, pktbuf);
	uint8 *pt;			/* Pointer to type field */
	uint16 ethertype;
	bool snap = FALSE;
	/* Process Ethernet II or SNAP-encapsulated 802.3 frames */
	if (length < ETHER_HDR_LEN) {
		DHD_ERROR(("dhd: %s: short eth frame (%d)\n",
		           __FUNCTION__, length));
		return BCME_ERROR;
	} else if (ntoh16_ua(frame + ETHER_TYPE_OFFSET) >= ETHER_TYPE_MIN) {
		/* Frame is Ethernet II */
		pt = frame + ETHER_TYPE_OFFSET;
	} else if (length >= ETHER_HDR_LEN + SNAP_HDR_LEN + ETHER_TYPE_LEN &&
	           !bcmp(llc_snap_hdr, frame + ETHER_HDR_LEN, SNAP_HDR_LEN)) {
		pt = frame + ETHER_HDR_LEN + SNAP_HDR_LEN;
		snap = TRUE;
	} else {
		DHD_INFO(("DHD: %s: non-SNAP 802.3 frame\n",
		           __FUNCTION__));
		return BCME_ERROR;
	}

	ethertype = ntoh16_ua(pt);

	/* Skip VLAN tag, if any */
	if (ethertype == ETHER_TYPE_8021Q) {
		pt += VLAN_TAG_LEN;

		if ((pt + ETHER_TYPE_LEN) > (frame + length)) {
			DHD_ERROR(("dhd: %s: short VLAN frame (%d)\n",
			          __FUNCTION__, length));
			return BCME_ERROR;
		}

		ethertype = ntoh16_ua(pt);
	}

	*data_ptr = pt + ETHER_TYPE_LEN;
	*len_ptr = length - (pt + ETHER_TYPE_LEN - frame);
	*et_ptr = ethertype;
	*snap_ptr = snap;
	return BCME_OK;
}

static int
dhd_get_pkt_ip_type(dhd_pub_t *pub, void *pktbuf,
	uint8 **data_ptr, int *len_ptr, uint8 *prot_ptr)
{
	struct ipv4_hdr *iph;		/* IP frame pointer */
	int iplen;			/* IP frame length */
	uint16 ethertype, iphdrlen, ippktlen;
	uint16 iph_frag;
	uint8 prot;
	bool snap;

	if (dhd_get_pkt_ether_type(pub, pktbuf, (uint8 **)&iph,
	    &iplen, &ethertype, &snap) != 0)
		return BCME_ERROR;

	if (ethertype != ETHER_TYPE_IP) {
		return BCME_ERROR;
	}

	/* We support IPv4 only */
	if (iplen < IPV4_OPTIONS_OFFSET || (IP_VER(iph) != IP_VER_4)) {
		return BCME_ERROR;
	}

	/* Header length sanity */
	iphdrlen = IPV4_HLEN(iph);

	/*
	 * Packet length sanity; sometimes we receive eth-frame size bigger
	 * than the IP content, which results in a bad tcp chksum
	 */
	ippktlen = ntoh16(iph->tot_len);
	if (ippktlen < iplen) {

		DHD_INFO(("%s: extra frame length ignored\n",
		          __FUNCTION__));
		iplen = ippktlen;
	} else if (ippktlen > iplen) {
		DHD_ERROR(("dhd: %s: truncated IP packet (%d)\n",
		           __FUNCTION__, ippktlen - iplen));
		return BCME_ERROR;
	}

	if (iphdrlen < IPV4_OPTIONS_OFFSET || iphdrlen > iplen) {
		DHD_ERROR(("DHD: %s: IP-header-len (%d) out of range (%d-%d)\n",
		           __FUNCTION__, iphdrlen, IPV4_OPTIONS_OFFSET, iplen));
		return BCME_ERROR;
	}

	/*
	 * We don't handle fragmented IP packets.  A first frag is indicated by the MF
	 * (more frag) bit and a subsequent frag is indicated by a non-zero frag offset.
	 */
	iph_frag = ntoh16(iph->frag);

	if ((iph_frag & IPV4_FRAG_MORE) || (iph_frag & IPV4_FRAG_OFFSET_MASK) != 0) {
		DHD_INFO(("DHD:%s: IP fragment not handled\n",
		           __FUNCTION__));
		return BCME_ERROR;
	}

	prot = IPV4_PROT(iph);

	*data_ptr = (((uint8 *)iph) + iphdrlen);
	*len_ptr = iplen - iphdrlen;
	*prot_ptr = prot;
	return BCME_OK;
}

/** check the packet type, if it is DHCP ACK/REPLY, convert into unicast packet	*/
static
int dhd_convert_dhcp_broadcast_ack_to_unicast(dhd_pub_t *pub, void *pktbuf, int ifidx)
{
	dhd_sta_t* stainfo;
	uint8 *eh = PKTDATA(pub->osh, pktbuf);
	uint8 *udph;
	uint8 *dhcp;
	uint8 *chaddr;
	int udpl;
	int dhcpl;
	uint16 port;
	uint8 prot;

	if (!ETHER_ISMULTI(eh + ETHER_DEST_OFFSET))
	    return BCME_ERROR;
	if (dhd_get_pkt_ip_type(pub, pktbuf, &udph, &udpl, &prot) != 0)
		return BCME_ERROR;
	if (prot != IP_PROT_UDP)
		return BCME_ERROR;
	/* check frame length, at least UDP_HDR_LEN */
	if (udpl < UDP_HDR_LEN) {
		DHD_ERROR(("DHD: %s: short UDP frame, ignored\n",
		    __FUNCTION__));
		return BCME_ERROR;
	}
	port = ntoh16_ua(udph + UDP_DEST_PORT_OFFSET);
	/* only process DHCP packets from server to client */
	if (port != DHCP_PORT_CLIENT)
		return BCME_ERROR;

	dhcp = udph + UDP_HDR_LEN;
	dhcpl = udpl - UDP_HDR_LEN;

	if (dhcpl < DHCP_CHADDR_OFFSET + ETHER_ADDR_LEN) {
		DHD_ERROR(("DHD: %s: short DHCP frame, ignored\n",
		    __FUNCTION__));
		return BCME_ERROR;
	}
	/* only process DHCP reply(offer/ack) packets */
	if (*(dhcp + DHCP_TYPE_OFFSET) != DHCP_TYPE_REPLY)
		return BCME_ERROR;
	chaddr = dhcp + DHCP_CHADDR_OFFSET;
	stainfo = dhd_find_sta(pub, ifidx, chaddr);
	if (stainfo) {
		bcopy(chaddr, eh + ETHER_DEST_OFFSET, ETHER_ADDR_LEN);
		return BCME_OK;
	}
	return BCME_ERROR;
}
#endif /* DHD_UNICAST_DHD */
#ifdef DHD_L2_FILTER
/* Check if packet type is ICMP ECHO */
static
int dhd_l2_filter_block_ping(dhd_pub_t *pub, void *pktbuf, int ifidx)
{
	struct bcmicmp_hdr *icmph;
	int udpl;
	uint8 prot;

	if (dhd_get_pkt_ip_type(pub, pktbuf, (uint8 **)&icmph, &udpl, &prot) != 0)
		return BCME_ERROR;
	if (prot == IP_PROT_ICMP) {
		if (icmph->type == ICMP_TYPE_ECHO_REQUEST)
			return BCME_OK;
	}
	return BCME_ERROR;
}
#endif /* DHD_L2_FILTER */
struct net_device *
dhd_linux_get_primary_netdev(dhd_pub_t *dhdp)
{
	dhd_info_t *dhd = dhdp->info;

	if (dhd->iflist[0] && dhd->iflist[0]->net)
		return dhd->iflist[0]->net;
	else
		return NULL;
}<|MERGE_RESOLUTION|>--- conflicted
+++ resolved
@@ -3000,7 +3000,6 @@
 			dhd->pub.rx_multicast++;
 			ifp->stats.multicast++;
 		}
-<<<<<<< HEAD
 
 		skb->data = eth;
 		skb->len = len;
@@ -3013,17 +3012,23 @@
 
 		/* Process special event packets and then discard them */
 		memset(&event, 0, sizeof(event));
-		if ((ntoh16(skb->protocol) == ETHER_TYPE_BRCM) &&
-		   (len >= sizeof(bcm_event_t))) {
-			dhd_wl_host_event(dhd, &ifidx,
+		if (ntoh16(skb->protocol) == ETHER_TYPE_BRCM) {
+			int ret_event;
+
+			ret_event = dhd_wl_host_event(dhd, &ifidx,
 #if LINUX_VERSION_CODE >= KERNEL_VERSION(2, 6, 22)
 			skb_mac_header(skb),
 #else
 			skb->mac.raw,
 #endif /* LINUX_VERSION_CODE >= KERNEL_VERSION(2, 6, 22) */
-			len - 2,
+			len,
 			&event,
 			&data);
+
+			if (ret_event != BCME_OK) {
+				PKTFREE(dhdp->osh, pktbuf, FALSE);
+				continue;
+			}
 
 			wl_event_to_host_order(&event);
 			if (!tout_ctrl)
@@ -3045,19 +3050,8 @@
 #endif
 				pkt_wake = 0;
 			}
-=======
-
-		skb->data = eth;
-		skb->len = len;
-
-#ifdef WLMEDIA_HTSF
-		dhd_htsf_addrxts(dhdp, pktbuf);
->>>>>>> 5afd1b7e
-#endif
-		/* Strip header, count, deliver upward */
-		skb_pull(skb, ETH_HLEN);
-
-<<<<<<< HEAD
+#endif
+
 #ifdef DHD_DONOT_FORWARD_BCMEVENT_AS_NETWORK_PKT
 			PKTFREE(dhdp->osh, pktbuf, FALSE);
 			continue;
@@ -3291,224 +3285,8 @@
 
 	if (dhd->pub.dongle_reset) {
 		return;
-=======
-		/* Process special event packets and then discard them */
-		memset(&event, 0, sizeof(event));
-		if (ntoh16(skb->protocol) == ETHER_TYPE_BRCM) {
-			int ret_event;
-
-			ret_event = dhd_wl_host_event(dhd, &ifidx,
-#if LINUX_VERSION_CODE >= KERNEL_VERSION(2, 6, 22)
-			skb_mac_header(skb),
-#else
-			skb->mac.raw,
-#endif /* LINUX_VERSION_CODE >= KERNEL_VERSION(2, 6, 22) */
-			len,
-			&event,
-			&data);
-
-			if (ret_event != BCME_OK) {
-				PKTFREE(dhdp->osh, pktbuf, FALSE);
-				continue;
-			}
-
-			wl_event_to_host_order(&event);
-			if (!tout_ctrl)
-				tout_ctrl = DHD_PACKET_TIMEOUT_MS;
-
-#if defined(PNO_SUPPORT)
-			if (event.event_type == WLC_E_PFN_NET_FOUND) {
-				/* enforce custom wake lock to garantee that Kernel not suspended */
-				tout_ctrl = CUSTOM_PNO_EVENT_LOCK_xTIME * DHD_PACKET_TIMEOUT_MS;
-			}
-#endif /* PNO_SUPPORT */
-
-#ifdef DHD_WAKE_STATUS
-			if (unlikely(pkt_wake)) {
-				wcp->rcwake++;
-#ifdef DHD_WAKE_EVENT_STATUS
-				if (event.event_type < WLC_E_LAST)
-					wcp->rc_event[event.event_type]++;
-#endif
-				pkt_wake = 0;
-			}
-#endif
-
-#ifdef DHD_DONOT_FORWARD_BCMEVENT_AS_NETWORK_PKT
-			PKTFREE(dhdp->osh, pktbuf, FALSE);
-			continue;
-#endif /* DHD_DONOT_FORWARD_BCMEVENT_AS_NETWORK_PKT */
-		} else {
-			if (dhd_rx_suspend_again(skb) != 0) {
-				if (skb->dev->ieee80211_ptr && skb->dev->ieee80211_ptr->ps == false)
-					tout_rx = CUSTOM_DHCP_LOCK_xTIME * DHD_PACKET_TIMEOUT_MS;
-				else
-					tout_rx = DHD_PACKET_TIMEOUT_MS;
-			}
-#ifdef PROP_TXSTATUS
-			dhd_wlfc_save_rxpath_ac_time(dhdp, (uint8)PKTPRIO(skb));
-#endif /* PROP_TXSTATUS */
-
-#ifdef DHD_WAKE_STATUS
-			if (unlikely(pkt_wake)) {
-				wcp->rxwake++;
-#ifdef DHD_WAKE_RX_STATUS
-#define ETHER_ICMP6_HEADER	20
-#define ETHER_IPV6_SADDR (ETHER_ICMP6_HEADER + 2)
-#define ETHER_IPV6_DAADR (ETHER_IPV6_SADDR + IPV6_ADDR_LEN)
-#define ETHER_ICMPV6_TYPE (ETHER_IPV6_DAADR + IPV6_ADDR_LEN)
-				if (ntoh16(skb->protocol) == ETHER_TYPE_ARP) /* ARP */
-					wcp->rx_arp++;
-				if (dump_data[0] == 0xFF) { /* Broadcast */
-					wcp->rx_bcast++;
-				} else if (dump_data[0] & 0x01) { /* Multicast */
-					wcp->rx_mcast++;
-					if (ntoh16(skb->protocol) == ETHER_TYPE_IPV6) {
-						wcp->rx_multi_ipv6++;
-						if ((skb->len > ETHER_ICMP6_HEADER) &&
-						    (dump_data[ETHER_ICMP6_HEADER] == IPPROTO_ICMPV6)) {
-							wcp->rx_icmpv6++;
-							if (skb->len > ETHER_ICMPV6_TYPE) {
-								switch (dump_data[ETHER_ICMPV6_TYPE]) {
-								case NDISC_ROUTER_ADVERTISEMENT:
-									wcp->rx_icmpv6_ra++;
-									break;
-								case NDISC_NEIGHBOUR_ADVERTISEMENT:
-									wcp->rx_icmpv6_na++;
-									break;
-								case NDISC_NEIGHBOUR_SOLICITATION:
-									wcp->rx_icmpv6_ns++;
-									break;
-								}
-							}
-						}
-					} else if (dump_data[2] == 0x5E) {
-						wcp->rx_multi_ipv4++;
-					} else {
-						wcp->rx_multi_other++;
-					}
-				} else { /* Unicast */
-					wcp->rx_ucast++;
-				}
-#undef ETHER_ICMP6_HEADER
-#undef ETHER_IPV6_SADDR
-#undef ETHER_IPV6_DAADR
-#undef ETHER_ICMPV6_TYPE
-#endif
-				pkt_wake = 0;
-			}
-#endif
-		}
-
-		ASSERT(ifidx < DHD_MAX_IFS && dhd->iflist[ifidx]);
-		ifp = dhd->iflist[ifidx];
-
-		if (ifp->net)
-			ifp->net->last_rx = jiffies;
-
-		if (ntoh16(skb->protocol) != ETHER_TYPE_BRCM) {
-			dhdp->dstats.rx_bytes += skb->len;
-			dhdp->rx_packets++; /* Local count */
-			ifp->stats.rx_bytes += skb->len;
-			ifp->stats.rx_packets++;
-		}
-
-		if (in_interrupt()) {
-			netif_rx(skb);
-		} else {
-			if (dhd->rxthread_enabled) {
-				if (!skbhead)
-					skbhead = skb;
-				else
-					PKTSETNEXT(dhdp->osh, skbprev, skb);
-				skbprev = skb;
-			} else {
-
-				/* If the receive is not processed inside an ISR,
-				 * the softirqd must be woken explicitly to service
-				 * the NET_RX_SOFTIRQ.	In 2.6 kernels, this is handled
-				 * by netif_rx_ni(), but in earlier kernels, we need
-				 * to do it manually.
-				 */
-#if LINUX_VERSION_CODE >= KERNEL_VERSION(2, 6, 0)
-				netif_rx_ni(skb);
-#else
-				ulong flags;
-				netif_rx(skb);
-				local_irq_save(flags);
-				RAISE_RX_SOFTIRQ();
-				local_irq_restore(flags);
-#endif /* LINUX_VERSION_CODE >= KERNEL_VERSION(2, 6, 0) */
-			}
-		}
-	}
-
-	if (dhd->rxthread_enabled && skbhead)
-		dhd_sched_rxf(dhdp, skbhead);
-
-	DHD_OS_WAKE_LOCK_RX_TIMEOUT_ENABLE(dhdp, tout_rx);
-	DHD_OS_WAKE_LOCK_CTRL_TIMEOUT_ENABLE(dhdp, tout_ctrl);
-
-#ifdef CONFIG_PARTIALRESUME
-	if (tout_rx || tout_ctrl)
-		wifi_process_partial_resume(dhd->adapter,
-					    WIFI_PR_VOTE_FOR_RESUME);
-#endif
-}
-
-void
-dhd_event(struct dhd_info *dhd, char *evpkt, int evlen, int ifidx)
-{
-	/* Linux version has nothing to do */
-	return;
-}
-
-void
-dhd_txcomplete(dhd_pub_t *dhdp, void *txp, bool success)
-{
-	dhd_info_t *dhd = (dhd_info_t *)(dhdp->info);
-	struct ether_header *eh;
-	uint16 type;
-
-	dhd_prot_hdrpull(dhdp, NULL, txp, NULL, NULL);
-
-	eh = (struct ether_header *)PKTDATA(dhdp->osh, txp);
-	type  = ntoh16(eh->ether_type);
-
-	if (type == ETHER_TYPE_802_1X)
-		atomic_dec(&dhd->pend_8021x_cnt);
-
-}
-
-static struct net_device_stats *
-dhd_get_stats(struct net_device *net)
-{
-	dhd_info_t *dhd = DHD_DEV_INFO(net);
-	dhd_if_t *ifp;
-	int ifidx;
-
-	DHD_TRACE(("%s: Enter\n", __FUNCTION__));
-
-	ifidx = dhd_net2idx(dhd, net);
-	if (ifidx == DHD_BAD_IF) {
-		DHD_ERROR(("%s: BAD_IF\n", __FUNCTION__));
-
-		memset(&net->stats, 0, sizeof(net->stats));
-		return &net->stats;
-	}
-
-	ifp = dhd->iflist[ifidx];
-	ASSERT(dhd && ifp);
-
-	if (dhd->pub.up) {
-		/* Use the protocol to get dongle stats */
-		dhd_prot_dstats(&dhd->pub);
->>>>>>> 5afd1b7e
-	}
-	return &ifp->stats;
-}
-
-<<<<<<< HEAD
+	}
+
 	if (dhd->thr_wdt_ctl.thr_pid >= 0) {
 		up(&dhd->thr_wdt_ctl.sema);
 		return;
@@ -3565,126 +3343,6 @@
 static int
 dhd_dpc_thread(void *data)
 {
-=======
-static int
-dhd_watchdog_thread(void *data)
-{
-	tsk_ctl_t *tsk = (tsk_ctl_t *)data;
-	dhd_info_t *dhd = (dhd_info_t *)tsk->parent;
-	/* This thread doesn't need any user-level access,
-	 * so get rid of all our resources
-	 */
-	if (dhd_watchdog_prio > 0) {
-		struct sched_param param;
-		param.sched_priority = (dhd_watchdog_prio < MAX_RT_PRIO)?
-			dhd_watchdog_prio:(MAX_RT_PRIO-1);
-		setScheduler(current, SCHED_FIFO, &param);
-	}
-
-	while (1)
-		if (down_interruptible (&tsk->sema) == 0) {
-			unsigned long flags;
-			unsigned long jiffies_at_start = jiffies;
-			unsigned long time_lapse;
-
-			SMP_RD_BARRIER_DEPENDS();
-			if (tsk->terminated) {
-				break;
-			}
-
-			if (dhd->pub.dongle_reset == FALSE) {
-				DHD_TIMER(("%s:\n", __FUNCTION__));
-
-				/* Call the bus module watchdog */
-				dhd_bus_watchdog(&dhd->pub);
-
-				DHD_GENERAL_LOCK(&dhd->pub, flags);
-				/* Count the tick for reference */
-				dhd->pub.tickcnt++;
-				time_lapse = jiffies - jiffies_at_start;
-
-				/* Reschedule the watchdog */
-				if (dhd->wd_timer_valid) {
-					mod_timer(&dhd->timer,
-					    jiffies +
-					    msecs_to_jiffies(dhd_watchdog_ms) -
-					    min(msecs_to_jiffies(dhd_watchdog_ms), time_lapse));
-				}
-				DHD_GENERAL_UNLOCK(&dhd->pub, flags);
-			}
-		} else {
-			break;
-	}
-
-	complete_and_exit(&tsk->completed, 0);
-}
-
-static void dhd_watchdog(ulong data)
-{
-	dhd_info_t *dhd = (dhd_info_t *)data;
-	unsigned long flags;
-
-	if (dhd->pub.dongle_reset) {
-		return;
-	}
-
-	if (dhd->thr_wdt_ctl.thr_pid >= 0) {
-		up(&dhd->thr_wdt_ctl.sema);
-		return;
-	}
-
-	/* Call the bus module watchdog */
-	dhd_bus_watchdog(&dhd->pub);
-
-	DHD_GENERAL_LOCK(&dhd->pub, flags);
-	/* Count the tick for reference */
-	dhd->pub.tickcnt++;
-
-	/* Reschedule the watchdog */
-	if (dhd->wd_timer_valid)
-		mod_timer(&dhd->timer, jiffies + msecs_to_jiffies(dhd_watchdog_ms));
-	DHD_GENERAL_UNLOCK(&dhd->pub, flags);
-
-}
-
-#ifdef ENABLE_ADAPTIVE_SCHED
-static void
-dhd_sched_policy(int prio)
-{
-	struct sched_param param;
-	if (cpufreq_quick_get(0) <= CUSTOM_CPUFREQ_THRESH) {
-		param.sched_priority = 0;
-		setScheduler(current, SCHED_NORMAL, &param);
-	} else {
-		if (get_scheduler_policy(current) != SCHED_FIFO) {
-			param.sched_priority = (prio < MAX_RT_PRIO)? prio : (MAX_RT_PRIO-1);
-			setScheduler(current, SCHED_FIFO, &param);
-		}
-	}
-}
-#endif /* ENABLE_ADAPTIVE_SCHED */
-#ifdef DEBUG_CPU_FREQ
-static int dhd_cpufreq_notifier(struct notifier_block *nb, unsigned long val, void *data)
-{
-	dhd_info_t *dhd = container_of(nb, struct dhd_info, freq_trans);
-	struct cpufreq_freqs *freq = data;
-	if (dhd) {
-		if (!dhd->new_freq)
-			goto exit;
-		if (val == CPUFREQ_POSTCHANGE) {
-			DHD_ERROR(("cpu freq is changed to %u kHZ on CPU %d\n",
-				freq->new, freq->cpu));
-			*per_cpu_ptr(dhd->new_freq, freq->cpu) = freq->new;
-		}
-	}
-exit:
-	return 0;
-}
-#endif /* DEBUG_CPU_FREQ */
-static int
-dhd_dpc_thread(void *data)
-{
->>>>>>> 5afd1b7e
 	tsk_ctl_t *tsk = (tsk_ctl_t *)data;
 	dhd_info_t *dhd = (dhd_info_t *)tsk->parent;
 
@@ -3757,7 +3415,6 @@
 		struct sched_param param;
 		param.sched_priority = (dhd_rxf_prio < MAX_RT_PRIO)?dhd_rxf_prio:(MAX_RT_PRIO-1);
 		setScheduler(current, SCHED_FIFO, &param);
-<<<<<<< HEAD
 	}
 
 	DAEMONIZE("dhd_rxf");
@@ -3819,90 +3476,8 @@
 	}
 
 	complete_and_exit(&tsk->completed, 0);
-=======
-	}
-
-	DAEMONIZE("dhd_rxf");
-	/* DHD_OS_WAKE_LOCK is called in dhd_sched_dpc[dhd_linux.c] down below  */
-
-	/*  signal: thread has started */
-	complete(&tsk->completed);
-#ifdef CUSTOM_SET_CPUCORE
-	dhd->pub.current_rxf = current;
-#endif /* CUSTOM_SET_CPUCORE */
-
-	/* Run until signal received */
-	while (1) {
-		if (down_interruptible(&tsk->sema) == 0) {
-			void *skb;
-#if LINUX_VERSION_CODE < KERNEL_VERSION(2, 6, 0)
-			ulong flags;
-#endif
-#ifdef ENABLE_ADAPTIVE_SCHED
-			dhd_sched_policy(dhd_rxf_prio);
-#endif /* ENABLE_ADAPTIVE_SCHED */
-
-			SMP_RD_BARRIER_DEPENDS();
-
-			if (tsk->terminated) {
-				break;
-			}
-			skb = dhd_rxf_dequeue(pub);
-
-			if (skb == NULL) {
-				continue;
-			}
-			while (skb) {
-				void *skbnext = PKTNEXT(pub->osh, skb);
-				PKTSETNEXT(pub->osh, skb, NULL);
-
-#if LINUX_VERSION_CODE >= KERNEL_VERSION(2, 6, 0)
-				netif_rx_ni(skb);
-#else
-				netif_rx(skb);
-				local_irq_save(flags);
-				RAISE_RX_SOFTIRQ();
-				local_irq_restore(flags);
-
-#endif
-				skb = skbnext;
-			}
-#if defined(WAIT_DEQUEUE)
-			if (OSL_SYSUPTIME() - watchdogTime > RXF_WATCHDOG_TIME) {
-				OSL_SLEEP(1);
-				watchdogTime = OSL_SYSUPTIME();
-			}
-#endif
-
-			DHD_OS_WAKE_UNLOCK(pub);
-		}
-		else
-			break;
-	}
-
-	complete_and_exit(&tsk->completed, 0);
-}
-
-#ifdef BCMPCIE
-void dhd_dpc_kill(dhd_pub_t *dhdp)
-{
-	dhd_info_t *dhd;
-
-	if (!dhdp)
-		return;
-
-	dhd = dhdp->info;
-
-	if(!dhd)
-		return;
-
-	tasklet_kill(&dhd->tasklet);
-	DHD_ERROR(("%s: tasklet disabled\n",__FUNCTION__));
->>>>>>> 5afd1b7e
-}
-#endif
-
-<<<<<<< HEAD
+}
+
 #ifdef BCMPCIE
 void dhd_dpc_kill(dhd_pub_t *dhdp)
 {
@@ -3979,66 +3554,6 @@
 
 	DHD_OS_WAKE_LOCK(dhdp);
 
-=======
-static int isresched = 0;
-
-static void
-dhd_dpc(ulong data)
-{
-	dhd_info_t *dhd;
-
-	dhd = (dhd_info_t *)data;
-
-	/* this (tasklet) can be scheduled in dhd_sched_dpc[dhd_linux.c]
-	 * down below , wake lock is set,
-	 * the tasklet is initialized in dhd_attach()
-	 */
-	/* Call bus dpc unless it indicated down (then clean stop) */
-	if (dhd->pub.busstate != DHD_BUS_DOWN) {
-		isresched = dhd_bus_dpc(dhd->pub.bus);
-		if (isresched)
-			tasklet_schedule(&dhd->tasklet);
-		else
-			DHD_OS_WAKE_UNLOCK(&dhd->pub);
-	} else {
-		dhd_bus_stop(dhd->pub.bus, TRUE);
-		DHD_OS_WAKE_UNLOCK(&dhd->pub);
-	}
-}
-
-void
-dhd_sched_dpc(dhd_pub_t *dhdp)
-{
-	dhd_info_t *dhd = (dhd_info_t *)dhdp->info;
-
-	if (dhd->thr_dpc_ctl.thr_pid >= 0) {
-		/* If the semaphore does not get up,
-		* wake unlock should be done here
-		*/
-		DHD_OS_WAKE_LOCK(dhdp);
-		if (!binary_sema_up(&dhd->thr_dpc_ctl))
-			DHD_OS_WAKE_UNLOCK(dhdp);
-		return;
-	} else {
-		if (!test_bit(TASKLET_STATE_SCHED, &dhd->tasklet.state) && !isresched) {
-			DHD_OS_WAKE_LOCK(dhdp);
-			tasklet_schedule(&dhd->tasklet);
-		}
-	}
-}
-
-static void
-dhd_sched_rxf(dhd_pub_t *dhdp, void *skb)
-{
-	dhd_info_t *dhd = (dhd_info_t *)dhdp->info;
-#ifdef RXF_DEQUEUE_ON_BUSY
-	int ret = BCME_OK;
-	int retry = 2;
-#endif /* RXF_DEQUEUE_ON_BUSY */
-
-	DHD_OS_WAKE_LOCK(dhdp);
-
->>>>>>> 5afd1b7e
 	DHD_TRACE(("dhd_sched_rxf: Enter\n"));
 #ifdef RXF_DEQUEUE_ON_BUSY
 	do {
@@ -4812,7 +4327,6 @@
 exit:
 	if (ret)
 		dhd_stop(net);
-<<<<<<< HEAD
 
 	DHD_PERIM_UNLOCK(&dhd->pub);
 	DHD_OS_WAKE_UNLOCK(&dhd->pub);
@@ -6284,1479 +5798,6 @@
 	_dhd_tdls_enable(dhd, true, false, NULL);
 #endif /* WLTDLS */
 
-=======
-
-	DHD_PERIM_UNLOCK(&dhd->pub);
-	DHD_OS_WAKE_UNLOCK(&dhd->pub);
-
-
-	return ret;
-}
-
-int dhd_do_driver_init(struct net_device *net)
-{
-	dhd_info_t *dhd = NULL;
-
-	if (!net) {
-		DHD_ERROR(("Primary Interface not initialized \n"));
-		return -EINVAL;
-	}
-
-
-	/*  && defined(OEM_ANDROID) && defined(BCMSDIO) */
-	dhd = DHD_DEV_INFO(net);
-
-	/* If driver is already initialized, do nothing
-	 */
-	if (dhd->pub.busstate == DHD_BUS_DATA) {
-		DHD_TRACE(("Driver already Inititalized. Nothing to do"));
-		return 0;
-	}
-
-	if (dhd_open(net) < 0) {
-		DHD_ERROR(("Driver Init Failed \n"));
-		return -1;
-	}
-
-	return 0;
-}
-
-int
-dhd_event_ifadd(dhd_info_t *dhdinfo, wl_event_data_if_t *ifevent, char *name, uint8 *mac)
-{
-#ifdef WL_CFG80211
-	if (wl_cfg80211_notify_ifadd(
-			dhd_linux_get_primary_netdev(&dhdinfo->pub),
-			ifevent->ifidx, name, mac, ifevent->bssidx) == BCME_OK)
-		return BCME_OK;
-#endif
-
-	/* handle IF event caused by wl commands, SoftAP, WEXT and
-	 * anything else. This has to be done asynchronously otherwise
-	 * DPC will be blocked (and iovars will timeout as DPC has no chance
-	 * to read the response back)
-	 */
-	if (ifevent->ifidx > 0) {
-		dhd_if_event_t *if_event = MALLOC(dhdinfo->pub.osh, sizeof(dhd_if_event_t));
-
-		memcpy(&if_event->event, ifevent, sizeof(if_event->event));
-		memcpy(if_event->mac, mac, ETHER_ADDR_LEN);
-		strncpy(if_event->name, name, IFNAMSIZ);
-		if_event->name[IFNAMSIZ - 1] = '\0';
-		dhd_deferred_schedule_work(dhdinfo->dhd_deferred_wq, (void *)if_event,
-			DHD_WQ_WORK_IF_ADD, dhd_ifadd_event_handler, DHD_WORK_PRIORITY_LOW);
-	}
-
-	return BCME_OK;
-}
-
-int
-dhd_event_ifdel(dhd_info_t *dhdinfo, wl_event_data_if_t *ifevent, char *name, uint8 *mac)
-{
-	dhd_if_event_t *if_event;
-
-#ifdef WL_CFG80211
-	if (wl_cfg80211_notify_ifdel(
-			dhd_linux_get_primary_netdev(&dhdinfo->pub),
-			ifevent->ifidx, name, mac, ifevent->bssidx) == BCME_OK)
-		return BCME_OK;
-#endif /* WL_CFG80211 */
-
-	/* handle IF event caused by wl commands, SoftAP, WEXT and
-	 * anything else
-	 */
-	if_event = MALLOC(dhdinfo->pub.osh, sizeof(dhd_if_event_t));
-	memcpy(&if_event->event, ifevent, sizeof(if_event->event));
-	memcpy(if_event->mac, mac, ETHER_ADDR_LEN);
-	strncpy(if_event->name, name, IFNAMSIZ);
-	if_event->name[IFNAMSIZ - 1] = '\0';
-	dhd_deferred_schedule_work(dhdinfo->dhd_deferred_wq, (void *)if_event, DHD_WQ_WORK_IF_DEL,
-		dhd_ifdel_event_handler, DHD_WORK_PRIORITY_LOW);
-
-	return BCME_OK;
-}
-
-int
-dhd_event_ifchange(dhd_info_t *dhdinfo, wl_event_data_if_t *ifevent, char *name, uint8 *mac)
-{
-#ifdef WL_CFG80211
-	wl_cfg80211_notify_ifchange(
-			dhd_linux_get_primary_netdev(&dhdinfo->pub),
-			ifevent->ifidx, name, mac, ifevent->bssidx);
-#endif /* WL_CFG80211 */
-
-	return BCME_OK;
-}
-
-/* unregister and free the existing net_device interface (if any) in iflist and
- * allocate a new one. the slot is reused. this function does NOT register the
- * new interface to linux kernel. dhd_register_if does the job
- */
-struct net_device*
-dhd_allocate_if(dhd_pub_t *dhdpub, int ifidx, char *name,
-	uint8 *mac, uint8 bssidx, bool need_rtnl_lock)
-{
-	dhd_info_t *dhdinfo = (dhd_info_t *)dhdpub->info;
-	dhd_if_t *ifp;
-
-	ASSERT(dhdinfo && (ifidx < DHD_MAX_IFS));
-	ifp = dhdinfo->iflist[ifidx];
-
-	if (ifp != NULL) {
-		if (ifp->net != NULL) {
-			DHD_ERROR(("%s: free existing IF %s\n", __FUNCTION__, ifp->net->name));
-
-			dhd_dev_priv_clear(ifp->net); /* clear net_device private */
-
-			/* in unregister_netdev case, the interface gets freed by net->destructor
-			 * (which is set to free_netdev)
-			 */
-			if (ifp->net->reg_state == NETREG_UNINITIALIZED) {
-				free_netdev(ifp->net);
-			} else {
-				netif_stop_queue(ifp->net);
-				if (need_rtnl_lock)
-					unregister_netdev(ifp->net);
-				else
-					unregister_netdevice(ifp->net);
-			}
-			ifp->net = NULL;
-		}
-	} else {
-		ifp = MALLOC(dhdinfo->pub.osh, sizeof(dhd_if_t));
-		if (ifp == NULL) {
-			DHD_ERROR(("%s: OOM - dhd_if_t(%zu)\n", __FUNCTION__, sizeof(dhd_if_t)));
-			return NULL;
-		}
-	}
-
-	memset(ifp, 0, sizeof(dhd_if_t));
-	ifp->info = dhdinfo;
-	ifp->idx = ifidx;
-	ifp->bssidx = bssidx;
-	if (mac != NULL)
-		memcpy(&ifp->mac_addr, mac, ETHER_ADDR_LEN);
-
-	/* Allocate etherdev, including space for private structure */
-	ifp->net = alloc_etherdev(DHD_DEV_PRIV_SIZE);
-	if (ifp->net == NULL) {
-		DHD_ERROR(("%s: OOM - alloc_etherdev(%zu)\n", __FUNCTION__, sizeof(dhdinfo)));
-		goto fail;
-	}
-
-	/* Setup the dhd interface's netdevice private structure. */
-	dhd_dev_priv_save(ifp->net, dhdinfo, ifp, ifidx);
-
-	if (name && name[0]) {
-		strncpy(ifp->net->name, name, IFNAMSIZ);
-		ifp->net->name[IFNAMSIZ - 1] = '\0';
-	}
-#ifdef WL_CFG80211
-	if (ifidx == 0)
-		ifp->net->destructor = free_netdev;
-	else
-		ifp->net->destructor = dhd_netdev_free;
-#else
-	ifp->net->destructor = free_netdev;
-#endif /* WL_CFG80211 */
-	strncpy(ifp->name, ifp->net->name, IFNAMSIZ);
-	ifp->name[IFNAMSIZ - 1] = '\0';
-	dhdinfo->iflist[ifidx] = ifp;
-
-#ifdef PCIE_FULL_DONGLE
-	/* Initialize STA info list */
-	INIT_LIST_HEAD(&ifp->sta_list);
-	DHD_IF_STA_LIST_LOCK_INIT(ifp);
-#endif /* PCIE_FULL_DONGLE */
-
-	return ifp->net;
-
-fail:
-	if (ifp != NULL) {
-		if (ifp->net != NULL) {
-			dhd_dev_priv_clear(ifp->net);
-			free_netdev(ifp->net);
-			ifp->net = NULL;
-		}
-		MFREE(dhdinfo->pub.osh, ifp, sizeof(*ifp));
-		ifp = NULL;
-	}
-	dhdinfo->iflist[ifidx] = NULL;
-	return NULL;
-}
-
-/* unregister and free the the net_device interface associated with the indexed
- * slot, also free the slot memory and set the slot pointer to NULL
- */
-int
-dhd_remove_if(dhd_pub_t *dhdpub, int ifidx, bool need_rtnl_lock)
-{
-	dhd_info_t *dhdinfo = (dhd_info_t *)dhdpub->info;
-	dhd_if_t *ifp;
-
-	ifp = dhdinfo->iflist[ifidx];
-	if (ifp != NULL) {
-		if (ifp->net != NULL) {
-			DHD_ERROR(("deleting interface '%s' idx %d\n", ifp->net->name, ifp->idx));
-
-			/* in unregister_netdev case, the interface gets freed by net->destructor
-			 * (which is set to free_netdev)
-			 */
-			if (ifp->net->reg_state == NETREG_UNINITIALIZED) {
-				free_netdev(ifp->net);
-			} else {
-				netif_stop_queue(ifp->net);
-
-
-
-				if (need_rtnl_lock)
-					unregister_netdev(ifp->net);
-				else
-					unregister_netdevice(ifp->net);
-			}
-			ifp->net = NULL;
-		}
-#ifdef DHD_WMF
-		dhd_wmf_cleanup(dhdpub, ifidx);
-#endif /* DHD_WMF */
-
-		dhd_if_del_sta_list(ifp);
-
-		dhdinfo->iflist[ifidx] = NULL;
-		MFREE(dhdinfo->pub.osh, ifp, sizeof(*ifp));
-
-	}
-
-	return BCME_OK;
-}
-
-#if (LINUX_VERSION_CODE >= KERNEL_VERSION(2, 6, 31))
-static struct net_device_ops dhd_ops_pri = {
-	.ndo_open = dhd_open,
-	.ndo_stop = dhd_stop,
-	.ndo_get_stats = dhd_get_stats,
-	.ndo_do_ioctl = dhd_ioctl_entry,
-	.ndo_start_xmit = dhd_start_xmit,
-	.ndo_set_mac_address = dhd_set_mac_address,
-#if (LINUX_VERSION_CODE >= KERNEL_VERSION(3, 2, 0))
-	.ndo_set_rx_mode = dhd_set_multicast_list,
-#else
-	.ndo_set_multicast_list = dhd_set_multicast_list,
-#endif
-};
-
-static struct net_device_ops dhd_ops_virt = {
-	.ndo_get_stats = dhd_get_stats,
-	.ndo_do_ioctl = dhd_ioctl_entry,
-	.ndo_start_xmit = dhd_start_xmit,
-	.ndo_set_mac_address = dhd_set_mac_address,
-#if (LINUX_VERSION_CODE >= KERNEL_VERSION(3, 2, 0))
-	.ndo_set_rx_mode = dhd_set_multicast_list,
-#else
-	.ndo_set_multicast_list = dhd_set_multicast_list,
-#endif
-};
-#endif /* (LINUX_VERSION_CODE >= KERNEL_VERSION(2, 6, 31)) */
-
-#ifdef DEBUGGER
-extern void debugger_init(void *bus_handle);
-#endif
-
-
-#ifdef SHOW_LOGTRACE
-#define DEFAULT_LOG_STR_PATH "/vendor/firmware/logstrs.bin"
-static char logstrs_path[MOD_PARAM_PATHLEN] = DEFAULT_LOG_STR_PATH;
-
-module_param_string(logstrs_path, logstrs_path, MOD_PARAM_PATHLEN, 0660);
-
-int
-dhd_init_logstrs_array(dhd_event_log_t *temp)
-{
-	struct file *filep = NULL;
-	struct kstat stat;
-	mm_segment_t fs;
-	char *raw_fmts =  NULL;
-	int logstrs_size = 0;
-	gfp_t kflags;
-	logstr_header_t *hdr = NULL;
-	uint32 *lognums = NULL;
-	char *logstrs = NULL;
-	int ram_index = 0;
-	char **fmts;
-	int num_fmts = 0;
-	uint32 i = 0;
-	int error = 0;
-
-	if (temp->fmts && temp->raw_fmts) {
-		return BCME_OK;
-	}
-	kflags = in_atomic() ? GFP_ATOMIC : GFP_KERNEL;
-
-	/* Save previous address limit first and then change to KERNEL_DS address limit */
-	fs = get_fs();
-	set_fs(KERNEL_DS);
-
-	filep = filp_open(logstrs_path, O_RDONLY, 0);
-	if (IS_ERR(filep)) {
-		DHD_ERROR(("Failed to open the file logstrs.bin in %s, %s\n",  __FUNCTION__, logstrs_path));
-		goto fail;
-	}
-	error = vfs_stat(logstrs_path, &stat);
-	if (error) {
-		DHD_ERROR(("Failed in %s to find file stat\n", __FUNCTION__));
-		goto fail;
-	}
-	logstrs_size = (int) stat.size;
-
-	raw_fmts = kmalloc(logstrs_size, kflags);
-	if (raw_fmts == NULL) {
-		DHD_ERROR(("Failed to allocate raw_fmts memory\n"));
-		goto fail;
-	}
-	if (vfs_read(filep, raw_fmts, logstrs_size, &filep->f_pos) !=	logstrs_size) {
-		DHD_ERROR(("Error: Log strings file read failed\n"));
-		goto fail;
-	}
-
-	/* Remember header from the logstrs.bin file */
-	hdr = (logstr_header_t *) (raw_fmts + logstrs_size -
-		sizeof(logstr_header_t));
-
-	if (hdr->log_magic == LOGSTRS_MAGIC) {
-		/*
-		* logstrs.bin start with header.
-		*/
-		num_fmts =	hdr->rom_logstrs_offset / sizeof(uint32);
-		ram_index = (hdr->ram_lognums_offset -
-			hdr->rom_lognums_offset) / sizeof(uint32);
-		lognums = (uint32 *) &raw_fmts[hdr->rom_lognums_offset];
-		logstrs = (char *)	 &raw_fmts[hdr->rom_logstrs_offset];
-	} else {
-		/*
-		 * Legacy logstrs.bin format without header.
-		 */
-		num_fmts = *((uint32 *) (raw_fmts)) / sizeof(uint32);
-		if (num_fmts == 0) {
-			/* Legacy ROM/RAM logstrs.bin format:
-			  *  - ROM 'lognums' section
-			  *   - RAM 'lognums' section
-			  *   - ROM 'logstrs' section.
-			  *   - RAM 'logstrs' section.
-			  *
-			  * 'lognums' is an array of indexes for the strings in the
-			  * 'logstrs' section. The first uint32 is 0 (index of first
-			  * string in ROM 'logstrs' section).
-			  *
-			  * The 4324b5 is the only ROM that uses this legacy format. Use the
-			  * fixed number of ROM fmtnums to find the start of the RAM
-			  * 'lognums' section. Use the fixed first ROM string ("Con\n") to
-			  * find the ROM 'logstrs' section.
-			  */
-			#define NUM_4324B5_ROM_FMTS	186
-			#define FIRST_4324B5_ROM_LOGSTR "Con\n"
-			ram_index = NUM_4324B5_ROM_FMTS;
-			lognums = (uint32 *) raw_fmts;
-			num_fmts =	ram_index;
-			logstrs = (char *) &raw_fmts[num_fmts << 2];
-			while (strncmp(FIRST_4324B5_ROM_LOGSTR, logstrs, 4)) {
-				num_fmts++;
-				logstrs = (char *) &raw_fmts[num_fmts << 2];
-			}
-		} else {
-				/* Legacy RAM-only logstrs.bin format:
-				 *	  - RAM 'lognums' section
-				 *	  - RAM 'logstrs' section.
-				 *
-				 * 'lognums' is an array of indexes for the strings in the
-				 * 'logstrs' section. The first uint32 is an index to the
-				 * start of 'logstrs'. Therefore, if this index is divided
-				 * by 'sizeof(uint32)' it provides the number of logstr
-				 *	entries.
-				 */
-				ram_index = 0;
-				lognums = (uint32 *) raw_fmts;
-				logstrs = (char *)	&raw_fmts[num_fmts << 2];
-			}
-	}
-	fmts = kmalloc(num_fmts  * sizeof(char *), kflags);
-	if (fmts == NULL) {
-		DHD_ERROR(("Failed to allocate fmts memory"));
-		goto fail;
-	}
-
-	for (i = 0; i < num_fmts; i++) {
-		/* ROM lognums index into logstrs using 'rom_logstrs_offset' as a base
-		* (they are 0-indexed relative to 'rom_logstrs_offset').
-		*
-		* RAM lognums are already indexed to point to the correct RAM logstrs (they
-		* are 0-indexed relative to the start of the logstrs.bin file).
-		*/
-		if (i == ram_index) {
-			logstrs = raw_fmts;
-		}
-		fmts[i] = &logstrs[lognums[i]];
-	}
-	temp->fmts = fmts;
-	temp->raw_fmts = raw_fmts;
-	temp->num_fmts = num_fmts;
-	filp_close(filep, NULL);
-	set_fs(fs);
-	return 0;
-fail:
-	if (raw_fmts) {
-		kfree(raw_fmts);
-		raw_fmts = NULL;
-	}
-	if (!IS_ERR(filep))
-		filp_close(filep, NULL);
-
-	/* Restore previous address limit */
-	set_fs(fs);
-
-	temp->fmts = NULL;
-	return -1;
-}
-#endif /* SHOW_LOGTRACE */
-
-
-dhd_pub_t *
-dhd_attach(osl_t *osh, struct dhd_bus *bus, uint bus_hdrlen)
-{
-	dhd_info_t *dhd = NULL;
-	struct net_device *net = NULL;
-	char if_name[IFNAMSIZ] = {'\0'};
-	uint32 bus_type = -1;
-	uint32 bus_num = -1;
-	uint32 slot_num = -1;
-	wifi_adapter_info_t *adapter = NULL;
-
-	dhd_attach_states_t dhd_state = DHD_ATTACH_STATE_INIT;
-	DHD_TRACE(("%s: Enter\n", __FUNCTION__));
-
-	/* will implement get_ids for DBUS later */
-#if defined(BCMSDIO)
-	dhd_bus_get_ids(bus, &bus_type, &bus_num, &slot_num);
-#endif
-	adapter = dhd_wifi_platform_get_adapter(bus_type, bus_num, slot_num);
-
-	/* Allocate primary dhd_info */
-	dhd = wifi_platform_prealloc(adapter, DHD_PREALLOC_DHD_INFO, sizeof(dhd_info_t));
-	if (dhd == NULL) {
-		dhd = MALLOC(osh, sizeof(dhd_info_t));
-		if (dhd == NULL) {
-			DHD_ERROR(("%s: OOM - alloc dhd_info\n", __FUNCTION__));
-			goto fail;
-		}
-	}
-	memset(dhd, 0, sizeof(dhd_info_t));
-	dhd_state |= DHD_ATTACH_STATE_DHD_ALLOC;
-
-	dhd->unit = dhd_found + instance_base; /* do not increment dhd_found, yet */
-
-	dhd->pub.osh = osh;
-	dhd->adapter = adapter;
-
-#ifdef GET_CUSTOM_MAC_ENABLE
-	wifi_platform_get_mac_addr(dhd->adapter, dhd->pub.mac.octet);
-#endif /* GET_CUSTOM_MAC_ENABLE */
-#ifdef CUSTOM_FORCE_NODFS_FLAG
-	dhd->pub.dhd_cflags |= WLAN_PLAT_NODFS_FLAG;
-	dhd->pub.force_country_change = TRUE;
-#endif
-#ifdef CUSTOM_COUNTRY_CODE
-	get_customized_country_code(dhd->adapter,
-		dhd->pub.dhd_cspec.country_abbrev, &dhd->pub.dhd_cspec,
-		dhd->pub.dhd_cflags);
-#endif /* CUSTOM_COUNTRY_CODE */
-
-	dhd->pub.short_dwell_time = -1;
-
-	dhd->thr_dpc_ctl.thr_pid = DHD_PID_KT_TL_INVALID;
-	dhd->thr_wdt_ctl.thr_pid = DHD_PID_KT_INVALID;
-
-	/* Initialize thread based operation and lock */
-	mutex_init(&dhd->sdmutex);
-
-	/* Some DHD modules (e.g. cfg80211) configures operation mode based on firmware name.
-	 * This is indeed a hack but we have to make it work properly before we have a better
-	 * solution
-	 */
-	dhd_update_fw_nv_path(dhd);
-
-	/* Link to info module */
-	dhd->pub.info = dhd;
-
-
-	/* Link to bus module */
-	dhd->pub.bus = bus;
-	dhd->pub.hdrlen = bus_hdrlen;
-
-	/* Set network interface name if it was provided as module parameter */
-	if (iface_name[0]) {
-		int len;
-		char ch;
-		strncpy(if_name, iface_name, IFNAMSIZ);
-		if_name[IFNAMSIZ - 1] = 0;
-		len = strlen(if_name);
-		ch = if_name[len - 1];
-		if ((ch > '9' || ch < '0') && (len < IFNAMSIZ - 2))
-			strcat(if_name, "%d");
-	}
-	net = dhd_allocate_if(&dhd->pub, 0, if_name, NULL, 0, TRUE);
-	if (net == NULL)
-		goto fail;
-	dhd_state |= DHD_ATTACH_STATE_ADD_IF;
-
-#if (LINUX_VERSION_CODE < KERNEL_VERSION(2, 6, 31))
-	net->open = NULL;
-#else
-	net->netdev_ops = NULL;
-#endif
-
-	sema_init(&dhd->proto_sem, 1);
-
-#ifdef PROP_TXSTATUS
-	spin_lock_init(&dhd->wlfc_spinlock);
-
-	dhd->pub.skip_fc = dhd_wlfc_skip_fc;
-	dhd->pub.plat_init = dhd_wlfc_plat_init;
-	dhd->pub.plat_deinit = dhd_wlfc_plat_deinit;
-#ifdef WLFC_STATE_PREALLOC
-	dhd->pub.wlfc_state = MALLOC(dhd->pub.osh, sizeof(athost_wl_status_info_t));
-	if (dhd->pub.wlfc_state == NULL)
-		DHD_ERROR(("%s: wlfc_state prealloc failed\n", __FUNCTION__));
-#endif /* WLFC_STATE_PREALLOC */
-#endif /* PROP_TXSTATUS */
-
-	/* Initialize other structure content */
-	init_waitqueue_head(&dhd->ioctl_resp_wait);
-	init_waitqueue_head(&dhd->d3ack_wait);
-	init_waitqueue_head(&dhd->ctrl_wait);
-
-	/* Initialize the spinlocks */
-	spin_lock_init(&dhd->sdlock);
-	spin_lock_init(&dhd->txqlock);
-	spin_lock_init(&dhd->dhd_lock);
-	spin_lock_init(&dhd->rxf_lock);
-#if defined(RXFRAME_THREAD)
-	dhd->rxthread_enabled = TRUE;
-#endif /* defined(RXFRAME_THREAD) */
-
-#ifdef DHDTCPACK_SUPPRESS
-	spin_lock_init(&dhd->tcpack_lock);
-#endif /* DHDTCPACK_SUPPRESS */
-
-	/* Initialize Wakelock stuff */
-	spin_lock_init(&dhd->wakelock_spinlock);
-	dhd->wakelock_counter = 0;
-	dhd->wakelock_wd_counter = 0;
-	dhd->wakelock_rx_timeout_enable = 0;
-	dhd->wakelock_ctrl_timeout_enable = 0;
-#ifdef CONFIG_HAS_WAKELOCK
-	wake_lock_init(&dhd->wl_wifi, WAKE_LOCK_SUSPEND, "wlan_wake");
-	wake_lock_init(&dhd->wl_rxwake, WAKE_LOCK_SUSPEND, "wlan_rx_wake");
-	wake_lock_init(&dhd->wl_ctrlwake, WAKE_LOCK_SUSPEND, "wlan_ctrl_wake");
-	wake_lock_init(&dhd->wl_wdwake, WAKE_LOCK_SUSPEND, "wlan_wd_wake");
-#endif /* CONFIG_HAS_WAKELOCK */
-#if (LINUX_VERSION_CODE >= KERNEL_VERSION(2, 6, 25))
-	mutex_init(&dhd->dhd_net_if_mutex);
-	mutex_init(&dhd->dhd_suspend_mutex);
-#endif
-	dhd_state |= DHD_ATTACH_STATE_WAKELOCKS_INIT;
-
-	/* Attach and link in the protocol */
-	if (dhd_prot_attach(&dhd->pub) != 0) {
-		DHD_ERROR(("dhd_prot_attach failed\n"));
-		goto fail;
-	}
-	dhd_state |= DHD_ATTACH_STATE_PROT_ATTACH;
-
-#ifdef WL_CFG80211
-	/* Attach and link in the cfg80211 */
-	if (unlikely(wl_cfg80211_attach(net, &dhd->pub))) {
-		DHD_ERROR(("wl_cfg80211_attach failed\n"));
-		goto fail;
-	}
-
-	dhd_monitor_init(&dhd->pub);
-	dhd_state |= DHD_ATTACH_STATE_CFG80211;
-#endif
-#if defined(WL_WIRELESS_EXT)
-	/* Attach and link in the iw */
-	if (!(dhd_state &  DHD_ATTACH_STATE_CFG80211)) {
-		if (wl_iw_attach(net, (void *)&dhd->pub) != 0) {
-		DHD_ERROR(("wl_iw_attach failed\n"));
-		goto fail;
-	}
-	dhd_state |= DHD_ATTACH_STATE_WL_ATTACH;
-	}
-#endif /* defined(WL_WIRELESS_EXT) */
-
-	/* attach debug support */
-	if (dhd_os_dbg_attach(&dhd->pub)) {
-		DHD_ERROR(("%s debug module attach failed\n", __FUNCTION__));
-		goto fail;
-	}
-
-	if (dhd_sta_pool_init(&dhd->pub, DHD_MAX_STA) != BCME_OK) {
-		DHD_ERROR(("%s: Initializing %u sta\n", __FUNCTION__, DHD_MAX_STA));
-		goto fail;
-	}
-
-	/* Set up the watchdog timer */
-	init_timer(&dhd->timer);
-	dhd->timer.data = (ulong)dhd;
-	dhd->timer.function = dhd_watchdog;
-	dhd->default_wd_interval = dhd_watchdog_ms;
-
-	if (dhd_watchdog_prio >= 0) {
-		/* Initialize watchdog thread */
-		PROC_START(dhd_watchdog_thread, dhd, &dhd->thr_wdt_ctl, 0, "dhd_watchdog_thread");
-
-	} else {
-		dhd->thr_wdt_ctl.thr_pid = -1;
-	}
-
-#ifdef DEBUGGER
-	debugger_init((void *) bus);
-#endif
-
-	/* Set up the bottom half handler */
-	if (dhd_dpc_prio >= 0) {
-		/* Initialize DPC thread */
-		PROC_START(dhd_dpc_thread, dhd, &dhd->thr_dpc_ctl, 0, "dhd_dpc");
-	} else {
-		/*  use tasklet for dpc */
-		tasklet_init(&dhd->tasklet, dhd_dpc, (ulong)dhd);
-		dhd->thr_dpc_ctl.thr_pid = -1;
-	}
-
-	if (dhd->rxthread_enabled) {
-		bzero(&dhd->pub.skbbuf[0], sizeof(void *) * MAXSKBPEND);
-		/* Initialize RXF thread */
-		PROC_START(dhd_rxf_thread, dhd, &dhd->thr_rxf_ctl, 0, "dhd_rxf");
-	}
-
-	dhd_state |= DHD_ATTACH_STATE_THREADS_CREATED;
-
-#if defined(CONFIG_PM_SLEEP)
-	if (!dhd_pm_notifier_registered) {
-		dhd_pm_notifier_registered = TRUE;
-		register_pm_notifier(&dhd_pm_notifier);
-	}
-#endif /* CONFIG_PM_SLEEP */
-#ifdef SAR_SUPPORT
-	dhd->sar_notifier.notifier_call = dhd_sar_callback;
-	if (!dhd_sar_notifier_registered) {
-		dhd_sar_notifier_registered = TRUE;
-		dhd->sar_enable = 1;		/* unknown state value */
-		register_notifier_by_sar(&dhd->sar_notifier);
-	}
-#endif /* SAR_SUPPORT */
-#if defined(CONFIG_HAS_EARLYSUSPEND) && defined(DHD_USE_EARLYSUSPEND)
-	dhd->early_suspend.level = EARLY_SUSPEND_LEVEL_BLANK_SCREEN + 20;
-	dhd->early_suspend.suspend = dhd_early_suspend;
-	dhd->early_suspend.resume = dhd_late_resume;
-	register_early_suspend(&dhd->early_suspend);
-	dhd_state |= DHD_ATTACH_STATE_EARLYSUSPEND_DONE;
-#endif /* CONFIG_HAS_EARLYSUSPEND && DHD_USE_EARLYSUSPEND */
-
-#ifdef ARP_OFFLOAD_SUPPORT
-	dhd->pend_ipaddr = 0;
-	if (!dhd_inetaddr_notifier_registered) {
-		dhd_inetaddr_notifier_registered = TRUE;
-		register_inetaddr_notifier(&dhd_inetaddr_notifier);
-	}
-#endif /* ARP_OFFLOAD_SUPPORT */
-#ifdef CONFIG_IPV6
-	if (!dhd_inet6addr_notifier_registered) {
-		dhd_inet6addr_notifier_registered = TRUE;
-		register_inet6addr_notifier(&dhd_inet6addr_notifier);
-	}
-#endif
-	dhd->dhd_deferred_wq = dhd_deferred_work_init((void *)dhd);
-#ifdef DEBUG_CPU_FREQ
-	dhd->new_freq = alloc_percpu(int);
-	dhd->freq_trans.notifier_call = dhd_cpufreq_notifier;
-	cpufreq_register_notifier(&dhd->freq_trans, CPUFREQ_TRANSITION_NOTIFIER);
-#endif
-#ifdef DHDTCPACK_SUPPRESS
-#ifdef BCMSDIO
-	dhd_tcpack_suppress_set(&dhd->pub, TCPACK_SUP_REPLACE);
-#elif defined(BCMPCIE)
-	dhd_tcpack_suppress_set(&dhd->pub, TCPACK_SUP_REPLACE);
-#else
-	dhd_tcpack_suppress_set(&dhd->pub, TCPACK_SUP_OFF);
-#endif /* BCMSDIO */
-#endif /* DHDTCPACK_SUPPRESS */
-
-	dhd_state |= DHD_ATTACH_STATE_DONE;
-	dhd->dhd_state = dhd_state;
-
-	dhd_found++;
-	return &dhd->pub;
-
-fail:
-	if (dhd_state >= DHD_ATTACH_STATE_DHD_ALLOC) {
-		DHD_TRACE(("%s: Calling dhd_detach dhd_state 0x%x &dhd->pub %p\n",
-			__FUNCTION__, dhd_state, &dhd->pub));
-		dhd->dhd_state = dhd_state;
-		dhd_detach(&dhd->pub);
-		dhd_free(&dhd->pub);
-	}
-
-	return NULL;
-}
-
-int dhd_get_fw_mode(dhd_info_t *dhdinfo)
-{
-	if (strstr(dhdinfo->fw_path, "_apsta") != NULL)
-		return DHD_FLAG_HOSTAP_MODE;
-	if (strstr(dhdinfo->fw_path, "_p2p") != NULL)
-		return DHD_FLAG_P2P_MODE;
-	if (strstr(dhdinfo->fw_path, "_ibss") != NULL)
-		return DHD_FLAG_IBSS_MODE;
-	if (strstr(dhdinfo->fw_path, "_mfg") != NULL)
-		return DHD_FLAG_MFG_MODE;
-
-	return DHD_FLAG_STA_MODE;
-}
-
-bool dhd_update_fw_nv_path(dhd_info_t *dhdinfo)
-{
-	int fw_len;
-	int nv_len;
-	const char *fw = NULL;
-	const char *nv = NULL;
-	wifi_adapter_info_t *adapter = dhdinfo->adapter;
-
-
-	/* Update firmware and nvram path. The path may be from adapter info or module parameter
-	 * The path from adapter info is used for initialization only (as it won't change).
-	 *
-	 * The firmware_path/nvram_path module parameter may be changed by the system at run
-	 * time. When it changes we need to copy it to dhdinfo->fw_path. Also Android private
-	 * command may change dhdinfo->fw_path. As such we need to clear the path info in
-	 * module parameter after it is copied. We won't update the path until the module parameter
-	 * is changed again (first character is not '\0')
-	 */
-
-	/* set default firmware and nvram path for built-in type driver */
-	if (!dhd_download_fw_on_driverload) {
-#ifdef CONFIG_BCMDHD_FW_PATH
-		fw = CONFIG_BCMDHD_FW_PATH;
-#endif /* CONFIG_BCMDHD_FW_PATH */
-#ifdef CONFIG_BCMDHD_NVRAM_PATH
-		nv = CONFIG_BCMDHD_NVRAM_PATH;
-#endif /* CONFIG_BCMDHD_NVRAM_PATH */
-	}
-
-	/* check if we need to initialize the path */
-	if (dhdinfo->fw_path[0] == '\0') {
-		if (adapter && adapter->fw_path && adapter->fw_path[0] != '\0')
-			fw = adapter->fw_path;
-
-	}
-	if (dhdinfo->nv_path[0] == '\0') {
-		if (adapter && adapter->nv_path && adapter->nv_path[0] != '\0')
-			nv = adapter->nv_path;
-	}
-
-	/* Use module parameter if it is valid, EVEN IF the path has not been initialized
-	 *
-	 * TODO: need a solution for multi-chip, can't use the same firmware for all chips
-	 */
-	if (firmware_path[0] != '\0')
-		fw = firmware_path;
-	if (nvram_path[0] != '\0')
-		nv = nvram_path;
-
-	if (fw && fw[0] != '\0') {
-		fw_len = strlen(fw);
-		if (fw_len >= sizeof(dhdinfo->fw_path)) {
-			DHD_ERROR(("fw path len exceeds max len of dhdinfo->fw_path\n"));
-			return FALSE;
-		}
-		strncpy(dhdinfo->fw_path, fw, sizeof(dhdinfo->fw_path));
-		if (dhdinfo->fw_path[fw_len-1] == '\n')
-		       dhdinfo->fw_path[fw_len-1] = '\0';
-	}
-	if (nv && nv[0] != '\0') {
-		nv_len = strlen(nv);
-		if (nv_len >= sizeof(dhdinfo->nv_path)) {
-			DHD_ERROR(("nvram path len exceeds max len of dhdinfo->nv_path\n"));
-			return FALSE;
-		}
-		strncpy(dhdinfo->nv_path, nv, sizeof(dhdinfo->nv_path));
-		if (dhdinfo->nv_path[nv_len-1] == '\n')
-		       dhdinfo->nv_path[nv_len-1] = '\0';
-	}
-
-	/* clear the path in module parameter */
-	firmware_path[0] = '\0';
-
-#ifndef BCMEMBEDIMAGE
-	/* fw_path and nv_path are not mandatory for BCMEMBEDIMAGE */
-	if (dhdinfo->fw_path[0] == '\0') {
-		DHD_ERROR(("firmware path not found\n"));
-		return FALSE;
-	}
-	if (dhdinfo->nv_path[0] == '\0') {
-		DHD_ERROR(("nvram path not found\n"));
-		return FALSE;
-	}
-#endif /* BCMEMBEDIMAGE */
-
-	return TRUE;
-}
-
-
-int
-dhd_bus_start(dhd_pub_t *dhdp)
-{
-	int ret = -1;
-	dhd_info_t *dhd = (dhd_info_t*)dhdp->info;
-	unsigned long flags;
-
-	ASSERT(dhd);
-
-	DHD_TRACE(("Enter %s:\n", __FUNCTION__));
-
-	DHD_PERIM_LOCK(dhdp);
-
-	/* try to download image and nvram to the dongle */
-	if  (dhd->pub.busstate == DHD_BUS_DOWN && dhd_update_fw_nv_path(dhd)) {
-		DHD_INFO(("%s download fw %s, nv %s\n", __FUNCTION__, dhd->fw_path, dhd->nv_path));
-		ret = dhd_bus_download_firmware(dhd->pub.bus, dhd->pub.osh,
-		                                dhd->fw_path, dhd->nv_path);
-		if (ret < 0) {
-			DHD_ERROR(("%s: failed to download firmware %s\n",
-			          __FUNCTION__, dhd->fw_path));
-			DHD_PERIM_UNLOCK(dhdp);
-			return ret;
-		}
-	}
-#ifdef SHOW_LOGTRACE
-	dhd_init_logstrs_array(&dhd->event_data);
-#endif /* SHOW_LOGTRACE */
-	if (dhd->pub.busstate != DHD_BUS_LOAD) {
-		DHD_PERIM_UNLOCK(dhdp);
-		return -ENETDOWN;
-	}
-
-	dhd_os_sdlock(dhdp);
-
-	/* Start the watchdog timer */
-	dhd->pub.tickcnt = 0;
-	dhd_os_wd_timer(&dhd->pub, dhd_watchdog_ms);
-
-	/* Bring up the bus */
-	if ((ret = dhd_bus_init(&dhd->pub, FALSE)) != 0) {
-
-		DHD_ERROR(("%s, dhd_bus_init failed %d\n", __FUNCTION__, ret));
-		dhd_os_sdunlock(dhdp);
-		DHD_PERIM_UNLOCK(dhdp);
-		return ret;
-	}
-#if defined(OOB_INTR_ONLY)
-	/* Host registration for OOB interrupt */
-	if (dhd_bus_oob_intr_register(dhdp)) {
-		/* deactivate timer and wait for the handler to finish */
-
-		DHD_GENERAL_LOCK(&dhd->pub, flags);
-		dhd->wd_timer_valid = FALSE;
-		DHD_GENERAL_UNLOCK(&dhd->pub, flags);
-		del_timer_sync(&dhd->timer);
-
-		DHD_ERROR(("%s Host failed to register for OOB\n", __FUNCTION__));
-		dhd_os_sdunlock(dhdp);
-		DHD_PERIM_UNLOCK(dhdp);
-		DHD_OS_WD_WAKE_UNLOCK(&dhd->pub);
-		return -ENODEV;
-	}
-
-	/* Enable oob at firmware */
-	dhd_enable_oob_intr(dhd->pub.bus, TRUE);
-#endif
-#ifdef PCIE_FULL_DONGLE
-	{
-		uint8 txpush = 0;
-		uint32 num_flowrings; /* includes H2D common rings */
-		num_flowrings = dhd_bus_max_h2d_queues(dhd->pub.bus, &txpush);
-		DHD_ERROR(("%s: Initializing %u flowrings\n", __FUNCTION__,
-			num_flowrings));
-		if ((ret = dhd_flow_rings_init(&dhd->pub, num_flowrings)) != BCME_OK) {
-			DHD_PERIM_UNLOCK(dhdp);
-			return ret;
-		}
-	}
-#endif /* PCIE_FULL_DONGLE */
-
-	/* Do protocol initialization necessary for IOCTL/IOVAR */
-	dhd_prot_init(&dhd->pub);
-
-	/* If bus is not ready, can't come up */
-	if (dhd->pub.busstate != DHD_BUS_DATA) {
-		DHD_GENERAL_LOCK(&dhd->pub, flags);
-		dhd->wd_timer_valid = FALSE;
-		DHD_GENERAL_UNLOCK(&dhd->pub, flags);
-		del_timer_sync(&dhd->timer);
-		DHD_ERROR(("%s failed bus is not ready\n", __FUNCTION__));
-		dhd_os_sdunlock(dhdp);
-		DHD_PERIM_UNLOCK(dhdp);
-		DHD_OS_WD_WAKE_UNLOCK(&dhd->pub);
-		return -ENODEV;
-	}
-
-	dhd_os_sdunlock(dhdp);
-
-	/* Bus is ready, query any dongle information */
-	if ((ret = dhd_sync_with_dongle(&dhd->pub)) < 0) {
-		DHD_PERIM_UNLOCK(dhdp);
-		return ret;
-	}
-
-#ifdef ARP_OFFLOAD_SUPPORT
-	if (dhd->pend_ipaddr) {
-#ifdef AOE_IP_ALIAS_SUPPORT
-		aoe_update_host_ipv4_table(&dhd->pub, dhd->pend_ipaddr, TRUE, 0);
-#endif /* AOE_IP_ALIAS_SUPPORT */
-		dhd->pend_ipaddr = 0;
-	}
-#endif /* ARP_OFFLOAD_SUPPORT */
-
-	DHD_PERIM_UNLOCK(dhdp);
-	return 0;
-}
-#ifdef WLTDLS
-int _dhd_tdls_enable(dhd_pub_t *dhd, bool tdls_on, bool auto_on, struct ether_addr *mac)
-{
-	char iovbuf[WLC_IOCTL_SMLEN];
-	uint32 tdls = tdls_on;
-	int ret = 0;
-	uint32 tdls_auto_op = 0;
-	uint32 tdls_idle_time = CUSTOM_TDLS_IDLE_MODE_SETTING;
-	int32 tdls_rssi_high = CUSTOM_TDLS_RSSI_THRESHOLD_HIGH;
-	int32 tdls_rssi_low = CUSTOM_TDLS_RSSI_THRESHOLD_LOW;
-	BCM_REFERENCE(mac);
-	if (!FW_SUPPORTED(dhd, tdls))
-		return BCME_ERROR;
-
-	if (dhd->tdls_enable == tdls_on)
-		goto auto_mode;
-	bcm_mkiovar("tdls_enable", (char *)&tdls, sizeof(tdls), iovbuf, sizeof(iovbuf));
-	if ((ret = dhd_wl_ioctl_cmd(dhd, WLC_SET_VAR, iovbuf, sizeof(iovbuf), TRUE, 0)) < 0) {
-		DHD_ERROR(("%s: tdls %d failed %d\n", __FUNCTION__, tdls, ret));
-		goto exit;
-	}
-	dhd->tdls_enable = tdls_on;
-auto_mode:
-
-	tdls_auto_op = auto_on;
-	bcm_mkiovar("tdls_auto_op", (char *)&tdls_auto_op, sizeof(tdls_auto_op),
-		iovbuf, sizeof(iovbuf));
-	if ((ret = dhd_wl_ioctl_cmd(dhd, WLC_SET_VAR, iovbuf,
-		sizeof(iovbuf), TRUE, 0)) < 0) {
-		DHD_ERROR(("%s: tdls_auto_op failed %d\n", __FUNCTION__, ret));
-		goto exit;
-	}
-
-	if (tdls_auto_op) {
-		bcm_mkiovar("tdls_idle_time", (char *)&tdls_idle_time,
-			sizeof(tdls_idle_time),	iovbuf, sizeof(iovbuf));
-		if ((ret = dhd_wl_ioctl_cmd(dhd, WLC_SET_VAR, iovbuf,
-			sizeof(iovbuf), TRUE, 0)) < 0) {
-			DHD_ERROR(("%s: tdls_idle_time failed %d\n", __FUNCTION__, ret));
-			goto exit;
-		}
-		bcm_mkiovar("tdls_rssi_high", (char *)&tdls_rssi_high, 4, iovbuf, sizeof(iovbuf));
-		if ((ret = dhd_wl_ioctl_cmd(dhd, WLC_SET_VAR, iovbuf,
-			sizeof(iovbuf), TRUE, 0)) < 0) {
-			DHD_ERROR(("%s: tdls_rssi_high failed %d\n", __FUNCTION__, ret));
-			goto exit;
-		}
-		bcm_mkiovar("tdls_rssi_low", (char *)&tdls_rssi_low, 4, iovbuf, sizeof(iovbuf));
-		if ((ret = dhd_wl_ioctl_cmd(dhd, WLC_SET_VAR, iovbuf,
-			sizeof(iovbuf), TRUE, 0)) < 0) {
-			DHD_ERROR(("%s: tdls_rssi_low failed %d\n", __FUNCTION__, ret));
-			goto exit;
-		}
-	}
-
-exit:
-	return ret;
-}
-int dhd_tdls_enable(struct net_device *dev, bool tdls_on, bool auto_on, struct ether_addr *mac)
-{
-	dhd_info_t *dhd = DHD_DEV_INFO(dev);
-	int ret = 0;
-	if (dhd)
-		ret = _dhd_tdls_enable(&dhd->pub, tdls_on, auto_on, mac);
-	else
-		ret = BCME_ERROR;
-	return ret;
-}
-#ifdef PCIE_FULL_DONGLE
-void dhd_tdls_update_peer_info(struct net_device *dev, bool connect, uint8 *da)
-{
-	dhd_info_t *dhd = DHD_DEV_INFO(dev);
-	dhd_pub_t *dhdp =  (dhd_pub_t *)&dhd->pub;
-	tdls_peer_node_t *cur = dhdp->peer_tbl.node;
-	tdls_peer_node_t *new = NULL, *prev = NULL;
-	dhd_if_t *dhdif;
-	uint8 sa[ETHER_ADDR_LEN];
-	int ifidx = dhd_net2idx(dhd, dev);
-
-	if (ifidx == DHD_BAD_IF)
-		return;
-
-	dhdif = dhd->iflist[ifidx];
-	memcpy(sa, dhdif->mac_addr, ETHER_ADDR_LEN);
-
-	if (connect) {
-		while (cur != NULL) {
-			if (!memcmp(da, cur->addr, ETHER_ADDR_LEN)) {
-				DHD_ERROR(("%s: TDLS Peer exist already %d\n",
-					__FUNCTION__, __LINE__));
-				return;
-			}
-			cur = cur->next;
-		}
-
-		new = MALLOC(dhdp->osh, sizeof(tdls_peer_node_t));
-		if (new == NULL) {
-			DHD_ERROR(("%s: Failed to allocate memory\n", __FUNCTION__));
-			return;
-		}
-		memcpy(new->addr, da, ETHER_ADDR_LEN);
-		new->next = dhdp->peer_tbl.node;
-		dhdp->peer_tbl.node = new;
-		dhdp->peer_tbl.tdls_peer_count++;
-
-	} else {
-		while (cur != NULL) {
-			if (!memcmp(da, cur->addr, ETHER_ADDR_LEN)) {
-				dhd_flow_rings_delete_for_peer(dhdp, ifidx, da);
-				if (prev)
-					prev->next = cur->next;
-				else
-					dhdp->peer_tbl.node = cur->next;
-				MFREE(dhdp->osh, cur, sizeof(tdls_peer_node_t));
-				dhdp->peer_tbl.tdls_peer_count--;
-				return;
-			}
-			prev = cur;
-			cur = cur->next;
-		}
-		DHD_ERROR(("%s: TDLS Peer Entry Not found\n", __FUNCTION__));
-	}
-}
-#endif /* PCIE_FULL_DONGLE */
-#endif
-
-bool dhd_is_concurrent_mode(dhd_pub_t *dhd)
-{
-	if (!dhd)
-		return FALSE;
-
-	if (dhd->op_mode & DHD_FLAG_CONCURR_MULTI_CHAN_MODE)
-		return TRUE;
-	else if ((dhd->op_mode & DHD_FLAG_CONCURR_SINGLE_CHAN_MODE) ==
-		DHD_FLAG_CONCURR_SINGLE_CHAN_MODE)
-		return TRUE;
-	else
-		return FALSE;
-}
-#if !defined(AP) && defined(WLP2P)
-/* From Android JerryBean release, the concurrent mode is enabled by default and the firmware
- * name would be fw_bcmdhd.bin. So we need to determine whether P2P is enabled in the STA
- * firmware and accordingly enable concurrent mode (Apply P2P settings). SoftAP firmware
- * would still be named as fw_bcmdhd_apsta.
- */
-uint32
-dhd_get_concurrent_capabilites(dhd_pub_t *dhd)
-{
-	int32 ret = 0;
-	char buf[WLC_IOCTL_SMLEN];
-	bool mchan_supported = FALSE;
-	/* if dhd->op_mode is already set for HOSTAP and Manufacturing
-	 * test mode, that means we only will use the mode as it is
-	 */
-	if (dhd->op_mode & (DHD_FLAG_HOSTAP_MODE | DHD_FLAG_MFG_MODE))
-		return 0;
-	if (FW_SUPPORTED(dhd, vsdb)) {
-		mchan_supported = TRUE;
-	}
-	if (!FW_SUPPORTED(dhd, p2p)) {
-		DHD_TRACE(("Chip does not support p2p\n"));
-		return 0;
-	}
-	else {
-		/* Chip supports p2p but ensure that p2p is really implemented in firmware or not */
-		memset(buf, 0, sizeof(buf));
-		bcm_mkiovar("p2p", 0, 0, buf, sizeof(buf));
-		if ((ret = dhd_wl_ioctl_cmd(dhd, WLC_GET_VAR, buf, sizeof(buf),
-			FALSE, 0)) < 0) {
-			DHD_ERROR(("%s: Get P2P failed (error=%d)\n", __FUNCTION__, ret));
-			return 0;
-		}
-		else {
-			if (buf[0] == 1) {
-				/* By default, chip supports single chan concurrency,
-				* now lets check for mchan
-				*/
-				ret = DHD_FLAG_CONCURR_SINGLE_CHAN_MODE;
-				if (mchan_supported)
-					ret |= DHD_FLAG_CONCURR_MULTI_CHAN_MODE;
-#if defined(WL_ENABLE_P2P_IF) || defined(WL_CFG80211_P2P_DEV_IF)
-				/* For customer_hw4, although ICS,
-				* we still support concurrent mode
-				*/
-				return ret;
-#else
-				return 0;
-#endif
-			}
-		}
-	}
-	return 0;
-}
-#endif
-
-int
-dhd_preinit_ioctls(dhd_pub_t *dhd)
-{
-	int ret = 0;
-	char eventmask[WL_EVENTING_MASK_LEN];
-	char iovbuf[WL_EVENTING_MASK_LEN + 12];	/*  Room for "event_msgs" + '\0' + bitvec  */
-	uint32 buf_key_b4_m4 = 1;
-	uint8 msglen;
-	eventmsgs_ext_t *eventmask_msg;
-	char iov_buf[WLC_IOCTL_SMLEN];
-	int ret2 = 0;
-#if defined(CUSTOM_AMPDU_BA_WSIZE)
-	uint32 ampdu_ba_wsize = 0;
-#endif
-#if defined(CUSTOM_AMPDU_MPDU)
-	int32 ampdu_mpdu = 0;
-#endif
-#if defined(CUSTOM_AMPDU_RELEASE)
-	int32 ampdu_release = 0;
-#endif
-
-#if defined(BCMSDIO)
-#ifdef PROP_TXSTATUS
-	int wlfc_enable = TRUE;
-#ifndef DISABLE_11N
-	uint32 hostreorder = 1;
-#endif /* DISABLE_11N */
-#endif /* PROP_TXSTATUS */
-#endif
-#ifdef PCIE_FULL_DONGLE
-	uint32 wl_ap_isolate;
-#endif /* PCIE_FULL_DONGLE */
-
-#ifdef DHD_ENABLE_LPC
-	uint32 lpc = 1;
-#endif /* DHD_ENABLE_LPC */
-	uint power_mode = PM_FAST;
-	uint32 dongle_align = DHD_SDALIGN;
-#if defined(BCMSDIO)
-	uint32 glom = CUSTOM_GLOM_SETTING;
-#endif /* defined(BCMSDIO) */
-#if defined(CUSTOMER_HW2) && defined(USE_WL_CREDALL)
-	uint32 credall = 1;
-#endif
-	uint bcn_timeout = CUSTOM_BCN_TIMEOUT_SETTING;
-	uint retry_max = 3;
-#if defined(ARP_OFFLOAD_SUPPORT)
-	int arpoe = 1;
-#endif
-	char buf[WLC_IOCTL_SMLEN];
-	char *ptr;
-	uint32 listen_interval = CUSTOM_LISTEN_INTERVAL; /* Default Listen Interval in Beacons */
-#ifdef ROAM_ENABLE
-	uint roamvar = 0;
-	int roam_trigger[2] = {CUSTOM_ROAM_TRIGGER_SETTING, WLC_BAND_ALL};
-	int roam_scan_period[2] = {10, WLC_BAND_ALL};
-	int roam_delta[2] = {CUSTOM_ROAM_DELTA_SETTING, WLC_BAND_ALL};
-#ifdef ROAM_AP_ENV_DETECTION
-	int roam_env_mode = AP_ENV_INDETERMINATE;
-#endif /* ROAM_AP_ENV_DETECTION */
-#ifdef FULL_ROAMING_SCAN_PERIOD_60_SEC
-	int roam_fullscan_period = 60;
-#else /* FULL_ROAMING_SCAN_PERIOD_60_SEC */
-	int roam_fullscan_period = 120;
-#endif /* FULL_ROAMING_SCAN_PERIOD_60_SEC */
-#else
-#ifdef DISABLE_BUILTIN_ROAM
-	uint roamvar = 1;
-#endif /* DISABLE_BUILTIN_ROAM */
-#endif /* ROAM_ENABLE */
-
-#if defined(SOFTAP)
-	uint dtim = 1;
-#endif
-#if (defined(AP) && !defined(WLP2P)) || (!defined(AP) && defined(WL_CFG80211))
-	uint32 mpc = 0; /* Turn MPC off for AP/APSTA mode */
-	struct ether_addr p2p_ea;
-#endif
-
-#if (defined(AP) || defined(WLP2P)) && !defined(SOFTAP_AND_GC)
-	uint32 apsta = 1; /* Enable APSTA mode */
-#elif defined(SOFTAP_AND_GC)
-	uint32 apsta = 0;
-	int ap_mode = 1;
-#endif /* (defined(AP) || defined(WLP2P)) && !defined(SOFTAP_AND_GC) */
-#ifdef GET_CUSTOM_MAC_ENABLE
-	struct ether_addr ea_addr;
-#endif /* GET_CUSTOM_MAC_ENABLE */
-
-#ifdef DISABLE_11N
-	uint32 nmode = 0;
-#endif /* DISABLE_11N */
-
-#ifdef USE_WL_TXBF
-	uint32 txbf = 1;
-#endif /* USE_WL_TXBF */
-#ifdef USE_WL_FRAMEBURST
-	uint32 frameburst = 1;
-#endif /* USE_WL_FRAMEBURST */
-#ifdef CUSTOM_PSPRETEND_THR
-	uint32 pspretend_thr = CUSTOM_PSPRETEND_THR;
-#endif
-#ifdef MAX_AP_CLIENT_CNT
-	uint32 max_assoc = MAX_AP_CLIENT_CNT;
-#endif
-
-#ifdef PKT_FILTER_SUPPORT
-	dhd_pkt_filter_enable = TRUE;
-#endif /* PKT_FILTER_SUPPORT */
-#ifdef WLTDLS
-	dhd->tdls_enable = FALSE;
-#endif /* WLTDLS */
-#ifdef DONGLE_ENABLE_ISOLATION
-	dhd->dongle_isolation = TRUE;
-#endif /* DONGLE_ENABLE_ISOLATION */
-	dhd->suspend_bcn_li_dtim = CUSTOM_SUSPEND_BCN_LI_DTIM;
-	DHD_TRACE(("Enter %s\n", __FUNCTION__));
-	dhd->op_mode = 0;
-	/* clear AP flags */
-	dhd->dhd_cflags &= ~WLAN_PLAT_AP_FLAG;
-	if ((!op_mode && dhd_get_fw_mode(dhd->info) == DHD_FLAG_MFG_MODE) ||
-		(op_mode == DHD_FLAG_MFG_MODE)) {
-		/* Check and adjust IOCTL response timeout for Manufactring firmware */
-		dhd_os_set_ioctl_resp_timeout(MFG_IOCTL_RESP_TIMEOUT);
-		DHD_ERROR(("%s : Set IOCTL response time for Manufactring Firmware\n",
-			__FUNCTION__));
-	}
-	else {
-		dhd_os_set_ioctl_resp_timeout(IOCTL_RESP_TIMEOUT);
-		DHD_INFO(("%s : Set IOCTL response time.\n", __FUNCTION__));
-	}
-#ifdef GET_CUSTOM_MAC_ENABLE
-	ret = wifi_platform_get_mac_addr(dhd->info->adapter, ea_addr.octet);
-	if (!ret) {
-		memset(buf, 0, sizeof(buf));
-		bcm_mkiovar("cur_etheraddr", (void *)&ea_addr, ETHER_ADDR_LEN, buf, sizeof(buf));
-		ret = dhd_wl_ioctl_cmd(dhd, WLC_SET_VAR, buf, sizeof(buf), TRUE, 0);
-		if (ret < 0) {
-			DHD_ERROR(("%s: can't set MAC address , error=%d\n", __FUNCTION__, ret));
-			return BCME_NOTUP;
-		}
-		memcpy(dhd->mac.octet, ea_addr.octet, ETHER_ADDR_LEN);
-	} else {
-#endif /* GET_CUSTOM_MAC_ENABLE */
-		/* Get the default device MAC address directly from firmware */
-		memset(buf, 0, sizeof(buf));
-		bcm_mkiovar("cur_etheraddr", 0, 0, buf, sizeof(buf));
-		if ((ret = dhd_wl_ioctl_cmd(dhd, WLC_GET_VAR, buf, sizeof(buf),
-			FALSE, 0)) < 0) {
-			DHD_ERROR(("%s: can't get MAC address , error=%d\n", __FUNCTION__, ret));
-			return BCME_NOTUP;
-		}
-		/* Update public MAC address after reading from Firmware */
-		memcpy(dhd->mac.octet, buf, ETHER_ADDR_LEN);
-
-#ifdef GET_CUSTOM_MAC_ENABLE
-	}
-#endif /* GET_CUSTOM_MAC_ENABLE */
-
-	/* get a capabilities from firmware */
-	memset(dhd->fw_capabilities, 0, sizeof(dhd->fw_capabilities));
-	bcm_mkiovar("cap", 0, 0, dhd->fw_capabilities, sizeof(dhd->fw_capabilities));
-	if ((ret = dhd_wl_ioctl_cmd(dhd, WLC_GET_VAR, dhd->fw_capabilities,
-		sizeof(dhd->fw_capabilities), FALSE, 0)) < 0) {
-		DHD_ERROR(("%s: Get Capability failed (error=%d)\n",
-			__FUNCTION__, ret));
-		return 0;
-	}
-	if ((!op_mode && dhd_get_fw_mode(dhd->info) == DHD_FLAG_HOSTAP_MODE) ||
-		(op_mode == DHD_FLAG_HOSTAP_MODE)) {
-#ifdef SET_RANDOM_MAC_SOFTAP
-		uint rand_mac;
-#endif
-		dhd->op_mode = DHD_FLAG_HOSTAP_MODE;
-#if defined(ARP_OFFLOAD_SUPPORT)
-			arpoe = 0;
-#endif
-#ifdef PKT_FILTER_SUPPORT
-			dhd_pkt_filter_enable = FALSE;
-#endif
-#ifdef SET_RANDOM_MAC_SOFTAP
-		SRANDOM32((uint)jiffies);
-		rand_mac = RANDOM32();
-		iovbuf[0] = (unsigned char)(vendor_oui >> 16) | 0x02;	/* locally administered bit */
-		iovbuf[1] = (unsigned char)(vendor_oui >> 8);
-		iovbuf[2] = (unsigned char)vendor_oui;
-		iovbuf[3] = (unsigned char)(rand_mac & 0x0F) | 0xF0;
-		iovbuf[4] = (unsigned char)(rand_mac >> 8);
-		iovbuf[5] = (unsigned char)(rand_mac >> 16);
-
-		bcm_mkiovar("cur_etheraddr", (void *)iovbuf, ETHER_ADDR_LEN, buf, sizeof(buf));
-		ret = dhd_wl_ioctl_cmd(dhd, WLC_SET_VAR, buf, sizeof(buf), TRUE, 0);
-		if (ret < 0) {
-			DHD_ERROR(("%s: can't set MAC address , error=%d\n", __FUNCTION__, ret));
-		} else
-			memcpy(dhd->mac.octet, iovbuf, ETHER_ADDR_LEN);
-#endif /* SET_RANDOM_MAC_SOFTAP */
-#if !defined(AP) && defined(WL_CFG80211)
-		/* Turn off MPC in AP mode */
-		bcm_mkiovar("mpc", (char *)&mpc, 4, iovbuf, sizeof(iovbuf));
-		if ((ret = dhd_wl_ioctl_cmd(dhd, WLC_SET_VAR, iovbuf,
-			sizeof(iovbuf), TRUE, 0)) < 0) {
-			DHD_ERROR(("%s mpc for HostAPD failed  %d\n", __FUNCTION__, ret));
-		}
-#endif
-#ifdef MAX_AP_CLIENT_CNT
-		bcm_mkiovar("maxassoc", (char *)&max_assoc, 4, iovbuf, sizeof(iovbuf));
-		if ((ret = dhd_wl_ioctl_cmd(dhd, WLC_SET_VAR, iovbuf,
-			sizeof(iovbuf), TRUE, 0)) < 0) {
-			DHD_ERROR(("%s maxassoc for HostAPD failed  %d\n", __FUNCTION__, ret));
-		}
-#endif
-		/* set AP flag for specific country code of SOFTAP */
-		dhd->dhd_cflags |= WLAN_PLAT_AP_FLAG;
-	} else if ((!op_mode && dhd_get_fw_mode(dhd->info) == DHD_FLAG_MFG_MODE) ||
-		(op_mode == DHD_FLAG_MFG_MODE)) {
-#if defined(ARP_OFFLOAD_SUPPORT)
-		arpoe = 0;
-#endif /* ARP_OFFLOAD_SUPPORT */
-#ifdef PKT_FILTER_SUPPORT
-		dhd_pkt_filter_enable = FALSE;
-#endif /* PKT_FILTER_SUPPORT */
-		dhd->op_mode = DHD_FLAG_MFG_MODE;
-	} else {
-		uint32 concurrent_mode = 0;
-		if ((!op_mode && dhd_get_fw_mode(dhd->info) == DHD_FLAG_P2P_MODE) ||
-			(op_mode == DHD_FLAG_P2P_MODE)) {
-#if defined(ARP_OFFLOAD_SUPPORT)
-			arpoe = 0;
-#endif
-#ifdef PKT_FILTER_SUPPORT
-			dhd_pkt_filter_enable = FALSE;
-#endif
-			dhd->op_mode = DHD_FLAG_P2P_MODE;
-		} else if ((!op_mode && dhd_get_fw_mode(dhd->info) == DHD_FLAG_IBSS_MODE) ||
-			(op_mode == DHD_FLAG_IBSS_MODE)) {
-			dhd->op_mode = DHD_FLAG_IBSS_MODE;
-		} else
-			dhd->op_mode = DHD_FLAG_STA_MODE;
-#if !defined(AP) && defined(WLP2P)
-		if (dhd->op_mode != DHD_FLAG_IBSS_MODE &&
-			(concurrent_mode = dhd_get_concurrent_capabilites(dhd))) {
-#if defined(ARP_OFFLOAD_SUPPORT)
-			arpoe = 1;
-#endif
-			dhd->op_mode |= concurrent_mode;
-		}
-
-		/* Check if we are enabling p2p */
-		if (dhd->op_mode & DHD_FLAG_P2P_MODE) {
-			bcm_mkiovar("apsta", (char *)&apsta, 4, iovbuf, sizeof(iovbuf));
-			if ((ret = dhd_wl_ioctl_cmd(dhd, WLC_SET_VAR,
-				iovbuf, sizeof(iovbuf), TRUE, 0)) < 0) {
-				DHD_ERROR(("%s APSTA for P2P failed ret= %d\n", __FUNCTION__, ret));
-			}
-
-#if defined(SOFTAP_AND_GC)
-		if ((ret = dhd_wl_ioctl_cmd(dhd, WLC_SET_AP,
-			(char *)&ap_mode, sizeof(ap_mode), TRUE, 0)) < 0) {
-				DHD_ERROR(("%s WLC_SET_AP failed %d\n", __FUNCTION__, ret));
-		}
-#endif
-			memcpy(&p2p_ea, &dhd->mac, ETHER_ADDR_LEN);
-			ETHER_SET_LOCALADDR(&p2p_ea);
-			bcm_mkiovar("p2p_da_override", (char *)&p2p_ea,
-				ETHER_ADDR_LEN, iovbuf, sizeof(iovbuf));
-			if ((ret = dhd_wl_ioctl_cmd(dhd, WLC_SET_VAR,
-				iovbuf, sizeof(iovbuf), TRUE, 0)) < 0) {
-				DHD_ERROR(("%s p2p_da_override ret= %d\n", __FUNCTION__, ret));
-			} else {
-				DHD_INFO(("dhd_preinit_ioctls: p2p_da_override succeeded\n"));
-			}
-		}
-#else
-	(void)concurrent_mode;
-#endif
-	}
-
-	DHD_ERROR(("Firmware up: op_mode=0x%04x, MAC="MACDBG"\n",
-		dhd->op_mode, MAC2STRDBG(dhd->mac.octet)));
-	/* get a ccode and revision for the country code */
-	get_customized_country_code(dhd->info->adapter, dhd->dhd_cspec.country_abbrev,
-			&dhd->dhd_cspec, dhd->dhd_cflags);
-	/* Set Country code  */
-	if (dhd->dhd_cspec.ccode[0] != 0) {
-		bcm_mkiovar("country", (char *)&dhd->dhd_cspec,
-			sizeof(wl_country_t), iovbuf, sizeof(iovbuf));
-		if ((ret = dhd_wl_ioctl_cmd(dhd, WLC_SET_VAR, iovbuf, sizeof(iovbuf), TRUE, 0)) < 0)
-			DHD_ERROR(("%s: country code setting failed\n", __FUNCTION__));
-	}
-
-
-	/* Set Listen Interval */
-	bcm_mkiovar("assoc_listen", (char *)&listen_interval, 4, iovbuf, sizeof(iovbuf));
-	if ((ret = dhd_wl_ioctl_cmd(dhd, WLC_SET_VAR, iovbuf, sizeof(iovbuf), TRUE, 0)) < 0)
-		DHD_ERROR(("%s assoc_listen failed %d\n", __FUNCTION__, ret));
-
-#if defined(ROAM_ENABLE) || defined(DISABLE_BUILTIN_ROAM)
-	/* Disable built-in roaming to allowed ext supplicant to take care of roaming */
-	bcm_mkiovar("roam_off", (char *)&roamvar, 4, iovbuf, sizeof(iovbuf));
-	dhd_wl_ioctl_cmd(dhd, WLC_SET_VAR, iovbuf, sizeof(iovbuf), TRUE, 0);
-#endif /* ROAM_ENABLE || DISABLE_BUILTIN_ROAM */
-#if defined(ROAM_ENABLE)
-	if ((ret = dhd_wl_ioctl_cmd(dhd, WLC_SET_ROAM_TRIGGER, roam_trigger,
-		sizeof(roam_trigger), TRUE, 0)) < 0)
-		DHD_ERROR(("%s: roam trigger set failed %d\n", __FUNCTION__, ret));
-	if ((ret = dhd_wl_ioctl_cmd(dhd, WLC_SET_ROAM_SCAN_PERIOD, roam_scan_period,
-		sizeof(roam_scan_period), TRUE, 0)) < 0)
-		DHD_ERROR(("%s: roam scan period set failed %d\n", __FUNCTION__, ret));
-	if ((dhd_wl_ioctl_cmd(dhd, WLC_SET_ROAM_DELTA, roam_delta,
-		sizeof(roam_delta), TRUE, 0)) < 0)
-		DHD_ERROR(("%s: roam delta set failed %d\n", __FUNCTION__, ret));
-	bcm_mkiovar("fullroamperiod", (char *)&roam_fullscan_period, 4, iovbuf, sizeof(iovbuf));
-	if ((ret = dhd_wl_ioctl_cmd(dhd, WLC_SET_VAR, iovbuf, sizeof(iovbuf), TRUE, 0)) < 0)
-		DHD_ERROR(("%s: roam fullscan period set failed %d\n", __FUNCTION__, ret));
-#ifdef ROAM_AP_ENV_DETECTION
-	if (roam_trigger[0] == WL_AUTO_ROAM_TRIGGER) {
-		bcm_mkiovar("roam_env_detection", (char *)&roam_env_mode,
-			4, iovbuf, sizeof(iovbuf));
-		if (dhd_wl_ioctl_cmd(dhd, WLC_SET_VAR, iovbuf, sizeof(iovbuf), TRUE, 0) == BCME_OK)
-			dhd->roam_env_detection = TRUE;
-		else {
-			dhd->roam_env_detection = FALSE;
-		}
-	}
-#endif /* ROAM_AP_ENV_DETECTION */
-#endif /* ROAM_ENABLE */
-
-#ifdef WLTDLS
-	/* by default TDLS on and auto mode off */
-	_dhd_tdls_enable(dhd, true, false, NULL);
-#endif /* WLTDLS */
-
->>>>>>> 5afd1b7e
 #ifdef DHD_ENABLE_LPC
 	/* Set lpc 1 */
 	bcm_mkiovar("lpc", (char *)&lpc, 4, iovbuf, sizeof(iovbuf));
@@ -7788,7 +5829,6 @@
 	/* enable credall to reduce the chance of no bus credit happened. */
 	bcm_mkiovar("bus:credall", (char *)&credall, 4, iovbuf, sizeof(iovbuf));
 	dhd_wl_ioctl_cmd(dhd, WLC_SET_VAR, iovbuf, sizeof(iovbuf), TRUE, 0);
-<<<<<<< HEAD
 #endif
 
 #if defined(BCMSDIO)
@@ -8117,336 +6157,6 @@
 #endif /* DISABLE_11N */
 
 
-=======
-#endif
-
-#if defined(BCMSDIO)
-	if (glom != DEFAULT_GLOM_VALUE) {
-		DHD_INFO(("%s set glom=0x%X\n", __FUNCTION__, glom));
-		bcm_mkiovar("bus:txglom", (char *)&glom, 4, iovbuf, sizeof(iovbuf));
-		dhd_wl_ioctl_cmd(dhd, WLC_SET_VAR, iovbuf, sizeof(iovbuf), TRUE, 0);
-	}
-#endif /* defined(BCMSDIO) */
-
-	/* Setup timeout if Beacons are lost and roam is off to report link down */
-	bcm_mkiovar("bcn_timeout", (char *)&bcn_timeout, 4, iovbuf, sizeof(iovbuf));
-	dhd_wl_ioctl_cmd(dhd, WLC_SET_VAR, iovbuf, sizeof(iovbuf), TRUE, 0);
-	/* Setup assoc_retry_max count to reconnect target AP in dongle */
-	bcm_mkiovar("assoc_retry_max", (char *)&retry_max, 4, iovbuf, sizeof(iovbuf));
-	dhd_wl_ioctl_cmd(dhd, WLC_SET_VAR, iovbuf, sizeof(iovbuf), TRUE, 0);
-#if defined(AP) && !defined(WLP2P)
-	/* Turn off MPC in AP mode */
-	bcm_mkiovar("mpc", (char *)&mpc, 4, iovbuf, sizeof(iovbuf));
-	dhd_wl_ioctl_cmd(dhd, WLC_SET_VAR, iovbuf, sizeof(iovbuf), TRUE, 0);
-	bcm_mkiovar("apsta", (char *)&apsta, 4, iovbuf, sizeof(iovbuf));
-	dhd_wl_ioctl_cmd(dhd, WLC_SET_VAR, iovbuf, sizeof(iovbuf), TRUE, 0);
-#endif /* defined(AP) && !defined(WLP2P) */
-
-
-#if defined(SOFTAP)
-	if (ap_fw_loaded == TRUE) {
-		dhd_wl_ioctl_cmd(dhd, WLC_SET_DTIMPRD, (char *)&dtim, sizeof(dtim), TRUE, 0);
-	}
-#endif
-
-#if defined(KEEP_ALIVE)
-	{
-	/* Set Keep Alive : be sure to use FW with -keepalive */
-	int res;
-
-#if defined(SOFTAP)
-	if (ap_fw_loaded == FALSE)
-#endif
-		if (!(dhd->op_mode &
-			(DHD_FLAG_HOSTAP_MODE | DHD_FLAG_MFG_MODE))) {
-			if ((res = dhd_keep_alive_onoff(dhd)) < 0)
-				DHD_ERROR(("%s set keeplive failed %d\n",
-				__FUNCTION__, res));
-		}
-	}
-#endif /* defined(KEEP_ALIVE) */
-
-#ifdef USE_WL_TXBF
-	bcm_mkiovar("txbf", (char *)&txbf, 4, iovbuf, sizeof(iovbuf));
-	if ((ret = dhd_wl_ioctl_cmd(dhd, WLC_SET_VAR, iovbuf,
-		sizeof(iovbuf), TRUE, 0)) < 0) {
-		DHD_ERROR(("%s Set txbf failed  %d\n", __FUNCTION__, ret));
-	}
-#endif /* USE_WL_TXBF */
-#ifdef USE_WL_FRAMEBURST
-	/* Set frameburst to value */
-	if ((ret = dhd_wl_ioctl_cmd(dhd, WLC_SET_FAKEFRAG, (char *)&frameburst,
-		sizeof(frameburst), TRUE, 0)) < 0) {
-		DHD_ERROR(("%s Set frameburst failed  %d\n", __FUNCTION__, ret));
-	}
-#endif /* USE_WL_FRAMEBURST */
-#if defined(CUSTOM_AMPDU_BA_WSIZE)
-	/* Set ampdu ba wsize to 64 or 16 */
-#ifdef CUSTOM_AMPDU_BA_WSIZE
-	ampdu_ba_wsize = CUSTOM_AMPDU_BA_WSIZE;
-#endif
-	if (ampdu_ba_wsize != 0) {
-		bcm_mkiovar("ampdu_ba_wsize", (char *)&ampdu_ba_wsize, 4, iovbuf, sizeof(iovbuf));
-		if ((ret = dhd_wl_ioctl_cmd(dhd, WLC_SET_VAR, iovbuf,
-			sizeof(iovbuf), TRUE, 0)) < 0) {
-			DHD_ERROR(("%s Set ampdu_ba_wsize to %d failed  %d\n",
-				__FUNCTION__, ampdu_ba_wsize, ret));
-		}
-	}
-#endif
-
-
-#if defined(CUSTOM_AMPDU_MPDU)
-	ampdu_mpdu = CUSTOM_AMPDU_MPDU;
-	if (ampdu_mpdu != 0 && (ampdu_mpdu <= ampdu_ba_wsize)) {
-		bcm_mkiovar("ampdu_mpdu", (char *)&ampdu_mpdu, 4, iovbuf, sizeof(iovbuf));
-		if ((ret = dhd_wl_ioctl_cmd(dhd, WLC_SET_VAR, iovbuf,
-			sizeof(iovbuf), TRUE, 0)) < 0) {
-			DHD_ERROR(("%s Set ampdu_mpdu to %d failed  %d\n",
-				__FUNCTION__, CUSTOM_AMPDU_MPDU, ret));
-		}
-	}
-#endif /* CUSTOM_AMPDU_MPDU */
-
-#if defined(CUSTOM_AMPDU_RELEASE)
-	ampdu_release = CUSTOM_AMPDU_RELEASE;
-	if (ampdu_release != 0 && (ampdu_release <= ampdu_ba_wsize)) {
-		bcm_mkiovar("ampdu_release", (char *)&ampdu_release, 4, iovbuf, sizeof(iovbuf));
-		if ((ret = dhd_wl_ioctl_cmd(dhd, WLC_SET_VAR, iovbuf,
-			sizeof(iovbuf), TRUE, 0)) < 0) {
-			DHD_ERROR(("%s Set ampdu_release to %d failed  %d\n",
-				__FUNCTION__, CUSTOM_AMPDU_RELEASE, ret));
-		}
-	}
-#endif /* CUSTOM_AMPDU_RELEASE */
-
-#ifdef CUSTOM_PSPRETEND_THR
-	/* Turn off MPC in AP mode */
-	bcm_mkiovar("pspretend_threshold", (char *)&pspretend_thr, 4,
-		iovbuf, sizeof(iovbuf));
-	if ((ret = dhd_wl_ioctl_cmd(dhd, WLC_SET_VAR, iovbuf,
-		sizeof(iovbuf), TRUE, 0)) < 0) {
-		DHD_ERROR(("%s pspretend_threshold for HostAPD failed  %d\n",
-			__FUNCTION__, ret));
-	}
-#endif
-
-	bcm_mkiovar("buf_key_b4_m4", (char *)&buf_key_b4_m4, 4, iovbuf, sizeof(iovbuf));
-	if ((ret = dhd_wl_ioctl_cmd(dhd, WLC_SET_VAR, iovbuf,
-		sizeof(iovbuf), TRUE, 0)) < 0) {
-		DHD_ERROR(("%s buf_key_b4_m4 set failed %d\n", __FUNCTION__, ret));
-	}
-
-	/* Read event_msgs mask */
-	bcm_mkiovar("event_msgs", eventmask, WL_EVENTING_MASK_LEN, iovbuf, sizeof(iovbuf));
-	if ((ret  = dhd_wl_ioctl_cmd(dhd, WLC_GET_VAR, iovbuf, sizeof(iovbuf), FALSE, 0)) < 0) {
-		DHD_ERROR(("%s read Event mask failed %d\n", __FUNCTION__, ret));
-		goto done;
-	}
-	bcopy(iovbuf, eventmask, WL_EVENTING_MASK_LEN);
-
-	/* Setup event_msgs */
-	setbit(eventmask, WLC_E_SET_SSID);
-	setbit(eventmask, WLC_E_PRUNE);
-	setbit(eventmask, WLC_E_AUTH);
-	setbit(eventmask, WLC_E_AUTH_IND);
-	setbit(eventmask, WLC_E_ASSOC);
-	setbit(eventmask, WLC_E_REASSOC);
-	setbit(eventmask, WLC_E_REASSOC_IND);
-	setbit(eventmask, WLC_E_DEAUTH);
-	setbit(eventmask, WLC_E_DEAUTH_IND);
-	setbit(eventmask, WLC_E_DISASSOC_IND);
-	setbit(eventmask, WLC_E_DISASSOC);
-	setbit(eventmask, WLC_E_JOIN);
-	setbit(eventmask, WLC_E_START);
-	setbit(eventmask, WLC_E_ASSOC_IND);
-	setbit(eventmask, WLC_E_PSK_SUP);
-	setbit(eventmask, WLC_E_LINK);
-	setbit(eventmask, WLC_E_NDIS_LINK);
-	setbit(eventmask, WLC_E_MIC_ERROR);
-	setbit(eventmask, WLC_E_ASSOC_REQ_IE);
-	setbit(eventmask, WLC_E_ASSOC_RESP_IE);
-#ifndef WL_CFG80211
-	setbit(eventmask, WLC_E_PMKID_CACHE);
-	setbit(eventmask, WLC_E_TXFAIL);
-#endif
-	setbit(eventmask, WLC_E_JOIN_START);
-#ifdef WLMEDIA_HTSF
-	setbit(eventmask, WLC_E_HTSFSYNC);
-#endif /* WLMEDIA_HTSF */
-#ifdef PNO_SUPPORT
-	setbit(eventmask, WLC_E_PFN_NET_FOUND);
-	setbit(eventmask, WLC_E_PFN_BEST_BATCHING);
-	setbit(eventmask, WLC_E_PFN_BSSID_NET_FOUND);
-	setbit(eventmask, WLC_E_PFN_BSSID_NET_LOST);
-#endif /* PNO_SUPPORT */
-	/* enable dongle roaming event */
-	setbit(eventmask, WLC_E_ROAM);
-	setbit(eventmask, WLC_E_BSSID);
-#ifdef WLTDLS
-	setbit(eventmask, WLC_E_TDLS_PEER_EVENT);
-#endif /* WLTDLS */
-#ifdef RTT_SUPPORT
-	setbit(eventmask, WLC_E_PROXD);
-#endif /* RTT_SUPPORT */
-#ifdef WL_CFG80211
-	setbit(eventmask, WLC_E_ESCAN_RESULT);
-	if (dhd->op_mode & DHD_FLAG_P2P_MODE) {
-		setbit(eventmask, WLC_E_ACTION_FRAME_RX);
-		setbit(eventmask, WLC_E_P2P_DISC_LISTEN_COMPLETE);
-	}
-#endif /* WL_CFG80211 */
-	clrbit(eventmask, WLC_E_TRACE);
-
-#ifdef EAPOL_PKT_PRIO
-#ifdef CONFIG_BCMDHD_PCIE
-	dhd_update_flow_prio_map(dhd, DHD_FLOW_PRIO_LLR_MAP);
-#endif /* CONFIG_BCMDHD_PCIE */
-#endif /* EAPOL_PKT_PRIO */
-
-	/* Write updated Event mask */
-	bcm_mkiovar("event_msgs", eventmask, WL_EVENTING_MASK_LEN, iovbuf, sizeof(iovbuf));
-	if ((ret = dhd_wl_ioctl_cmd(dhd, WLC_SET_VAR, iovbuf, sizeof(iovbuf), TRUE, 0)) < 0) {
-		DHD_ERROR(("%s Set Event mask failed %d\n", __FUNCTION__, ret));
-		goto done;
-	}
-
-	/* make up event mask ext message iovar for event larger than 128 */
-	msglen = ROUNDUP(WLC_E_LAST, NBBY)/NBBY + EVENTMSGS_EXT_STRUCT_SIZE;
-	eventmask_msg = (eventmsgs_ext_t*)kmalloc(msglen, GFP_KERNEL);
-	if (eventmask_msg == NULL) {
-		DHD_ERROR(("failed to allocate %d bytes for event_msg_ext\n", msglen));
-		return BCME_NOMEM;
-	}
-	bzero(eventmask_msg, msglen);
-	eventmask_msg->ver = EVENTMSGS_VER;
-	eventmask_msg->len = ROUNDUP(WLC_E_LAST, NBBY)/NBBY;
-
-	/* Read event_msgs_ext mask */
-	bcm_mkiovar("event_msgs_ext", (char *)eventmask_msg, msglen, iov_buf, sizeof(iov_buf));
-	ret2  = dhd_wl_ioctl_cmd(dhd, WLC_GET_VAR, iov_buf, sizeof(iov_buf), FALSE, 0);
-	if (ret2 != BCME_UNSUPPORTED)
-		ret = ret2;
-	if (ret2 == 0) { /* event_msgs_ext must be supported */
-		bcopy(iov_buf, eventmask_msg, msglen);
-		setbit(eventmask_msg->mask, WLC_E_RSSI_LQM);
-#ifdef GSCAN_SUPPORT
-		setbit(eventmask_msg->mask, WLC_E_PFN_GSCAN_FULL_RESULT);
-		setbit(eventmask_msg->mask, WLC_E_PFN_SCAN_COMPLETE);
-		setbit(eventmask_msg->mask, WLC_E_PFN_SWC);
-		setbit(eventmask_msg->mask, WLC_E_PFN_SSID_EXT);
-		setbit(eventmask_msg->mask, WLC_E_ROAM_EXP_EVENT);
-#endif /* GSCAN_SUPPORT */
-#ifdef BT_WIFI_HANDOVER
-		setbit(eventmask_msg->mask, WLC_E_BT_WIFI_HANDOVER_REQ);
-#endif /* BT_WIFI_HANDOVER */
-
-		/* Write updated Event mask */
-		eventmask_msg->ver = EVENTMSGS_VER;
-		eventmask_msg->command = EVENTMSGS_SET_MASK;
-		eventmask_msg->len = ROUNDUP(WLC_E_LAST, NBBY)/NBBY;
-		bcm_mkiovar("event_msgs_ext", (char *)eventmask_msg,
-			msglen, iov_buf, sizeof(iov_buf));
-		if ((ret = dhd_wl_ioctl_cmd(dhd, WLC_SET_VAR,
-			iov_buf, sizeof(iov_buf), TRUE, 0)) < 0) {
-			DHD_ERROR(("%s write event mask ext failed %d\n", __FUNCTION__, ret));
-			kfree(eventmask_msg);
-			goto done;
-		}
-	} else if (ret2 < 0 && ret2 != BCME_UNSUPPORTED) {
-		DHD_ERROR(("%s read event mask ext failed %d\n", __FUNCTION__, ret2));
-		kfree(eventmask_msg);
-		goto done;
-	} /* unsupported is ok */
-	kfree(eventmask_msg);
-
-	dhd_set_short_dwell_time(dhd, FALSE);
-
-#ifdef ARP_OFFLOAD_SUPPORT
-	/* Set and enable ARP offload feature for STA only  */
-#if defined(SOFTAP)
-	if (arpoe && !ap_fw_loaded) {
-#else
-	if (arpoe) {
-#endif
-		dhd_arp_offload_enable(dhd, TRUE);
-		dhd_arp_offload_set(dhd, dhd_arp_mode);
-	} else {
-		dhd_arp_offload_enable(dhd, FALSE);
-		dhd_arp_offload_set(dhd, 0);
-	}
-	dhd_arp_enable = arpoe;
-#endif /* ARP_OFFLOAD_SUPPORT */
-
-#ifdef PKT_FILTER_SUPPORT
-	/* Setup default defintions for pktfilter , enable in suspend */
-	dhd->pktfilter_count = 6;
-	/* Setup filter to allow only unicast */
-	dhd->pktfilter[DHD_UNICAST_FILTER_NUM] = "100 0 0 0 0x01 0x00";
-	dhd->pktfilter[DHD_BROADCAST_FILTER_NUM] = NULL;
-	dhd->pktfilter[DHD_MULTICAST4_FILTER_NUM] = NULL;
-	dhd->pktfilter[DHD_MULTICAST6_FILTER_NUM] = NULL;
-	dhd->pktfilter[DHD_MDNS_FILTER_NUM] = NULL;
-	/* apply APP pktfilter */
-	dhd->pktfilter[DHD_ARP_FILTER_NUM] = "105 0 0 12 0xFFFF 0x0806";
-
-
-#if defined(SOFTAP)
-	if (ap_fw_loaded) {
-		dhd_enable_packet_filter(0, dhd);
-	}
-#endif /* defined(SOFTAP) */
-	dhd_set_packet_filter(dhd);
-#endif /* PKT_FILTER_SUPPORT */
-#ifdef DISABLE_11N
-	bcm_mkiovar("nmode", (char *)&nmode, 4, iovbuf, sizeof(iovbuf));
-	if ((ret = dhd_wl_ioctl_cmd(dhd, WLC_SET_VAR, iovbuf, sizeof(iovbuf), TRUE, 0)) < 0)
-		DHD_ERROR(("%s wl nmode 0 failed %d\n", __FUNCTION__, ret));
-#endif /* DISABLE_11N */
-
-	/* query for 'ver' to get version info from firmware */
-	memset(buf, 0, sizeof(buf));
-	ptr = buf;
-	bcm_mkiovar("ver", (char *)&buf, 4, buf, sizeof(buf));
-	if ((ret  = dhd_wl_ioctl_cmd(dhd, WLC_GET_VAR, buf, sizeof(buf), FALSE, 0)) < 0)
-		DHD_ERROR(("%s failed %d\n", __FUNCTION__, ret));
-	else {
-		bcmstrtok(&ptr, "\n", 0);
-		/* Print fw version info */
-		DHD_ERROR(("Firmware version = %s\n", buf));
-
-		dhd_set_version_info(dhd, buf);
-	}
-
-#if defined(BCMSDIO)
-	dhd_txglom_enable(dhd, TRUE);
-#endif /* defined(BCMSDIO) */
-
-#if defined(BCMSDIO)
-#ifdef PROP_TXSTATUS
-	if (disable_proptx ||
-#ifdef PROP_TXSTATUS_VSDB
-		/* enable WLFC only if the firmware is VSDB when it is in STA mode */
-		(dhd->op_mode != DHD_FLAG_HOSTAP_MODE &&
-		 dhd->op_mode != DHD_FLAG_IBSS_MODE) ||
-#endif /* PROP_TXSTATUS_VSDB */
-		FALSE) {
-		wlfc_enable = FALSE;
-	}
-
-#ifndef DISABLE_11N
-	bcm_mkiovar("ampdu_hostreorder", (char *)&hostreorder, 4, iovbuf, sizeof(iovbuf));
-	if ((ret2 = dhd_wl_ioctl_cmd(dhd, WLC_SET_VAR, iovbuf, sizeof(iovbuf), TRUE, 0)) < 0) {
-		DHD_ERROR(("%s wl ampdu_hostreorder failed %d\n", __FUNCTION__, ret2));
-		if (ret2 != BCME_UNSUPPORTED)
-			ret = ret2;
-		if (ret2 != BCME_OK)
-			hostreorder = 0;
-	}
-#endif /* DISABLE_11N */
-
-
->>>>>>> 5afd1b7e
 	if (wlfc_enable)
 		dhd_wlfc_init(dhd);
 #ifndef DISABLE_11N
@@ -8582,7 +6292,6 @@
 		DHD_ERROR(("%s: mkiovar %s failed\n",
 			__FUNCTION__, name));
 	}
-<<<<<<< HEAD
 
 	return ret;
 }
@@ -8949,374 +6658,6 @@
 	net->ethtool_ops = &dhd_ethtool_ops;
 #endif /* LINUX_VERSION_CODE >= KERNEL_VERSION(2, 6, 24) */
 
-=======
-
-	return ret;
-}
-
-
-int dhd_change_mtu(dhd_pub_t *dhdp, int new_mtu, int ifidx)
-{
-	struct dhd_info *dhd = dhdp->info;
-	struct net_device *dev = NULL;
-
-	ASSERT(dhd && dhd->iflist[ifidx]);
-	dev = dhd->iflist[ifidx]->net;
-	ASSERT(dev);
-
-	if (netif_running(dev)) {
-		DHD_ERROR(("%s: Must be down to change its MTU", dev->name));
-		return BCME_NOTDOWN;
-	}
-
-#define DHD_MIN_MTU 1500
-#define DHD_MAX_MTU 1752
-
-	if ((new_mtu < DHD_MIN_MTU) || (new_mtu > DHD_MAX_MTU)) {
-		DHD_ERROR(("%s: MTU size %d is invalid.\n", __FUNCTION__, new_mtu));
-		return BCME_BADARG;
-	}
-
-	dev->mtu = new_mtu;
-	return 0;
-}
-
-#ifdef ARP_OFFLOAD_SUPPORT
-/* add or remove AOE host ip(s) (up to 8 IPs on the interface)  */
-void
-aoe_update_host_ipv4_table(dhd_pub_t *dhd_pub, u32 ipa, bool add, int idx)
-{
-	u32 ipv4_buf[MAX_IPV4_ENTRIES]; /* temp save for AOE host_ip table */
-	int i;
-	int ret;
-
-	bzero(ipv4_buf, sizeof(ipv4_buf));
-
-	/* display what we've got */
-	ret = dhd_arp_get_arp_hostip_table(dhd_pub, ipv4_buf, sizeof(ipv4_buf), idx);
-	DHD_ARPOE(("%s: hostip table read from Dongle:\n", __FUNCTION__));
-#ifdef AOE_DBG
-	dhd_print_buf(ipv4_buf, 32, 4); /* max 8 IPs 4b each */
-#endif
-	/* now we saved hoste_ip table, clr it in the dongle AOE */
-	dhd_aoe_hostip_clr(dhd_pub, idx);
-
-	if (ret) {
-		DHD_ERROR(("%s failed\n", __FUNCTION__));
-		return;
-	}
-
-	for (i = 0; i < MAX_IPV4_ENTRIES; i++) {
-		if (add && (ipv4_buf[i] == 0)) {
-				ipv4_buf[i] = ipa;
-				add = FALSE; /* added ipa to local table  */
-				DHD_ARPOE(("%s: Saved new IP in temp arp_hostip[%d]\n",
-				__FUNCTION__, i));
-		} else if (ipv4_buf[i] == ipa) {
-			ipv4_buf[i]	= 0;
-			DHD_ARPOE(("%s: removed IP:%x from temp table %d\n",
-				__FUNCTION__, ipa, i));
-		}
-
-		if (ipv4_buf[i] != 0) {
-			/* add back host_ip entries from our local cache */
-			dhd_arp_offload_add_ip(dhd_pub, ipv4_buf[i], idx);
-			DHD_ARPOE(("%s: added IP:%x to dongle arp_hostip[%d]\n\n",
-				__FUNCTION__, ipv4_buf[i], i));
-		}
-	}
-#ifdef AOE_DBG
-	/* see the resulting hostip table */
-	dhd_arp_get_arp_hostip_table(dhd_pub, ipv4_buf, sizeof(ipv4_buf), idx);
-	DHD_ARPOE(("%s: read back arp_hostip table:\n", __FUNCTION__));
-	dhd_print_buf(ipv4_buf, 32, 4); /* max 8 IPs 4b each */
-#endif
-}
-
-/*
- * Notification mechanism from kernel to our driver. This function is called by the Linux kernel
- * whenever there is an event related to an IP address.
- * ptr : kernel provided pointer to IP address that has changed
- */
-static int dhd_inetaddr_notifier_call(struct notifier_block *this,
-	unsigned long event,
-	void *ptr)
-{
-	struct in_ifaddr *ifa = (struct in_ifaddr *)ptr;
-
-	dhd_info_t *dhd;
-	dhd_pub_t *dhd_pub;
-	int idx;
-
-	if (!dhd_arp_enable)
-		return NOTIFY_DONE;
-	if (!ifa || !(ifa->ifa_dev->dev))
-		return NOTIFY_DONE;
-
-#if (LINUX_VERSION_CODE >= KERNEL_VERSION(2, 6, 31))
-	/* Filter notifications meant for non Broadcom devices */
-	if ((ifa->ifa_dev->dev->netdev_ops != &dhd_ops_pri) &&
-	    (ifa->ifa_dev->dev->netdev_ops != &dhd_ops_virt)) {
-#if defined(WL_ENABLE_P2P_IF)
-		if (!wl_cfgp2p_is_ifops(ifa->ifa_dev->dev->netdev_ops))
-#endif /* WL_ENABLE_P2P_IF */
-			return NOTIFY_DONE;
-	}
-#endif /* LINUX_VERSION_CODE */
-
-	dhd = DHD_DEV_INFO(ifa->ifa_dev->dev);
-	if (!dhd)
-		return NOTIFY_DONE;
-
-	dhd_pub = &dhd->pub;
-
-	if (dhd_pub->arp_version == 1) {
-		idx = 0;
-	}
-	else {
-		for (idx = 0; idx < DHD_MAX_IFS; idx++) {
-			if (dhd->iflist[idx] && dhd->iflist[idx]->net == ifa->ifa_dev->dev)
-			break;
-		}
-		if (idx < DHD_MAX_IFS)
-			DHD_TRACE(("ifidx : %p %s %d\n", dhd->iflist[idx]->net,
-				dhd->iflist[idx]->name, dhd->iflist[idx]->idx));
-		else {
-			DHD_ERROR(("Cannot find ifidx for(%s) set to 0\n", ifa->ifa_label));
-			idx = 0;
-		}
-	}
-
-	switch (event) {
-		case NETDEV_UP:
-			DHD_ARPOE(("%s: [%s] Up IP: 0x%x\n",
-				__FUNCTION__, ifa->ifa_label, ifa->ifa_address));
-
-			if (dhd->pub.busstate != DHD_BUS_DATA) {
-				DHD_ERROR(("%s: bus not ready, exit\n", __FUNCTION__));
-				if (dhd->pend_ipaddr) {
-					DHD_ERROR(("%s: overwrite pending ipaddr: 0x%x\n",
-						__FUNCTION__, dhd->pend_ipaddr));
-				}
-				dhd->pend_ipaddr = ifa->ifa_address;
-				break;
-			}
-
-#ifdef AOE_IP_ALIAS_SUPPORT
-			DHD_ARPOE(("%s:add aliased IP to AOE hostip cache\n",
-				__FUNCTION__));
-			aoe_update_host_ipv4_table(dhd_pub, ifa->ifa_address, TRUE, idx);
-#endif /* AOE_IP_ALIAS_SUPPORT */
-			break;
-
-		case NETDEV_DOWN:
-			DHD_ARPOE(("%s: [%s] Down IP: 0x%x\n",
-				__FUNCTION__, ifa->ifa_label, ifa->ifa_address));
-			dhd->pend_ipaddr = 0;
-#ifdef AOE_IP_ALIAS_SUPPORT
-			DHD_ARPOE(("%s:interface is down, AOE clr all for this if\n",
-				__FUNCTION__));
-			aoe_update_host_ipv4_table(dhd_pub, ifa->ifa_address, FALSE, idx);
-#else
-			dhd_aoe_hostip_clr(&dhd->pub, idx);
-			dhd_aoe_arp_clr(&dhd->pub, idx);
-#endif /* AOE_IP_ALIAS_SUPPORT */
-			break;
-
-		default:
-			DHD_ARPOE(("%s: do noting for [%s] Event: %lu\n",
-				__func__, ifa->ifa_label, event));
-			break;
-	}
-	return NOTIFY_DONE;
-}
-#endif /* ARP_OFFLOAD_SUPPORT */
-
-#ifdef CONFIG_IPV6
-/* Neighbor Discovery Offload: defered handler */
-static void
-dhd_inet6_work_handler(void *dhd_info, void *event_data, u8 event)
-{
-	struct ipv6_work_info_t *ndo_work = (struct ipv6_work_info_t *)event_data;
-	dhd_pub_t	*pub = &((dhd_info_t *)dhd_info)->pub;
-	int		ret;
-
-	if (event != DHD_WQ_WORK_IPV6_NDO) {
-		DHD_ERROR(("%s: unexpected event \n", __FUNCTION__));
-		return;
-	}
-
-	if (!ndo_work) {
-		DHD_ERROR(("%s: ipv6 work info is not initialized \n", __FUNCTION__));
-		return;
-	}
-
-	if (!pub) {
-		DHD_ERROR(("%s: dhd pub is not initialized \n", __FUNCTION__));
-		return;
-	}
-
-	if (ndo_work->if_idx) {
-		DHD_ERROR(("%s: idx %d \n", __FUNCTION__, ndo_work->if_idx));
-		return;
-	}
-
-	switch (ndo_work->event) {
-		case NETDEV_UP:
-			DHD_TRACE(("%s: Enable NDO and add ipv6 into table \n ", __FUNCTION__));
-			ret = dhd_ndo_enable(pub, TRUE);
-			if (ret < 0) {
-				DHD_ERROR(("%s: Enabling NDO Failed %d\n", __FUNCTION__, ret));
-			}
-
-			ret = dhd_ndo_add_ip(pub, &ndo_work->ipv6_addr[0], ndo_work->if_idx);
-			if (ret < 0) {
-				DHD_ERROR(("%s: Adding host ip for NDO failed %d\n",
-					__FUNCTION__, ret));
-			}
-			break;
-		case NETDEV_DOWN:
-			DHD_TRACE(("%s: clear ipv6 table \n", __FUNCTION__));
-			ret = dhd_ndo_remove_ip(pub, ndo_work->if_idx);
-			if (ret < 0) {
-				DHD_ERROR(("%s: Removing host ip for NDO failed %d\n",
-					__FUNCTION__, ret));
-				goto done;
-			}
-
-			ret = dhd_ndo_enable(pub, FALSE);
-			if (ret < 0) {
-				DHD_ERROR(("%s: disabling NDO Failed %d\n", __FUNCTION__, ret));
-				goto done;
-			}
-			break;
-		default:
-			DHD_ERROR(("%s: unknown notifier event \n", __FUNCTION__));
-			break;
-	}
-done:
-	/* free ndo_work. alloced while scheduling the work */
-	kfree(ndo_work);
-
-	return;
-}
-
-/*
- * Neighbor Discovery Offload: Called when an interface
- * is assigned with ipv6 address.
- * Handles only primary interface
- */
-static int dhd_inet6addr_notifier_call(struct notifier_block *this,
-	unsigned long event,
-	void *ptr)
-{
-	dhd_info_t *dhd;
-	dhd_pub_t *dhd_pub;
-	struct inet6_ifaddr *inet6_ifa = ptr;
-	struct in6_addr *ipv6_addr = &inet6_ifa->addr;
-	struct ipv6_work_info_t *ndo_info;
-	int idx = 0; /* REVISIT */
-
-#if (LINUX_VERSION_CODE >= KERNEL_VERSION(2, 6, 31))
-	/* Filter notifications meant for non Broadcom devices */
-	if (inet6_ifa->idev->dev->netdev_ops != &dhd_ops_pri) {
-			return NOTIFY_DONE;
-	}
-#endif /* LINUX_VERSION_CODE */
-
-	dhd = DHD_DEV_INFO(inet6_ifa->idev->dev);
-	if (!dhd)
-		return NOTIFY_DONE;
-
-	if (dhd->iflist[idx] && dhd->iflist[idx]->net != inet6_ifa->idev->dev)
-		return NOTIFY_DONE;
-	dhd_pub = &dhd->pub;
-	if (!FW_SUPPORTED(dhd_pub, ndoe))
-		return NOTIFY_DONE;
-
-	ndo_info = (struct ipv6_work_info_t *)kzalloc(sizeof(struct ipv6_work_info_t), GFP_ATOMIC);
-	if (!ndo_info) {
-		DHD_ERROR(("%s: ipv6 work alloc failed\n", __FUNCTION__));
-		return NOTIFY_DONE;
-	}
-
-	ndo_info->event = event;
-	ndo_info->if_idx = idx;
-	memcpy(&ndo_info->ipv6_addr[0], ipv6_addr, IPV6_ADDR_LEN);
-
-	/* defer the work to thread as it may block kernel */
-	dhd_deferred_schedule_work(dhd->dhd_deferred_wq, (void *)ndo_info, DHD_WQ_WORK_IPV6_NDO,
-		dhd_inet6_work_handler, DHD_WORK_PRIORITY_LOW);
-	return NOTIFY_DONE;
-}
-#endif /* #ifdef CONFIG_IPV6 */
-
-int
-dhd_register_if(dhd_pub_t *dhdp, int ifidx, bool need_rtnl_lock)
-{
-	dhd_info_t *dhd = (dhd_info_t *)dhdp->info;
-	dhd_if_t *ifp;
-	struct net_device *net = NULL;
-	int err = 0;
-	uint8 temp_addr[ETHER_ADDR_LEN] = { 0x00, 0x90, 0x4c, 0x11, 0x22, 0x33 };
-
-	DHD_TRACE(("%s: ifidx %d\n", __FUNCTION__, ifidx));
-
-	ASSERT(dhd && dhd->iflist[ifidx]);
-	ifp = dhd->iflist[ifidx];
-	net = ifp->net;
-	ASSERT(net && (ifp->idx == ifidx));
-
-#if (LINUX_VERSION_CODE < KERNEL_VERSION(2, 6, 31))
-	ASSERT(!net->open);
-	net->get_stats = dhd_get_stats;
-	net->do_ioctl = dhd_ioctl_entry;
-	net->hard_start_xmit = dhd_start_xmit;
-	net->set_mac_address = dhd_set_mac_address;
-	net->set_multicast_list = dhd_set_multicast_list;
-	net->open = net->stop = NULL;
-#else
-	ASSERT(!net->netdev_ops);
-	net->netdev_ops = &dhd_ops_virt;
-#endif /* LINUX_VERSION_CODE < KERNEL_VERSION(2, 6, 31) */
-
-	/* Ok, link into the network layer... */
-	if (ifidx == 0) {
-		/*
-		 * device functions for the primary interface only
-		 */
-#if (LINUX_VERSION_CODE < KERNEL_VERSION(2, 6, 31))
-		net->open = dhd_open;
-		net->stop = dhd_stop;
-#else
-		net->netdev_ops = &dhd_ops_pri;
-#endif /* LINUX_VERSION_CODE < KERNEL_VERSION(2, 6, 31) */
-		if (!ETHER_ISNULLADDR(dhd->pub.mac.octet))
-			memcpy(temp_addr, dhd->pub.mac.octet, ETHER_ADDR_LEN);
-	} else {
-		/*
-		 * We have to use the primary MAC for virtual interfaces
-		 */
-		memcpy(temp_addr, ifp->mac_addr, ETHER_ADDR_LEN);
-		/*
-		 * Android sets the locally administered bit to indicate that this is a
-		 * portable hotspot.  This will not work in simultaneous AP/STA mode,
-		 * nor with P2P.  Need to set the Donlge's MAC address, and then use that.
-		 */
-		if (!memcmp(temp_addr, dhd->iflist[0]->mac_addr,
-			ETHER_ADDR_LEN)) {
-			DHD_ERROR(("%s interface [%s]: set locally administered bit in MAC\n",
-			__func__, net->name));
-			temp_addr[0] |= 0x02;
-		}
-	}
-
-	net->hard_header_len = ETH_HLEN + dhd->pub.hdrlen;
-#if LINUX_VERSION_CODE >= KERNEL_VERSION(2, 6, 24)
-	net->ethtool_ops = &dhd_ethtool_ops;
-#endif /* LINUX_VERSION_CODE >= KERNEL_VERSION(2, 6, 24) */
-
->>>>>>> 5afd1b7e
 #if defined(WL_WIRELESS_EXT)
 #if WIRELESS_EXT < 19
 	net->get_wireless_stats = dhd_get_wireless_stats;
@@ -9377,7 +6718,6 @@
 #endif /* BCMPCIE */
 
 	return 0;
-<<<<<<< HEAD
 
 fail:
 #if LINUX_VERSION_CODE < KERNEL_VERSION(2, 6, 31)
@@ -9587,217 +6927,6 @@
 		unregister_notifier_by_sar(&dhd->sar_notifier);
 		dhd_sar_notifier_registered = FALSE;
 	}
-=======
-
-fail:
-#if LINUX_VERSION_CODE < KERNEL_VERSION(2, 6, 31)
-	net->open = NULL;
-#else
-	net->netdev_ops = NULL;
-#endif
-	return err;
-}
-
-void
-dhd_bus_detach(dhd_pub_t *dhdp)
-{
-	dhd_info_t *dhd;
-
-	DHD_TRACE(("%s: Enter\n", __FUNCTION__));
-
-	if (dhdp) {
-		dhd = (dhd_info_t *)dhdp->info;
-		if (dhd) {
-
-			/*
-			 * In case of Android cfg80211 driver, the bus is down in dhd_stop,
-			 *  calling stop again will cuase SD read/write errors.
-			 */
-			if (dhd->pub.busstate != DHD_BUS_DOWN) {
-				/* Stop the protocol module */
-				dhd_prot_stop(&dhd->pub);
-
-				/* Stop the bus module */
-				dhd_bus_stop(dhd->pub.bus, TRUE);
-			}
-
-#if defined(OOB_INTR_ONLY)
-			dhd_bus_oob_intr_unregister(dhdp);
-#endif
-		}
-	}
-}
-
-
-void dhd_detach(dhd_pub_t *dhdp)
-{
-	dhd_info_t *dhd;
-	unsigned long flags;
-	int timer_valid = FALSE;
-#ifdef WL_CFG80211
-	struct bcm_cfg80211 *cfg = NULL;
-#endif
-
-	if (!dhdp)
-		return;
-
-	dhd = (dhd_info_t *)dhdp->info;
-	if (!dhd)
-		return;
-
-	DHD_TRACE(("%s: Enter state 0x%x\n", __FUNCTION__, dhd->dhd_state));
-
-	dhd->pub.up = 0;
-	if (!(dhd->dhd_state & DHD_ATTACH_STATE_DONE)) {
-		/* Give sufficient time for threads to start running in case
-		 * dhd_attach() has failed
-		 */
-		OSL_SLEEP(100);
-	}
-
-	if (dhd->dhd_state & DHD_ATTACH_STATE_PROT_ATTACH) {
-#ifdef PCIE_FULL_DONGLE
-		dhd_flow_rings_deinit(dhdp);
-#endif
-		dhd_bus_detach(dhdp);
-
-		if (dhdp->prot)
-			dhd_prot_detach(dhdp);
-	}
-#ifdef PROP_TXSTATUS
-#ifdef WLFC_STATE_PREALLOC
-	MFREE(dhd->pub.osh, dhd->pub.wlfc_state, sizeof(athost_wl_status_info_t));
-#endif /* WLFC_STATE_PREALLOC */
-#endif /* PROP_TXSTATUS */
-
-#ifdef ARP_OFFLOAD_SUPPORT
-	if (dhd_inetaddr_notifier_registered) {
-		dhd_inetaddr_notifier_registered = FALSE;
-		unregister_inetaddr_notifier(&dhd_inetaddr_notifier);
-	}
-#endif /* ARP_OFFLOAD_SUPPORT */
-#ifdef CONFIG_IPV6
-	if (dhd_inet6addr_notifier_registered) {
-		dhd_inet6addr_notifier_registered = FALSE;
-		unregister_inet6addr_notifier(&dhd_inet6addr_notifier);
-	}
-#endif
-
-#if defined(CONFIG_HAS_EARLYSUSPEND) && defined(DHD_USE_EARLYSUSPEND)
-	if (dhd->dhd_state & DHD_ATTACH_STATE_EARLYSUSPEND_DONE) {
-		if (dhd->early_suspend.suspend)
-			unregister_early_suspend(&dhd->early_suspend);
-	}
-#endif /* CONFIG_HAS_EARLYSUSPEND && DHD_USE_EARLYSUSPEND */
-
-#if defined(WL_WIRELESS_EXT)
-	if (dhd->dhd_state & DHD_ATTACH_STATE_WL_ATTACH) {
-		/* Detatch and unlink in the iw */
-		wl_iw_detach();
-	}
-#endif /* defined(WL_WIRELESS_EXT) */
-
-	/* delete all interfaces, start with virtual  */
-	if (dhd->dhd_state & DHD_ATTACH_STATE_ADD_IF) {
-		int i = 1;
-		dhd_if_t *ifp;
-
-		/* Cleanup virtual interfaces */
-		dhd_net_if_lock_local(dhd);
-		for (i = 1; i < DHD_MAX_IFS; i++) {
-			if (dhd->iflist[i])
-				dhd_remove_if(&dhd->pub, i, TRUE);
-		}
-		dhd_net_if_unlock_local(dhd);
-
-		/*  delete primary interface 0 */
-		ifp = dhd->iflist[0];
-		ASSERT(ifp);
-		ASSERT(ifp->net);
-		if (ifp && ifp->net) {
-#ifdef WL_CFG80211
-			cfg = wl_get_cfg(ifp->net);
-#endif
-			/* in unregister_netdev case, the interface gets freed by net->destructor
-			 * (which is set to free_netdev)
-			 */
-			if (ifp->net->reg_state == NETREG_UNINITIALIZED)
-				free_netdev(ifp->net);
-			else
-				unregister_netdev(ifp->net);
-			ifp->net = NULL;
-#ifdef DHD_WMF
-			dhd_wmf_cleanup(dhdp, 0);
-#endif /* DHD_WMF */
-
-			dhd_if_del_sta_list(ifp);
-
-			MFREE(dhd->pub.osh, ifp, sizeof(*ifp));
-			dhd->iflist[0] = NULL;
-		}
-	}
-
-	/* Clear the watchdog timer */
-	DHD_GENERAL_LOCK(&dhd->pub, flags);
-	timer_valid = dhd->wd_timer_valid;
-	dhd->wd_timer_valid = FALSE;
-	DHD_GENERAL_UNLOCK(&dhd->pub, flags);
-	if (timer_valid)
-		del_timer_sync(&dhd->timer);
-
-	if (dhd->dhd_state & DHD_ATTACH_STATE_THREADS_CREATED) {
-		if (dhd->thr_wdt_ctl.thr_pid >= 0) {
-			PROC_STOP(&dhd->thr_wdt_ctl);
-		}
-
-		if (dhd->rxthread_enabled && dhd->thr_rxf_ctl.thr_pid >= 0) {
-			PROC_STOP(&dhd->thr_rxf_ctl);
-		}
-
-		if (dhd->thr_dpc_ctl.thr_pid >= 0) {
-			PROC_STOP(&dhd->thr_dpc_ctl);
-		} else
-			tasklet_kill(&dhd->tasklet);
-	}
-#ifdef WL_CFG80211
-	if (dhd->dhd_state & DHD_ATTACH_STATE_CFG80211) {
-		wl_cfg80211_detach(cfg);
-		dhd_monitor_uninit();
-	}
-#endif
-	/* free deferred work queue */
-	dhd_deferred_work_deinit(dhd->dhd_deferred_wq);
-	dhd->dhd_deferred_wq = NULL;
-
-	if (dhdp->dbg)
-		dhd_os_dbg_detach(dhdp);
-#ifdef SHOW_LOGTRACE
-	if (dhd->event_data.fmts)
-		kfree(dhd->event_data.fmts);
-	if (dhd->event_data.raw_fmts)
-		kfree(dhd->event_data.raw_fmts);
-#endif /* SHOW_LOGTRACE */
-
-#ifdef PNO_SUPPORT
-	if (dhdp->pno_state)
-		dhd_pno_deinit(dhdp);
-#endif
-#ifdef RTT_SUPPORT
-	if (dhdp->rtt_state)
-		dhd_rtt_deinit(dhdp);
-#endif
-#if defined(CONFIG_PM_SLEEP)
-	if (dhd_pm_notifier_registered) {
-		unregister_pm_notifier(&dhd_pm_notifier);
-		dhd_pm_notifier_registered = FALSE;
-	}
-#endif /* CONFIG_PM_SLEEP */
-#ifdef SAR_SUPPORT
-	if (dhd_sar_notifier_registered) {
-		unregister_notifier_by_sar(&dhd->sar_notifier);
-		dhd_sar_notifier_registered = FALSE;
-	}
->>>>>>> 5afd1b7e
 #endif /* SAR_SUPPORT */
 #ifdef DEBUG_CPU_FREQ
 		if (dhd->new_freq)
@@ -10128,7 +7257,6 @@
 	}
 
 	DHD_GENERAL_LOCK(pub, flags);
-<<<<<<< HEAD
 
 	/* don't start the wd until fw is loaded */
 	if (pub->busstate == DHD_BUS_DOWN) {
@@ -10205,84 +7333,6 @@
 
 	dhd = (dhd_info_t *)(pub->info);
 
-=======
-
-	/* don't start the wd until fw is loaded */
-	if (pub->busstate == DHD_BUS_DOWN) {
-		DHD_GENERAL_UNLOCK(pub, flags);
-		if (!wdtick)
-			DHD_OS_WD_WAKE_UNLOCK(pub);
-		return;
-	}
-
-	/* Totally stop the timer */
-	if (!wdtick && dhd->wd_timer_valid == TRUE) {
-		dhd->wd_timer_valid = FALSE;
-		DHD_GENERAL_UNLOCK(pub, flags);
-		del_timer_sync(&dhd->timer);
-		DHD_OS_WD_WAKE_UNLOCK(pub);
-		return;
-	}
-
-	if (wdtick) {
-		DHD_OS_WD_WAKE_LOCK(pub);
-		dhd_watchdog_ms = (uint)wdtick;
-		/* Re arm the timer, at last watchdog period */
-		mod_timer(&dhd->timer, jiffies + msecs_to_jiffies(dhd_watchdog_ms));
-		dhd->wd_timer_valid = TRUE;
-	}
-	DHD_GENERAL_UNLOCK(pub, flags);
-}
-
-void *
-dhd_os_open_image(char *filename)
-{
-	struct file *fp;
-
-	fp = filp_open(filename, O_RDONLY, 0);
-	/*
-	 * 2.6.11 (FC4) supports filp_open() but later revs don't?
-	 * Alternative:
-	 * fp = open_namei(AT_FDCWD, filename, O_RD, 0);
-	 * ???
-	 */
-	 if (IS_ERR(fp))
-		 fp = NULL;
-
-	 return fp;
-}
-
-int
-dhd_os_get_image_block(char *buf, int len, void *image)
-{
-	struct file *fp = (struct file *)image;
-	int rdlen;
-
-	if (!image)
-		return 0;
-
-	rdlen = kernel_read(fp, fp->f_pos, buf, len);
-	if (rdlen > 0)
-		fp->f_pos += rdlen;
-
-	return rdlen;
-}
-
-void
-dhd_os_close_image(void *image)
-{
-	if (image)
-		filp_close((struct file *)image, NULL);
-}
-
-void
-dhd_os_sdlock(dhd_pub_t *pub)
-{
-	dhd_info_t *dhd;
-
-	dhd = (dhd_info_t *)(pub->info);
-
->>>>>>> 5afd1b7e
 	if (dhd_dpc_prio >= 0)
 		mutex_lock(&dhd->sdmutex);
 	else
@@ -10348,7 +7398,6 @@
 	dhd = (dhd_info_t *)(pub->info);
 	spin_unlock_bh(&dhd->rxf_lock);
 }
-<<<<<<< HEAD
 
 #ifdef DHDTCPACK_SUPPRESS
 void
@@ -10368,22 +7417,9 @@
 
 	dhd = (dhd_info_t *)(pub->info);
 	spin_unlock_bh(&dhd->tcpack_lock);
-=======
-
-#ifdef DHDTCPACK_SUPPRESS
-void
-dhd_os_tcpacklock(dhd_pub_t *pub)
-{
-	dhd_info_t *dhd;
-
-	dhd = (dhd_info_t *)(pub->info);
-	spin_lock_bh(&dhd->tcpack_lock);
-
->>>>>>> 5afd1b7e
 }
 #endif /* DHDTCPACK_SUPPRESS */
 
-<<<<<<< HEAD
 uint8* dhd_os_prealloc(dhd_pub_t *dhdpub, int section, uint size, bool kmalloc_if_fail)
 {
 	uint8* buf;
@@ -10396,30 +7432,6 @@
 	return buf;
 }
 
-=======
-void
-dhd_os_tcpackunlock(dhd_pub_t *pub)
-{
-	dhd_info_t *dhd;
-
-	dhd = (dhd_info_t *)(pub->info);
-	spin_unlock_bh(&dhd->tcpack_lock);
-}
-#endif /* DHDTCPACK_SUPPRESS */
-
-uint8* dhd_os_prealloc(dhd_pub_t *dhdpub, int section, uint size, bool kmalloc_if_fail)
-{
-	uint8* buf;
-	gfp_t flags = CAN_SLEEP() ? GFP_KERNEL: GFP_ATOMIC;
-
-	buf = (uint8*)wifi_platform_prealloc(dhdpub->info->adapter, section, size);
-	if (buf == NULL && kmalloc_if_fail)
-		buf = kmalloc(size, flags);
-
-	return buf;
-}
-
->>>>>>> 5afd1b7e
 void dhd_os_prefree(dhd_pub_t *dhdpub, void *addr, uint size)
 {
 }
@@ -10452,19 +7464,11 @@
 	ASSERT(dhd != NULL);
 
 #ifdef SHOW_LOGTRACE
-<<<<<<< HEAD
-		bcmerror = wl_host_event(&dhd->pub, ifidx, pktdata, pktlen,
-			event, data, &dhd->event_data);
-#else
-		bcmerror = wl_host_event(&dhd->pub, ifidx, pktdata, pktlen,
-			event, data, NULL);
-=======
 	bcmerror = wl_host_event(&dhd->pub, ifidx, pktdata, pktlen,
 		event, data, &dhd->event_data);
 #else
 	bcmerror = wl_host_event(&dhd->pub, ifidx, pktdata, pktlen,
 		event, data, NULL);
->>>>>>> 5afd1b7e
 #endif /* SHOW_LOGTRACE */
 
 	if (bcmerror != BCME_OK)
@@ -10475,20 +7479,11 @@
 		/*
 		 * Wireless ext is on primary interface only
 		 */
-<<<<<<< HEAD
-
-	ASSERT(dhd->iflist[*ifidx] != NULL);
-	ASSERT(dhd->iflist[*ifidx]->net != NULL);
-
-		if (dhd->iflist[*ifidx]->net) {
-		wl_iw_event(dhd->iflist[*ifidx]->net, event, *data);
-=======
 		ASSERT(dhd->iflist[*ifidx] != NULL);
 		ASSERT(dhd->iflist[*ifidx]->net != NULL);
 
 		if (dhd->iflist[*ifidx]->net) {
 			wl_iw_event(dhd->iflist[*ifidx]->net, event, *data);
->>>>>>> 5afd1b7e
 		}
 	}
 #endif /* defined(WL_WIRELESS_EXT)  */
@@ -10496,10 +7491,7 @@
 #ifdef WL_CFG80211
 	ASSERT(dhd->iflist[*ifidx] != NULL);
 	ASSERT(dhd->iflist[*ifidx]->net != NULL);
-<<<<<<< HEAD
-=======
-
->>>>>>> 5afd1b7e
+
 	if (dhd->iflist[*ifidx]->net)
 		wl_cfg80211_event(dhd->iflist[*ifidx]->net, event, *data);
 #endif /* defined(WL_CFG80211) */
@@ -10833,10 +7825,6 @@
 		feature_set |= WIFI_FEATURE_BATCH_SCAN;
 #ifdef GSCAN_SUPPORT
 		feature_set |= WIFI_FEATURE_GSCAN;
-<<<<<<< HEAD
-		feature_set |= WIFI_FEATURE_HAL_EPNO;
-=======
->>>>>>> 5afd1b7e
 #endif /* GSCAN_SUPPORT */
 	}
 	if (FW_SUPPORTED(dhd, rssi_mon)) {
