--- conflicted
+++ resolved
@@ -247,10 +247,7 @@
 
 		val->intval = ret >> 8;
 		chip->cap = val->intval;
-<<<<<<< HEAD
-=======
 		battery_gauge_record_capacity_value(chip->bg_dev, chip->cap);
->>>>>>> b6bb0aa3
 		break;
 	case POWER_SUPPLY_PROP_CHARGE_FULL:
 		ret = max17042_read_reg(chip->client, MAX17042_FullCAP);
@@ -875,12 +872,9 @@
 	INIT_DEFERRABLE_WORK(&chip->work, max17042_init_worker);
 	schedule_delayed_work(&chip->work, 0);
 
-<<<<<<< HEAD
-=======
 	battery_gauge_record_snapshot_values(chip->bg_dev,
 					MAX17047_DELAY/2);
 
->>>>>>> b6bb0aa3
 	return 0;
 
 bg_err:
