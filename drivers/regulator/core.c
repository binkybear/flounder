--- conflicted
+++ resolved
@@ -1096,7 +1096,6 @@
 	return 0;
 }
 
-<<<<<<< HEAD
 static int machine_constraints_current(struct regulator_dev *rdev,
 	struct regulation_constraints *constraints)
 {
@@ -1128,9 +1127,7 @@
 
 	return 0;
 }
-=======
 static int _regulator_do_enable(struct regulator_dev *rdev);
->>>>>>> be67db10
 
 /**
  * set_machine_constraints - sets regulator constraints
@@ -1998,7 +1995,6 @@
 
 	trace_regulator_disable_complete(rdev_get_name(rdev));
 
-<<<<<<< HEAD
 	if (delay >= 1000) {
 		mdelay(delay / 1000);
 		udelay(delay % 1000);
@@ -2008,8 +2004,6 @@
 
 	_notifier_call_chain(rdev, REGULATOR_EVENT_DISABLE,
 			     NULL);
-=======
->>>>>>> be67db10
 	return 0;
 }
 
