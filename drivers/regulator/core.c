/*
 * core.c  --  Voltage/Current Regulator framework.
 *
 * Copyright 2007, 2008 Wolfson Microelectronics PLC.
 * Copyright 2008 SlimLogic Ltd.
 *
 * Author: Liam Girdwood <lrg@slimlogic.co.uk>
 *
 *  This program is free software; you can redistribute  it and/or modify it
 *  under  the terms of  the GNU General  Public License as published by the
 *  Free Software Foundation;  either version 2 of the  License, or (at your
 *  option) any later version.
 *
 */

#include <linux/kernel.h>
#include <linux/init.h>
#include <linux/debugfs.h>
#include <linux/device.h>
#include <linux/slab.h>
#include <linux/async.h>
#include <linux/err.h>
#include <linux/mutex.h>
#include <linux/suspend.h>
#include <linux/delay.h>
#include <linux/gpio.h>
#include <linux/of.h>
#include <linux/regmap.h>
#include <linux/regulator/of_regulator.h>
#include <linux/regulator/consumer.h>
#include <linux/regulator/driver.h>
#include <linux/regulator/machine.h>
#include <linux/module.h>

#define CREATE_TRACE_POINTS
#include <trace/events/regulator.h>
#include <linux/debugfs.h>
#include <linux/seq_file.h>
#include <linux/uaccess.h>

#include "dummy.h"

#define rdev_crit(rdev, fmt, ...)					\
	pr_crit("%s: " fmt, rdev_get_name(rdev), ##__VA_ARGS__)
#define rdev_err(rdev, fmt, ...)					\
	pr_err("%s: " fmt, rdev_get_name(rdev), ##__VA_ARGS__)
#define rdev_warn(rdev, fmt, ...)					\
	pr_warn("%s: " fmt, rdev_get_name(rdev), ##__VA_ARGS__)
#define rdev_info(rdev, fmt, ...)					\
	pr_info("%s: " fmt, rdev_get_name(rdev), ##__VA_ARGS__)
#define rdev_dbg(rdev, fmt, ...)					\
	pr_debug("%s: " fmt, rdev_get_name(rdev), ##__VA_ARGS__)

static DEFINE_MUTEX(regulator_list_mutex);
static LIST_HEAD(regulator_list);
static LIST_HEAD(regulator_map_list);
static LIST_HEAD(regulator_ena_gpio_list);
static bool has_full_constraints;
static bool board_wants_dummy_regulator;

static struct dentry *debugfs_root;

/*
 * struct regulator_map
 *
 * Used to provide symbolic supply names to devices.
 */
struct regulator_map {
	struct list_head list;
	const char *dev_name;   /* The dev_name() for the consumer */
	const char *supply;
	struct regulator_dev *regulator;
};

/*
 * struct regulator_enable_gpio
 *
 * Management for shared enable GPIO pin
 */
struct regulator_enable_gpio {
	struct list_head list;
	int gpio;
	u32 enable_count;	/* a number of enabled shared GPIO */
	u32 request_count;	/* a number of requested shared GPIO */
	unsigned int ena_gpio_invert:1;
};

/*
 * struct regulator
 *
 * One for each consumer device.
 */
struct regulator {
	struct device *dev;
	struct list_head list;
	unsigned int always_on:1;
	unsigned int bypass:1;
	int uA_load;
	int min_uV;
	int max_uV;
	char *supply_name;
	struct device_attribute dev_attr;
	struct regulator_dev *rdev;
	struct dentry *debugfs;
};

static int _regulator_is_enabled(struct regulator_dev *rdev);
static int _regulator_disable(struct regulator_dev *rdev);
static int _regulator_enable(struct regulator_dev *rdev);
static int _regulator_get_enable_time(struct regulator_dev *rdev);
static int _regulator_get_disable_time(struct regulator_dev *rdev);
static int _regulator_get_voltage(struct regulator_dev *rdev);
static int _regulator_get_current_limit(struct regulator_dev *rdev);
static unsigned int _regulator_get_mode(struct regulator_dev *rdev);
static void _notifier_call_chain(struct regulator_dev *rdev,
				  unsigned long event, void *data);
static int _regulator_do_set_voltage(struct regulator_dev *rdev,
				     int min_uV, int max_uV);
static struct regulator *create_regulator(struct regulator_dev *rdev,
					  struct device *dev,
					  const char *supply_name);

static const char *rdev_get_name(struct regulator_dev *rdev)
{
	if (rdev->constraints && rdev->constraints->name)
		return rdev->constraints->name;
	else if (rdev->desc->name)
		return rdev->desc->name;
	else
		return "";
}

/**
 * of_get_regulator - get a regulator device node based on supply name
 * @dev: Device pointer for the consumer (of regulator) device
 * @supply: regulator supply name
 *
 * Extract the regulator device node corresponding to the supply name.
 * returns the device node corresponding to the regulator if found, else
 * returns NULL.
 */
static struct device_node *of_get_regulator(struct device *dev, const char *supply)
{
	struct device_node *regnode = NULL;
	char prop_name[32]; /* 32 is max size of property name */

	dev_dbg(dev, "Looking up %s-supply from device tree\n", supply);

	snprintf(prop_name, 32, "%s-supply", supply);
	regnode = of_parse_phandle(dev->of_node, prop_name, 0);

	if (!regnode) {
		dev_dbg(dev, "Looking up %s property in node %s failed",
				prop_name, dev->of_node->full_name);
		return NULL;
	}
	return regnode;
}

static int _regulator_can_change_status(struct regulator_dev *rdev)
{
	if (!rdev->constraints)
		return 0;

	if (rdev->constraints->valid_ops_mask & REGULATOR_CHANGE_STATUS)
		return 1;
	else
		return 0;
}

/* Platform voltage constraint check */
static int regulator_check_voltage(struct regulator_dev *rdev,
				   int *min_uV, int *max_uV)
{
	BUG_ON(*min_uV > *max_uV);

	if (!rdev->constraints) {
		rdev_err(rdev, "no constraints\n");
		return -ENODEV;
	}
	if (!(rdev->constraints->valid_ops_mask & REGULATOR_CHANGE_VOLTAGE)) {
		rdev_err(rdev, "operation not allowed\n");
		return -EPERM;
	}

	if (*max_uV > rdev->constraints->max_uV)
		*max_uV = rdev->constraints->max_uV;
	if (*min_uV < rdev->constraints->min_uV)
		*min_uV = rdev->constraints->min_uV;

	if (*min_uV > *max_uV) {
		rdev_err(rdev, "unsupportable voltage range: %d-%duV\n",
			 *min_uV, *max_uV);
		return -EINVAL;
	}

	return 0;
}

/* Make sure we select a voltage that suits the needs of all
 * regulator consumers
 */
static int regulator_check_consumers(struct regulator_dev *rdev,
				     int *min_uV, int *max_uV)
{
	struct regulator *regulator;

	list_for_each_entry(regulator, &rdev->consumer_list, list) {
		/*
		 * Assume consumers that didn't say anything are OK
		 * with anything in the constraint range.
		 */
		if (!regulator->min_uV && !regulator->max_uV)
			continue;

		if (*max_uV > regulator->max_uV)
			*max_uV = regulator->max_uV;
		if (*min_uV < regulator->min_uV)
			*min_uV = regulator->min_uV;
	}

	if (*min_uV > *max_uV) {
		rdev_err(rdev, "Restricting voltage, %u-%uuV\n",
			*min_uV, *max_uV);
		return -EINVAL;
	}

	return 0;
}

/* current constraint check */
static int regulator_check_current_limit(struct regulator_dev *rdev,
					int *min_uA, int *max_uA)
{
	BUG_ON(*min_uA > *max_uA);

	if (!rdev->constraints) {
		rdev_err(rdev, "no constraints\n");
		return -ENODEV;
	}
	if (!(rdev->constraints->valid_ops_mask & REGULATOR_CHANGE_CURRENT)) {
		rdev_err(rdev, "operation not allowed\n");
		return -EPERM;
	}

	if (*max_uA > rdev->constraints->max_uA)
		*max_uA = rdev->constraints->max_uA;
	if (*min_uA < rdev->constraints->min_uA)
		*min_uA = rdev->constraints->min_uA;

	if (*min_uA > *max_uA) {
		rdev_err(rdev, "unsupportable current range: %d-%duA\n",
			 *min_uA, *max_uA);
		return -EINVAL;
	}

	return 0;
}

/* operating mode constraint check */
static int regulator_mode_constrain(struct regulator_dev *rdev, int *mode)
{
	switch (*mode) {
	case REGULATOR_MODE_FAST:
	case REGULATOR_MODE_NORMAL:
	case REGULATOR_MODE_IDLE:
	case REGULATOR_MODE_STANDBY:
		break;
	default:
		rdev_err(rdev, "invalid mode %x specified\n", *mode);
		return -EINVAL;
	}

	if (!rdev->constraints) {
		rdev_err(rdev, "no constraints\n");
		return -ENODEV;
	}
	if (!(rdev->constraints->valid_ops_mask & REGULATOR_CHANGE_MODE)) {
		rdev_err(rdev, "operation not allowed\n");
		return -EPERM;
	}

	/* The modes are bitmasks, the most power hungry modes having
	 * the lowest values. If the requested mode isn't supported
	 * try higher modes. */
	while (*mode) {
		if (rdev->constraints->valid_modes_mask & *mode)
			return 0;
		*mode /= 2;
	}

	return -EINVAL;
}

/* dynamic regulator mode switching constraint check */
static int regulator_check_drms(struct regulator_dev *rdev)
{
	if (!rdev->constraints) {
		rdev_err(rdev, "no constraints\n");
		return -ENODEV;
	}
	if (!(rdev->constraints->valid_ops_mask & REGULATOR_CHANGE_DRMS)) {
		rdev_err(rdev, "operation not allowed\n");
		return -EPERM;
	}
	return 0;
}

/* dynamic regulator control mode switching constraint check */
static int regulator_check_control(struct regulator_dev *rdev)
{
	if (!rdev->constraints) {
		rdev_err(rdev, "no constraints\n");
		return -ENODEV;
	}
	if (!(rdev->constraints->valid_ops_mask & REGULATOR_CHANGE_CONTROL)) {
		rdev_err(rdev, "operation not allowed\n");
		return -EPERM;
	}
	return 0;
}

static ssize_t regulator_uV_set(struct device *dev,
	struct device_attribute *attr, const char *buf, size_t count)
{
	struct regulator_dev *rdev = dev_get_drvdata(dev);
	int ret;
	int min_uV;
	int max_uV = rdev->constraints->max_uV;
	char *p = (char *)buf;

	min_uV = memparse(p, &p);
	mutex_lock(&rdev->mutex);

	/* sanity check */
	if (!rdev->desc->ops->set_voltage &&
		!rdev->desc->ops->set_voltage_sel) {
		rdev_err(rdev, "The operation is not supported\n");
		goto out;
	}

	/* constraints check */
	ret = regulator_check_voltage(rdev, &min_uV, &max_uV);
	if (ret < 0) {
		rdev_err(rdev, "Voltage is out of range min:max= %d:%d\n",
			rdev->constraints->min_uV, rdev->constraints->max_uV);
		goto out;
	}

	/* Consumer check */
	ret = regulator_check_consumers(rdev, &min_uV, &max_uV);
	if (ret < 0) {
		rdev_warn(rdev, "new voltage is out-range for some consumer\n");
		rdev_warn(rdev, "min: max = %d:%d\n", min_uV, max_uV);
	}

	rdev_info(rdev, "Setting voltage min:max = %d:%d\n", min_uV, max_uV);
	ret = _regulator_do_set_voltage(rdev, min_uV, max_uV);
	if (ret < 0)
		rdev_warn(rdev, "Can not set voltage %d:%d\n",  min_uV, max_uV);

out:
	mutex_unlock(&rdev->mutex);
	return count;
}

static ssize_t regulator_uV_show(struct device *dev,
				struct device_attribute *attr, char *buf)
{
	struct regulator_dev *rdev = dev_get_drvdata(dev);
	ssize_t ret;

	mutex_lock(&rdev->mutex);
	ret = sprintf(buf, "%d\n", _regulator_get_voltage(rdev));
	mutex_unlock(&rdev->mutex);

	return ret;
}
static DEVICE_ATTR(microvolts, 0644, regulator_uV_show, regulator_uV_set);

static ssize_t regulator_uA_show(struct device *dev,
				struct device_attribute *attr, char *buf)
{
	struct regulator_dev *rdev = dev_get_drvdata(dev);

	return sprintf(buf, "%d\n", _regulator_get_current_limit(rdev));
}
static DEVICE_ATTR(microamps, 0444, regulator_uA_show, NULL);

static ssize_t regulator_name_show(struct device *dev,
			     struct device_attribute *attr, char *buf)
{
	struct regulator_dev *rdev = dev_get_drvdata(dev);

	return sprintf(buf, "%s\n", rdev_get_name(rdev));
}

static ssize_t regulator_print_opmode(char *buf, int mode)
{
	switch (mode) {
	case REGULATOR_MODE_FAST:
		return sprintf(buf, "fast\n");
	case REGULATOR_MODE_NORMAL:
		return sprintf(buf, "normal\n");
	case REGULATOR_MODE_IDLE:
		return sprintf(buf, "idle\n");
	case REGULATOR_MODE_STANDBY:
		return sprintf(buf, "standby\n");
	}
	return sprintf(buf, "unknown\n");
}

static ssize_t regulator_opmode_show(struct device *dev,
				    struct device_attribute *attr, char *buf)
{
	struct regulator_dev *rdev = dev_get_drvdata(dev);

	return regulator_print_opmode(buf, _regulator_get_mode(rdev));
}
static DEVICE_ATTR(opmode, 0444, regulator_opmode_show, NULL);

static ssize_t regulator_print_state(char *buf, int state)
{
	if (state > 0)
		return sprintf(buf, "enabled\n");
	else if (state == 0)
		return sprintf(buf, "disabled\n");
	else
		return sprintf(buf, "unknown\n");
}

static ssize_t regulator_state_show(struct device *dev,
				   struct device_attribute *attr, char *buf)
{
	struct regulator_dev *rdev = dev_get_drvdata(dev);
	ssize_t ret;

	mutex_lock(&rdev->mutex);
	ret = regulator_print_state(buf, _regulator_is_enabled(rdev));
	mutex_unlock(&rdev->mutex);

	return ret;
}

static ssize_t regulator_state_set(struct device *dev,
		   struct device_attribute *attr, const char *buf, size_t count)
{
	struct regulator_dev *rdev = dev_get_drvdata(dev);
	int ret;
	bool enabled;

	if ((*buf == 'E') || (*buf == 'e'))
		enabled = true;
	else if ((*buf == 'D') || (*buf == 'd'))
		enabled = false;
	else
		return -EINVAL;

	if ((_regulator_is_enabled(rdev) && enabled) ||
		(!_regulator_is_enabled(rdev) && !enabled))
		return count;

	mutex_lock(&rdev->mutex);
	if (enabled) {
		int delay = 0;
<<<<<<< HEAD
		if (!rdev->desc->ops->enable) {
=======
		if (!rdev->desc->ops->enable && !rdev->ena_pin) {
			rdev_warn(rdev, "Ops not supported\n");
>>>>>>> b6bb0aa3
			ret = -EINVAL;
			goto end;
		}
		ret = _regulator_get_enable_time(rdev);
		if (ret >= 0)
			delay = ret;
<<<<<<< HEAD
		ret = rdev->desc->ops->enable(rdev);
		if (ret < 0) {
			rdev_warn(rdev, "enable() failed: %d\n", ret);
			goto end;
		}
=======

		if (rdev->ena_pin) {
			gpio_set_value_cansleep(rdev->ena_pin->gpio,
					!rdev->ena_pin->ena_gpio_invert);
			rdev->ena_gpio_state = 1;
		} else if (rdev->desc->ops->enable) {
			ret = rdev->desc->ops->enable(rdev);
			if (ret < 0) {
				rdev_warn(rdev, "enable() failed: %d\n", ret);
				goto end;
			}
		}

>>>>>>> b6bb0aa3
		if (delay >= 1000) {
			mdelay(delay / 1000);
			udelay(delay % 1000);
		} else if (delay) {
			udelay(delay);
		}
	} else {
		int delay = 0;
<<<<<<< HEAD
		if (!rdev->desc->ops->disable) {
=======
		if (!rdev->desc->ops->disable && !rdev->ena_pin) {
			rdev_warn(rdev, "Ops not supported\n");
>>>>>>> b6bb0aa3
			ret = -EINVAL;
			goto end;
		}
		ret = _regulator_get_disable_time(rdev);
		if (ret >= 0)
			delay = ret;
<<<<<<< HEAD
		ret = rdev->desc->ops->disable(rdev);
		if (ret < 0) {
			rdev_warn(rdev, "disable() failed: %d\n", ret);
			goto end;
		}
=======

		if (rdev->ena_pin) {
			gpio_set_value_cansleep(rdev->ena_pin->gpio,
					rdev->ena_pin->ena_gpio_invert);
			rdev->ena_gpio_state = 0;
		} else if (rdev->desc->ops->disable) {
			ret = rdev->desc->ops->disable(rdev);
			if (ret < 0) {
				rdev_warn(rdev, "disable() failed: %d\n", ret);
				goto end;
			}
		}

>>>>>>> b6bb0aa3
		if (delay >= 1000) {
			mdelay(delay / 1000);
			udelay(delay % 1000);
		} else if (delay) {
			udelay(delay);
		}
	}

end:
	mutex_unlock(&rdev->mutex);
	if (ret < 0)
		return ret;
	return count;
}
static DEVICE_ATTR(state, 0644, regulator_state_show, regulator_state_set);

static ssize_t regulator_status_show(struct device *dev,
				   struct device_attribute *attr, char *buf)
{
	struct regulator_dev *rdev = dev_get_drvdata(dev);
	int status;
	char *label;

	status = rdev->desc->ops->get_status(rdev);
	if (status < 0)
		return status;

	switch (status) {
	case REGULATOR_STATUS_OFF:
		label = "off";
		break;
	case REGULATOR_STATUS_ON:
		label = "on";
		break;
	case REGULATOR_STATUS_ERROR:
		label = "error";
		break;
	case REGULATOR_STATUS_FAST:
		label = "fast";
		break;
	case REGULATOR_STATUS_NORMAL:
		label = "normal";
		break;
	case REGULATOR_STATUS_IDLE:
		label = "idle";
		break;
	case REGULATOR_STATUS_STANDBY:
		label = "standby";
		break;
	case REGULATOR_STATUS_BYPASS:
		label = "bypass";
		break;
	case REGULATOR_STATUS_UNDEFINED:
		label = "undefined";
		break;
	default:
		return -ERANGE;
	}

	return sprintf(buf, "%s\n", label);
}
static DEVICE_ATTR(status, 0444, regulator_status_show, NULL);

static ssize_t regulator_min_uA_show(struct device *dev,
				    struct device_attribute *attr, char *buf)
{
	struct regulator_dev *rdev = dev_get_drvdata(dev);

	if (!rdev->constraints)
		return sprintf(buf, "constraint not defined\n");

	return sprintf(buf, "%d\n", rdev->constraints->min_uA);
}
static DEVICE_ATTR(min_microamps, 0444, regulator_min_uA_show, NULL);

static ssize_t regulator_max_uA_show(struct device *dev,
				    struct device_attribute *attr, char *buf)
{
	struct regulator_dev *rdev = dev_get_drvdata(dev);

	if (!rdev->constraints)
		return sprintf(buf, "constraint not defined\n");

	return sprintf(buf, "%d\n", rdev->constraints->max_uA);
}
static DEVICE_ATTR(max_microamps, 0444, regulator_max_uA_show, NULL);

static ssize_t regulator_min_uV_show(struct device *dev,
				    struct device_attribute *attr, char *buf)
{
	struct regulator_dev *rdev = dev_get_drvdata(dev);

	if (!rdev->constraints)
		return sprintf(buf, "constraint not defined\n");

	return sprintf(buf, "%d\n", rdev->constraints->min_uV);
}
static DEVICE_ATTR(min_microvolts, 0444, regulator_min_uV_show, NULL);

static ssize_t regulator_max_uV_show(struct device *dev,
				    struct device_attribute *attr, char *buf)
{
	struct regulator_dev *rdev = dev_get_drvdata(dev);

	if (!rdev->constraints)
		return sprintf(buf, "constraint not defined\n");

	return sprintf(buf, "%d\n", rdev->constraints->max_uV);
}
static DEVICE_ATTR(max_microvolts, 0444, regulator_max_uV_show, NULL);

static ssize_t regulator_total_uA_show(struct device *dev,
				      struct device_attribute *attr, char *buf)
{
	struct regulator_dev *rdev = dev_get_drvdata(dev);
	struct regulator *regulator;
	int uA = 0;

	mutex_lock(&rdev->mutex);
	list_for_each_entry(regulator, &rdev->consumer_list, list)
		uA += regulator->uA_load;
	mutex_unlock(&rdev->mutex);
	return sprintf(buf, "%d\n", uA);
}
static DEVICE_ATTR(requested_microamps, 0444, regulator_total_uA_show, NULL);

static ssize_t regulator_num_users_show(struct device *dev,
				      struct device_attribute *attr, char *buf)
{
	struct regulator_dev *rdev = dev_get_drvdata(dev);
	return sprintf(buf, "%d\n", rdev->use_count);
}

static ssize_t regulator_type_show(struct device *dev,
				  struct device_attribute *attr, char *buf)
{
	struct regulator_dev *rdev = dev_get_drvdata(dev);

	switch (rdev->desc->type) {
	case REGULATOR_VOLTAGE:
		return sprintf(buf, "voltage\n");
	case REGULATOR_CURRENT:
		return sprintf(buf, "current\n");
	}
	return sprintf(buf, "unknown\n");
}

static ssize_t regulator_suspend_mem_uV_show(struct device *dev,
				struct device_attribute *attr, char *buf)
{
	struct regulator_dev *rdev = dev_get_drvdata(dev);

	return sprintf(buf, "%d\n", rdev->constraints->state_mem.uV);
}
static DEVICE_ATTR(suspend_mem_microvolts, 0444,
		regulator_suspend_mem_uV_show, NULL);

static ssize_t regulator_suspend_disk_uV_show(struct device *dev,
				struct device_attribute *attr, char *buf)
{
	struct regulator_dev *rdev = dev_get_drvdata(dev);

	return sprintf(buf, "%d\n", rdev->constraints->state_disk.uV);
}
static DEVICE_ATTR(suspend_disk_microvolts, 0444,
		regulator_suspend_disk_uV_show, NULL);

static ssize_t regulator_suspend_standby_uV_show(struct device *dev,
				struct device_attribute *attr, char *buf)
{
	struct regulator_dev *rdev = dev_get_drvdata(dev);

	return sprintf(buf, "%d\n", rdev->constraints->state_standby.uV);
}
static DEVICE_ATTR(suspend_standby_microvolts, 0444,
		regulator_suspend_standby_uV_show, NULL);

static ssize_t regulator_suspend_mem_mode_show(struct device *dev,
				struct device_attribute *attr, char *buf)
{
	struct regulator_dev *rdev = dev_get_drvdata(dev);

	return regulator_print_opmode(buf,
		rdev->constraints->state_mem.mode);
}
static DEVICE_ATTR(suspend_mem_mode, 0444,
		regulator_suspend_mem_mode_show, NULL);

static ssize_t regulator_suspend_disk_mode_show(struct device *dev,
				struct device_attribute *attr, char *buf)
{
	struct regulator_dev *rdev = dev_get_drvdata(dev);

	return regulator_print_opmode(buf,
		rdev->constraints->state_disk.mode);
}
static DEVICE_ATTR(suspend_disk_mode, 0444,
		regulator_suspend_disk_mode_show, NULL);

static ssize_t regulator_suspend_standby_mode_show(struct device *dev,
				struct device_attribute *attr, char *buf)
{
	struct regulator_dev *rdev = dev_get_drvdata(dev);

	return regulator_print_opmode(buf,
		rdev->constraints->state_standby.mode);
}
static DEVICE_ATTR(suspend_standby_mode, 0444,
		regulator_suspend_standby_mode_show, NULL);

static ssize_t regulator_suspend_mem_state_show(struct device *dev,
				   struct device_attribute *attr, char *buf)
{
	struct regulator_dev *rdev = dev_get_drvdata(dev);

	return regulator_print_state(buf,
			rdev->constraints->state_mem.enabled);
}
static DEVICE_ATTR(suspend_mem_state, 0444,
		regulator_suspend_mem_state_show, NULL);

static ssize_t regulator_suspend_disk_state_show(struct device *dev,
				   struct device_attribute *attr, char *buf)
{
	struct regulator_dev *rdev = dev_get_drvdata(dev);

	return regulator_print_state(buf,
			rdev->constraints->state_disk.enabled);
}
static DEVICE_ATTR(suspend_disk_state, 0444,
		regulator_suspend_disk_state_show, NULL);

static ssize_t regulator_suspend_standby_state_show(struct device *dev,
				   struct device_attribute *attr, char *buf)
{
	struct regulator_dev *rdev = dev_get_drvdata(dev);

	return regulator_print_state(buf,
			rdev->constraints->state_standby.enabled);
}
static DEVICE_ATTR(suspend_standby_state, 0444,
		regulator_suspend_standby_state_show, NULL);

static ssize_t regulator_bypass_show(struct device *dev,
				     struct device_attribute *attr, char *buf)
{
	struct regulator_dev *rdev = dev_get_drvdata(dev);
	const char *report;
	bool bypass;
	int ret;

	ret = rdev->desc->ops->get_bypass(rdev, &bypass);

	if (ret != 0)
		report = "unknown";
	else if (bypass)
		report = "enabled";
	else
		report = "disabled";

	return sprintf(buf, "%s\n", report);
}
static DEVICE_ATTR(bypass, 0444,
		   regulator_bypass_show, NULL);

/*
 * These are the only attributes are present for all regulators.
 * Other attributes are a function of regulator functionality.
 */
static struct device_attribute regulator_dev_attrs[] = {
	__ATTR(name, 0444, regulator_name_show, NULL),
	__ATTR(num_users, 0444, regulator_num_users_show, NULL),
	__ATTR(type, 0444, regulator_type_show, NULL),
	__ATTR_NULL,
};

static void regulator_dev_release(struct device *dev)
{
	struct regulator_dev *rdev = dev_get_drvdata(dev);
	kfree(rdev);
}

static struct class regulator_class = {
	.name = "regulator",
	.dev_release = regulator_dev_release,
	.dev_attrs = regulator_dev_attrs,
};

/* Calculate the new optimum regulator operating mode based on the new total
 * consumer load. All locks held by caller */
static void drms_uA_update(struct regulator_dev *rdev)
{
	struct regulator *sibling;
	int current_uA = 0, output_uV, input_uV, err;
	unsigned int mode;

	err = regulator_check_drms(rdev);
	if (err < 0 || !rdev->desc->ops->get_optimum_mode ||
	    (!rdev->desc->ops->get_voltage &&
	     !rdev->desc->ops->get_voltage_sel) ||
	    !rdev->desc->ops->set_mode)
		return;

	/* get output voltage */
	output_uV = _regulator_get_voltage(rdev);
	if (output_uV <= 0)
		return;

	/* get input voltage */
	input_uV = 0;
	if (rdev->supply)
		input_uV = regulator_get_voltage(rdev->supply);
	if (input_uV <= 0)
		input_uV = rdev->constraints->input_uV;
	if (input_uV <= 0)
		return;

	/* calc total requested load */
	list_for_each_entry(sibling, &rdev->consumer_list, list)
		current_uA += sibling->uA_load;

	/* now get the optimum mode for our new total regulator load */
	mode = rdev->desc->ops->get_optimum_mode(rdev, input_uV,
						  output_uV, current_uA);

	/* check the new mode is allowed */
	err = regulator_mode_constrain(rdev, &mode);
	if (err == 0)
		rdev->desc->ops->set_mode(rdev, mode);
}

static int suspend_set_state(struct regulator_dev *rdev,
	struct regulator_state *rstate)
{
	int ret = 0;

	/* If we have no suspend mode configration don't set anything;
	 * only warn if the driver implements set_suspend_voltage or
	 * set_suspend_mode callback.
	 */
	if (!rstate->enabled && !rstate->disabled) {
		if (rdev->desc->ops->set_suspend_voltage ||
		    rdev->desc->ops->set_suspend_mode)
			rdev_warn(rdev, "No configuration\n");
		return 0;
	}

	if (rstate->enabled && rstate->disabled) {
		rdev_err(rdev, "invalid configuration\n");
		return -EINVAL;
	}

	if (rstate->enabled && rdev->desc->ops->set_suspend_enable)
		ret = rdev->desc->ops->set_suspend_enable(rdev);
	else if (rstate->disabled && rdev->desc->ops->set_suspend_disable)
		ret = rdev->desc->ops->set_suspend_disable(rdev);
	else /* OK if set_suspend_enable or set_suspend_disable is NULL */
		ret = 0;

	if (ret < 0) {
		rdev_err(rdev, "failed to enabled/disable\n");
		return ret;
	}

	if (rdev->desc->ops->set_suspend_voltage && rstate->uV > 0) {
		ret = rdev->desc->ops->set_suspend_voltage(rdev, rstate->uV);
		if (ret < 0) {
			rdev_err(rdev, "failed to set voltage\n");
			return ret;
		}
	}

	if (rdev->desc->ops->set_suspend_mode && rstate->mode > 0) {
		ret = rdev->desc->ops->set_suspend_mode(rdev, rstate->mode);
		if (ret < 0) {
			rdev_err(rdev, "failed to set mode\n");
			return ret;
		}
	}
	return ret;
}

/* locks held by caller */
static int suspend_prepare(struct regulator_dev *rdev, suspend_state_t state)
{
	if (!rdev->constraints)
		return -EINVAL;

	switch (state) {
	case PM_SUSPEND_STANDBY:
		return suspend_set_state(rdev,
			&rdev->constraints->state_standby);
	case PM_SUSPEND_MEM:
		return suspend_set_state(rdev,
			&rdev->constraints->state_mem);
	case PM_SUSPEND_MAX:
		return suspend_set_state(rdev,
			&rdev->constraints->state_disk);
	default:
		return -EINVAL;
	}
}

static void print_constraints(struct regulator_dev *rdev)
{
	struct regulation_constraints *constraints = rdev->constraints;
	char buf[80] = "";
	int count = 0;
	int ret;

	if (constraints->min_uV && constraints->max_uV) {
		if (constraints->min_uV == constraints->max_uV)
			count += sprintf(buf + count, "%d mV ",
					 constraints->min_uV / 1000);
		else
			count += sprintf(buf + count, "%d <--> %d mV ",
					 constraints->min_uV / 1000,
					 constraints->max_uV / 1000);
	}

	if (!constraints->min_uV ||
	    constraints->min_uV != constraints->max_uV) {
		ret = _regulator_get_voltage(rdev);
		if (ret > 0)
			count += sprintf(buf + count, "at %d mV ", ret / 1000);
		if (!constraints->min_uV && !constraints->max_uV) {
			constraints->min_uV = ret;
			constraints->max_uV = ret;
		}
	}

	if (constraints->uV_offset)
		count += sprintf(buf, "%dmV offset ",
				 constraints->uV_offset / 1000);

	if (constraints->min_uA && constraints->max_uA) {
		if (constraints->min_uA == constraints->max_uA)
			count += sprintf(buf + count, "%d mA ",
					 constraints->min_uA / 1000);
		else
			count += sprintf(buf + count, "%d <--> %d mA ",
					 constraints->min_uA / 1000,
					 constraints->max_uA / 1000);
	}

	if (!constraints->min_uA ||
	    constraints->min_uA != constraints->max_uA) {
		ret = _regulator_get_current_limit(rdev);
		if (ret > 0)
			count += sprintf(buf + count, "at %d mA ", ret / 1000);
	}

	if (constraints->valid_modes_mask & REGULATOR_MODE_FAST)
		count += sprintf(buf + count, "fast ");
	if (constraints->valid_modes_mask & REGULATOR_MODE_NORMAL)
		count += sprintf(buf + count, "normal ");
	if (constraints->valid_modes_mask & REGULATOR_MODE_IDLE)
		count += sprintf(buf + count, "idle ");
	if (constraints->valid_modes_mask & REGULATOR_MODE_STANDBY)
		count += sprintf(buf + count, "standby");

	if (!count)
		sprintf(buf, "no parameters");

	rdev_info(rdev, "%s\n", buf);

	if ((constraints->min_uV != constraints->max_uV) &&
	    !(constraints->valid_ops_mask & REGULATOR_CHANGE_VOLTAGE))
		rdev_warn(rdev,
			  "Voltage range but no REGULATOR_CHANGE_VOLTAGE\n");
}

static int machine_constraints_voltage(struct regulator_dev *rdev,
	struct regulation_constraints *constraints)
{
	struct regulator_ops *ops = rdev->desc->ops;
	int ret;

	/* do we need to apply the constraint voltage */
	if (rdev->constraints->apply_uV &&
	    rdev->constraints->min_uV == rdev->constraints->max_uV) {
		ret = _regulator_do_set_voltage(rdev,
						rdev->constraints->min_uV,
						rdev->constraints->max_uV);
		if (ret < 0) {
			rdev_err(rdev, "failed to apply %duV constraint\n",
				 rdev->constraints->min_uV);
			return ret;
		}
	}

	if (rdev->constraints->init_uV) {
		ret = _regulator_do_set_voltage(rdev,
						rdev->constraints->init_uV,
						rdev->constraints->init_uV);
		if (ret < 0) {
			rdev_err(rdev, "failed to set init %duV constraint\n",
				 rdev->constraints->init_uV);
			return ret;
		}

		rdev_info(rdev, "applied init %duV constraint\n",
				 rdev->constraints->init_uV);
	}

	/* constrain machine-level voltage specs to fit
	 * the actual range supported by this regulator.
	 */
	if (ops->list_voltage && rdev->desc->n_voltages) {
		int	count = rdev->desc->n_voltages;
		int	i;
		int	min_uV = INT_MAX;
		int	max_uV = INT_MIN;
		int	cmin = constraints->min_uV;
		int	cmax = constraints->max_uV;

		/* it's safe to autoconfigure fixed-voltage supplies
		   and the constraints are used by list_voltage. */
		if (count == 1 && !cmin) {
			cmin = 1;
			cmax = INT_MAX;
			constraints->min_uV = cmin;
			constraints->max_uV = cmax;
		}

		/* voltage constraints are optional */
		if ((cmin == 0) && (cmax == 0))
			return 0;

		/* else require explicit machine-level constraints */
		if (cmin <= 0 || cmax <= 0 || cmax < cmin) {
			rdev_err(rdev, "invalid voltage constraints\n");
			return -EINVAL;
		}

		/* initial: [cmin..cmax] valid, [min_uV..max_uV] not */
		for (i = 0; i < count; i++) {
			int	value;

			value = ops->list_voltage(rdev, i);
			if (value <= 0)
				continue;

			/* maybe adjust [min_uV..max_uV] */
			if (value >= cmin && value < min_uV)
				min_uV = value;
			if (value <= cmax && value > max_uV)
				max_uV = value;
		}

		/* final: [min_uV..max_uV] valid iff constraints valid */
		if (max_uV < min_uV) {
			rdev_err(rdev,
				 "unsupportable voltage constraints %u-%uuV\n",
				 min_uV, max_uV);
			return -EINVAL;
		}

		/* use regulator's subset of machine constraints */
		if (constraints->min_uV < min_uV) {
			rdev_dbg(rdev, "override min_uV, %d -> %d\n",
				 constraints->min_uV, min_uV);
			constraints->min_uV = min_uV;
		}
		if (constraints->max_uV > max_uV) {
			rdev_dbg(rdev, "override max_uV, %d -> %d\n",
				 constraints->max_uV, max_uV);
			constraints->max_uV = max_uV;
		}
	}

	return 0;
}

static int machine_constraints_current(struct regulator_dev *rdev,
	struct regulation_constraints *constraints)
{
	struct regulator_ops *ops = rdev->desc->ops;
	int ret;

<<<<<<< HEAD
=======
	if (constraints->ignore_current_constraint_init)
		return 0;
>>>>>>> b6bb0aa3
	if (!constraints->min_uA && !constraints->max_uA)
		return 0;

	if (constraints->min_uA > constraints->max_uA) {
		rdev_err(rdev, "Invalid current constraints\n");
		return -EINVAL;
	}

	if (!ops->set_current_limit || !ops->get_current_limit) {
		rdev_warn(rdev, "Operation of current configuration missing\n");
		return 0;
	}

	/* Set regulator current in constraints range */
	ret = ops->set_current_limit(rdev, constraints->min_uA,
			constraints->max_uA);
	if (ret < 0) {
		rdev_err(rdev, "Failed to set current constraint, %d\n", ret);
		return ret;
	}

	return 0;
}

/**
 * set_machine_constraints - sets regulator constraints
 * @rdev: regulator source
 * @constraints: constraints to apply
 *
 * Allows platform initialisation code to define and constrain
 * regulator circuits e.g. valid voltage/current ranges, etc.  NOTE:
 * Constraints *must* be set by platform code in order for some
 * regulator operations to proceed i.e. set_voltage, set_current_limit,
 * set_mode.
 */
static int set_machine_constraints(struct regulator_dev *rdev,
	const struct regulation_constraints *constraints)
{
	int ret = 0;
	struct regulator_ops *ops = rdev->desc->ops;

	if (constraints)
		rdev->constraints = kmemdup(constraints, sizeof(*constraints),
					    GFP_KERNEL);
	else
		rdev->constraints = kzalloc(sizeof(*constraints),
					    GFP_KERNEL);
	if (!rdev->constraints)
		return -ENOMEM;

	ret = machine_constraints_voltage(rdev, rdev->constraints);
	if (ret != 0)
		goto out;

	ret = machine_constraints_current(rdev, rdev->constraints);
	if (ret != 0)
		goto out;

	/* do we need to setup our suspend state */
	if (rdev->constraints->initial_state) {
		ret = suspend_prepare(rdev, rdev->constraints->initial_state);
		if (ret < 0) {
			rdev_err(rdev, "failed to set suspend state\n");
			goto out;
		}
	}

	if (rdev->constraints->initial_mode) {
		if (!ops->set_mode) {
			rdev_err(rdev, "no set_mode operation\n");
			ret = -EINVAL;
			goto out;
		}

		ret = ops->set_mode(rdev, rdev->constraints->initial_mode);
		if (ret < 0) {
			rdev_err(rdev, "failed to set initial mode: %d\n", ret);
			goto out;
		}
	}

	if (rdev->constraints->sleep_mode) {
		if (!ops->set_sleep_mode) {
			rdev_err(rdev, "no set_sleep_mode operation\n");
			ret = -EINVAL;
			goto out;
		}

		ret = ops->set_sleep_mode(rdev, rdev->constraints->sleep_mode);
		if (ret < 0) {
			rdev_err(rdev, "failed to set sleep mode: %d\n", ret);
			goto out;
		}
	}

	/* If the constraints say the regulator should be on at this point
	 * and we have control then make sure it is enabled.
	 */
	if ((rdev->constraints->always_on || rdev->constraints->boot_on) &&
	    ops->enable) {
		ret = ops->enable(rdev);
		if (ret < 0) {
			rdev_err(rdev, "failed to enable\n");
			goto out;
		}

		ret = _regulator_get_enable_time(rdev);
		if (ret > 0) {
			if (ret >= 1000) {
				mdelay(ret / 1000);
				udelay(ret % 1000);
			} else {
				udelay(ret);
			}
		}
	}

	if ((rdev->constraints->boot_off) && ops->disable) {
		ret = ops->disable(rdev);
		if (ret < 0) {
			rdev_err(rdev, "failed to disable\n");
			goto out;
		}

		ret = _regulator_get_disable_time(rdev);
		if (ret > 0) {
			if (ret >= 1000) {
				mdelay(ret / 1000);
				udelay(ret % 1000);
			} else {
				udelay(ret);
			}
		}
	}

	if (rdev->constraints->ramp_delay && ops->set_ramp_delay) {
		ret = ops->set_ramp_delay(rdev, rdev->constraints->ramp_delay);
		if (ret < 0) {
			rdev_err(rdev, "failed to set ramp_delay\n");
			goto out;
		}
	}

	print_constraints(rdev);
	return 0;
out:
	kfree(rdev->constraints);
	rdev->constraints = NULL;
	return ret;
}

/**
 * set_supply - set regulator supply regulator
 * @rdev: regulator name
 * @supply_rdev: supply regulator name
 *
 * Called by platform initialisation code to set the supply regulator for this
 * regulator. This ensures that a regulators supply will also be enabled by the
 * core if it's child is enabled.
 */
static int set_supply(struct regulator_dev *rdev,
		      struct regulator_dev *supply_rdev)
{
	int err;

	rdev_info(rdev, "supplied by %s\n", rdev_get_name(supply_rdev));

	rdev->supply = create_regulator(supply_rdev, &rdev->dev, "SUPPLY");
	if (rdev->supply == NULL) {
		err = -ENOMEM;
		return err;
	}
	supply_rdev->open_count++;

	return 0;
}

/**
 * set_consumer_device_supply - Bind a regulator to a symbolic supply
 * @rdev:         regulator source
 * @consumer_dev_name: dev_name() string for device supply applies to
 * @supply:       symbolic name for supply
 *
 * Allows platform initialisation code to map physical regulator
 * sources to symbolic names for supplies for use by devices.  Devices
 * should use these symbolic names to request regulators, avoiding the
 * need to provide board-specific regulator names as platform data.
 */
static int set_consumer_device_supply(struct regulator_dev *rdev,
				      const char *consumer_dev_name,
				      const char *supply)
{
	struct regulator_map *node;
	int has_dev;

	if (supply == NULL)
		return -EINVAL;

	if (consumer_dev_name != NULL)
		has_dev = 1;
	else
		has_dev = 0;

	list_for_each_entry(node, &regulator_map_list, list) {
		if (node->dev_name && consumer_dev_name) {
			if (strcmp(node->dev_name, consumer_dev_name) != 0)
				continue;
		} else if (node->dev_name || consumer_dev_name) {
			continue;
		}

		if (strcmp(node->supply, supply) != 0)
			continue;

		pr_debug("%s: %s/%s is '%s' supply; fail %s/%s\n",
			 consumer_dev_name,
			 dev_name(&node->regulator->dev),
			 node->regulator->desc->name,
			 supply,
			 dev_name(&rdev->dev), rdev_get_name(rdev));
		return -EBUSY;
	}

	node = kzalloc(sizeof(struct regulator_map), GFP_KERNEL);
	if (node == NULL)
		return -ENOMEM;

	node->regulator = rdev;
	node->supply = supply;

	if (has_dev) {
		node->dev_name = kstrdup(consumer_dev_name, GFP_KERNEL);
		if (node->dev_name == NULL) {
			kfree(node);
			return -ENOMEM;
		}
	}

	list_add(&node->list, &regulator_map_list);
	return 0;
}

static void unset_regulator_supplies(struct regulator_dev *rdev)
{
	struct regulator_map *node, *n;

	list_for_each_entry_safe(node, n, &regulator_map_list, list) {
		if (rdev == node->regulator) {
			list_del(&node->list);
			kfree(node->dev_name);
			kfree(node);
		}
	}
}

#define REG_STR_SIZE	64

static struct regulator *create_regulator(struct regulator_dev *rdev,
					  struct device *dev,
					  const char *supply_name)
{
	struct regulator *regulator;
	char buf[REG_STR_SIZE];
	int err, size;

	regulator = kzalloc(sizeof(*regulator), GFP_KERNEL);
	if (regulator == NULL)
		return NULL;

	mutex_lock(&rdev->mutex);
	regulator->rdev = rdev;
	list_add(&regulator->list, &rdev->consumer_list);

	if (dev) {
		regulator->dev = dev;

		/* Add a link to the device sysfs entry */
		size = scnprintf(buf, REG_STR_SIZE, "%s-%s",
				 dev->kobj.name, supply_name);
		if (size >= REG_STR_SIZE)
			goto overflow_err;

		regulator->supply_name = kstrdup(buf, GFP_KERNEL);
		if (regulator->supply_name == NULL)
			goto overflow_err;

		err = sysfs_create_link(&rdev->dev.kobj, &dev->kobj,
					buf);
		if (err) {
			rdev_warn(rdev, "could not add device link %s err %d\n",
				  dev->kobj.name, err);
			/* non-fatal */
		}
	} else {
		regulator->supply_name = kstrdup(supply_name, GFP_KERNEL);
		if (regulator->supply_name == NULL)
			goto overflow_err;
	}

	regulator->debugfs = debugfs_create_dir(regulator->supply_name,
						rdev->debugfs);
	if (!regulator->debugfs) {
		rdev_warn(rdev, "Failed to create debugfs directory\n");
	} else {
		debugfs_create_u32("uA_load", 0444, regulator->debugfs,
				   &regulator->uA_load);
		debugfs_create_u32("min_uV", 0444, regulator->debugfs,
				   &regulator->min_uV);
		debugfs_create_u32("max_uV", 0444, regulator->debugfs,
				   &regulator->max_uV);
	}

	if (rdev->constraints->max_uV &&
		(rdev->constraints->max_uV == rdev->constraints->min_uV)) {
		regulator->min_uV = rdev->constraints->min_uV;
		regulator->max_uV = rdev->constraints->max_uV;
	}

	/*
	 * Check now if the regulator is an always on regulator - if
	 * it is then we don't need to do nearly so much work for
	 * enable/disable calls.
	 */
	if (!_regulator_can_change_status(rdev) &&
	    _regulator_is_enabled(rdev))
		regulator->always_on = true;

	mutex_unlock(&rdev->mutex);
	return regulator;
overflow_err:
	list_del(&regulator->list);
	kfree(regulator);
	mutex_unlock(&rdev->mutex);
	return NULL;
}

static int _regulator_get_enable_time(struct regulator_dev *rdev)
{
	if (rdev->constraints && rdev->constraints->enable_time)
		return rdev->constraints->enable_time;
	if (!rdev->desc->ops->enable_time)
		return rdev->desc->enable_time;
	return rdev->desc->ops->enable_time(rdev);
}

static int _regulator_get_disable_time(struct regulator_dev *rdev)
{
	if (rdev->constraints && rdev->constraints->disable_time)
		return rdev->constraints->disable_time;
	return rdev->desc->disable_time;
}

static struct regulator_dev *regulator_dev_lookup(struct device *dev,
						  const char *supply,
						  int *ret)
{
	struct regulator_dev *r;
	struct device_node *node;
	struct regulator_map *map;
	const char *devname = NULL;

	/* first do a dt based lookup */
	if (dev && dev->of_node) {
		node = of_get_regulator(dev, supply);
		if (node) {
			list_for_each_entry(r, &regulator_list, list)
				if (r->dev.parent &&
					node == r->dev.of_node)
					return r;
		} else {
			/*
			 * If we couldn't even get the node then it's
			 * not just that the device didn't register
			 * yet, there's no node and we'll never
			 * succeed.
			 */
			*ret = -ENODEV;
		}
	}

	/* if not found, try doing it non-dt way */
	if (dev)
		devname = dev_name(dev);

	list_for_each_entry(r, &regulator_list, list)
		if (strcmp(rdev_get_name(r), supply) == 0)
			return r;

	list_for_each_entry(map, &regulator_map_list, list) {
		/* If the mapping has a device set up it must match */
		if (map->dev_name &&
		    (!devname || strcmp(map->dev_name, devname)))
			continue;

		if (strcmp(map->supply, supply) == 0)
			return map->regulator;
	}


	return NULL;
}

/* Internal regulator request function */
static struct regulator *_regulator_get(struct device *dev, const char *id,
					int exclusive)
{
	struct regulator_dev *rdev;
	struct regulator *regulator = ERR_PTR(-EPROBE_DEFER);
	const char *devname = NULL;
	int ret = 0;

	if (id == NULL) {
		pr_err("get() with no identifier\n");
		return regulator;
	}

	if (dev)
		devname = dev_name(dev);

	mutex_lock(&regulator_list_mutex);

	rdev = regulator_dev_lookup(dev, id, &ret);
	if (rdev)
		goto found;

	/*
	 * If we have return value from dev_lookup fail, we do not expect to
	 * succeed, so, set the regulator with appropriate error pointer.
	 */
	if (ret)
		regulator = ERR_PTR(ret);

	if (board_wants_dummy_regulator) {
		rdev = dummy_regulator_rdev;
		goto found;
	}

#ifdef CONFIG_REGULATOR_DUMMY
	if (!devname)
		devname = "deviceless";

	/* If the board didn't flag that it was fully constrained then
	 * substitute in a dummy regulator so consumers can continue.
	 */
	if (!has_full_constraints) {
		pr_warn("%s supply %s not found, using dummy regulator\n",
			devname, id);
		rdev = dummy_regulator_rdev;
		goto found;
	}
#endif

	goto out;

found:
	if (rdev->exclusive) {
		regulator = ERR_PTR(-EPERM);
		goto out;
	}

	if (exclusive && rdev->open_count) {
		regulator = ERR_PTR(-EBUSY);
		goto out;
	}

	if (!try_module_get(rdev->owner))
		goto out;

	regulator = create_regulator(rdev, dev, id);
	if (regulator == NULL) {
		regulator = ERR_PTR(-ENOMEM);
		module_put(rdev->owner);
		goto out;
	}

	rdev->open_count++;
	if (exclusive) {
		rdev->exclusive = 1;

		ret = _regulator_is_enabled(rdev);
		if (ret > 0)
			rdev->use_count = 1;
		else
			rdev->use_count = 0;
	}

out:
	mutex_unlock(&regulator_list_mutex);

	if (IS_ERR(regulator)) {
		ret = PTR_ERR(regulator);
		if(ret != -EPROBE_DEFER)
			pr_err("regulator_get() failed for (%s,%s), %d\n",
				(devname) ? devname : "NULL", id, ret);
	}

	return regulator;
}

/**
 * regulator_get - lookup and obtain a reference to a regulator.
 * @dev: device for regulator "consumer"
 * @id: Supply name or regulator ID.
 *
 * Returns a struct regulator corresponding to the regulator producer,
 * or IS_ERR() condition containing errno.
 *
 * Use of supply names configured via regulator_set_device_supply() is
 * strongly encouraged.  It is recommended that the supply name used
 * should match the name used for the supply and/or the relevant
 * device pins in the datasheet.
 */
struct regulator *regulator_get(struct device *dev, const char *id)
{
	return _regulator_get(dev, id, 0);
}
EXPORT_SYMBOL_GPL(regulator_get);

static void devm_regulator_release(struct device *dev, void *res)
{
	regulator_put(*(struct regulator **)res);
}

/**
 * devm_regulator_get - Resource managed regulator_get()
 * @dev: device for regulator "consumer"
 * @id: Supply name or regulator ID.
 *
 * Managed regulator_get(). Regulators returned from this function are
 * automatically regulator_put() on driver detach. See regulator_get() for more
 * information.
 */
struct regulator *devm_regulator_get(struct device *dev, const char *id)
{
	struct regulator **ptr, *regulator;

	ptr = devres_alloc(devm_regulator_release, sizeof(*ptr), GFP_KERNEL);
	if (!ptr)
		return ERR_PTR(-ENOMEM);

	regulator = regulator_get(dev, id);
	if (!IS_ERR(regulator)) {
		*ptr = regulator;
		devres_add(dev, ptr);
	} else {
		devres_free(ptr);
	}

	return regulator;
}
EXPORT_SYMBOL_GPL(devm_regulator_get);

/**
 * regulator_get_exclusive - obtain exclusive access to a regulator.
 * @dev: device for regulator "consumer"
 * @id: Supply name or regulator ID.
 *
 * Returns a struct regulator corresponding to the regulator producer,
 * or IS_ERR() condition containing errno.  Other consumers will be
 * unable to obtain this reference is held and the use count for the
 * regulator will be initialised to reflect the current state of the
 * regulator.
 *
 * This is intended for use by consumers which cannot tolerate shared
 * use of the regulator such as those which need to force the
 * regulator off for correct operation of the hardware they are
 * controlling.
 *
 * Use of supply names configured via regulator_set_device_supply() is
 * strongly encouraged.  It is recommended that the supply name used
 * should match the name used for the supply and/or the relevant
 * device pins in the datasheet.
 */
struct regulator *regulator_get_exclusive(struct device *dev, const char *id)
{
	return _regulator_get(dev, id, 1);
}
EXPORT_SYMBOL_GPL(regulator_get_exclusive);

/* Locks held by regulator_put() */
static void _regulator_put(struct regulator *regulator)
{
	struct regulator_dev *rdev;

	if (regulator == NULL || IS_ERR(regulator))
		return;

	rdev = regulator->rdev;

	debugfs_remove_recursive(regulator->debugfs);

	/* remove any sysfs entries */
	if (regulator->dev)
		sysfs_remove_link(&rdev->dev.kobj, regulator->supply_name);
	kfree(regulator->supply_name);
	list_del(&regulator->list);
	kfree(regulator);

	rdev->open_count--;
	rdev->exclusive = 0;

	module_put(rdev->owner);
}

/**
 * regulator_put - "free" the regulator source
 * @regulator: regulator source
 *
 * Note: drivers must ensure that all regulator_enable calls made on this
 * regulator source are balanced by regulator_disable calls prior to calling
 * this function.
 */
void regulator_put(struct regulator *regulator)
{
	mutex_lock(&regulator_list_mutex);
	_regulator_put(regulator);
	mutex_unlock(&regulator_list_mutex);
}
EXPORT_SYMBOL_GPL(regulator_put);

static int devm_regulator_match(struct device *dev, void *res, void *data)
{
	struct regulator **r = res;
	if (!r || !*r) {
		WARN_ON(!r || !*r);
		return 0;
	}
	return *r == data;
}

/**
 * devm_regulator_put - Resource managed regulator_put()
 * @regulator: regulator to free
 *
 * Deallocate a regulator allocated with devm_regulator_get(). Normally
 * this function will not need to be called and the resource management
 * code will ensure that the resource is freed.
 */
void devm_regulator_put(struct regulator *regulator)
{
	int rc;

	rc = devres_release(regulator->dev, devm_regulator_release,
			    devm_regulator_match, regulator);
	if (rc != 0)
		WARN_ON(rc);
}
EXPORT_SYMBOL_GPL(devm_regulator_put);

/* Manage enable GPIO list. Same GPIO pin can be shared among regulators */
static int regulator_ena_gpio_request(struct regulator_dev *rdev,
				const struct regulator_config *config)
{
	struct regulator_enable_gpio *pin;
	int ret;

	list_for_each_entry(pin, &regulator_ena_gpio_list, list) {
		if (pin->gpio == config->ena_gpio) {
			rdev_dbg(rdev, "GPIO %d is already used\n",
				config->ena_gpio);
			goto update_ena_gpio_to_rdev;
		}
	}

	ret = gpio_request_one(config->ena_gpio,
				GPIOF_DIR_OUT | config->ena_gpio_flags,
				rdev_get_name(rdev));
	if (ret)
		return ret;

	pin = kzalloc(sizeof(struct regulator_enable_gpio), GFP_KERNEL);
	if (pin == NULL) {
		gpio_free(config->ena_gpio);
		return -ENOMEM;
	}

	pin->gpio = config->ena_gpio;
	pin->ena_gpio_invert = config->ena_gpio_invert;
	list_add(&pin->list, &regulator_ena_gpio_list);

update_ena_gpio_to_rdev:
	pin->request_count++;
	rdev->ena_pin = pin;
	return 0;
}

static void regulator_ena_gpio_free(struct regulator_dev *rdev)
{
	struct regulator_enable_gpio *pin, *n;

	if (!rdev->ena_pin)
		return;

	/* Free the GPIO only in case of no use */
	list_for_each_entry_safe(pin, n, &regulator_ena_gpio_list, list) {
		if (pin->gpio == rdev->ena_pin->gpio) {
			if (pin->request_count <= 1) {
				pin->request_count = 0;
				gpio_free(pin->gpio);
				list_del(&pin->list);
				kfree(pin);
			} else {
				pin->request_count--;
			}
		}
	}
}

/**
 * regulator_ena_gpio_ctrl - balance enable_count of each GPIO and actual GPIO pin control
 * @rdev: regulator_dev structure
 * @enable: enable GPIO at initial use?
 *
 * GPIO is enabled in case of initial use. (enable_count is 0)
 * GPIO is disabled when it is not shared any more. (enable_count <= 1)
 */
static int regulator_ena_gpio_ctrl(struct regulator_dev *rdev, bool enable)
{
	struct regulator_enable_gpio *pin = rdev->ena_pin;

	if (!pin)
		return -EINVAL;

	if (enable) {
		/* Enable GPIO at initial use */
		if (pin->enable_count == 0)
			gpio_set_value_cansleep(pin->gpio,
						!pin->ena_gpio_invert);

		pin->enable_count++;
	} else {
		if (pin->enable_count > 1) {
			pin->enable_count--;
			return 0;
		}

		/* Disable GPIO if not used */
		if (pin->enable_count <= 1) {
			gpio_set_value_cansleep(pin->gpio,
						pin->ena_gpio_invert);
			pin->enable_count = 0;
		}
	}

	return 0;
}

static int _regulator_do_enable(struct regulator_dev *rdev)
{
	int ret, delay;

	/* Query before enabling in case configuration dependent.  */
	ret = _regulator_get_enable_time(rdev);
	if (ret >= 0) {
		delay = ret;
	} else {
		rdev_warn(rdev, "enable_time() failed: %d\n", ret);
		delay = 0;
	}

	trace_regulator_enable(rdev_get_name(rdev));
	_notifier_call_chain(rdev, REGULATOR_EVENT_PRE_ENABLE, NULL);

	if (rdev->ena_pin) {
		ret = regulator_ena_gpio_ctrl(rdev, true);
		if (ret < 0)
			return ret;
		rdev->ena_gpio_state = 1;
	} else if (rdev->desc->ops->enable) {
		ret = rdev->desc->ops->enable(rdev);
		if (ret < 0)
			return ret;
	} else {
		return -EINVAL;
	}

	/* Allow the regulator to ramp; it would be useful to extend
	 * this for bulk operations so that the regulators can ramp
	 * together.  */
	trace_regulator_enable_delay(rdev_get_name(rdev));

	if (delay >= 1000) {
		mdelay(delay / 1000);
		udelay(delay % 1000);
	} else if (delay) {
		udelay(delay);
	}

	_notifier_call_chain(rdev, REGULATOR_EVENT_POST_ENABLE, NULL);
	trace_regulator_enable_complete(rdev_get_name(rdev));

	return 0;
}

/* locks held by regulator_enable() */
static int _regulator_enable(struct regulator_dev *rdev)
{
	int ret;

	/* check voltage and requested load before enabling */
	if (rdev->constraints &&
	    (rdev->constraints->valid_ops_mask & REGULATOR_CHANGE_DRMS))
		drms_uA_update(rdev);

	if (rdev->use_count == 0) {
		/* The regulator may on if it's not switchable or left on */
		ret = _regulator_is_enabled(rdev);
		if (ret == -EINVAL || ret == 0) {
			if (!_regulator_can_change_status(rdev))
				return -EPERM;

			ret = _regulator_do_enable(rdev);
			if (ret < 0)
				return ret;

		} else if (ret < 0) {
			rdev_err(rdev, "is_enabled() failed: %d\n", ret);
			return ret;
		}
		/* Fallthrough on positive return values - already enabled */
	}

	rdev->use_count++;

	return 0;
}

/**
 * regulator_enable - enable regulator output
 * @regulator: regulator source
 *
 * Request that the regulator be enabled with the regulator output at
 * the predefined voltage or current value.  Calls to regulator_enable()
 * must be balanced with calls to regulator_disable().
 *
 * NOTE: the output value can be set by other drivers, boot loader or may be
 * hardwired in the regulator.
 */
int regulator_enable(struct regulator *regulator)
{
	struct regulator_dev *rdev = regulator->rdev;
	int ret = 0;

	if (regulator->always_on)
		return 0;

	if (rdev->supply) {
		ret = regulator_enable(rdev->supply);
		if (ret != 0)
			return ret;
	}

	mutex_lock(&rdev->mutex);
	ret = _regulator_enable(rdev);
	mutex_unlock(&rdev->mutex);

	if (ret != 0 && rdev->supply)
		regulator_disable(rdev->supply);

	return ret;
}
EXPORT_SYMBOL_GPL(regulator_enable);

static int _regulator_do_disable(struct regulator_dev *rdev)
{
	int ret, delay;

	ret = _regulator_get_disable_time(rdev);
	if (ret >= 0) {
		delay = ret;
	} else {
		rdev_warn(rdev, "disable_time() failed: %d\n", ret);
		delay = 0;
	}

	trace_regulator_disable(rdev_get_name(rdev));

	if (rdev->ena_pin) {
		ret = regulator_ena_gpio_ctrl(rdev, false);
		if (ret < 0)
			return ret;
		rdev->ena_gpio_state = 0;

	} else if (rdev->desc->ops->disable) {
		ret = rdev->desc->ops->disable(rdev);
		if (ret != 0)
			return ret;
	}

	trace_regulator_disable_complete(rdev_get_name(rdev));

	if (delay >= 1000) {
		mdelay(delay / 1000);
		udelay(delay % 1000);
	} else if (delay) {
		udelay(delay);
	}

	_notifier_call_chain(rdev, REGULATOR_EVENT_DISABLE,
			     NULL);
	return 0;
}

/* locks held by regulator_disable() */
static int _regulator_disable(struct regulator_dev *rdev)
{
	int ret = 0;

	if (WARN(rdev->use_count <= 0,
		 "unbalanced disables for %s\n", rdev_get_name(rdev)))
		return -EIO;

	/* are we the last user and permitted to disable ? */
	if (rdev->use_count == 1 &&
	    (rdev->constraints && !rdev->constraints->always_on)) {

		/* we are last user */
		if (_regulator_can_change_status(rdev)) {
			ret = _regulator_do_disable(rdev);
			if (ret < 0) {
				rdev_err(rdev, "failed to disable\n");
				return ret;
			}
		}

		rdev->use_count = 0;
	} else if (rdev->use_count > 1) {

		if (rdev->constraints &&
			(rdev->constraints->valid_ops_mask &
			REGULATOR_CHANGE_DRMS))
			drms_uA_update(rdev);

		rdev->use_count--;
	}

	return ret;
}

/**
 * regulator_disable - disable regulator output
 * @regulator: regulator source
 *
 * Disable the regulator output voltage or current.  Calls to
 * regulator_enable() must be balanced with calls to
 * regulator_disable().
 *
 * NOTE: this will only disable the regulator output if no other consumer
 * devices have it enabled, the regulator device supports disabling and
 * machine constraints permit this operation.
 */
int regulator_disable(struct regulator *regulator)
{
	struct regulator_dev *rdev = regulator->rdev;
	int ret = 0;

	if (regulator->always_on)
		return 0;

	mutex_lock(&rdev->mutex);
	ret = _regulator_disable(rdev);
	mutex_unlock(&rdev->mutex);

	if (ret == 0 && rdev->supply)
		regulator_disable(rdev->supply);

	return ret;
}
EXPORT_SYMBOL_GPL(regulator_disable);

/* locks held by regulator_force_disable() */
static int _regulator_force_disable(struct regulator_dev *rdev)
{
	int ret = 0;

	/* force disable */
	if (rdev->desc->ops->disable) {
		/* ah well, who wants to live forever... */
		ret = rdev->desc->ops->disable(rdev);
		if (ret < 0) {
			rdev_err(rdev, "failed to force disable\n");
			return ret;
		}
		/* notify other consumers that power has been forced off */
		_notifier_call_chain(rdev, REGULATOR_EVENT_FORCE_DISABLE |
			REGULATOR_EVENT_DISABLE, NULL);
	}

	return ret;
}

/**
 * regulator_force_disable - force disable regulator output
 * @regulator: regulator source
 *
 * Forcibly disable the regulator output voltage or current.
 * NOTE: this *will* disable the regulator output even if other consumer
 * devices have it enabled. This should be used for situations when device
 * damage will likely occur if the regulator is not disabled (e.g. over temp).
 */
int regulator_force_disable(struct regulator *regulator)
{
	struct regulator_dev *rdev = regulator->rdev;
	int ret;

	mutex_lock(&rdev->mutex);
	regulator->uA_load = 0;
	ret = _regulator_force_disable(regulator->rdev);
	mutex_unlock(&rdev->mutex);

	if (rdev->supply)
		while (rdev->open_count--)
			regulator_disable(rdev->supply);

	return ret;
}
EXPORT_SYMBOL_GPL(regulator_force_disable);

static void regulator_disable_work(struct work_struct *work)
{
	struct regulator_dev *rdev = container_of(work, struct regulator_dev,
						  disable_work.work);
	int count, i, ret;

	mutex_lock(&rdev->mutex);

	BUG_ON(!rdev->deferred_disables);

	count = rdev->deferred_disables;
	rdev->deferred_disables = 0;

	for (i = 0; i < count; i++) {
		ret = _regulator_disable(rdev);
		if (ret != 0)
			rdev_err(rdev, "Deferred disable failed: %d\n", ret);
	}

	mutex_unlock(&rdev->mutex);

	if (rdev->supply) {
		for (i = 0; i < count; i++) {
			ret = regulator_disable(rdev->supply);
			if (ret != 0) {
				rdev_err(rdev,
					 "Supply disable failed: %d\n", ret);
			}
		}
	}
}

/**
 * regulator_disable_deferred - disable regulator output with delay
 * @regulator: regulator source
 * @ms: miliseconds until the regulator is disabled
 *
 * Execute regulator_disable() on the regulator after a delay.  This
 * is intended for use with devices that require some time to quiesce.
 *
 * NOTE: this will only disable the regulator output if no other consumer
 * devices have it enabled, the regulator device supports disabling and
 * machine constraints permit this operation.
 */
int regulator_disable_deferred(struct regulator *regulator, int ms)
{
	struct regulator_dev *rdev = regulator->rdev;
	int ret;

	if (regulator->always_on)
		return 0;

	if (!ms)
		return regulator_disable(regulator);

	mutex_lock(&rdev->mutex);
	rdev->deferred_disables++;
	mutex_unlock(&rdev->mutex);

	ret = schedule_delayed_work(&rdev->disable_work,
				    msecs_to_jiffies(ms));
	if (ret < 0)
		return ret;
	else
		return 0;
}
EXPORT_SYMBOL_GPL(regulator_disable_deferred);

/**
 * regulator_is_enabled_regmap - standard is_enabled() for regmap users
 *
 * @rdev: regulator to operate on
 *
 * Regulators that use regmap for their register I/O can set the
 * enable_reg and enable_mask fields in their descriptor and then use
 * this as their is_enabled operation, saving some code.
 */
int regulator_is_enabled_regmap(struct regulator_dev *rdev)
{
	unsigned int val;
	int ret;

	ret = regmap_read(rdev->regmap, rdev->desc->enable_reg, &val);
	if (ret != 0)
		return ret;

	if (rdev->desc->enable_is_inverted)
		return (val & rdev->desc->enable_mask) == 0;
	else
		return (val & rdev->desc->enable_mask) != 0;
}
EXPORT_SYMBOL_GPL(regulator_is_enabled_regmap);

/**
 * regulator_enable_regmap - standard enable() for regmap users
 *
 * @rdev: regulator to operate on
 *
 * Regulators that use regmap for their register I/O can set the
 * enable_reg and enable_mask fields in their descriptor and then use
 * this as their enable() operation, saving some code.
 */
int regulator_enable_regmap(struct regulator_dev *rdev)
{
	unsigned int val;

	if (rdev->desc->enable_is_inverted)
		val = 0;
	else
		val = rdev->desc->enable_mask;

	return regmap_update_bits(rdev->regmap, rdev->desc->enable_reg,
				  rdev->desc->enable_mask, val);
}
EXPORT_SYMBOL_GPL(regulator_enable_regmap);

/**
 * regulator_disable_regmap - standard disable() for regmap users
 *
 * @rdev: regulator to operate on
 *
 * Regulators that use regmap for their register I/O can set the
 * enable_reg and enable_mask fields in their descriptor and then use
 * this as their disable() operation, saving some code.
 */
int regulator_disable_regmap(struct regulator_dev *rdev)
{
	unsigned int val;

	if (rdev->desc->enable_is_inverted)
		val = rdev->desc->enable_mask;
	else
		val = 0;

	return regmap_update_bits(rdev->regmap, rdev->desc->enable_reg,
				  rdev->desc->enable_mask, val);
}
EXPORT_SYMBOL_GPL(regulator_disable_regmap);

static int _regulator_is_enabled(struct regulator_dev *rdev)
{
	/* A GPIO control always takes precedence */
	if (rdev->ena_pin)
		return rdev->ena_gpio_state;

	/* If we don't know then assume that the regulator is always on */
	if (!rdev->desc->ops->is_enabled)
		return 1;

	return rdev->desc->ops->is_enabled(rdev);
}

/**
 * regulator_is_enabled - is the regulator output enabled
 * @regulator: regulator source
 *
 * Returns positive if the regulator driver backing the source/client
 * has requested that the device be enabled, zero if it hasn't, else a
 * negative errno code.
 *
 * Note that the device backing this regulator handle can have multiple
 * users, so it might be enabled even if regulator_enable() was never
 * called for this particular source.
 */
int regulator_is_enabled(struct regulator *regulator)
{
	int ret;

	if (regulator->always_on)
		return 1;

	mutex_lock(&regulator->rdev->mutex);
	ret = _regulator_is_enabled(regulator->rdev);
	mutex_unlock(&regulator->rdev->mutex);

	return ret;
}
EXPORT_SYMBOL_GPL(regulator_is_enabled);

/**
 * regulator_can_change_voltage - check if regulator can change voltage
 * @regulator: regulator source
 *
 * Returns positive if the regulator driver backing the source/client
 * can change its voltage, false otherwise. Usefull for detecting fixed
 * or dummy regulators and disabling voltage change logic in the client
 * driver.
 */
int regulator_can_change_voltage(struct regulator *regulator)
{
	struct regulator_dev	*rdev = regulator->rdev;

	if (rdev->constraints &&
	    (rdev->constraints->valid_ops_mask & REGULATOR_CHANGE_VOLTAGE)) {
		if (rdev->desc->n_voltages - rdev->desc->linear_min_sel > 1)
			return 1;

		if (rdev->desc->continuous_voltage_range &&
		    rdev->constraints->min_uV && rdev->constraints->max_uV &&
		    rdev->constraints->min_uV != rdev->constraints->max_uV)
			return 1;
	}

	return 0;
}
EXPORT_SYMBOL_GPL(regulator_can_change_voltage);

/**
 * regulator_count_voltages - count regulator_list_voltage() selectors
 * @regulator: regulator source
 *
 * Returns number of selectors, or negative errno.  Selectors are
 * numbered starting at zero, and typically correspond to bitfields
 * in hardware registers.
 */
int regulator_count_voltages(struct regulator *regulator)
{
	struct regulator_dev	*rdev = regulator->rdev;

	return rdev->desc->n_voltages ? : -EINVAL;
}
EXPORT_SYMBOL_GPL(regulator_count_voltages);

/**
 * regulator_list_voltage_linear - List voltages with simple calculation
 *
 * @rdev: Regulator device
 * @selector: Selector to convert into a voltage
 *
 * Regulators with a simple linear mapping between voltages and
 * selectors can set min_uV and uV_step in the regulator descriptor
 * and then use this function as their list_voltage() operation,
 */
int regulator_list_voltage_linear(struct regulator_dev *rdev,
				  unsigned int selector)
{
	if (selector >= rdev->desc->n_voltages)
		return -EINVAL;
	if (selector < rdev->desc->linear_min_sel)
		return 0;

	selector -= rdev->desc->linear_min_sel;

	return rdev->desc->min_uV + (rdev->desc->uV_step * selector);
}
EXPORT_SYMBOL_GPL(regulator_list_voltage_linear);

/**
 * regulator_list_voltage_linear_range - List voltages for linear ranges
 *
 * @rdev: Regulator device
 * @selector: Selector to convert into a voltage
 *
 * Regulators with a series of simple linear mappings between voltages
 * and selectors can set linear_ranges in the regulator descriptor and
 * then use this function as their list_voltage() operation,
 */
int regulator_list_voltage_linear_range(struct regulator_dev *rdev,
					unsigned int selector)
{
	const struct regulator_linear_range *range;
	int i;

	if (!rdev->desc->n_linear_ranges) {
		BUG_ON(!rdev->desc->n_linear_ranges);
		return -EINVAL;
	}

	for (i = 0; i < rdev->desc->n_linear_ranges; i++) {
		range = &rdev->desc->linear_ranges[i];

		if (!(selector >= range->min_sel &&
		      selector <= range->max_sel))
			continue;

		selector -= range->min_sel;

		return range->min_uV + (range->uV_step * selector);
	}

	return -EINVAL;
}
EXPORT_SYMBOL_GPL(regulator_list_voltage_linear_range);

/**
 * regulator_list_voltage_table - List voltages with table based mapping
 *
 * @rdev: Regulator device
 * @selector: Selector to convert into a voltage
 *
 * Regulators with table based mapping between voltages and
 * selectors can set volt_table in the regulator descriptor
 * and then use this function as their list_voltage() operation.
 */
int regulator_list_voltage_table(struct regulator_dev *rdev,
				 unsigned int selector)
{
	if (!rdev->desc->volt_table) {
		BUG_ON(!rdev->desc->volt_table);
		return -EINVAL;
	}

	if (selector >= rdev->desc->n_voltages)
		return -EINVAL;

	return rdev->desc->volt_table[selector];
}
EXPORT_SYMBOL_GPL(regulator_list_voltage_table);

/**
 * regulator_list_voltage - enumerate supported voltages
 * @regulator: regulator source
 * @selector: identify voltage to list
 * Context: can sleep
 *
 * Returns a voltage that can be passed to @regulator_set_voltage(),
 * zero if this selector code can't be used on this system, or a
 * negative errno.
 */
int regulator_list_voltage(struct regulator *regulator, unsigned selector)
{
	struct regulator_dev	*rdev = regulator->rdev;
	struct regulator_ops	*ops = rdev->desc->ops;
	int			ret;

	if (!ops->list_voltage || selector >= rdev->desc->n_voltages)
		return -EINVAL;

	mutex_lock(&rdev->mutex);
	ret = ops->list_voltage(rdev, selector);
	mutex_unlock(&rdev->mutex);

	if (ret > 0) {
		if (ret < rdev->constraints->min_uV)
			ret = 0;
		else if (ret > rdev->constraints->max_uV)
			ret = 0;
	}

	return ret;
}
EXPORT_SYMBOL_GPL(regulator_list_voltage);

/**
 * regulator_is_supported_voltage - check if a voltage range can be supported
 *
 * @regulator: Regulator to check.
 * @min_uV: Minimum required voltage in uV.
 * @max_uV: Maximum required voltage in uV.
 *
 * Returns a boolean or a negative error code.
 */
int regulator_is_supported_voltage(struct regulator *regulator,
				   int min_uV, int max_uV)
{
	struct regulator_dev *rdev = regulator->rdev;
	int i, voltages, ret;

	/* If we can't change voltage check the current voltage */
	if (!(rdev->constraints->valid_ops_mask & REGULATOR_CHANGE_VOLTAGE)) {
		ret = regulator_get_voltage(regulator);
		if (ret >= 0)
			return (min_uV <= ret && ret <= max_uV);
		else
			return ret;
	}

	/* Any voltage within constrains range is fine? */
	if (rdev->desc->continuous_voltage_range)
		return min_uV >= rdev->constraints->min_uV &&
				max_uV <= rdev->constraints->max_uV;

	ret = regulator_count_voltages(regulator);
	if (ret < 0)
		return ret;
	voltages = ret;

	for (i = 0; i < voltages; i++) {
		ret = regulator_list_voltage(regulator, i);

		if (ret >= min_uV && ret <= max_uV)
			return 1;
	}

	return 0;
}
EXPORT_SYMBOL_GPL(regulator_is_supported_voltage);

/**
 * regulator_get_voltage_sel_regmap - standard get_voltage_sel for regmap users
 *
 * @rdev: regulator to operate on
 *
 * Regulators that use regmap for their register I/O can set the
 * vsel_reg and vsel_mask fields in their descriptor and then use this
 * as their get_voltage_vsel operation, saving some code.
 */
int regulator_get_voltage_sel_regmap(struct regulator_dev *rdev)
{
	unsigned int val;
	int ret;

	ret = regmap_read(rdev->regmap, rdev->desc->vsel_reg, &val);
	if (ret != 0)
		return ret;

	val &= rdev->desc->vsel_mask;
	val >>= ffs(rdev->desc->vsel_mask) - 1;

	return val;
}
EXPORT_SYMBOL_GPL(regulator_get_voltage_sel_regmap);

/**
 * regulator_set_voltage_sel_regmap - standard set_voltage_sel for regmap users
 *
 * @rdev: regulator to operate on
 * @sel: Selector to set
 *
 * Regulators that use regmap for their register I/O can set the
 * vsel_reg and vsel_mask fields in their descriptor and then use this
 * as their set_voltage_vsel operation, saving some code.
 */
int regulator_set_voltage_sel_regmap(struct regulator_dev *rdev, unsigned sel)
{
	int ret;

	sel <<= ffs(rdev->desc->vsel_mask) - 1;

	if (rdev->desc->vsel_persist) {
		sel &= rdev->desc->vsel_mask;
		sel |= ~rdev->desc->vsel_mask & rdev->desc->vsel_persist_val;
		ret = regmap_write(rdev->regmap, rdev->desc->vsel_reg, sel);
	} else {
		ret = regmap_update_bits(rdev->regmap, rdev->desc->vsel_reg,
					  rdev->desc->vsel_mask, sel);
	}
	if (ret)
		return ret;

	if (rdev->desc->apply_bit)
		ret = regmap_update_bits(rdev->regmap, rdev->desc->apply_reg,
					 rdev->desc->apply_bit,
					 rdev->desc->apply_bit);
	return ret;
}
EXPORT_SYMBOL_GPL(regulator_set_voltage_sel_regmap);

/**
 * regulator_map_voltage_iterate - map_voltage() based on list_voltage()
 *
 * @rdev: Regulator to operate on
 * @min_uV: Lower bound for voltage
 * @max_uV: Upper bound for voltage
 *
 * Drivers implementing set_voltage_sel() and list_voltage() can use
 * this as their map_voltage() operation.  It will find a suitable
 * voltage by calling list_voltage() until it gets something in bounds
 * for the requested voltages.
 */
int regulator_map_voltage_iterate(struct regulator_dev *rdev,
				  int min_uV, int max_uV)
{
	int best_val = INT_MAX;
	int selector = 0;
	int i, ret;

	/* Find the smallest voltage that falls within the specified
	 * range.
	 */
	for (i = 0; i < rdev->desc->n_voltages; i++) {
		ret = rdev->desc->ops->list_voltage(rdev, i);
		if (ret < 0)
			continue;

		if (ret < best_val && ret >= min_uV && ret <= max_uV) {
			best_val = ret;
			selector = i;
		}
	}

	if (best_val != INT_MAX)
		return selector;
	else
		return -EINVAL;
}
EXPORT_SYMBOL_GPL(regulator_map_voltage_iterate);

/**
 * regulator_map_voltage_ascend - map_voltage() for ascendant voltage list
 *
 * @rdev: Regulator to operate on
 * @min_uV: Lower bound for voltage
 * @max_uV: Upper bound for voltage
 *
 * Drivers that have ascendant voltage list can use this as their
 * map_voltage() operation.
 */
int regulator_map_voltage_ascend(struct regulator_dev *rdev,
				 int min_uV, int max_uV)
{
	int i, ret;

	for (i = 0; i < rdev->desc->n_voltages; i++) {
		ret = rdev->desc->ops->list_voltage(rdev, i);
		if (ret < 0)
			continue;

		if (ret > max_uV)
			break;

		if (ret >= min_uV && ret <= max_uV)
			return i;
	}

	return -EINVAL;
}
EXPORT_SYMBOL_GPL(regulator_map_voltage_ascend);

/**
 * regulator_map_voltage_linear - map_voltage() for simple linear mappings
 *
 * @rdev: Regulator to operate on
 * @min_uV: Lower bound for voltage
 * @max_uV: Upper bound for voltage
 *
 * Drivers providing min_uV and uV_step in their regulator_desc can
 * use this as their map_voltage() operation.
 */
int regulator_map_voltage_linear(struct regulator_dev *rdev,
				 int min_uV, int max_uV)
{
	int ret, voltage;

	/* Allow uV_step to be 0 for fixed voltage */
	if (rdev->desc->n_voltages == 1 && rdev->desc->uV_step == 0) {
		if (min_uV <= rdev->desc->min_uV && rdev->desc->min_uV <= max_uV)
			return 0;
		else
			return -EINVAL;
	}

	if (!rdev->desc->uV_step) {
		BUG_ON(!rdev->desc->uV_step);
		return -EINVAL;
	}

	if (min_uV < rdev->desc->min_uV)
		min_uV = rdev->desc->min_uV;

	ret = DIV_ROUND_UP(min_uV - rdev->desc->min_uV, rdev->desc->uV_step);
	if (ret < 0)
		return ret;

	ret += rdev->desc->linear_min_sel;

	/* Map back into a voltage to verify we're still in bounds */
	voltage = rdev->desc->ops->list_voltage(rdev, ret);
	if (voltage < min_uV || voltage > max_uV)
		return -EINVAL;

	return ret;
}
EXPORT_SYMBOL_GPL(regulator_map_voltage_linear);

/**
 * regulator_map_voltage_linear - map_voltage() for multiple linear ranges
 *
 * @rdev: Regulator to operate on
 * @min_uV: Lower bound for voltage
 * @max_uV: Upper bound for voltage
 *
 * Drivers providing linear_ranges in their descriptor can use this as
 * their map_voltage() callback.
 */
int regulator_map_voltage_linear_range(struct regulator_dev *rdev,
				       int min_uV, int max_uV)
{
	const struct regulator_linear_range *range;
	int ret = -EINVAL;
	int voltage, i;

	if (!rdev->desc->n_linear_ranges) {
		BUG_ON(!rdev->desc->n_linear_ranges);
		return -EINVAL;
	}

	for (i = 0; i < rdev->desc->n_linear_ranges; i++) {
		range = &rdev->desc->linear_ranges[i];

		if (!(min_uV <= range->max_uV && max_uV >= range->min_uV))
			continue;

		if (min_uV <= range->min_uV)
			min_uV = range->min_uV;

		ret = DIV_ROUND_UP(min_uV - range->min_uV, range->uV_step);
		if (ret < 0)
			return ret;

		ret += range->min_sel;

		break;
	}

	if (i == rdev->desc->n_linear_ranges)
		return -EINVAL;

	/* Map back into a voltage to verify we're still in bounds */
	voltage = rdev->desc->ops->list_voltage(rdev, ret);
	if (voltage < min_uV || voltage > max_uV)
		return -EINVAL;

	return ret;
}
EXPORT_SYMBOL_GPL(regulator_map_voltage_linear_range);

static int _regulator_do_set_voltage(struct regulator_dev *rdev,
				     int min_uV, int max_uV)
{
	int ret;
	int delay = 0;
	int best_val = 0;
	unsigned int selector;
	int old_selector = -1;
	bool tried_change = false;

	trace_regulator_set_voltage(rdev_get_name(rdev), min_uV, max_uV);

	min_uV += rdev->constraints->uV_offset;
	max_uV += rdev->constraints->uV_offset;

	/*
	 * If we can't obtain the old selector there is not enough
	 * info to call set_voltage_time_sel().
	 */
	if (_regulator_is_enabled(rdev) &&
	    rdev->desc->ops->set_voltage_time_sel &&
	    rdev->desc->ops->get_voltage_sel) {
		old_selector = rdev->desc->ops->get_voltage_sel(rdev);
		if (old_selector < 0)
			return old_selector;
	}

	if (rdev->desc->ops->set_voltage) {
<<<<<<< HEAD
		if (_regulator_is_enabled(rdev))
			_notifier_call_chain(rdev,
			REGULATOR_EVENT_OUT_PRECHANGE, (void *)min_uV);
=======
		if (_regulator_is_enabled(rdev)) {
			_notifier_call_chain(rdev,
			REGULATOR_EVENT_OUT_PRECHANGE, (void *)((long)min_uV));
			tried_change = true;
		}
>>>>>>> b6bb0aa3

		ret = rdev->desc->ops->set_voltage(rdev, min_uV, max_uV,
						   &selector);

		if (ret >= 0) {
			if (rdev->desc->ops->list_voltage)
				best_val = rdev->desc->ops->list_voltage(rdev,
									 selector);
			else
				best_val = _regulator_get_voltage(rdev);
		}

	} else if (rdev->desc->ops->set_voltage_sel) {
		if (rdev->desc->ops->map_voltage) {
			ret = rdev->desc->ops->map_voltage(rdev, min_uV,
							   max_uV);
		} else {
			if (rdev->desc->ops->list_voltage ==
			    regulator_list_voltage_linear)
				ret = regulator_map_voltage_linear(rdev,
								min_uV, max_uV);
			else
				ret = regulator_map_voltage_iterate(rdev,
								min_uV, max_uV);
		}

		if (ret >= 0) {
			best_val = rdev->desc->ops->list_voltage(rdev, ret);
			if (min_uV <= best_val && max_uV >= best_val) {
				if (_regulator_is_enabled(rdev))
					_notifier_call_chain(rdev,
					REGULATOR_EVENT_OUT_PRECHANGE, (void *)ret);
				selector = ret;
				if (old_selector == selector)
					ret = 0;
				else {
					if (_regulator_is_enabled(rdev)) {
						_notifier_call_chain(rdev,
						REGULATOR_EVENT_OUT_PRECHANGE,
						(void *)((long)best_val));
						tried_change = true;
					}
					ret = rdev->desc->ops->set_voltage_sel(
								rdev, ret);
				}
			} else {
				ret = -EINVAL;
			}
		}
	} else {
		ret = -EINVAL;
	}

	/* Call set_voltage_time_sel if successfully obtained old_selector */
	if (ret == 0 && _regulator_is_enabled(rdev) && old_selector >= 0 &&
	    old_selector != selector && rdev->desc->ops->set_voltage_time_sel) {

		delay = rdev->desc->ops->set_voltage_time_sel(rdev,
						old_selector, selector);
		if (delay < 0) {
			rdev_warn(rdev, "set_voltage_time_sel() failed: %d\n",
				  delay);
			delay = 0;
		}

		/* Insert any necessary delays */
		if (delay >= 1000) {
			mdelay(delay / 1000);
			udelay(delay % 1000);
		} else if (delay) {
			udelay(delay);
		}
	}

	if (ret == 0 && best_val >= 0) {
		unsigned long data = best_val;

		_notifier_call_chain(rdev, REGULATOR_EVENT_VOLTAGE_CHANGE,
				     (void *)data);
	}

<<<<<<< HEAD
	if (_regulator_is_enabled(rdev)) {
		if (selector != -1)
			min_uV = selector;
		_notifier_call_chain(rdev, REGULATOR_EVENT_OUT_POSTCHANGE,
				     (void *)min_uV);
=======
	if (tried_change) {
		long val = ret == 0 ? best_val : -1;
		_notifier_call_chain(rdev, REGULATOR_EVENT_OUT_POSTCHANGE,
				     (void *)val);
>>>>>>> b6bb0aa3
	}

	trace_regulator_set_voltage_complete(rdev_get_name(rdev), best_val);

	return ret;
}

/**
 * regulator_set_voltage - set regulator output voltage
 * @regulator: regulator source
 * @min_uV: Minimum required voltage in uV
 * @max_uV: Maximum acceptable voltage in uV
 *
 * Sets a voltage regulator to the desired output voltage. This can be set
 * during any regulator state. IOW, regulator can be disabled or enabled.
 *
 * If the regulator is enabled then the voltage will change to the new value
 * immediately otherwise if the regulator is disabled the regulator will
 * output at the new voltage when enabled.
 *
 * NOTE: If the regulator is shared between several devices then the lowest
 * request voltage that meets the system constraints will be used.
 * Regulator system constraints must be set for this regulator before
 * calling this function otherwise this call will fail.
 */
int regulator_set_voltage(struct regulator *regulator, int min_uV, int max_uV)
{
	struct regulator_dev *rdev = regulator->rdev;
	int ret = 0;
	int old_min_uV, old_max_uV;

#ifdef CONFIG_REGULATOR_DUMMY
	if (!strcmp(rdev->desc->name, "dummy")) {
		rdev_info(rdev,
			"regulator is dummy, skipping voltage change...\n");
		return ret;
	}
#endif

	mutex_lock(&rdev->mutex);

	/* If we're setting the same range as last time the change
	 * should be a noop (some cpufreq implementations use the same
	 * voltage for multiple frequencies, for example).
	 */
	if (regulator->min_uV == min_uV && regulator->max_uV == max_uV)
		goto out;

	/* sanity check */
	if (!rdev->desc->ops->set_voltage &&
	    !rdev->desc->ops->set_voltage_sel) {
		ret = -EINVAL;
		goto out;
	}

	/* constraints check */
	ret = regulator_check_voltage(rdev, &min_uV, &max_uV);
	if (ret < 0)
		goto out;
	
	/* restore original values in case of error */
	old_min_uV = regulator->min_uV;
	old_max_uV = regulator->max_uV;
	regulator->min_uV = min_uV;
	regulator->max_uV = max_uV;

	ret = regulator_check_consumers(rdev, &min_uV, &max_uV);
	if (ret < 0)
		goto out2;

	ret = _regulator_do_set_voltage(rdev, min_uV, max_uV);
	if (ret < 0)
		goto out2;
	
out:
	mutex_unlock(&rdev->mutex);
	return ret;
out2:
	regulator->min_uV = old_min_uV;
	regulator->max_uV = old_max_uV;
	mutex_unlock(&rdev->mutex);
	return ret;
}
EXPORT_SYMBOL_GPL(regulator_set_voltage);

/**
 * regulator_set_voltage_time - get raise/fall time
 * @regulator: regulator source
 * @old_uV: starting voltage in microvolts
 * @new_uV: target voltage in microvolts
 *
 * Provided with the starting and ending voltage, this function attempts to
 * calculate the time in microseconds required to rise or fall to this new
 * voltage.
 */
int regulator_set_voltage_time(struct regulator *regulator,
			       int old_uV, int new_uV)
{
	struct regulator_dev	*rdev = regulator->rdev;
	struct regulator_ops	*ops = rdev->desc->ops;
	int old_sel = -1;
	int new_sel = -1;
	int voltage;
	int i;

	/* Currently requires operations to do this */
	if (!ops->list_voltage || !ops->set_voltage_time_sel
	    || !rdev->desc->n_voltages)
		return -EINVAL;

	for (i = 0; i < rdev->desc->n_voltages; i++) {
		/* We only look for exact voltage matches here */
		voltage = regulator_list_voltage(regulator, i);
		if (voltage < 0)
			return -EINVAL;
		if (voltage == 0)
			continue;
		if (voltage == old_uV)
			old_sel = i;
		if (voltage == new_uV)
			new_sel = i;
	}

	if (old_sel < 0 || new_sel < 0)
		return -EINVAL;

	return ops->set_voltage_time_sel(rdev, old_sel, new_sel);
}
EXPORT_SYMBOL_GPL(regulator_set_voltage_time);

/**
 * regulator_set_voltage_time_sel - get raise/fall time
 * @rdev: regulator source device
 * @old_selector: selector for starting voltage
 * @new_selector: selector for target voltage
 *
 * Provided with the starting and target voltage selectors, this function
 * returns time in microseconds required to rise or fall to this new voltage
 *
 * Drivers providing ramp_delay in regulation_constraints can use this as their
 * set_voltage_time_sel() operation.
 */
int regulator_set_voltage_time_sel(struct regulator_dev *rdev,
				   unsigned int old_selector,
				   unsigned int new_selector)
{
	unsigned int ramp_delay = 0;
	int old_volt, new_volt;

	if (rdev->constraints->ramp_delay)
		ramp_delay = rdev->constraints->ramp_delay;
	else if (rdev->desc->ramp_delay)
		ramp_delay = rdev->desc->ramp_delay;

	if (ramp_delay == 0) {
		rdev_warn(rdev, "ramp_delay not set\n");
		return 0;
	}

	/* sanity check */
	if (!rdev->desc->ops->list_voltage)
		return -EINVAL;

	old_volt = rdev->desc->ops->list_voltage(rdev, old_selector);
	new_volt = rdev->desc->ops->list_voltage(rdev, new_selector);

	return DIV_ROUND_UP(abs(new_volt - old_volt), ramp_delay);
}
EXPORT_SYMBOL_GPL(regulator_set_voltage_time_sel);

/**
 * regulator_sync_voltage - re-apply last regulator output voltage
 * @regulator: regulator source
 *
 * Re-apply the last configured voltage.  This is intended to be used
 * where some external control source the consumer is cooperating with
 * has caused the configured voltage to change.
 */
int regulator_sync_voltage(struct regulator *regulator)
{
	struct regulator_dev *rdev = regulator->rdev;
	int ret, min_uV, max_uV;

	mutex_lock(&rdev->mutex);

	if (!rdev->desc->ops->set_voltage &&
	    !rdev->desc->ops->set_voltage_sel) {
		ret = -EINVAL;
		goto out;
	}

	/* This is only going to work if we've had a voltage configured. */
	if (!regulator->min_uV && !regulator->max_uV) {
		ret = -EINVAL;
		goto out;
	}

	min_uV = regulator->min_uV;
	max_uV = regulator->max_uV;

	/* This should be a paranoia check... */
	ret = regulator_check_voltage(rdev, &min_uV, &max_uV);
	if (ret < 0)
		goto out;

	ret = regulator_check_consumers(rdev, &min_uV, &max_uV);
	if (ret < 0)
		goto out;

	ret = _regulator_do_set_voltage(rdev, min_uV, max_uV);

out:
	mutex_unlock(&rdev->mutex);
	return ret;
}
EXPORT_SYMBOL_GPL(regulator_sync_voltage);

static int _regulator_get_voltage(struct regulator_dev *rdev)
{
	int sel, ret;

	if (rdev->desc->ops->get_voltage_sel) {
		sel = rdev->desc->ops->get_voltage_sel(rdev);
		if (sel < 0)
			return sel;
		ret = rdev->desc->ops->list_voltage(rdev, sel);
	} else if (rdev->desc->ops->get_voltage) {
		ret = rdev->desc->ops->get_voltage(rdev);
	} else if (rdev->desc->ops->list_voltage) {
		ret = rdev->desc->ops->list_voltage(rdev, 0);
	} else if (rdev->desc->fixed_uV && (rdev->desc->n_voltages == 1)) {
		ret = rdev->desc->fixed_uV;
	} else {
		return -EINVAL;
	}

	if (ret < 0)
		return ret;
	return ret - rdev->constraints->uV_offset;
}

/**
 * regulator_get_voltage - get regulator output voltage
 * @regulator: regulator source
 *
 * This returns the current regulator voltage in uV.
 *
 * NOTE: If the regulator is disabled it will return the voltage value. This
 * function should not be used to determine regulator state.
 */
int regulator_get_voltage(struct regulator *regulator)
{
	int ret;

	mutex_lock(&regulator->rdev->mutex);

	ret = _regulator_get_voltage(regulator->rdev);

	mutex_unlock(&regulator->rdev->mutex);

	return ret;
}
EXPORT_SYMBOL_GPL(regulator_get_voltage);

/**
 * regulator_set_current_limit - set regulator output current limit
 * @regulator: regulator source
 * @min_uA: Minimum supported current in uA
 * @max_uA: Maximum supported current in uA
 *
 * Sets current sink to the desired output current. This can be set during
 * any regulator state. IOW, regulator can be disabled or enabled.
 *
 * If the regulator is enabled then the current will change to the new value
 * immediately otherwise if the regulator is disabled the regulator will
 * output at the new current when enabled.
 *
 * NOTE: Regulator system constraints must be set for this regulator before
 * calling this function otherwise this call will fail.
 */
int regulator_set_current_limit(struct regulator *regulator,
			       int min_uA, int max_uA)
{
	struct regulator_dev *rdev = regulator->rdev;
	int ret;

	mutex_lock(&rdev->mutex);

	/* sanity check */
	if (!rdev->desc->ops->set_current_limit) {
		ret = -EINVAL;
		goto out;
	}

	/* constraints check */
	ret = regulator_check_current_limit(rdev, &min_uA, &max_uA);
	if (ret < 0)
		goto out;

	ret = rdev->desc->ops->set_current_limit(rdev, min_uA, max_uA);
out:
	mutex_unlock(&rdev->mutex);
	return ret;
}
EXPORT_SYMBOL_GPL(regulator_set_current_limit);

static int _regulator_get_current_limit(struct regulator_dev *rdev)
{
	int ret;

	mutex_lock(&rdev->mutex);

	/* sanity check */
	if (!rdev->desc->ops->get_current_limit) {
		ret = -EINVAL;
		goto out;
	}

	ret = rdev->desc->ops->get_current_limit(rdev);
out:
	mutex_unlock(&rdev->mutex);
	return ret;
}

/**
 * regulator_get_current_limit - get regulator output current
 * @regulator: regulator source
 *
 * This returns the current supplied by the specified current sink in uA.
 *
 * NOTE: If the regulator is disabled it will return the current value. This
 * function should not be used to determine regulator state.
 */
int regulator_get_current_limit(struct regulator *regulator)
{
	return _regulator_get_current_limit(regulator->rdev);
}
EXPORT_SYMBOL_GPL(regulator_get_current_limit);

/**
 * regulator_can_set_mode - check if regulator can set mode
 * @regulator: regulator source
 *
 * Returns positive if the regulator driver backing the source/client
 * can control regulator mode, false otherwise.
 */
int regulator_can_set_mode(struct regulator *regulator)
{
	struct regulator_dev *rdev = regulator->rdev;

	return rdev->desc->ops->set_mode ? 1 : 0;
}
EXPORT_SYMBOL_GPL(regulator_can_set_mode);

/**
 * regulator_set_mode - set regulator operating mode
 * @regulator: regulator source
 * @mode: operating mode - one of the REGULATOR_MODE constants
 *
 * Set regulator operating mode to increase regulator efficiency or improve
 * regulation performance.
 *
 * NOTE: Regulator system constraints must be set for this regulator before
 * calling this function otherwise this call will fail.
 */
int regulator_set_mode(struct regulator *regulator, unsigned int mode)
{
	struct regulator_dev *rdev = regulator->rdev;
	int ret;
	int regulator_curr_mode;

	mutex_lock(&rdev->mutex);

	/* sanity check */
	if (!rdev->desc->ops->set_mode) {
		ret = -EINVAL;
		goto out;
	}

	/* return if the same mode is requested */
	if (rdev->desc->ops->get_mode) {
		regulator_curr_mode = rdev->desc->ops->get_mode(rdev);
		if (regulator_curr_mode == mode) {
			ret = 0;
			goto out;
		}
	}

	/* constraints check */
	ret = regulator_mode_constrain(rdev, &mode);
	if (ret < 0)
		goto out;

	ret = rdev->desc->ops->set_mode(rdev, mode);
out:
	mutex_unlock(&rdev->mutex);
	return ret;
}
EXPORT_SYMBOL_GPL(regulator_set_mode);

static unsigned int _regulator_get_mode(struct regulator_dev *rdev)
{
	int ret;

	mutex_lock(&rdev->mutex);

	/* sanity check */
	if (!rdev->desc->ops->get_mode) {
		ret = -EINVAL;
		goto out;
	}

	ret = rdev->desc->ops->get_mode(rdev);
out:
	mutex_unlock(&rdev->mutex);
	return ret;
}

/**
 * regulator_get_mode - get regulator operating mode
 * @regulator: regulator source
 *
 * Get the current regulator operating mode.
 */
unsigned int regulator_get_mode(struct regulator *regulator)
{
	return _regulator_get_mode(regulator->rdev);
}
EXPORT_SYMBOL_GPL(regulator_get_mode);

/**
 * regulator_set_optimum_mode - set regulator optimum operating mode
 * @regulator: regulator source
 * @uA_load: load current
 *
 * Notifies the regulator core of a new device load. This is then used by
 * DRMS (if enabled by constraints) to set the most efficient regulator
 * operating mode for the new regulator loading.
 *
 * Consumer devices notify their supply regulator of the maximum power
 * they will require (can be taken from device datasheet in the power
 * consumption tables) when they change operational status and hence power
 * state. Examples of operational state changes that can affect power
 * consumption are :-
 *
 *    o Device is opened / closed.
 *    o Device I/O is about to begin or has just finished.
 *    o Device is idling in between work.
 *
 * This information is also exported via sysfs to userspace.
 *
 * DRMS will sum the total requested load on the regulator and change
 * to the most efficient operating mode if platform constraints allow.
 *
 * Returns the new regulator mode or error.
 */
int regulator_set_optimum_mode(struct regulator *regulator, int uA_load)
{
	struct regulator_dev *rdev = regulator->rdev;
	struct regulator *consumer;
	int ret, output_uV, input_uV = 0, total_uA_load = 0;
	unsigned int mode;

	if (rdev->supply)
		input_uV = regulator_get_voltage(rdev->supply);

	mutex_lock(&rdev->mutex);

	/*
	 * first check to see if we can set modes at all, otherwise just
	 * tell the consumer everything is OK.
	 */
	regulator->uA_load = uA_load;
	ret = regulator_check_drms(rdev);
	if (ret < 0) {
		ret = 0;
		goto out;
	}

	if (!rdev->desc->ops->get_optimum_mode)
		goto out;

	/*
	 * we can actually do this so any errors are indicators of
	 * potential real failure.
	 */
	ret = -EINVAL;

	if (!rdev->desc->ops->set_mode)
		goto out;

	/* get output voltage */
	output_uV = _regulator_get_voltage(rdev);
	if (output_uV <= 0) {
		rdev_err(rdev, "invalid output voltage found\n");
		goto out;
	}

	/* No supply? Use constraint voltage */
	if (input_uV <= 0)
		input_uV = rdev->constraints->input_uV;
	if (input_uV <= 0) {
		rdev_err(rdev, "invalid input voltage found\n");
		goto out;
	}

	/* calc total requested load for this regulator */
	list_for_each_entry(consumer, &rdev->consumer_list, list)
		total_uA_load += consumer->uA_load;

	mode = rdev->desc->ops->get_optimum_mode(rdev,
						 input_uV, output_uV,
						 total_uA_load);
	ret = regulator_mode_constrain(rdev, &mode);
	if (ret < 0) {
		rdev_err(rdev, "failed to get optimum mode @ %d uA %d -> %d uV\n",
			 total_uA_load, input_uV, output_uV);
		goto out;
	}

	ret = rdev->desc->ops->set_mode(rdev, mode);
	if (ret < 0) {
		rdev_err(rdev, "failed to set optimum mode %x\n", mode);
		goto out;
	}
	ret = mode;
out:
	mutex_unlock(&rdev->mutex);
	return ret;
}
EXPORT_SYMBOL_GPL(regulator_set_optimum_mode);

/**
 * regulator_set_bypass_regmap - Default set_bypass() using regmap
 *
 * @rdev: device to operate on.
 * @enable: state to set.
 */
int regulator_set_bypass_regmap(struct regulator_dev *rdev, bool enable)
{
	unsigned int val;

	if (enable)
		val = rdev->desc->bypass_mask;
	else
		val = 0;

	return regmap_update_bits(rdev->regmap, rdev->desc->bypass_reg,
				  rdev->desc->bypass_mask, val);
}
EXPORT_SYMBOL_GPL(regulator_set_bypass_regmap);

/**
 * regulator_get_bypass_regmap - Default get_bypass() using regmap
 *
 * @rdev: device to operate on.
 * @enable: current state.
 */
int regulator_get_bypass_regmap(struct regulator_dev *rdev, bool *enable)
{
	unsigned int val;
	int ret;

	ret = regmap_read(rdev->regmap, rdev->desc->bypass_reg, &val);
	if (ret != 0)
		return ret;

	*enable = val & rdev->desc->bypass_mask;

	return 0;
}
EXPORT_SYMBOL_GPL(regulator_get_bypass_regmap);

/**
 * regulator_allow_bypass - allow the regulator to go into bypass mode
 *
 * @regulator: Regulator to configure
 * @enable: enable or disable bypass mode
 *
 * Allow the regulator to go into bypass mode if all other consumers
 * for the regulator also enable bypass mode and the machine
 * constraints allow this.  Bypass mode means that the regulator is
 * simply passing the input directly to the output with no regulation.
 */
int regulator_allow_bypass(struct regulator *regulator, bool enable)
{
	struct regulator_dev *rdev = regulator->rdev;
	int ret = 0;

	if (!rdev->desc->ops->set_bypass)
		return 0;

	if (rdev->constraints &&
	    !(rdev->constraints->valid_ops_mask & REGULATOR_CHANGE_BYPASS))
		return 0;

	mutex_lock(&rdev->mutex);

	if (enable && !regulator->bypass) {
		rdev->bypass_count++;

		if (rdev->bypass_count == rdev->open_count) {
			ret = rdev->desc->ops->set_bypass(rdev, enable);
			if (ret != 0)
				rdev->bypass_count--;
		}

	} else if (!enable && regulator->bypass) {
		rdev->bypass_count--;

		if (rdev->bypass_count != rdev->open_count) {
			ret = rdev->desc->ops->set_bypass(rdev, enable);
			if (ret != 0)
				rdev->bypass_count++;
		}
	}

	if (ret == 0)
		regulator->bypass = enable;

	mutex_unlock(&rdev->mutex);

	return ret;
}
EXPORT_SYMBOL_GPL(regulator_allow_bypass);

/*
 * regulator_set_control_mode - set regulator control mode
 * @regulator: regulator source
 * @mode: control mode - one of the REGULATOR_CONTROL_MODE constants
 *
 * Set regulator control mode to regulate the regulator output.
 *
 * NOTE: Regulator system constraints must be set for this regulator before
 * calling this function otherwise this call will fail.
 */
int regulator_set_control_mode(struct regulator *regulator, unsigned int mode)
{
	struct regulator_dev *rdev = regulator->rdev;
	int ret;
	int regulator_curr_mode;

	mutex_lock(&rdev->mutex);

	/* sanity check */
	if (!rdev->desc->ops->set_control_mode) {
		ret = -EINVAL;
		goto out;
	}

	/* return if the same mode is requested */
	if (rdev->desc->ops->get_control_mode) {
		regulator_curr_mode = rdev->desc->ops->get_control_mode(rdev);
		if (regulator_curr_mode == mode) {
			ret = 0;
			goto out;
		}
	}

	/* constraints check */
	ret = regulator_check_control(rdev);
	if (ret < 0)
		goto out;

	ret = rdev->desc->ops->set_control_mode(rdev, mode);
out:
	mutex_unlock(&rdev->mutex);
	return ret;
}
EXPORT_SYMBOL_GPL(regulator_set_control_mode);

/**
 * regulator_get_control_mode - get regulator control mode
 * @regulator: regulator source
 *
 * Get the current regulator control mode.
 */
unsigned int regulator_get_control_mode(struct regulator *regulator)
{
	struct regulator_dev *rdev = regulator->rdev;
	int ret = -EINVAL;

	mutex_lock(&rdev->mutex);

	/* sanity check */
	if (!rdev->desc->ops->get_control_mode)
		goto out;

	ret = rdev->desc->ops->get_control_mode(rdev);
out:
	mutex_unlock(&rdev->mutex);
	return ret;
}
EXPORT_SYMBOL_GPL(regulator_get_control_mode);

/**
 * regulator_set_ramp_delay - set regulator ramp delay
 * @regulator: regulator source
 * @ramp_delay_uV: Ramp delay uV/us.
 *
 * Set regulator ramp delay if regulator driver provided the
 * callback API.
 */
int regulator_set_ramp_delay(struct regulator *regulator, int ramp_delay_uV)
{
	struct regulator_dev *rdev = regulator->rdev;
	int ret;

	mutex_lock(&rdev->mutex);

	/* sanity check */
	if (!rdev->desc->ops->set_ramp_delay) {
		ret = -EINVAL;
		goto out;
	}

	ret = rdev->desc->ops->set_ramp_delay(rdev, ramp_delay_uV);
out:
	mutex_unlock(&rdev->mutex);
	return ret;
}
EXPORT_SYMBOL_GPL(regulator_set_ramp_delay);

/**
 * regulator_register_notifier - register regulator event notifier
 * @regulator: regulator source
 * @nb: notifier block
 *
 * Register notifier block to receive regulator events.
 */
int regulator_register_notifier(struct regulator *regulator,
			      struct notifier_block *nb)
{
	return blocking_notifier_chain_register(&regulator->rdev->notifier,
						nb);
}
EXPORT_SYMBOL_GPL(regulator_register_notifier);

/**
 * regulator_unregister_notifier - unregister regulator event notifier
 * @regulator: regulator source
 * @nb: notifier block
 *
 * Unregister regulator event notifier block.
 */
int regulator_unregister_notifier(struct regulator *regulator,
				struct notifier_block *nb)
{
	return blocking_notifier_chain_unregister(&regulator->rdev->notifier,
						  nb);
}
EXPORT_SYMBOL_GPL(regulator_unregister_notifier);

/* notify regulator consumers and downstream regulator consumers.
 * Note mutex must be held by caller.
 */
static void _notifier_call_chain(struct regulator_dev *rdev,
				  unsigned long event, void *data)
{
	/* call rdev chain first */
	blocking_notifier_call_chain(&rdev->notifier, event, data);
}

/**
 * regulator_bulk_get - get multiple regulator consumers
 *
 * @dev:           Device to supply
 * @num_consumers: Number of consumers to register
 * @consumers:     Configuration of consumers; clients are stored here.
 *
 * @return 0 on success, an errno on failure.
 *
 * This helper function allows drivers to get several regulator
 * consumers in one operation.  If any of the regulators cannot be
 * acquired then any regulators that were allocated will be freed
 * before returning to the caller.
 */
int regulator_bulk_get(struct device *dev, int num_consumers,
		       struct regulator_bulk_data *consumers)
{
	int i;
	int ret;

	for (i = 0; i < num_consumers; i++)
		consumers[i].consumer = NULL;

	for (i = 0; i < num_consumers; i++) {
		consumers[i].consumer = regulator_get(dev,
						      consumers[i].supply);
		if (IS_ERR(consumers[i].consumer)) {
			ret = PTR_ERR(consumers[i].consumer);
			dev_err(dev, "Failed to get supply '%s': %d\n",
				consumers[i].supply, ret);
			consumers[i].consumer = NULL;
			goto err;
		}
	}

	return 0;

err:
	while (--i >= 0)
		regulator_put(consumers[i].consumer);

	return ret;
}
EXPORT_SYMBOL_GPL(regulator_bulk_get);

/**
 * devm_regulator_bulk_get - managed get multiple regulator consumers
 *
 * @dev:           Device to supply
 * @num_consumers: Number of consumers to register
 * @consumers:     Configuration of consumers; clients are stored here.
 *
 * @return 0 on success, an errno on failure.
 *
 * This helper function allows drivers to get several regulator
 * consumers in one operation with management, the regulators will
 * automatically be freed when the device is unbound.  If any of the
 * regulators cannot be acquired then any regulators that were
 * allocated will be freed before returning to the caller.
 */
int devm_regulator_bulk_get(struct device *dev, int num_consumers,
			    struct regulator_bulk_data *consumers)
{
	int i;
	int ret;

	for (i = 0; i < num_consumers; i++)
		consumers[i].consumer = NULL;

	for (i = 0; i < num_consumers; i++) {
		consumers[i].consumer = devm_regulator_get(dev,
							   consumers[i].supply);
		if (IS_ERR(consumers[i].consumer)) {
			ret = PTR_ERR(consumers[i].consumer);
			dev_err(dev, "Failed to get supply '%s': %d\n",
				consumers[i].supply, ret);
			consumers[i].consumer = NULL;
			goto err;
		}
	}

	return 0;

err:
	for (i = 0; i < num_consumers && consumers[i].consumer; i++)
		devm_regulator_put(consumers[i].consumer);

	return ret;
}
EXPORT_SYMBOL_GPL(devm_regulator_bulk_get);

static void regulator_bulk_enable_async(void *data, async_cookie_t cookie)
{
	struct regulator_bulk_data *bulk = data;

	bulk->ret = regulator_enable(bulk->consumer);
}

/**
 * regulator_bulk_enable - enable multiple regulator consumers
 *
 * @num_consumers: Number of consumers
 * @consumers:     Consumer data; clients are stored here.
 * @return         0 on success, an errno on failure
 *
 * This convenience API allows consumers to enable multiple regulator
 * clients in a single API call.  If any consumers cannot be enabled
 * then any others that were enabled will be disabled again prior to
 * return.
 */
int regulator_bulk_enable(int num_consumers,
			  struct regulator_bulk_data *consumers)
{
	ASYNC_DOMAIN_EXCLUSIVE(async_domain);
	int i;
	int ret = 0;

	for (i = 0; i < num_consumers; i++) {
		if (consumers[i].consumer->always_on)
			consumers[i].ret = 0;
		else
			async_schedule_domain(regulator_bulk_enable_async,
					      &consumers[i], &async_domain);
	}

	async_synchronize_full_domain(&async_domain);

	/* If any consumer failed we need to unwind any that succeeded */
	for (i = 0; i < num_consumers; i++) {
		if (consumers[i].ret != 0) {
			ret = consumers[i].ret;
			goto err;
		}
	}

	return 0;

err:
	for (i = 0; i < num_consumers; i++) {
		if (consumers[i].ret < 0)
			pr_err("Failed to enable %s: %d\n", consumers[i].supply,
			       consumers[i].ret);
		else
			regulator_disable(consumers[i].consumer);
	}

	return ret;
}
EXPORT_SYMBOL_GPL(regulator_bulk_enable);

/**
 * regulator_bulk_disable - disable multiple regulator consumers
 *
 * @num_consumers: Number of consumers
 * @consumers:     Consumer data; clients are stored here.
 * @return         0 on success, an errno on failure
 *
 * This convenience API allows consumers to disable multiple regulator
 * clients in a single API call.  If any consumers cannot be disabled
 * then any others that were disabled will be enabled again prior to
 * return.
 */
int regulator_bulk_disable(int num_consumers,
			   struct regulator_bulk_data *consumers)
{
	int i;
	int ret, r;

	for (i = num_consumers - 1; i >= 0; --i) {
		ret = regulator_disable(consumers[i].consumer);
		if (ret != 0)
			goto err;
	}

	return 0;

err:
	pr_err("Failed to disable %s: %d\n", consumers[i].supply, ret);
	for (++i; i < num_consumers; ++i) {
		r = regulator_enable(consumers[i].consumer);
		if (r != 0)
			pr_err("Failed to reename %s: %d\n",
			       consumers[i].supply, r);
	}

	return ret;
}
EXPORT_SYMBOL_GPL(regulator_bulk_disable);

/**
 * regulator_bulk_force_disable - force disable multiple regulator consumers
 *
 * @num_consumers: Number of consumers
 * @consumers:     Consumer data; clients are stored here.
 * @return         0 on success, an errno on failure
 *
 * This convenience API allows consumers to forcibly disable multiple regulator
 * clients in a single API call.
 * NOTE: This should be used for situations when device damage will
 * likely occur if the regulators are not disabled (e.g. over temp).
 * Although regulator_force_disable function call for some consumers can
 * return error numbers, the function is called for all consumers.
 */
int regulator_bulk_force_disable(int num_consumers,
			   struct regulator_bulk_data *consumers)
{
	int i;
	int ret;

	for (i = 0; i < num_consumers; i++)
		consumers[i].ret =
			    regulator_force_disable(consumers[i].consumer);

	for (i = 0; i < num_consumers; i++) {
		if (consumers[i].ret != 0) {
			ret = consumers[i].ret;
			goto out;
		}
	}

	return 0;
out:
	return ret;
}
EXPORT_SYMBOL_GPL(regulator_bulk_force_disable);

/**
 * regulator_bulk_free - free multiple regulator consumers
 *
 * @num_consumers: Number of consumers
 * @consumers:     Consumer data; clients are stored here.
 *
 * This convenience API allows consumers to free multiple regulator
 * clients in a single API call.
 */
void regulator_bulk_free(int num_consumers,
			 struct regulator_bulk_data *consumers)
{
	int i;

	for (i = 0; i < num_consumers; i++) {
		regulator_put(consumers[i].consumer);
		consumers[i].consumer = NULL;
	}
}
EXPORT_SYMBOL_GPL(regulator_bulk_free);

/**
 * regulator_notifier_call_chain - call regulator event notifier
 * @rdev: regulator source
 * @event: notifier block
 * @data: callback-specific data.
 *
 * Called by regulator drivers to notify clients a regulator event has
 * occurred. We also notify regulator clients downstream.
 * Note lock must be held by caller.
 */
int regulator_notifier_call_chain(struct regulator_dev *rdev,
				  unsigned long event, void *data)
{
	_notifier_call_chain(rdev, event, data);
	return NOTIFY_DONE;

}
EXPORT_SYMBOL_GPL(regulator_notifier_call_chain);

/**
 * regulator_mode_to_status - convert a regulator mode into a status
 *
 * @mode: Mode to convert
 *
 * Convert a regulator mode into a status.
 */
int regulator_mode_to_status(unsigned int mode)
{
	switch (mode) {
	case REGULATOR_MODE_FAST:
		return REGULATOR_STATUS_FAST;
	case REGULATOR_MODE_NORMAL:
		return REGULATOR_STATUS_NORMAL;
	case REGULATOR_MODE_IDLE:
		return REGULATOR_STATUS_IDLE;
	case REGULATOR_MODE_STANDBY:
		return REGULATOR_STATUS_STANDBY;
	default:
		return REGULATOR_STATUS_UNDEFINED;
	}
}
EXPORT_SYMBOL_GPL(regulator_mode_to_status);

/*
 * To avoid cluttering sysfs (and memory) with useless state, only
 * create attributes that can be meaningfully displayed.
 */
static int add_regulator_attributes(struct regulator_dev *rdev)
{
	struct device		*dev = &rdev->dev;
	struct regulator_ops	*ops = rdev->desc->ops;
	int			status = 0;

	/* some attributes need specific methods to be displayed */
	if ((ops->get_voltage && ops->get_voltage(rdev) >= 0) ||
	    (ops->get_voltage_sel && ops->get_voltage_sel(rdev) >= 0) ||
	    (ops->list_voltage && ops->list_voltage(rdev, 0) >= 0) ||
		(rdev->desc->fixed_uV && (rdev->desc->n_voltages == 1))) {
		status = device_create_file(dev, &dev_attr_microvolts);
		if (status < 0)
			return status;
	}
	if (ops->get_current_limit) {
		status = device_create_file(dev, &dev_attr_microamps);
		if (status < 0)
			return status;
	}
	if (ops->get_mode) {
		status = device_create_file(dev, &dev_attr_opmode);
		if (status < 0)
			return status;
	}
	if (rdev->ena_pin || ops->is_enabled) {
		status = device_create_file(dev, &dev_attr_state);
		if (status < 0)
			return status;
	}
	if (ops->get_status) {
		status = device_create_file(dev, &dev_attr_status);
		if (status < 0)
			return status;
	}
	if (ops->get_bypass) {
		status = device_create_file(dev, &dev_attr_bypass);
		if (status < 0)
			return status;
	}

	/* some attributes are type-specific */
	if (rdev->desc->type == REGULATOR_CURRENT) {
		status = device_create_file(dev, &dev_attr_requested_microamps);
		if (status < 0)
			return status;
	}

	/* all the other attributes exist to support constraints;
	 * don't show them if there are no constraints, or if the
	 * relevant supporting methods are missing.
	 */
	if (!rdev->constraints)
		return status;

	/* constraints need specific supporting methods */
	if (ops->set_voltage || ops->set_voltage_sel) {
		status = device_create_file(dev, &dev_attr_min_microvolts);
		if (status < 0)
			return status;
		status = device_create_file(dev, &dev_attr_max_microvolts);
		if (status < 0)
			return status;
	}
	if (ops->set_current_limit) {
		status = device_create_file(dev, &dev_attr_min_microamps);
		if (status < 0)
			return status;
		status = device_create_file(dev, &dev_attr_max_microamps);
		if (status < 0)
			return status;
	}

	status = device_create_file(dev, &dev_attr_suspend_standby_state);
	if (status < 0)
		return status;
	status = device_create_file(dev, &dev_attr_suspend_mem_state);
	if (status < 0)
		return status;
	status = device_create_file(dev, &dev_attr_suspend_disk_state);
	if (status < 0)
		return status;

	if (ops->set_suspend_voltage) {
		status = device_create_file(dev,
				&dev_attr_suspend_standby_microvolts);
		if (status < 0)
			return status;
		status = device_create_file(dev,
				&dev_attr_suspend_mem_microvolts);
		if (status < 0)
			return status;
		status = device_create_file(dev,
				&dev_attr_suspend_disk_microvolts);
		if (status < 0)
			return status;
	}

	if (ops->set_suspend_mode) {
		status = device_create_file(dev,
				&dev_attr_suspend_standby_mode);
		if (status < 0)
			return status;
		status = device_create_file(dev,
				&dev_attr_suspend_mem_mode);
		if (status < 0)
			return status;
		status = device_create_file(dev,
				&dev_attr_suspend_disk_mode);
		if (status < 0)
			return status;
	}

	return status;
}

static void rdev_init_debugfs(struct regulator_dev *rdev)
{
	rdev->debugfs = debugfs_create_dir(rdev_get_name(rdev), debugfs_root);
	if (!rdev->debugfs) {
		rdev_warn(rdev, "Failed to create debugfs directory\n");
		return;
	}

	debugfs_create_u32("use_count", 0444, rdev->debugfs,
			   &rdev->use_count);
	debugfs_create_u32("open_count", 0444, rdev->debugfs,
			   &rdev->open_count);
	debugfs_create_u32("bypass_count", 0444, rdev->debugfs,
			   &rdev->bypass_count);
}

/**
 * regulator_register - register regulator
 * @regulator_desc: regulator to register
 * @config: runtime configuration for regulator
 *
 * Called by regulator drivers to register a regulator.
 * Returns a valid pointer to struct regulator_dev on success
 * or an ERR_PTR() on error.
 */
struct regulator_dev *
regulator_register(const struct regulator_desc *regulator_desc,
		   const struct regulator_config *config)
{
	const struct regulation_constraints *constraints = NULL;
	const struct regulator_init_data *init_data;
	static atomic_t regulator_no = ATOMIC_INIT(0);
	struct regulator_dev *rdev;
	struct device *dev;
	int ret, i;
	const char *supply = NULL;
	bool parent_enable = false;

	if (regulator_desc == NULL || config == NULL)
		return ERR_PTR(-EINVAL);

	dev = config->dev;
	WARN_ON(!dev);

	if (regulator_desc->name == NULL || regulator_desc->ops == NULL)
		return ERR_PTR(-EINVAL);

	if (regulator_desc->type != REGULATOR_VOLTAGE &&
	    regulator_desc->type != REGULATOR_CURRENT)
		return ERR_PTR(-EINVAL);

	/* Only one of each should be implemented */
	WARN_ON(regulator_desc->ops->get_voltage &&
		regulator_desc->ops->get_voltage_sel);
	WARN_ON(regulator_desc->ops->set_voltage &&
		regulator_desc->ops->set_voltage_sel);

	/* If we're using selectors we must implement list_voltage. */
	if (regulator_desc->ops->get_voltage_sel &&
	    !regulator_desc->ops->list_voltage) {
		return ERR_PTR(-EINVAL);
	}
	if (regulator_desc->ops->set_voltage_sel &&
	    !regulator_desc->ops->list_voltage) {
		return ERR_PTR(-EINVAL);
	}

	init_data = config->init_data;

	rdev = kzalloc(sizeof(struct regulator_dev), GFP_KERNEL);
	if (rdev == NULL)
		return ERR_PTR(-ENOMEM);

	mutex_lock(&regulator_list_mutex);

	mutex_init(&rdev->mutex);
	rdev->reg_data = config->driver_data;
	rdev->owner = regulator_desc->owner;
	rdev->desc = regulator_desc;
	if (config->regmap)
		rdev->regmap = config->regmap;
	else if (dev_get_regmap(dev, NULL))
		rdev->regmap = dev_get_regmap(dev, NULL);
	else if (dev->parent)
		rdev->regmap = dev_get_regmap(dev->parent, NULL);
	INIT_LIST_HEAD(&rdev->consumer_list);
	INIT_LIST_HEAD(&rdev->list);
	BLOCKING_INIT_NOTIFIER_HEAD(&rdev->notifier);
	INIT_DELAYED_WORK(&rdev->disable_work, regulator_disable_work);

	/* preform any regulator specific init */
	if (init_data && init_data->regulator_init) {
		ret = init_data->regulator_init(rdev->reg_data);
		if (ret < 0)
			goto clean;
	}

	/* register with sysfs */
	rdev->dev.class = &regulator_class;
	rdev->dev.of_node = config->of_node;
	rdev->dev.parent = dev;
	dev_set_name(&rdev->dev, "regulator.%d",
		     atomic_inc_return(&regulator_no) - 1);
	ret = device_register(&rdev->dev);
	if (ret != 0) {
		put_device(&rdev->dev);
		goto clean;
	}

	dev_set_drvdata(&rdev->dev, rdev);

	if (config->ena_gpio && gpio_is_valid(config->ena_gpio)) {
		ret = regulator_ena_gpio_request(rdev, config);
		if (ret != 0) {
			rdev_err(rdev, "Failed to request enable GPIO%d: %d\n",
				 config->ena_gpio, ret);
			goto wash;
		}

		if (config->ena_gpio_flags & GPIOF_OUT_INIT_HIGH)
			rdev->ena_gpio_state = 1;

		if (config->ena_gpio_invert)
			rdev->ena_gpio_state = !rdev->ena_gpio_state;
	}

	/* set regulator constraints */
	if (init_data)
		constraints = &init_data->constraints;

	ret = set_machine_constraints(rdev, constraints);
	if (ret < 0)
		goto scrub;

	/* add attributes supported by this regulator */
	ret = add_regulator_attributes(rdev);
	if (ret < 0)
		goto scrub;

	if (init_data && init_data->supply_regulator)
		supply = init_data->supply_regulator;
	else if (dev && dev->of_node && regulator_desc->supply_name)
		supply = regulator_desc->supply_name;

	if (supply) {
		struct regulator_dev *r;

		r = regulator_dev_lookup(dev, supply, &ret);
		if (ret == -ENODEV) {
			/*
			 * No supply was specified for this regulator and
			 * there will never be one.
			 */
			ret = 0;
			goto add_dev;
		} else if (!r) {
			dev_err(dev, "Failed to find supply %s\n", supply);
			ret = -EPROBE_DEFER;
			goto scrub;
		}

		ret = set_supply(rdev, r);
		if (ret < 0)
			goto scrub;

		/* Enable supply if rail is enabled */
		if (_regulator_is_enabled(rdev)) {
			ret = regulator_enable(rdev->supply);
			if (ret < 0)
				goto scrub;
			parent_enable = true;
		}
	}

add_dev:
	/* add consumers devices */
	if (init_data) {
		for (i = 0; i < init_data->num_consumer_supplies; i++) {
			ret = set_consumer_device_supply(rdev,
				init_data->consumer_supplies[i].dev_name,
				init_data->consumer_supplies[i].supply);
			if (ret < 0) {
				dev_err(dev, "Failed to set supply %s\n",
					init_data->consumer_supplies[i].supply);
				goto unset_supplies;
			}
		}
	}

	list_add(&rdev->list, &regulator_list);

	rdev_init_debugfs(rdev);
out:
	mutex_unlock(&regulator_list_mutex);
	return rdev;

unset_supplies:
	unset_regulator_supplies(rdev);

	if (rdev->supply && parent_enable)
		regulator_disable(rdev->supply);
scrub:
	if (rdev->supply)
		_regulator_put(rdev->supply);
	regulator_ena_gpio_free(rdev);
	kfree(rdev->constraints);
wash:
	device_unregister(&rdev->dev);
	/* device core frees rdev */
	rdev = ERR_PTR(ret);
	goto out;

clean:
	kfree(rdev);
	rdev = ERR_PTR(ret);
	goto out;
}
EXPORT_SYMBOL_GPL(regulator_register);

static void devm_rdev_release(struct device *dev, void *res)
{
	regulator_unregister(*(struct regulator_dev **)res);
}

/**
 * devm_regulator_register - Resource managed regulator_register()
 * @regulator_desc: regulator to register
 * @config: runtime configuration for regulator
 *
 * Called by regulator drivers to register a regulator.  Returns a
 * valid pointer to struct regulator_dev on success or an ERR_PTR() on
 * error.  The regulator will automaticall be released when the device
 * is unbound.
 */
struct regulator_dev *devm_regulator_register(struct device *dev,
				  const struct regulator_desc *regulator_desc,
				  const struct regulator_config *config)
{
	struct regulator_dev **ptr, *rdev;

	ptr = devres_alloc(devm_rdev_release, sizeof(*ptr),
			   GFP_KERNEL);
	if (!ptr)
		return ERR_PTR(-ENOMEM);

	rdev = regulator_register(regulator_desc, config);
	if (!IS_ERR(rdev)) {
		*ptr = rdev;
		devres_add(dev, ptr);
	} else {
		devres_free(ptr);
	}

	return rdev;
}
EXPORT_SYMBOL_GPL(devm_regulator_register);

/**
 * regulator_unregister - unregister regulator
 * @rdev: regulator to unregister
 *
 * Called by regulator drivers to unregister a regulator.
 */
void regulator_unregister(struct regulator_dev *rdev)
{
	if (rdev == NULL)
		return;

	if (rdev->supply)
		regulator_put(rdev->supply);
	mutex_lock(&regulator_list_mutex);
	debugfs_remove_recursive(rdev->debugfs);
	flush_work(&rdev->disable_work.work);
	WARN_ON(rdev->open_count);
	unset_regulator_supplies(rdev);
	list_del(&rdev->list);
	kfree(rdev->constraints);
	regulator_ena_gpio_free(rdev);
	device_unregister(&rdev->dev);
	mutex_unlock(&regulator_list_mutex);
}
EXPORT_SYMBOL_GPL(regulator_unregister);

static int devm_rdev_match(struct device *dev, void *res, void *data)
{
	struct regulator_dev **r = res;
	if (!r || !*r) {
		WARN_ON(!r || !*r);
		return 0;
	}
	return *r == data;
}

/**
 * devm_regulator_unregister - Resource managed regulator_unregister()
 * @regulator: regulator to free
 *
 * Unregister a regulator registered with devm_regulator_register().
 * Normally this function will not need to be called and the resource
 * management code will ensure that the resource is freed.
 */
void devm_regulator_unregister(struct device *dev, struct regulator_dev *rdev)
{
	int rc;

	rc = devres_release(dev, devm_rdev_release, devm_rdev_match, rdev);
	if (rc != 0)
		WARN_ON(rc);
}
EXPORT_SYMBOL_GPL(devm_regulator_unregister);

/**
 * regulator_suspend_prepare - prepare regulators for system wide suspend
 * @state: system suspend state
 *
 * Configure each regulator with it's suspend operating parameters for state.
 * This will usually be called by machine suspend code prior to supending.
 */
int regulator_suspend_prepare(suspend_state_t state)
{
	struct regulator_dev *rdev;
	int ret = 0;

	/* ON is handled by regulator active state */
	if (state == PM_SUSPEND_ON)
		return -EINVAL;

	mutex_lock(&regulator_list_mutex);
	list_for_each_entry(rdev, &regulator_list, list) {

		mutex_lock(&rdev->mutex);
		ret = suspend_prepare(rdev, state);
		mutex_unlock(&rdev->mutex);

		if (ret < 0) {
			rdev_err(rdev, "failed to prepare\n");
			goto out;
		}
	}
out:
	mutex_unlock(&regulator_list_mutex);
	return ret;
}
EXPORT_SYMBOL_GPL(regulator_suspend_prepare);

/**
 * regulator_suspend_finish - resume regulators from system wide suspend
 *
 * Turn on regulators that might be turned off by regulator_suspend_prepare
 * and that should be turned on according to the regulators properties.
 */
int regulator_suspend_finish(void)
{
	struct regulator_dev *rdev;
	int ret = 0, error;

	mutex_lock(&regulator_list_mutex);
	list_for_each_entry(rdev, &regulator_list, list) {
		struct regulator_ops *ops = rdev->desc->ops;

		mutex_lock(&rdev->mutex);
		if ((rdev->use_count > 0  || rdev->constraints->always_on) &&
				ops->enable) {
			error = ops->enable(rdev);
			if (error)
				ret = error;
		} else {
			if (!has_full_constraints)
				goto unlock;
			if (!ops->disable)
				goto unlock;
			if (!_regulator_is_enabled(rdev))
				goto unlock;

			error = ops->disable(rdev);
			if (error)
				ret = error;
		}
unlock:
		mutex_unlock(&rdev->mutex);
	}
	mutex_unlock(&regulator_list_mutex);
	return ret;
}
EXPORT_SYMBOL_GPL(regulator_suspend_finish);

/**
 * regulator_has_full_constraints - the system has fully specified constraints
 *
 * Calling this function will cause the regulator API to disable all
 * regulators which have a zero use count and don't have an always_on
 * constraint in a late_initcall.
 *
 * The intention is that this will become the default behaviour in a
 * future kernel release so users are encouraged to use this facility
 * now.
 */
void regulator_has_full_constraints(void)
{
	has_full_constraints = 1;
}
EXPORT_SYMBOL_GPL(regulator_has_full_constraints);

/**
 * regulator_use_dummy_regulator - Provide a dummy regulator when none is found
 *
 * Calling this function will cause the regulator API to provide a
 * dummy regulator to consumers if no physical regulator is found,
 * allowing most consumers to proceed as though a regulator were
 * configured.  This allows systems such as those with software
 * controllable regulators for the CPU core only to be brought up more
 * readily.
 */
void regulator_use_dummy_regulator(void)
{
	board_wants_dummy_regulator = true;
}
EXPORT_SYMBOL_GPL(regulator_use_dummy_regulator);

/**
 * rdev_get_drvdata - get rdev regulator driver data
 * @rdev: regulator
 *
 * Get rdev regulator driver private data. This call can be used in the
 * regulator driver context.
 */
void *rdev_get_drvdata(struct regulator_dev *rdev)
{
	return rdev->reg_data;
}
EXPORT_SYMBOL_GPL(rdev_get_drvdata);

/**
 * regulator_get_drvdata - get regulator driver data
 * @regulator: regulator
 *
 * Get regulator driver private data. This call can be used in the consumer
 * driver context when non API regulator specific functions need to be called.
 */
void *regulator_get_drvdata(struct regulator *regulator)
{
	return regulator->rdev->reg_data;
}
EXPORT_SYMBOL_GPL(regulator_get_drvdata);

/**
 * regulator_set_drvdata - set regulator driver data
 * @regulator: regulator
 * @data: data
 */
void regulator_set_drvdata(struct regulator *regulator, void *data)
{
	regulator->rdev->reg_data = data;
}
EXPORT_SYMBOL_GPL(regulator_set_drvdata);

/**
 * regulator_get_id - get regulator ID
 * @rdev: regulator
 */
int rdev_get_id(struct regulator_dev *rdev)
{
	return rdev->desc->id;
}
EXPORT_SYMBOL_GPL(rdev_get_id);

struct device *rdev_get_dev(struct regulator_dev *rdev)
{
	return &rdev->dev;
}
EXPORT_SYMBOL_GPL(rdev_get_dev);

void *regulator_get_init_drvdata(struct regulator_init_data *reg_init_data)
{
	return reg_init_data->driver_data;
}
EXPORT_SYMBOL_GPL(regulator_get_init_drvdata);

#ifdef CONFIG_DEBUG_FS
static ssize_t supply_map_read_file(struct file *file, char __user *user_buf,
				    size_t count, loff_t *ppos)
{
	char *buf = kmalloc(PAGE_SIZE, GFP_KERNEL);
	ssize_t len, ret = 0;
	struct regulator_map *map;

	if (!buf)
		return -ENOMEM;

	list_for_each_entry(map, &regulator_map_list, list) {
		len = snprintf(buf + ret, PAGE_SIZE - ret,
			       "%s -> %s.%s\n",
			       rdev_get_name(map->regulator), map->dev_name,
			       map->supply);
		if (len >= 0)
			ret += len;
		if (ret > PAGE_SIZE) {
			ret = PAGE_SIZE;
			break;
		}
	}

	ret = simple_read_from_buffer(user_buf, count, ppos, buf, ret);

	kfree(buf);

	return ret;
}
#endif

static const struct file_operations supply_map_fops = {
#ifdef CONFIG_DEBUG_FS
	.read = supply_map_read_file,
	.llseek = default_llseek,
#endif
};

static int __init regulator_init(void)
{
	int ret;

	ret = class_register(&regulator_class);

	debugfs_root = debugfs_create_dir("regulator", NULL);
	if (!debugfs_root)
		pr_warn("regulator: Failed to create debugfs directory\n");

	debugfs_create_file("supply_map", 0444, debugfs_root, NULL,
			    &supply_map_fops);

	regulator_dummy_init();

	return ret;
}

/* init early to allow our consumers to complete system booting */
core_initcall(regulator_init);

static int __init regulator_init_complete(void)
{
	struct regulator_dev *rdev;
	struct regulator_ops *ops;
	struct regulation_constraints *c;
	int enabled, ret;

	mutex_lock(&regulator_list_mutex);

	/* If we have a full configuration then disable any regulators
	 * which are not in use or always_on.  This will become the
	 * default behaviour in the future.
	 */
	list_for_each_entry(rdev, &regulator_list, list) {
		bool parent_disable = false;

		ops = rdev->desc->ops;
		c = rdev->constraints;

		if (!ops->disable || (c && c->always_on))
			continue;

		mutex_lock(&rdev->mutex);

		if (rdev->use_count)
			goto unlock;

		/* If we can't read the status assume it's on. */
		if (ops->is_enabled)
			enabled = ops->is_enabled(rdev);
		else
			enabled = 1;

		if (!enabled)
			goto unlock;

		if (has_full_constraints) {
			/* We log since this may kill the system if it
			 * goes wrong. */
			rdev_info(rdev, "disabling\n");
			ret = ops->disable(rdev);
			if (ret != 0) {
				rdev_err(rdev, "couldn't disable: %d\n", ret);
			}
			if (ops->is_enabled)
				parent_disable = true;
		} else {
			/* The intention is that in future we will
			 * assume that full constraints are provided
			 * so warn even if we aren't going to do
			 * anything here.
			 */
			rdev_info(rdev, "incomplete constraints, leaving on\n");
		}

unlock:
		mutex_unlock(&rdev->mutex);
		if (parent_disable && rdev->supply) {
			ret = regulator_disable(rdev->supply);
			if (ret < 0)
				rdev_err(rdev, "couldn't disable parent: %d\n",
					ret);
		}
<<<<<<< HEAD
	}

	mutex_unlock(&regulator_list_mutex);

	return 0;
}

#ifdef CONFIG_DEBUG_FS
static int regulator_syncevent(struct file *file, const char __user *user_buf,
				size_t count, loff_t *ppos)
{
	struct regulator_dev *rdev;
	char buffer[40];
	int buf_size;

	memset(buffer, 0, sizeof(buffer));
	buf_size = min(count, (sizeof(buffer)-1));

	if (copy_from_user(buffer, user_buf, buf_size))
		return -EFAULT;

	if (!strnicmp("all", buffer, 3)) {

		mutex_lock(&regulator_list_mutex);

		list_for_each_entry(rdev, &regulator_list, list) {
			mutex_lock(&rdev->mutex);

			if (_regulator_is_enabled(rdev))
				trace_regulator_enable(rdev_get_name(rdev));
			else
				trace_regulator_disable(rdev_get_name(rdev));

			trace_regulator_set_voltage(rdev_get_name(rdev),
				_regulator_get_voltage(rdev),
				_regulator_get_voltage(rdev));

			mutex_unlock(&rdev->mutex);
		}
=======
>>>>>>> b6bb0aa3
	}

	mutex_unlock(&regulator_list_mutex);

	return count;
}

static const struct file_operations regulator_syncevent_fops = {
	.write		= regulator_syncevent,
};

static int __init regulator_init_debugfs(void)
{
	debugfs_create_file("syncevent_regulators", S_IWUSR, NULL, NULL,
			&regulator_syncevent_fops);

	return 0;
}

<<<<<<< HEAD
=======
#ifdef CONFIG_DEBUG_FS
static int regulator_syncevent(struct file *file, const char __user *user_buf,
				size_t count, loff_t *ppos)
{
	struct regulator_dev *rdev;
	char buffer[40];
	int buf_size;

	memset(buffer, 0, sizeof(buffer));
	buf_size = min(count, (sizeof(buffer)-1));

	if (copy_from_user(buffer, user_buf, buf_size))
		return -EFAULT;

	if (!strnicmp("all", buffer, 3)) {

		mutex_lock(&regulator_list_mutex);

		list_for_each_entry(rdev, &regulator_list, list) {
			mutex_lock(&rdev->mutex);

			if (_regulator_is_enabled(rdev))
				trace_regulator_enable(rdev_get_name(rdev));
			else
				trace_regulator_disable(rdev_get_name(rdev));

			trace_regulator_set_voltage(rdev_get_name(rdev),
				_regulator_get_voltage(rdev),
				_regulator_get_voltage(rdev));

			mutex_unlock(&rdev->mutex);
		}
	}

	mutex_unlock(&regulator_list_mutex);

	return count;
}

static const struct file_operations regulator_syncevent_fops = {
	.write		= regulator_syncevent,
};

static int __init regulator_init_debugfs(void)
{
	debugfs_create_file("syncevent_regulators", S_IWUSR, NULL, NULL,
			&regulator_syncevent_fops);

	return 0;
}

>>>>>>> b6bb0aa3
late_initcall(regulator_init_debugfs);
#endif

late_initcall(regulator_init_complete);<|MERGE_RESOLUTION|>--- conflicted
+++ resolved
@@ -463,25 +463,14 @@
 	mutex_lock(&rdev->mutex);
 	if (enabled) {
 		int delay = 0;
-<<<<<<< HEAD
-		if (!rdev->desc->ops->enable) {
-=======
 		if (!rdev->desc->ops->enable && !rdev->ena_pin) {
 			rdev_warn(rdev, "Ops not supported\n");
->>>>>>> b6bb0aa3
 			ret = -EINVAL;
 			goto end;
 		}
 		ret = _regulator_get_enable_time(rdev);
 		if (ret >= 0)
 			delay = ret;
-<<<<<<< HEAD
-		ret = rdev->desc->ops->enable(rdev);
-		if (ret < 0) {
-			rdev_warn(rdev, "enable() failed: %d\n", ret);
-			goto end;
-		}
-=======
 
 		if (rdev->ena_pin) {
 			gpio_set_value_cansleep(rdev->ena_pin->gpio,
@@ -495,7 +484,6 @@
 			}
 		}
 
->>>>>>> b6bb0aa3
 		if (delay >= 1000) {
 			mdelay(delay / 1000);
 			udelay(delay % 1000);
@@ -504,25 +492,14 @@
 		}
 	} else {
 		int delay = 0;
-<<<<<<< HEAD
-		if (!rdev->desc->ops->disable) {
-=======
 		if (!rdev->desc->ops->disable && !rdev->ena_pin) {
 			rdev_warn(rdev, "Ops not supported\n");
->>>>>>> b6bb0aa3
 			ret = -EINVAL;
 			goto end;
 		}
 		ret = _regulator_get_disable_time(rdev);
 		if (ret >= 0)
 			delay = ret;
-<<<<<<< HEAD
-		ret = rdev->desc->ops->disable(rdev);
-		if (ret < 0) {
-			rdev_warn(rdev, "disable() failed: %d\n", ret);
-			goto end;
-		}
-=======
 
 		if (rdev->ena_pin) {
 			gpio_set_value_cansleep(rdev->ena_pin->gpio,
@@ -536,7 +513,6 @@
 			}
 		}
 
->>>>>>> b6bb0aa3
 		if (delay >= 1000) {
 			mdelay(delay / 1000);
 			udelay(delay % 1000);
@@ -1117,11 +1093,8 @@
 	struct regulator_ops *ops = rdev->desc->ops;
 	int ret;
 
-<<<<<<< HEAD
-=======
 	if (constraints->ignore_current_constraint_init)
 		return 0;
->>>>>>> b6bb0aa3
 	if (!constraints->min_uA && !constraints->max_uA)
 		return 0;
 
@@ -2785,17 +2758,11 @@
 	}
 
 	if (rdev->desc->ops->set_voltage) {
-<<<<<<< HEAD
-		if (_regulator_is_enabled(rdev))
-			_notifier_call_chain(rdev,
-			REGULATOR_EVENT_OUT_PRECHANGE, (void *)min_uV);
-=======
 		if (_regulator_is_enabled(rdev)) {
 			_notifier_call_chain(rdev,
 			REGULATOR_EVENT_OUT_PRECHANGE, (void *)((long)min_uV));
 			tried_change = true;
 		}
->>>>>>> b6bb0aa3
 
 		ret = rdev->desc->ops->set_voltage(rdev, min_uV, max_uV,
 						   &selector);
@@ -2825,9 +2792,6 @@
 		if (ret >= 0) {
 			best_val = rdev->desc->ops->list_voltage(rdev, ret);
 			if (min_uV <= best_val && max_uV >= best_val) {
-				if (_regulator_is_enabled(rdev))
-					_notifier_call_chain(rdev,
-					REGULATOR_EVENT_OUT_PRECHANGE, (void *)ret);
 				selector = ret;
 				if (old_selector == selector)
 					ret = 0;
@@ -2877,18 +2841,10 @@
 				     (void *)data);
 	}
 
-<<<<<<< HEAD
-	if (_regulator_is_enabled(rdev)) {
-		if (selector != -1)
-			min_uV = selector;
-		_notifier_call_chain(rdev, REGULATOR_EVENT_OUT_POSTCHANGE,
-				     (void *)min_uV);
-=======
 	if (tried_change) {
 		long val = ret == 0 ? best_val : -1;
 		_notifier_call_chain(rdev, REGULATOR_EVENT_OUT_POSTCHANGE,
 				     (void *)val);
->>>>>>> b6bb0aa3
 	}
 
 	trace_regulator_set_voltage_complete(rdev_get_name(rdev), best_val);
@@ -4663,7 +4619,6 @@
 				rdev_err(rdev, "couldn't disable parent: %d\n",
 					ret);
 		}
-<<<<<<< HEAD
 	}
 
 	mutex_unlock(&regulator_list_mutex);
@@ -4703,8 +4658,6 @@
 
 			mutex_unlock(&rdev->mutex);
 		}
-=======
->>>>>>> b6bb0aa3
 	}
 
 	mutex_unlock(&regulator_list_mutex);
@@ -4724,60 +4677,6 @@
 	return 0;
 }
 
-<<<<<<< HEAD
-=======
-#ifdef CONFIG_DEBUG_FS
-static int regulator_syncevent(struct file *file, const char __user *user_buf,
-				size_t count, loff_t *ppos)
-{
-	struct regulator_dev *rdev;
-	char buffer[40];
-	int buf_size;
-
-	memset(buffer, 0, sizeof(buffer));
-	buf_size = min(count, (sizeof(buffer)-1));
-
-	if (copy_from_user(buffer, user_buf, buf_size))
-		return -EFAULT;
-
-	if (!strnicmp("all", buffer, 3)) {
-
-		mutex_lock(&regulator_list_mutex);
-
-		list_for_each_entry(rdev, &regulator_list, list) {
-			mutex_lock(&rdev->mutex);
-
-			if (_regulator_is_enabled(rdev))
-				trace_regulator_enable(rdev_get_name(rdev));
-			else
-				trace_regulator_disable(rdev_get_name(rdev));
-
-			trace_regulator_set_voltage(rdev_get_name(rdev),
-				_regulator_get_voltage(rdev),
-				_regulator_get_voltage(rdev));
-
-			mutex_unlock(&rdev->mutex);
-		}
-	}
-
-	mutex_unlock(&regulator_list_mutex);
-
-	return count;
-}
-
-static const struct file_operations regulator_syncevent_fops = {
-	.write		= regulator_syncevent,
-};
-
-static int __init regulator_init_debugfs(void)
-{
-	debugfs_create_file("syncevent_regulators", S_IWUSR, NULL, NULL,
-			&regulator_syncevent_fops);
-
-	return 0;
-}
-
->>>>>>> b6bb0aa3
 late_initcall(regulator_init_debugfs);
 #endif
 
