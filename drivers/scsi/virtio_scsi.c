--- conflicted
+++ resolved
@@ -998,7 +998,6 @@
 	struct Scsi_Host *sh = virtio_scsi_host(vdev);
 	struct virtio_scsi *vscsi = shost_priv(sh);
 	int err;
-<<<<<<< HEAD
 
 	err = virtscsi_init(vdev, vscsi);
 	if (err)
@@ -1008,17 +1007,6 @@
 	if (err)
 		vdev->config->del_vqs(vdev);
 
-=======
-
-	err = virtscsi_init(vdev, vscsi);
-	if (err)
-		return err;
-
-	err = register_hotcpu_notifier(&vscsi->nb);
-	if (err)
-		vdev->config->del_vqs(vdev);
-
->>>>>>> 0c992013
 	return err;
 }
 #endif
