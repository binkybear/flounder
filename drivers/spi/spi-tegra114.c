--- conflicted
+++ resolved
@@ -737,10 +737,6 @@
 
 		tegra_spi_writel(tspi, command1, SPI_COMMAND1);
 
-<<<<<<< HEAD
-
-=======
->>>>>>> b6bb0aa3
 		/* possibly use the hw based chip select */
 		tspi->is_hw_based_cs = false;
 		if (cdata && cdata->is_hw_based_cs && is_single_xfer &&
@@ -913,13 +909,10 @@
 
 	BUG_ON(spi->chip_select >= MAX_CHIP_SELECT);
 
-<<<<<<< HEAD
-=======
 	if (!cdata) {
 		cdata = tegra_spi_get_cdata_dt(spi);
 		spi->controller_data = cdata;
 	}
->>>>>>> b6bb0aa3
 
 	/* Set speed to the spi max fequency if spi device has not set */
 	spi->max_speed_hz = spi->max_speed_hz ? : tspi->spi_max_frequency;
@@ -1018,15 +1011,12 @@
 		if (WARN_ON(ret == 0)) {
 			dev_err(tspi->dev,
 				"spi transfer timeout, err %d\n", ret);
-<<<<<<< HEAD
-=======
 			if (tspi->is_curr_dma_xfer &&
 					(tspi->cur_direction & DATA_DIR_TX))
 				dmaengine_terminate_all(tspi->tx_dma_chan);
 			if (tspi->is_curr_dma_xfer &&
 					(tspi->cur_direction & DATA_DIR_RX))
 				dmaengine_terminate_all(tspi->rx_dma_chan);
->>>>>>> b6bb0aa3
 			ret = -EIO;
 			goto exit;
 		}
@@ -1218,19 +1208,11 @@
 	if (of_property_read_u32_array(np, "nvidia,dma-request-selector",
 				of_dma, 2) >= 0)
 		pdata->dma_req_sel = of_dma[1];
-<<<<<<< HEAD
 
 	prop = of_get_property(np, "spi-max-frequency", NULL);
 	if (prop)
 		pdata->spi_max_frequency = be32_to_cpup(prop);
 
-=======
-
-	prop = of_get_property(np, "spi-max-frequency", NULL);
-	if (prop)
-		pdata->spi_max_frequency = be32_to_cpup(prop);
-
->>>>>>> b6bb0aa3
 	if (of_find_property(np, "nvidia,clock-always-on", NULL))
 		pdata->is_clkon_always = true;
 
