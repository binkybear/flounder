#
# Light sensors
#
menu "Light sensors"

config SENSORS_CM3218
	tristate "CM3218 Ambient light sensor"
	depends on I2C
	select REGMAP_I2C
	default n
	help
	  Say Y here to enable the CM3218 Ambient Light Sensor.
	  This driver will provide the measurements of ambient light intensity
	  in its own units.
	  Data from sensor is accessible via sysfs.

config SENSORS_ISL29018
	tristate "ISL 29018 light and proximity sensor"
	depends on I2C
	select REGMAP_I2C
	default n
	help
	 If you say yes here you get support for ambient light sensing and
	 proximity infrared sensing from Intersil ISL29018.
	 This driver will provide the measurements of ambient light intensity
	 in lux, proximity infrared sensing and normal infrared sensing.
	 Data from sensor is accessible via sysfs.

config SENSORS_ISL29028
	tristate "Intersil ISL29028/ISL29028 Concurrent Light and Proximity Sensor"
	depends on I2C
	select REGMAP_I2C
	help
	 Provides driver for the Intersil's ISL29028/ISL29029 device.
	 This driver supports the sysfs interface to get the ALS, IR intensity,
	 Proximity value via iio. The ISL29028 provides the concurrent sensing
	 of ambient light and proximity.

config SENSORS_JSA1127
	tristate "JSA1127 Ambient light sensor"
	depends on I2C
	default n
	help
	  Say Y here to enable the JSA1127 Ambient Light Sensor.
	  This driver provides measurements of ambient light intensity in
	  its own units.
	  Data from sensor is accessible via sysfs.

config TSL2583
	tristate "TAOS TSL2580, TSL2581 and TSL2583 light-to-digital converters"
	depends on I2C
	help
	 Provides support for the TAOS tsl2580, tsl2581 and tsl2583 devices.
	 Access ALS data via iio, sysfs.

config TSL2x7x
	tristate "TAOS TSL/TMD2x71 and TSL/TMD2x72 Family of light and proximity sensors"
	depends on I2C
	help
	 Support for: tsl2571, tsl2671, tmd2671, tsl2771, tmd2771, tsl2572, tsl2672,
	 tmd2672, tsl2772, tmd2772 devices.
	 Provides iio_events and direct access via sysfs.

config SENSORS_LTR558
	tristate "LTR558 Ambient light and proximity sensor"
	depends on I2C
	default n
	help
	  If you say yes here you get support for ambient light sensing and
	  proximity ir sensing from Lite On Technology LTR558.

config SENSORS_MAX44005
	tristate "MAX44005 ALS, RGB, temperature, IR, proximity Sensor"
	depends on I2C
	default n
	help
	  If you say yes here you get support for ambient light, RGB, IR,
	  Proximity and temperature sensing from MAX44005.

config SENSORS_STM8T143
	tristate "STM8T143 proximity sensor"
	default n
	help
	  If you say yes here you get support for ST Microelectronics
	  STM8T143 sensor driver.
	  The STM8T143 sensor driver provices suport for proximity sensing.
	  Data from sensor is accessible via sysfs.

config SENSORS_TCS3772
	tristate "TCS3772 Ambient light, RGB and proximity Sensor"
	depends on I2C
	select REGMAP_I2C
	default n
	help
	  If you say yes here you get support for ambient light, RGB and
	  Proximity sensing from TCS3772.

config SENSORS_CM3217
	tristate "CM3217 Ambient light sensor"
	depends on I2C
<<<<<<< HEAD
	default n
	help
	  Say Y here to enable the CM3217 Ambient Light Sensor.
=======
	select LS_OF
	select LS_SYSFS
	default n
	help
	  Say Y here to enable the CM3217 Ambient Light Sensor.
	  This driver will provide the measurements of ambient light intensity
	  in its own units.
	  Data from sensor is accessible via sysfs.
>>>>>>> 95b166b8

config LS_OF
	tristate "Device Tree parsing for Light sensor specification details"
	depends on OF
	default n
	help
	  Say Y for helpers to retrieve the sensor specification details like
	  vendor, power consumed, max range, resolution and integration.
	  This information is common to most Ambient light sensors as well as
	  proximity sensors. Hence, have common callbacks to retrive this
	  information from the respective device tree nodes.

config LS_SYSFS
	tristate "IIO registration for sensor meta data"
	depends on LS_OF
	default n
	help
	  Say Y for to share sensor specification details to user space.
	  The information is retrieved from device platform data. If you are
	  using helpers from this file, make sure device's platform data
	  contains all the required information.

config SENSORS_IQS253
	tristate "IQS253 capacitive sensor"
	depends on I2C
	select LS_OF
	select LS_SYFS
	default n
	help
	  Say Y to enable proximity detection using IQS253 capacitive sensor.
	  This driver uses I2C to program the device.
	  This communicates proximity events to SAR sensor through gpio.

config SENSORS_IQS253_AS_PROXIMITY
	tristate "Use IQS253 capacitive sensor for proximity detection"
	depends on I2C
	select LS_OF
	select LS_SYFS
	default n
	help
	  Say Y to enable proximity detection using IQS253 capacitive sensor.
	  This driver exports sensor's specifications in DT node to user space.
	  Hence, it needs LS_OF and LS_SYSFS support.
	  This driver uses I2C to program the device.

endmenu<|MERGE_RESOLUTION|>--- conflicted
+++ resolved
@@ -98,11 +98,6 @@
 config SENSORS_CM3217
 	tristate "CM3217 Ambient light sensor"
 	depends on I2C
-<<<<<<< HEAD
-	default n
-	help
-	  Say Y here to enable the CM3217 Ambient Light Sensor.
-=======
 	select LS_OF
 	select LS_SYSFS
 	default n
@@ -111,7 +106,6 @@
 	  This driver will provide the measurements of ambient light intensity
 	  in its own units.
 	  Data from sensor is accessible via sysfs.
->>>>>>> 95b166b8
 
 config LS_OF
 	tristate "Device Tree parsing for Light sensor specification details"
