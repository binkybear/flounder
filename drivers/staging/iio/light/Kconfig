#
# Light sensors
#
menu "Light sensors"

config SENSORS_CM3218
	tristate "CM3218 Ambient light sensor"
	depends on I2C
	select REGMAP_I2C
	default n
	help
	  Say Y here to enable the CM3218 Ambient Light Sensor.
	  This driver will provide the measurements of ambient light intensity
	  in its own units.
	  Data from sensor is accessible via sysfs.

config SENSORS_ISL29018
	tristate "ISL 29018 light and proximity sensor"
	depends on I2C
	select REGMAP_I2C
	default n
	help
	 If you say yes here you get support for ambient light sensing and
	 proximity infrared sensing from Intersil ISL29018.
	 This driver will provide the measurements of ambient light intensity
	 in lux, proximity infrared sensing and normal infrared sensing.
	 Data from sensor is accessible via sysfs.

config SENSORS_ISL29028
	tristate "Intersil ISL29028/ISL29028 Concurrent Light and Proximity Sensor"
	depends on I2C
	select REGMAP_I2C
	help
	 Provides driver for the Intersil's ISL29028/ISL29029 device.
	 This driver supports the sysfs interface to get the ALS, IR intensity,
	 Proximity value via iio. The ISL29028 provides the concurrent sensing
	 of ambient light and proximity.

config SENSORS_JSA1127
	tristate "JSA1127 Ambient light sensor"
	depends on I2C
	default n
	help
	  Say Y here to enable the JSA1127 Ambient Light Sensor.
	  This driver provides measurements of ambient light intensity in
	  its own units.
	  Data from sensor is accessible via sysfs.

config TSL2583
	tristate "TAOS TSL2580, TSL2581 and TSL2583 light-to-digital converters"
	depends on I2C
	help
	 Provides support for the TAOS tsl2580, tsl2581 and tsl2583 devices.
	 Access ALS data via iio, sysfs.

config TSL2x7x
	tristate "TAOS TSL/TMD2x71 and TSL/TMD2x72 Family of light and proximity sensors"
	depends on I2C
	help
	 Support for: tsl2571, tsl2671, tmd2671, tsl2771, tmd2771, tsl2572, tsl2672,
	 tmd2672, tsl2772, tmd2772 devices.
	 Provides iio_events and direct access via sysfs.

config SENSORS_LTR558
	tristate "LTR558 Ambient light and proximity sensor"
	depends on I2C
	default n
	help
	  If you say yes here you get support for ambient light sensing and
	  proximity ir sensing from Lite On Technology LTR558.

config SENSORS_MAX44005
	tristate "MAX44005 ALS, RGB, temperature, IR, proximity Sensor"
	depends on I2C
	default n
	help
	  If you say yes here you get support for ambient light, RGB, IR,
	  Proximity and temperature sensing from MAX44005.

config SENSORS_STM8T143
	tristate "STM8T143 proximity sensor"
	default n
	help
	  If you say yes here you get support for ST Microelectronics
	  STM8T143 sensor driver.
	  The STM8T143 sensor driver provices suport for proximity sensing.
	  Data from sensor is accessible via sysfs.

config SENSORS_TCS3772
	tristate "TCS3772 Ambient light, RGB and proximity Sensor"
	depends on I2C
	select REGMAP_I2C
	default n
	help
	  If you say yes here you get support for ambient light, RGB and
	  Proximity sensing from TCS3772.

config SENSORS_CM3217
	tristate "CM3217 Ambient light sensor"
	depends on I2C
	default n
	help
	  Say Y here to enable the CM3217 Ambient Light Sensor.

<<<<<<< HEAD
=======
config LS_OF
	tristate "Device Tree parsing for Light sensor specification details"
	depends on OF
	default n
	help
	  Say Y for helpers to retrieve the sensor specification details like
	  vendor, power consumed, max range, resolution and integration.
	  This information is common to most Ambient light sensors as well as
	  proximity sensors. Hence, have common callbacks to retrive this
	  information from the respective device tree nodes.

config LS_SYSFS
	tristate "IIO registration for sensor meta data"
	depends on LS_OF
	default n
	help
	  Say Y for to share sensor specification details to user space.
	  The information is retrieved from device platform data. If you are
	  using helpers from this file, make sure device's platform data
	  contains all the required information.

config SENSORS_IQS253
	tristate "IQS253 capacitive sensor"
	depends on I2C
	select LS_OF
	select LS_SYFS
	default n
	help
	  Say Y to enable proximity detection using IQS253 capacitive sensor.
	  This driver exports sensor's specifications in DT node to user space.
	  Hence, it needs LS_OF and LS_SYSFS support.
	  This driver uses I2C to program the device.

>>>>>>> b6bb0aa3
endmenu<|MERGE_RESOLUTION|>--- conflicted
+++ resolved
@@ -102,8 +102,6 @@
 	help
 	  Say Y here to enable the CM3217 Ambient Light Sensor.
 
-<<<<<<< HEAD
-=======
 config LS_OF
 	tristate "Device Tree parsing for Light sensor specification details"
 	depends on OF
@@ -137,5 +135,4 @@
 	  Hence, it needs LS_OF and LS_SYSFS support.
 	  This driver uses I2C to program the device.
 
->>>>>>> b6bb0aa3
 endmenu