/* -----------------------------------------------------------------------------
 * Copyright (c) 2011 Ozmo Inc
 * Released under the GNU General Public License Version 2 (GPLv2).
 * -----------------------------------------------------------------------------
 */
#include <linux/init.h>
#include <linux/module.h>
#include <linux/timer.h>
#include <linux/sched.h>
#include <linux/netdevice.h>
#include <linux/errno.h>
#include <linux/ieee80211.h>
#include "ozprotocol.h"
#include "ozeltbuf.h"
#include "ozpd.h"
#include "ozproto.h"
#include "ozusbsvc.h"
#include "oztrace.h"
#include "ozappif.h"
#include <asm/unaligned.h>
#include <linux/uaccess.h>
#include <net/psnap.h>
/*------------------------------------------------------------------------------
 */
#define OZ_CF_CONN_SUCCESS	1
#define OZ_CF_CONN_FAILURE	2

#define OZ_DO_STOP		1
#define OZ_DO_SLEEP		2

#define OZ_MAX_TIMER_POOL_SIZE	16
/*------------------------------------------------------------------------------
 * Number of units of buffering to capture for an isochronous IN endpoint before
 * allowing data to be indicated up.
 */
#define OZ_IN_BUFFERING_UNITS	100

/*------------------------------------------------------------------------------
 */
struct oz_binding {
	struct packet_type ptype;
	char name[OZ_MAX_BINDING_LEN];
	struct list_head link;
};

/*------------------------------------------------------------------------------
 * Static external variables.
 */
static DEFINE_SPINLOCK(g_polling_lock);
static LIST_HEAD(g_pd_list);
static LIST_HEAD(g_binding);
static DEFINE_SPINLOCK(g_binding_lock);
static struct sk_buff_head g_rx_queue;
static u8 g_session_id;
static u16 g_apps = 0x1;
static int g_processing_rx;
/*------------------------------------------------------------------------------
 * Context: softirq-serialized
 */
static u8 oz_get_new_session_id(u8 exclude)
{
	if (++g_session_id == 0)
		g_session_id = 1;
	if (g_session_id == exclude) {
		if (++g_session_id == 0)
			g_session_id = 1;
	}
	return g_session_id;
}
/*------------------------------------------------------------------------------
 * Context: softirq-serialized
 */
static void oz_send_conn_rsp(struct oz_pd *pd, u8 status)
{
	struct sk_buff *skb;
	struct net_device *dev = pd->net_dev;
	struct oz_hdr *oz_hdr;
	struct oz_elt *elt;
	struct oz_elt_connect_rsp *body;
	int sz = sizeof(struct oz_hdr) + sizeof(struct oz_elt) +
			sizeof(struct oz_elt_connect_rsp);
	skb = alloc_skb(sz + OZ_ALLOCATED_SPACE(dev), GFP_ATOMIC);
	if (skb == NULL)
		return;
	skb_reserve(skb, LL_RESERVED_SPACE(dev));
	skb_reset_network_header(skb);
	oz_hdr = (struct oz_hdr *)skb_put(skb, sz);
	elt = (struct oz_elt *)(oz_hdr+1);
	body = (struct oz_elt_connect_rsp *)(elt+1);
	skb->dev = dev;
	skb->protocol = htons(OZ_ETHERTYPE);
	/* Fill in device header */
	if (dev_hard_header(skb, dev, OZ_ETHERTYPE, pd->mac_addr,
			dev->dev_addr, skb->len) < 0) {
		kfree_skb(skb);
		return;
	}
	oz_hdr->control = (OZ_PROTOCOL_VERSION<<OZ_VERSION_SHIFT);
	oz_hdr->last_pkt_num = pd->trigger_pkt_num & OZ_LAST_PN_MASK;
	put_unaligned(0, &oz_hdr->pkt_num);
	elt->type = OZ_ELT_CONNECT_RSP;
	elt->length = sizeof(struct oz_elt_connect_rsp);
	memset(body, 0, sizeof(struct oz_elt_connect_rsp));
	body->status = status;
	if (status == 0) {
		body->mode = pd->mode;
		body->session_id = pd->session_id;
		put_unaligned(cpu_to_le16(pd->total_apps), &body->apps);
	}
	oz_trace_skb(skb, 'T');
	dev_queue_xmit(skb);
	return;
}
/*------------------------------------------------------------------------------
 * Context: softirq-serialized
 */
static void pd_set_keepalive(struct oz_pd *pd, u8 kalive)
{
	unsigned long keep_alive = kalive & OZ_KALIVE_VALUE_MASK;

	switch (kalive & OZ_KALIVE_TYPE_MASK) {
	case OZ_KALIVE_SPECIAL:
		pd->keep_alive = (keep_alive * OZ_KALIVE_INFINITE);
		break;
	case OZ_KALIVE_SECS:
		pd->keep_alive = (keep_alive*1000);
		break;
	case OZ_KALIVE_MINS:
		pd->keep_alive = (keep_alive*1000*60);
		break;
	case OZ_KALIVE_HOURS:
		pd->keep_alive = (keep_alive*1000*60*60);
		break;
	default:
		pd->keep_alive = 0;
	}
}
/*------------------------------------------------------------------------------
 * Context: softirq-serialized
 */
static void pd_set_presleep(struct oz_pd *pd, u8 presleep, u8 start_timer)
{
	if (presleep)
		pd->presleep = presleep*100;
	else
		pd->presleep = OZ_PRESLEEP_TOUT;
	if (start_timer) {
		spin_unlock(&g_polling_lock);
		oz_timer_add(pd, OZ_TIMER_TOUT, pd->presleep);
		spin_lock(&g_polling_lock);
	}
}
/*------------------------------------------------------------------------------
 * Context: softirq-serialized
 */
static struct oz_pd *oz_connect_req(struct oz_pd *cur_pd, struct oz_elt *elt,
		const u8 *pd_addr, struct net_device *net_dev, u32 pkt_num)
{
	struct oz_pd *pd;
	struct oz_elt_connect_req *body =
			(struct oz_elt_connect_req *)(elt+1);
	u8 rsp_status = OZ_STATUS_SUCCESS;
	u8 stop_needed = 0;
	u16 new_apps = g_apps;
	struct net_device *old_net_dev = NULL;
	struct oz_pd *free_pd = NULL;
	if (cur_pd) {
		pd = cur_pd;
		spin_lock_bh(&g_polling_lock);
	} else {
		struct oz_pd *pd2 = NULL;
		struct list_head *e;
		pd = oz_pd_alloc(pd_addr);
		if (pd == NULL)
			return NULL;
		getnstimeofday(&pd->last_rx_timestamp);
		spin_lock_bh(&g_polling_lock);
		list_for_each(e, &g_pd_list) {
			pd2 = container_of(e, struct oz_pd, link);
			if (memcmp(pd2->mac_addr, pd_addr, ETH_ALEN) == 0) {
				free_pd = pd;
				pd = pd2;
				break;
			}
		}
		if (pd != pd2)
			list_add_tail(&pd->link, &g_pd_list);
	}
	if (pd == NULL) {
		spin_unlock_bh(&g_polling_lock);
		return NULL;
	}
	if (pd->net_dev != net_dev) {
		old_net_dev = pd->net_dev;
		dev_hold(net_dev);
		pd->net_dev = net_dev;
	}
	pd->max_tx_size = OZ_MAX_TX_SIZE;
	pd->mode = body->mode;
	pd->pd_info = body->pd_info;
	pd->up_audio_buf = body->up_audio_buf > 0 ? body->up_audio_buf :
							OZ_IN_BUFFERING_UNITS;
	if (pd->mode & OZ_F_ISOC_NO_ELTS) {
		pd->ms_per_isoc = body->ms_per_isoc;
		if (!pd->ms_per_isoc)
			pd->ms_per_isoc = 4;

		switch (body->ms_isoc_latency & OZ_LATENCY_MASK) {
		case OZ_ONE_MS_LATENCY:
			pd->isoc_latency = (body->ms_isoc_latency &
					~OZ_LATENCY_MASK) / pd->ms_per_isoc;
			break;
		case OZ_TEN_MS_LATENCY:
			pd->isoc_latency = ((body->ms_isoc_latency &
				~OZ_LATENCY_MASK) * 10) / pd->ms_per_isoc;
			break;
		default:
			pd->isoc_latency = OZ_MAX_TX_QUEUE_ISOC;
		}
	}
	if (body->max_len_div16)
		pd->max_tx_size = ((u16)body->max_len_div16)<<4;
	pd->max_stream_buffering = 3*1024;
	pd->pulse_period = ktime_set(OZ_QUANTUM / MSEC_PER_SEC, (OZ_QUANTUM %
					MSEC_PER_SEC) * NSEC_PER_MSEC);
	pd_set_presleep(pd, body->presleep, 0);
	pd_set_keepalive(pd, body->keep_alive);

	new_apps &= le16_to_cpu(get_unaligned(&body->apps));
	if ((new_apps & 0x1) && (body->session_id)) {
		if (pd->session_id) {
			if (pd->session_id != body->session_id) {
				rsp_status = OZ_STATUS_SESSION_MISMATCH;
				goto done;
			}
		} else {
			new_apps &= ~0x1;  /* Resume not permitted */
			pd->session_id =
				oz_get_new_session_id(body->session_id);
		}
	} else {
		if (pd->session_id && !body->session_id) {
			rsp_status = OZ_STATUS_SESSION_TEARDOWN;
			stop_needed = 1;
		} else {
			new_apps &= ~0x1;  /* Resume not permitted */
			pd->session_id =
				oz_get_new_session_id(body->session_id);
		}
	}
done:
	if (rsp_status == OZ_STATUS_SUCCESS) {
		u16 start_apps = new_apps & ~pd->total_apps & ~0x1;
		u16 stop_apps = pd->total_apps & ~new_apps & ~0x1;
		u16 resume_apps = new_apps & pd->paused_apps  & ~0x1;
		spin_unlock_bh(&g_polling_lock);
		oz_pd_set_state(pd, OZ_PD_S_CONNECTED);
		if (start_apps) {
			if (oz_services_start(pd, start_apps, 0))
				rsp_status = OZ_STATUS_TOO_MANY_PDS;
		}
		if (resume_apps)
			if (oz_services_start(pd, resume_apps, 1))
				rsp_status = OZ_STATUS_TOO_MANY_PDS;
		if (stop_apps)
			oz_services_stop(pd, stop_apps, 0);
		oz_pd_request_heartbeat(pd);
	} else {
		spin_unlock_bh(&g_polling_lock);
	}

	/* CONNECT_REQ was sent without AR bit,
	   but firmware does check LPN field to identify correcponding
	   CONNECT_RSP field. */
	pd->trigger_pkt_num = pkt_num;
	oz_send_conn_rsp(pd, rsp_status);
	if (rsp_status != OZ_STATUS_SUCCESS) {
		if (stop_needed)
			oz_pd_stop(pd);
		oz_pd_put(pd);
		pd = NULL;
	}
	if (old_net_dev)
		dev_put(old_net_dev);
	if (free_pd)
		oz_pd_destroy(free_pd);
	return pd;
}
/*------------------------------------------------------------------------------
 * Context: softirq-serialized
 */
static void oz_add_farewell(struct oz_pd *pd, u8 ep_num, u8 index,
			const u8 *report, u8 len)
{
	struct oz_farewell *f;
	struct oz_farewell *f2;
	int found = 0;
	f = kmalloc(sizeof(struct oz_farewell) + len - 1, GFP_ATOMIC);
	if (!f)
		return;
	f->ep_num = ep_num;
	f->index = index;
	f->len = len;
	memcpy(f->report, report, len);
	oz_trace("RX: Adding farewell report\n");
	spin_lock(&g_polling_lock);
	list_for_each_entry(f2, &pd->farewell_list, link) {
		if ((f2->ep_num == ep_num) && (f2->index == index)) {
			found = 1;
			list_del(&f2->link);
			break;
		}
	}
	list_add_tail(&f->link, &pd->farewell_list);
	spin_unlock(&g_polling_lock);
	if (found)
		kfree(f2);
}
/*------------------------------------------------------------------------------
 * Context: softirq-serialized
 */
static void oz_rx_frame(struct sk_buff *skb)
{
	u8 *mac_hdr;
	u8 *src_addr;
	struct oz_elt *elt;
	int length;
	struct oz_pd *pd = NULL;
	struct oz_hdr *oz_hdr = (struct oz_hdr *)skb_network_header(skb);
	struct timespec current_time;
	int dup = 0;
	u32 pkt_num;

	oz_trace_skb(skb, 'R');
	mac_hdr = skb_mac_header(skb);
	src_addr = &mac_hdr[ETH_ALEN] ;
	length = skb->len;

	/* Check the version field */
	if (oz_get_prot_ver(oz_hdr->control) != OZ_PROTOCOL_VERSION) {
		oz_trace("Incorrect protocol version: %d\n",
			oz_get_prot_ver(oz_hdr->control));
		goto done;
	}


	pkt_num = le32_to_cpu(get_unaligned(&oz_hdr->pkt_num));

	pd = oz_pd_find(src_addr);
	if (pd) {
<<<<<<< HEAD
		if (!(pd->state & OZ_PD_S_CONNECTED))
			oz_pd_set_state(pd, OZ_PD_S_CONNECTED);
=======
		if (!(pd->state & OZ_PD_S_CONNECTED)) {
			char mac_buf[20];
			char *envp[2];
			snprintf(mac_buf, sizeof(mac_buf), "ID_MAC=%pm",
								pd->mac_addr);
			envp[0] = mac_buf;
			envp[1] = NULL;
			oz_pd_set_state(pd, OZ_PD_S_CONNECTED);
			kobject_uevent_env(&g_oz_wpan_dev->kobj, KOBJ_CHANGE,
									envp);
		}
>>>>>>> b6bb0aa3
		getnstimeofday(&current_time);
		if ((current_time.tv_sec != pd->last_rx_timestamp.tv_sec) ||
			(pd->presleep < MSEC_PER_SEC))  {
			oz_timer_add(pd, OZ_TIMER_TOUT,	pd->presleep);
			pd->last_rx_timestamp = current_time;
		}
		if (pkt_num != pd->last_rx_pkt_num) {
			pd->last_rx_pkt_num = pkt_num;
		} else {
			dup = 1;
		}
	}

	if (pd && !dup && ((pd->mode & OZ_MODE_MASK) == OZ_MODE_TRIGGERED)) {
		pd->last_sent_frame = &pd->tx_queue;
		if (oz_hdr->control & OZ_F_ACK) {
			/* Retire completed frames */
			oz_retire_tx_frames(pd, oz_hdr->last_pkt_num);
		}
		if ((oz_hdr->control & OZ_F_ACK_REQUESTED) &&
				(pd->state == OZ_PD_S_CONNECTED)) {
			int backlog = pd->nb_queued_frames;
			pd->trigger_pkt_num = pkt_num;
			/* Send queued frames */
			oz_send_queued_frames(pd, backlog);
		}
	}

	length -= sizeof(struct oz_hdr);
	elt = (struct oz_elt *)((u8 *)oz_hdr + sizeof(struct oz_hdr));

	while (length >= oz_elt_hdr_len(elt)) {
		length -= oz_elt_len(elt);
		if (length < 0)
			break;
		switch (elt->type) {
		case OZ_ELT_CONNECT_REQ:
			pd = oz_connect_req(pd, elt, src_addr, skb->dev,
						pkt_num);
			break;
		case OZ_ELT_DISCONNECT:
			if (pd)
				oz_pd_sleep(pd);
			break;
		case OZ_ELT_UPDATE_PARAM_REQ: {
				struct oz_elt_update_param *body =
					(struct oz_elt_update_param *)(elt + 1);
				if (pd && (pd->state & OZ_PD_S_CONNECTED)) {
					spin_lock(&g_polling_lock);
					pd_set_keepalive(pd, body->keepalive);
					pd_set_presleep(pd, body->presleep, 1);
					spin_unlock(&g_polling_lock);
				}
			}
			break;
		case OZ_ELT_FAREWELL_REQ: {
				struct oz_elt_farewell *body =
					(struct oz_elt_farewell *)(elt + 1);
				oz_add_farewell(pd, body->ep_num,
					body->index, body->report,
					elt->length + 1 - sizeof(*body));
			}
			break;
		case OZ_ELT_APP_DATA:
		case OZ_ELT_APP_DATA_EX:
			if (pd && (pd->state & OZ_PD_S_CONNECTED)) {
				struct oz_app_hdr *app_hdr =
					(struct oz_app_hdr *)(oz_elt_data(elt));
				if (dup)
					break;
				oz_handle_app_elt(pd, app_hdr->app_id, elt);
			}
			break;
		default:
			oz_trace("RX: Unknown elt %02x\n", elt->type);
		}
		elt = oz_next_elt(elt);
	}
done:
	if (pd)
		oz_pd_put(pd);
	consume_skb(skb);
}
/*------------------------------------------------------------------------------
 * Context: process
 */
void oz_protocol_term(void)
{
	struct oz_binding *b, *t;

	/* Walk the list of bindings and remove each one.
	 */
	spin_lock_bh(&g_binding_lock);
	list_for_each_entry_safe(b, t, &g_binding, link) {
		list_del(&b->link);
		spin_unlock_bh(&g_binding_lock);
		dev_remove_pack(&b->ptype);
		if (b->ptype.dev)
			dev_put(b->ptype.dev);
		kfree(b);
		spin_lock_bh(&g_binding_lock);
	}
	spin_unlock_bh(&g_binding_lock);
	/* Walk the list of PDs and stop each one. This causes the PD to be
	 * removed from the list so we can just pull each one from the head
	 * of the list.
	 */
	spin_lock_bh(&g_polling_lock);
	while (!list_empty(&g_pd_list)) {
		struct oz_pd *pd =
			list_first_entry(&g_pd_list, struct oz_pd, link);
		oz_pd_get(pd);
		spin_unlock_bh(&g_polling_lock);
		oz_pd_stop(pd);
		oz_pd_put(pd);
		spin_lock_bh(&g_polling_lock);
	}
	spin_unlock_bh(&g_polling_lock);
	oz_trace("Protocol stopped\n");
}
/*------------------------------------------------------------------------------
 * Context: softirq
 */
void oz_pd_heartbeat_handler(unsigned long data)
<<<<<<< HEAD
{
	struct oz_pd *pd = (struct oz_pd *)data;
	u16 apps = 0;
	spin_lock_bh(&g_polling_lock);
	if (pd->state & OZ_PD_S_CONNECTED)
		apps = pd->total_apps;
	spin_unlock_bh(&g_polling_lock);
	if (apps)
		oz_pd_heartbeat(pd, apps);

	oz_pd_put(pd);
}
/*------------------------------------------------------------------------------
 * Context: softirq
 */
void oz_pd_timeout_handler(unsigned long data)
{
=======
{
	struct oz_pd *pd = (struct oz_pd *)data;
	u16 apps = 0;
	spin_lock_bh(&g_polling_lock);
	if (pd->state & OZ_PD_S_CONNECTED)
		apps = pd->total_apps;
	spin_unlock_bh(&g_polling_lock);
	if (apps)
		oz_pd_heartbeat(pd, apps);

	oz_pd_put(pd);
}
/*------------------------------------------------------------------------------
 * Context: softirq
 */
void oz_pd_timeout_handler(unsigned long data)
{
>>>>>>> b6bb0aa3
	int type;
	struct oz_pd *pd = (struct oz_pd *)data;

	spin_lock_bh(&g_polling_lock);
	type = pd->timeout_type;
	spin_unlock_bh(&g_polling_lock);
	switch (type) {
	case OZ_TIMER_TOUT:
		oz_trace_msg(M, "OZ_TIMER_TOUT:\n");
		oz_pd_sleep(pd);
		break;
	case OZ_TIMER_STOP:
		oz_trace_msg(M, "OZ_TIMER_STOP:\n");
		oz_pd_stop(pd);
		break;
	}
	oz_pd_put(pd);
}
/*------------------------------------------------------------------------------
 * Context: Interrupt
 */
enum hrtimer_restart oz_pd_heartbeat_event(struct hrtimer *timer)
{
	struct oz_pd *pd;

	pd = container_of(timer, struct oz_pd, heartbeat);
	hrtimer_forward(timer,
		hrtimer_get_expires(timer), pd->pulse_period);
	oz_pd_get(pd);
	tasklet_schedule(&pd->heartbeat_tasklet);
	return HRTIMER_RESTART;
}
/*------------------------------------------------------------------------------
 * Context: Interrupt
 */
enum hrtimer_restart oz_pd_timeout_event(struct hrtimer *timer)
{
	struct oz_pd *pd;

	pd = container_of(timer, struct oz_pd, timeout);
	oz_pd_get(pd);
	tasklet_schedule(&pd->timeout_tasklet);
	return HRTIMER_NORESTART;
}
/*------------------------------------------------------------------------------
 * Context: softirq or process
 */
void oz_timer_add(struct oz_pd *pd, int type, unsigned long due_time)
{
	spin_lock_bh(&g_polling_lock);
	switch (type) {
	case OZ_TIMER_TOUT:
	case OZ_TIMER_STOP:
		if (hrtimer_active(&pd->timeout)) {
			hrtimer_set_expires(&pd->timeout, ktime_set(due_time /
			MSEC_PER_SEC, (due_time % MSEC_PER_SEC) *
							NSEC_PER_MSEC));
			hrtimer_start_expires(&pd->timeout, HRTIMER_MODE_REL);
		} else {
			hrtimer_start(&pd->timeout, ktime_set(due_time /
			MSEC_PER_SEC, (due_time % MSEC_PER_SEC) *
					NSEC_PER_MSEC), HRTIMER_MODE_REL);
		}
		pd->timeout_type = type;
		break;
	case OZ_TIMER_HEARTBEAT:
		if (!hrtimer_active(&pd->heartbeat))
			hrtimer_start(&pd->heartbeat, ktime_set(due_time /
			MSEC_PER_SEC, (due_time % MSEC_PER_SEC) *
					NSEC_PER_MSEC), HRTIMER_MODE_REL);
		break;
	}
	spin_unlock_bh(&g_polling_lock);
}
/*------------------------------------------------------------------------------
 * Context: softirq or process
 */
void oz_pd_request_heartbeat(struct oz_pd *pd)
{
	oz_timer_add(pd, OZ_TIMER_HEARTBEAT, OZ_QUANTUM);
}
/*------------------------------------------------------------------------------
 * Context: softirq or process
 */
struct oz_pd *oz_pd_find(const u8 *mac_addr)
{
	struct oz_pd *pd;
	struct list_head *e;
	spin_lock_bh(&g_polling_lock);
	list_for_each(e, &g_pd_list) {
		pd = container_of(e, struct oz_pd, link);
		if (memcmp(pd->mac_addr, mac_addr, ETH_ALEN) == 0) {
			atomic_inc(&pd->ref_count);
			spin_unlock_bh(&g_polling_lock);
			return pd;
		}
	}
	spin_unlock_bh(&g_polling_lock);
	return 0;
}
/*------------------------------------------------------------------------------
 * Context: process
 */
void oz_app_enable(int app_id, int enable)
{
	if (app_id <= OZ_APPID_MAX) {
		spin_lock_bh(&g_polling_lock);
		if (enable)
			g_apps |= (1<<app_id);
		else
			g_apps &= ~(1<<app_id);
		spin_unlock_bh(&g_polling_lock);
	}
}
/*------------------------------------------------------------------------------
 * Context: softirq
 */
static int oz_pkt_recv(struct sk_buff *skb, struct net_device *dev,
		struct packet_type *pt, struct net_device *orig_dev)
{
	skb = skb_share_check(skb, GFP_ATOMIC);
	if (skb == NULL)
		return 0;
	spin_lock_bh(&g_rx_queue.lock);
	if (g_processing_rx) {
		/* We already hold the lock so use __ variant.
		 */
		__skb_queue_head(&g_rx_queue, skb);
		spin_unlock_bh(&g_rx_queue.lock);
	} else {
		g_processing_rx = 1;
		do {

			spin_unlock_bh(&g_rx_queue.lock);
			oz_rx_frame(skb);
			spin_lock_bh(&g_rx_queue.lock);
			if (skb_queue_empty(&g_rx_queue)) {
				g_processing_rx = 0;
				spin_unlock_bh(&g_rx_queue.lock);
				break;
			}
			/* We already hold the lock so use __ variant.
			 */
			skb = __skb_dequeue(&g_rx_queue);
		} while (1);
	}
	return 0;
}
/*------------------------------------------------------------------------------
 * Context: process
 */
void oz_binding_add(const char *net_dev)
{
	struct oz_binding *binding;

	binding = kmalloc(sizeof(struct oz_binding), GFP_KERNEL);
	if (binding) {
		binding->ptype.type = __constant_htons(OZ_ETHERTYPE);
		binding->ptype.func = oz_pkt_recv;
		memcpy(binding->name, net_dev, OZ_MAX_BINDING_LEN);
		if (net_dev && *net_dev) {
			oz_trace_msg(M, "Adding binding: '%s'\n", net_dev);
			binding->ptype.dev =
				dev_get_by_name(&init_net, net_dev);
			if (binding->ptype.dev == NULL) {
				oz_trace_msg(M, "Netdev '%s' not found\n",
						net_dev);
				kfree(binding);
				binding = NULL;
			}
		} else {
			oz_trace_msg(M, "Binding to all netcards\n");
			binding->ptype.dev = NULL;
		}
		if (binding) {
			dev_add_pack(&binding->ptype);
			spin_lock_bh(&g_binding_lock);
			list_add_tail(&binding->link, &g_binding);
			spin_unlock_bh(&g_binding_lock);
		}
	}
}
/*------------------------------------------------------------------------------
 * Context: process
 */
static int compare_binding_name(const char *s1, const char *s2)
{
	int i;
	for (i = 0; i < OZ_MAX_BINDING_LEN; i++) {
		if (*s1 != *s2)
			return 0;
		if (!*s1++)
			return 1;
		s2++;
	}
	return 1;
}
/*------------------------------------------------------------------------------
 * Context: process
 */
static void pd_stop_all_for_device(struct net_device *net_dev)
{
	struct list_head h;
	struct oz_pd *pd;
	struct oz_pd *n;
	INIT_LIST_HEAD(&h);
	spin_lock_bh(&g_polling_lock);
	list_for_each_entry_safe(pd, n, &g_pd_list, link) {
		if (pd->net_dev == net_dev) {
			list_move(&pd->link, &h);
			oz_pd_get(pd);
		}
	}
	spin_unlock_bh(&g_polling_lock);
	while (!list_empty(&h)) {
		pd = list_first_entry(&h, struct oz_pd, link);
		oz_pd_stop(pd);
		oz_pd_put(pd);
	}
}
/*------------------------------------------------------------------------------
 * Context: process
 */
void oz_binding_remove(const char *net_dev)
{
	struct oz_binding *binding;
	int found = 0;

	oz_trace_msg(M, "Removing binding: '%s'\n", net_dev);
	spin_lock_bh(&g_binding_lock);
	list_for_each_entry(binding, &g_binding, link) {
		if (compare_binding_name(binding->name, net_dev)) {
			oz_trace_msg(M, "Binding '%s' found\n", net_dev);
			found = 1;
			break;
		}
	}
	spin_unlock_bh(&g_binding_lock);
	if (found) {
		dev_remove_pack(&binding->ptype);
		if (binding->ptype.dev) {
			dev_put(binding->ptype.dev);
			pd_stop_all_for_device(binding->ptype.dev);
		}
		list_del(&binding->link);
		kfree(binding);
	}
}
/*------------------------------------------------------------------------------
 * Context: process
 */
int oz_get_binding_list(char *buf, int max_if)
{
	struct oz_binding *binding = 0;
	int count = 0;

	spin_lock_bh(&g_binding_lock);
	list_for_each_entry(binding, &g_binding, link) {
		if (count++ > max_if)
			break;
		memcpy(buf, binding->name, OZ_MAX_BINDING_LEN);
		buf += OZ_MAX_BINDING_LEN;
	}
	spin_unlock_bh(&g_binding_lock);
	return count;
}
/*------------------------------------------------------------------------------
 * Context: process
 */
static char *oz_get_next_device_name(char *s, char *dname, int max_size)
{
	while (*s == ',')
		s++;
	while (*s && (*s != ',') && max_size > 1) {
		*dname++ = *s++;
		max_size--;
	}
	*dname = 0;
	return s;
}
/*------------------------------------------------------------------------------
 * Context: process
 */
int oz_protocol_init(char *devs)
{
	skb_queue_head_init(&g_rx_queue);
	if (devs && (devs[0] == '*')) {
		return -1;
	} else {
		char d[32];
		while (*devs) {
			devs = oz_get_next_device_name(devs, d, sizeof(d));
			if (d[0])
				oz_binding_add(d);
		}
	}
	return 0;
}
/*------------------------------------------------------------------------------
 * Context: process
 */
int oz_get_pd_list(struct oz_mac_addr *addr, int max_count)
{
	struct oz_pd *pd;
	struct list_head *e;
	int count = 0;
	spin_lock_bh(&g_polling_lock);
	list_for_each(e, &g_pd_list) {
		if (count >= max_count)
			break;
		pd = container_of(e, struct oz_pd, link);
		memcpy(&addr[count++], pd->mac_addr, ETH_ALEN);
	}
	spin_unlock_bh(&g_polling_lock);
	return count;
}
/*------------------------------------------------------------------------------
 * Context: process
 */
int oz_get_pd_status_list(u8 *pd_list, int max_count)
{
	struct oz_pd *pd;
	struct list_head *e;
	int count = 0;

	spin_lock_bh(&g_polling_lock);
	list_for_each(e, &g_pd_list) {
		if (count >= max_count)
			break;
		pd = container_of(e, struct oz_pd, link);
		if (pd_list) {
			memcpy(&pd_list[count * (ETH_ALEN + sizeof(pd->state))],
						pd->mac_addr, ETH_ALEN);
			memcpy(&pd_list[(count * (ETH_ALEN + sizeof(pd->state)))
					+ ETH_ALEN],
						&pd->state, sizeof(pd->state));
			count++;
		}
	}
	spin_unlock_bh(&g_polling_lock);
	return count;
}
/*------------------------------------------------------------------------------
*/
void oz_polling_lock_bh(void)
{
	spin_lock_bh(&g_polling_lock);
}
/*------------------------------------------------------------------------------
*/
void oz_polling_unlock_bh(void)
{
	spin_unlock_bh(&g_polling_lock);
}<|MERGE_RESOLUTION|>--- conflicted
+++ resolved
@@ -348,10 +348,6 @@
 
 	pd = oz_pd_find(src_addr);
 	if (pd) {
-<<<<<<< HEAD
-		if (!(pd->state & OZ_PD_S_CONNECTED))
-			oz_pd_set_state(pd, OZ_PD_S_CONNECTED);
-=======
 		if (!(pd->state & OZ_PD_S_CONNECTED)) {
 			char mac_buf[20];
 			char *envp[2];
@@ -363,7 +359,6 @@
 			kobject_uevent_env(&g_oz_wpan_dev->kobj, KOBJ_CHANGE,
 									envp);
 		}
->>>>>>> b6bb0aa3
 		getnstimeofday(&current_time);
 		if ((current_time.tv_sec != pd->last_rx_timestamp.tv_sec) ||
 			(pd->presleep < MSEC_PER_SEC))  {
@@ -488,7 +483,6 @@
  * Context: softirq
  */
 void oz_pd_heartbeat_handler(unsigned long data)
-<<<<<<< HEAD
 {
 	struct oz_pd *pd = (struct oz_pd *)data;
 	u16 apps = 0;
@@ -506,25 +500,6 @@
  */
 void oz_pd_timeout_handler(unsigned long data)
 {
-=======
-{
-	struct oz_pd *pd = (struct oz_pd *)data;
-	u16 apps = 0;
-	spin_lock_bh(&g_polling_lock);
-	if (pd->state & OZ_PD_S_CONNECTED)
-		apps = pd->total_apps;
-	spin_unlock_bh(&g_polling_lock);
-	if (apps)
-		oz_pd_heartbeat(pd, apps);
-
-	oz_pd_put(pd);
-}
-/*------------------------------------------------------------------------------
- * Context: softirq
- */
-void oz_pd_timeout_handler(unsigned long data)
-{
->>>>>>> b6bb0aa3
 	int type;
 	struct oz_pd *pd = (struct oz_pd *)data;
 
