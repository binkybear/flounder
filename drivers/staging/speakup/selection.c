#include <linux/slab.h> /* for kmalloc */
#include <linux/consolemap.h>
#include <linux/interrupt.h>
#include <linux/sched.h>
#include <linux/device.h> /* for dev_warn */
#include <linux/selection.h>
#include <linux/workqueue.h>
#include <linux/tty.h>
#include <asm/cmpxchg.h>

#include "speakup.h"

/* ------ cut and paste ----- */
/* Don't take this from <ctype.h>: 011-015 on the screen aren't spaces */
#define ishardspace(c)      ((c) == ' ')

unsigned short spk_xs, spk_ys, spk_xe, spk_ye; /* our region points */

/* Variables for selection control. */
/* must not be deallocated */
struct vc_data *spk_sel_cons;
/* cleared by clear_selection */
static int sel_start = -1;
static int sel_end;
static int sel_buffer_lth;
static char *sel_buffer;

static unsigned char sel_pos(int n)
{
	return inverse_translate(spk_sel_cons,
		screen_glyph(spk_sel_cons, n), 0);
}

void speakup_clear_selection(void)
{
	sel_start = -1;
}

/* does screen address p correspond to character at LH/RH edge of screen? */
static int atedge(const int p, int size_row)
{
	return !(p % size_row) || !((p + 2) % size_row);
}

/* constrain v such that v <= u */
static unsigned short limit(const unsigned short v, const unsigned short u)
{
	return (v > u) ? u : v;
}

int speakup_set_selection(struct tty_struct *tty)
{
	int new_sel_start, new_sel_end;
	char *bp, *obp;
	int i, ps, pe;
	struct vc_data *vc = vc_cons[fg_console].d;

	spk_xs = limit(spk_xs, vc->vc_cols - 1);
	spk_ys = limit(spk_ys, vc->vc_rows - 1);
	spk_xe = limit(spk_xe, vc->vc_cols - 1);
	spk_ye = limit(spk_ye, vc->vc_rows - 1);
	ps = spk_ys * vc->vc_size_row + (spk_xs << 1);
	pe = spk_ye * vc->vc_size_row + (spk_xe << 1);

	if (ps > pe) {
		/* make sel_start <= sel_end */
		int tmp = ps;
		ps = pe;
		pe = tmp;
	}

	if (spk_sel_cons != vc_cons[fg_console].d) {
		speakup_clear_selection();
		spk_sel_cons = vc_cons[fg_console].d;
		dev_warn(tty->dev,
			"Selection: mark console not the same as cut\n");
		return -EINVAL;
	}

	new_sel_start = ps;
	new_sel_end = pe;

	/* select to end of line if on trailing space */
	if (new_sel_end > new_sel_start &&
	    !atedge(new_sel_end, vc->vc_size_row) &&
	    ishardspace(sel_pos(new_sel_end))) {
		for (pe = new_sel_end + 2; ; pe += 2)
			if (!ishardspace(sel_pos(pe)) ||
			    atedge(pe, vc->vc_size_row))
				break;
		if (ishardspace(sel_pos(pe)))
			new_sel_end = pe;
	}
	if ((new_sel_start == sel_start) && (new_sel_end == sel_end))
		return 0; /* no action required */

	sel_start = new_sel_start;
	sel_end = new_sel_end;
	/* Allocate a new buffer before freeing the old one ... */
	bp = kmalloc((sel_end-sel_start)/2+1, GFP_ATOMIC);
	if (!bp) {
		speakup_clear_selection();
		return -ENOMEM;
	}
	kfree(sel_buffer);
	sel_buffer = bp;

	obp = bp;
	for (i = sel_start; i <= sel_end; i += 2) {
		*bp = sel_pos(i);
		if (!ishardspace(*bp++))
			obp = bp;
		if (!((i + 2) % vc->vc_size_row)) {
			/* strip trailing blanks from line and add newline,
			   unless non-space at end of line. */
			if (obp != bp) {
				bp = obp;
				*bp++ = '\r';
			}
			obp = bp;
		}
	}
	sel_buffer_lth = bp - sel_buffer;
	return 0;
}

struct speakup_paste_work {
	struct work_struct work;
	struct tty_struct *tty;
};

static void __speakup_paste_selection(struct work_struct *work)
{
	struct speakup_paste_work *spw =
		container_of(work, struct speakup_paste_work, work);
	struct tty_struct *tty = xchg(&spw->tty, NULL);
	struct vc_data *vc = (struct vc_data *) tty->driver_data;
	int pasted = 0, count;
	struct tty_ldisc *ld;
	DECLARE_WAITQUEUE(wait, current);

<<<<<<< HEAD
	ld = tty_ldisc_ref_wait(tty);
=======
	ld = tty_ldisc_ref(tty);
	if (!ld)
		goto tty_unref;
>>>>>>> e4299a2f

	/* FIXME: this is completely unsafe */
	add_wait_queue(&vc->paste_wait, &wait);
	while (sel_buffer && sel_buffer_lth > pasted) {
		set_current_state(TASK_INTERRUPTIBLE);
		if (test_bit(TTY_THROTTLED, &tty->flags)) {
			schedule();
			continue;
		}
		count = sel_buffer_lth - pasted;
		count = min_t(int, count, tty->receive_room);
		ld->ops->receive_buf(tty, sel_buffer + pasted, NULL, count);
		pasted += count;
	}
	remove_wait_queue(&vc->paste_wait, &wait);
	current->state = TASK_RUNNING;

	tty_ldisc_deref(ld);
<<<<<<< HEAD
=======
tty_unref:
>>>>>>> e4299a2f
	tty_kref_put(tty);
}

static struct speakup_paste_work speakup_paste_work = {
	.work = __WORK_INITIALIZER(speakup_paste_work.work,
				   __speakup_paste_selection)
};

int speakup_paste_selection(struct tty_struct *tty)
{
	if (cmpxchg(&speakup_paste_work.tty, NULL, tty) != NULL)
		return -EBUSY;

	tty_kref_get(tty);
	schedule_work_on(WORK_CPU_UNBOUND, &speakup_paste_work.work);
	return 0;
}

void speakup_cancel_paste(void)
{
	cancel_work_sync(&speakup_paste_work.work);
	tty_kref_put(speakup_paste_work.tty);
}<|MERGE_RESOLUTION|>--- conflicted
+++ resolved
@@ -139,13 +139,9 @@
 	struct tty_ldisc *ld;
 	DECLARE_WAITQUEUE(wait, current);
 
-<<<<<<< HEAD
-	ld = tty_ldisc_ref_wait(tty);
-=======
 	ld = tty_ldisc_ref(tty);
 	if (!ld)
 		goto tty_unref;
->>>>>>> e4299a2f
 
 	/* FIXME: this is completely unsafe */
 	add_wait_queue(&vc->paste_wait, &wait);
@@ -164,10 +160,7 @@
 	current->state = TASK_RUNNING;
 
 	tty_ldisc_deref(ld);
-<<<<<<< HEAD
-=======
 tty_unref:
->>>>>>> e4299a2f
 	tty_kref_put(tty);
 }
 
