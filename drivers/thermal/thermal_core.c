/*
 *  thermal.c - Generic Thermal Management Sysfs support.
 *
 *  Copyright (C) 2008 Intel Corp
 *  Copyright (C) 2008 Zhang Rui <rui.zhang@intel.com>
 *  Copyright (C) 2008 Sujith Thomas <sujith.thomas@intel.com>
 *
 *  ~~~~~~~~~~~~~~~~~~~~~~~~~~~~~~~~~~~~~~~~~~~~~~~~~~~~~~~~~~~~~~~~~~~~~~~~~~
 *
 *  This program is free software; you can redistribute it and/or modify
 *  it under the terms of the GNU General Public License as published by
 *  the Free Software Foundation; version 2 of the License.
 *
 *  This program is distributed in the hope that it will be useful, but
 *  WITHOUT ANY WARRANTY; without even the implied warranty of
 *  MERCHANTABILITY or FITNESS FOR A PARTICULAR PURPOSE.  See the GNU
 *  General Public License for more details.
 *
 *  You should have received a copy of the GNU General Public License along
 *  with this program; if not, write to the Free Software Foundation, Inc.,
 *  59 Temple Place, Suite 330, Boston, MA 02111-1307 USA.
 *
 * ~~~~~~~~~~~~~~~~~~~~~~~~~~~~~~~~~~~~~~~~~~~~~~~~~~~~~~~~~~~~~~~~~~~~~~~~~~
 */

#define pr_fmt(fmt) KBUILD_MODNAME ": " fmt

#include <linux/module.h>
#include <linux/device.h>
#include <linux/err.h>
#include <linux/slab.h>
#include <linux/kdev_t.h>
#include <linux/idr.h>
#include <linux/thermal.h>
#include <linux/reboot.h>
#include <linux/string.h>
#include <net/netlink.h>
#include <net/genetlink.h>
#define CREATE_TRACE_POINTS
#include <trace/events/thermal.h>

#include "thermal_core.h"

MODULE_AUTHOR("Zhang Rui");
MODULE_DESCRIPTION("Generic thermal management sysfs support");
MODULE_LICENSE("GPL v2");

static DEFINE_IDR(thermal_tz_idr);
static DEFINE_IDR(thermal_cdev_idr);
static DEFINE_MUTEX(thermal_idr_lock);

static LIST_HEAD(thermal_tz_list);
static LIST_HEAD(thermal_cdev_list);
static LIST_HEAD(thermal_governor_list);

static DEFINE_MUTEX(thermal_list_lock);
static DEFINE_MUTEX(thermal_governor_lock);

static struct thermal_governor *__find_governor(const char *name)
{
	struct thermal_governor *pos;

	list_for_each_entry(pos, &thermal_governor_list, governor_list)
		if (!strnicmp(name, pos->name, THERMAL_NAME_LENGTH))
			return pos;

	return NULL;
}

int thermal_register_governor(struct thermal_governor *governor)
{
	int err;
	const char *name;
	struct thermal_zone_device *pos;

	if (!governor)
		return -EINVAL;

	mutex_lock(&thermal_governor_lock);

	err = -EBUSY;
	if (__find_governor(governor->name) == NULL) {
		err = 0;
		list_add(&governor->governor_list, &thermal_governor_list);
	}

	mutex_lock(&thermal_list_lock);

	list_for_each_entry(pos, &thermal_tz_list, node) {
		if (pos->governor)
			continue;
		if (pos->tzp)
			name = pos->tzp->governor_name;
		else
			name = DEFAULT_THERMAL_GOVERNOR;
		if (!strnicmp(name, governor->name, THERMAL_NAME_LENGTH)) {
			if (governor->start) {
				err = governor->start(pos);
				if (err < 0)
					goto exit;
			}
			pos->governor = governor;
		}
	}

exit:
	mutex_unlock(&thermal_list_lock);
	mutex_unlock(&thermal_governor_lock);

	return err;
}

void thermal_unregister_governor(struct thermal_governor *governor)
{
	struct thermal_zone_device *pos;

	if (!governor)
		return;

	mutex_lock(&thermal_governor_lock);

	if (__find_governor(governor->name) == NULL)
		goto exit;

	mutex_lock(&thermal_list_lock);

	list_for_each_entry(pos, &thermal_tz_list, node) {
		if (!strnicmp(pos->governor->name, governor->name,
						THERMAL_NAME_LENGTH)) {
			if (pos->governor->stop)
				pos->governor->stop(pos);
			pos->governor = NULL;
		}
	}

	mutex_unlock(&thermal_list_lock);
	list_del(&governor->governor_list);
exit:
	mutex_unlock(&thermal_governor_lock);
	return;
}

static int get_idr(struct idr *idr, struct mutex *lock, int *id)
{
	int ret;

	if (lock)
		mutex_lock(lock);
	ret = idr_alloc(idr, NULL, 0, 0, GFP_KERNEL);
	if (lock)
		mutex_unlock(lock);
	if (unlikely(ret < 0))
		return ret;
	*id = ret;
	return 0;
}

static void release_idr(struct idr *idr, struct mutex *lock, int id)
{
	if (lock)
		mutex_lock(lock);
	idr_remove(idr, id);
	if (lock)
		mutex_unlock(lock);
}

int get_tz_trend(struct thermal_zone_device *tz, int trip)
{
	enum thermal_trend trend;

	if (tz->emul_temperature || !tz->ops->get_trend ||
	    tz->ops->get_trend(tz, trip, &trend)) {
		if (tz->temperature > tz->last_temperature)
			trend = THERMAL_TREND_RAISING;
		else if (tz->temperature < tz->last_temperature)
			trend = THERMAL_TREND_DROPPING;
		else
			trend = THERMAL_TREND_STABLE;
	}

	return trend;
}
EXPORT_SYMBOL(get_tz_trend);

struct thermal_instance *get_thermal_instance(struct thermal_zone_device *tz,
			struct thermal_cooling_device *cdev, int trip)
{
	struct thermal_instance *pos = NULL;
	struct thermal_instance *target_instance = NULL;

	mutex_lock(&tz->lock);
	mutex_lock(&cdev->lock);

	list_for_each_entry(pos, &tz->thermal_instances, tz_node) {
		if (pos->tz == tz && pos->trip == trip && pos->cdev == cdev) {
			target_instance = pos;
			break;
		}
	}

	mutex_unlock(&cdev->lock);
	mutex_unlock(&tz->lock);

	return target_instance;
}
EXPORT_SYMBOL(get_thermal_instance);

static void print_bind_err_msg(struct thermal_zone_device *tz,
			struct thermal_cooling_device *cdev, int ret)
{
	dev_err(&tz->device, "binding zone %s with cdev %s failed:%d\n",
				tz->type, cdev->type, ret);
}

static void __bind(struct thermal_zone_device *tz, u64 mask,
			struct thermal_cooling_device *cdev)
{
	int i, ret;

	for (i = 0; i < tz->trips; i++) {
		if (mask & (1ULL << i)) {
			ret = thermal_zone_bind_cooling_device(tz, i, cdev,
					THERMAL_NO_LIMIT, THERMAL_NO_LIMIT);
			if (ret)
				print_bind_err_msg(tz, cdev, ret);
		}
	}
}

static void __unbind(struct thermal_zone_device *tz, u64 mask,
			struct thermal_cooling_device *cdev)
{
	int i;

	for (i = 0; i < tz->trips; i++)
		if (mask & (1ULL << i))
			thermal_zone_unbind_cooling_device(tz, i, cdev);
}

static void bind_cdev(struct thermal_cooling_device *cdev)
{
	int i, ret;
	const struct thermal_zone_params *tzp;
	struct thermal_zone_device *pos = NULL;

	mutex_lock(&thermal_list_lock);

	list_for_each_entry(pos, &thermal_tz_list, node) {
		if (!pos->tzp && !pos->ops->bind)
			continue;

		if (pos->ops->bind) {
			ret = pos->ops->bind(pos, cdev);
			if (ret)
				print_bind_err_msg(pos, cdev, ret);
		}

		tzp = pos->tzp;
		if (!tzp || !tzp->tbp)
			continue;

		for (i = 0; i < tzp->num_tbps; i++) {
			if (tzp->tbp[i].cdev || !tzp->tbp[i].match)
				continue;
			if (tzp->tbp[i].match(pos, cdev))
				continue;
			tzp->tbp[i].cdev = cdev;
			__bind(pos, tzp->tbp[i].trip_mask, cdev);
		}
	}

	mutex_unlock(&thermal_list_lock);
}

static void bind_tz(struct thermal_zone_device *tz)
{
	int i, ret;
	struct thermal_cooling_device *pos = NULL;
	const struct thermal_zone_params *tzp = tz->tzp;

	if (!tzp && !tz->ops->bind)
		return;

	mutex_lock(&thermal_list_lock);

	/* If there is ops->bind, try to use ops->bind */
	if (tz->ops->bind) {
		list_for_each_entry(pos, &thermal_cdev_list, node) {
			ret = tz->ops->bind(tz, pos);
			if (ret)
				print_bind_err_msg(tz, pos, ret);
		}
		goto exit;
	}

	if (!tzp || !tzp->tbp)
		goto exit;

	list_for_each_entry(pos, &thermal_cdev_list, node) {
		for (i = 0; i < tzp->num_tbps; i++) {
			if (tzp->tbp[i].cdev || !tzp->tbp[i].match)
				continue;
			if (tzp->tbp[i].match(tz, pos))
				continue;
			tzp->tbp[i].cdev = pos;
			__bind(tz, tzp->tbp[i].trip_mask, pos);
		}
	}
exit:
	mutex_unlock(&thermal_list_lock);
}

static void thermal_zone_device_set_polling(struct thermal_zone_device *tz,
					    int delay)
{
	if (delay > 1000)
		mod_delayed_work(system_freezable_wq, &tz->poll_queue,
				 round_jiffies(msecs_to_jiffies(delay)));
	else if (delay)
		mod_delayed_work(system_freezable_wq, &tz->poll_queue,
				 msecs_to_jiffies(delay));
	else
		cancel_delayed_work(&tz->poll_queue);
}

static void monitor_thermal_zone(struct thermal_zone_device *tz)
{
	mutex_lock(&tz->lock);

	if (tz->passive)
		thermal_zone_device_set_polling(tz, tz->passive_delay);
	else if (tz->polling_delay)
		thermal_zone_device_set_polling(tz, tz->polling_delay);
	else
		thermal_zone_device_set_polling(tz, 0);

	mutex_unlock(&tz->lock);
}

static void handle_non_critical_trips(struct thermal_zone_device *tz,
			int trip, enum thermal_trip_type trip_type)
{
	if (tz->governor)
		tz->governor->throttle(tz, trip);
}

static void handle_critical_trips(struct thermal_zone_device *tz,
				int trip, enum thermal_trip_type trip_type)
{
	long trip_temp;

	tz->ops->get_trip_temp(tz, trip, &trip_temp);

	/* If we have not crossed the trip_temp, we do not care. */
	if (tz->temperature < trip_temp)
		return;

	if (tz->ops->notify)
		tz->ops->notify(tz, trip, trip_type);

	if (trip_type == THERMAL_TRIP_CRITICAL) {
		dev_emerg(&tz->device,
			  "critical temperature reached(%d C),shutting down\n",
			  tz->temperature / 1000);
		orderly_poweroff(true);
	}
}

static void handle_thermal_trip(struct thermal_zone_device *tz, int trip)
{
	enum thermal_trip_type type;

	trace_thermal_trip(tz->type, tz->temperature/1000);

	tz->ops->get_trip_type(tz, trip, &type);

	if (type == THERMAL_TRIP_CRITICAL || type == THERMAL_TRIP_HOT)
		handle_critical_trips(tz, trip, type);
	else
		handle_non_critical_trips(tz, trip, type);
	/*
	 * Alright, we handled this trip successfully.
	 * So, start monitoring again.
	 */
	monitor_thermal_zone(tz);
}

/**
 * thermal_zone_get_temp() - returns its the temperature of thermal zone
 * @tz: a valid pointer to a struct thermal_zone_device
 * @temp: a valid pointer to where to store the resulting temperature.
 *
 * When a valid thermal zone reference is passed, it will fetch its
 * temperature and fill @temp.
 *
 * Return: On success returns 0, an error code otherwise
 */
int thermal_zone_get_temp(struct thermal_zone_device *tz, unsigned long *temp)
{
	int ret = -EINVAL;
#ifdef CONFIG_THERMAL_EMULATION
	int count;
	unsigned long crit_temp = -1UL;
	enum thermal_trip_type type;
#endif

	if (!tz || IS_ERR(tz))
		goto exit;

	mutex_lock(&tz->lock);

	ret = tz->ops->get_temp(tz, temp);
#ifdef CONFIG_THERMAL_EMULATION
	if (!tz->emul_temperature)
		goto skip_emul;

	for (count = 0; count < tz->trips; count++) {
		ret = tz->ops->get_trip_type(tz, count, &type);
		if (!ret && type == THERMAL_TRIP_CRITICAL) {
			ret = tz->ops->get_trip_temp(tz, count, &crit_temp);
			break;
		}
	}

	if (ret)
		goto skip_emul;

	if (*temp < crit_temp)
		*temp = tz->emul_temperature;
skip_emul:
#endif
	mutex_unlock(&tz->lock);
exit:
	return ret;
}
EXPORT_SYMBOL_GPL(thermal_zone_get_temp);

static void update_temperature(struct thermal_zone_device *tz)
{
	long temp;
	int ret;

	ret = thermal_zone_get_temp(tz, &temp);
	if (ret) {
		dev_warn(&tz->device, "failed to read out thermal zone %d\n",
			 tz->id);
		return;
	}

	mutex_lock(&tz->lock);
	tz->last_temperature = tz->temperature;
	tz->temperature = temp;
	mutex_unlock(&tz->lock);
}

void thermal_zone_device_update(struct thermal_zone_device *tz)
{
	int count;

	update_temperature(tz);

	for (count = 0; count < tz->trips; count++)
		handle_thermal_trip(tz, count);
}
EXPORT_SYMBOL_GPL(thermal_zone_device_update);

static void thermal_zone_device_check(struct work_struct *work)
{
	struct thermal_zone_device *tz = container_of(work, struct
						      thermal_zone_device,
						      poll_queue.work);
	thermal_zone_device_update(tz);
}

/* sys I/F for thermal zone */

#define to_thermal_zone(_dev) \
	container_of(_dev, struct thermal_zone_device, device)

static ssize_t
type_show(struct device *dev, struct device_attribute *attr, char *buf)
{
	struct thermal_zone_device *tz = to_thermal_zone(dev);

	return sprintf(buf, "%s\n", tz->type);
}

static ssize_t
temp_show(struct device *dev, struct device_attribute *attr, char *buf)
{
	struct thermal_zone_device *tz = to_thermal_zone(dev);
	long temperature;
	int ret;

	ret = thermal_zone_get_temp(tz, &temperature);

	if (ret)
		return ret;

	return sprintf(buf, "%ld\n", temperature);
}

static ssize_t
mode_show(struct device *dev, struct device_attribute *attr, char *buf)
{
	struct thermal_zone_device *tz = to_thermal_zone(dev);
	enum thermal_device_mode mode;
	int result;

	if (!tz->ops->get_mode)
		return -EPERM;

	result = tz->ops->get_mode(tz, &mode);
	if (result)
		return result;

	return sprintf(buf, "%s\n", mode == THERMAL_DEVICE_ENABLED ? "enabled"
		       : "disabled");
}

static ssize_t
mode_store(struct device *dev, struct device_attribute *attr,
	   const char *buf, size_t count)
{
	struct thermal_zone_device *tz = to_thermal_zone(dev);
	int result;

	if (!tz->ops->set_mode)
		return -EPERM;

	if (!strncmp(buf, "enabled", sizeof("enabled") - 1))
		result = tz->ops->set_mode(tz, THERMAL_DEVICE_ENABLED);
	else if (!strncmp(buf, "disabled", sizeof("disabled") - 1))
		result = tz->ops->set_mode(tz, THERMAL_DEVICE_DISABLED);
	else
		result = -EINVAL;

	if (result)
		return result;

	return count;
}

static ssize_t
trip_point_type_show(struct device *dev, struct device_attribute *attr,
		     char *buf)
{
	struct thermal_zone_device *tz = to_thermal_zone(dev);
	enum thermal_trip_type type;
	int trip, result;

	if (!tz->ops->get_trip_type)
		return -EPERM;

	if (!sscanf(attr->attr.name, "trip_point_%d_type", &trip))
		return -EINVAL;

	result = tz->ops->get_trip_type(tz, trip, &type);
	if (result)
		return result;

	switch (type) {
	case THERMAL_TRIP_CRITICAL:
		return sprintf(buf, "critical\n");
	case THERMAL_TRIP_HOT:
		return sprintf(buf, "hot\n");
	case THERMAL_TRIP_PASSIVE:
		return sprintf(buf, "passive\n");
	case THERMAL_TRIP_ACTIVE:
		return sprintf(buf, "active\n");
	default:
		return sprintf(buf, "unknown\n");
	}
}

static ssize_t
trip_point_temp_store(struct device *dev, struct device_attribute *attr,
		     const char *buf, size_t count)
{
	struct thermal_zone_device *tz = to_thermal_zone(dev);
	int trip, ret;
	unsigned long temperature;

	if (!tz->ops->set_trip_temp)
		return -EPERM;

	if (!sscanf(attr->attr.name, "trip_point_%d_temp", &trip))
		return -EINVAL;

	if (kstrtoul(buf, 10, &temperature))
		return -EINVAL;

	ret = tz->ops->set_trip_temp(tz, trip, temperature);

	return ret ? ret : count;
}

static ssize_t
trip_point_temp_show(struct device *dev, struct device_attribute *attr,
		     char *buf)
{
	struct thermal_zone_device *tz = to_thermal_zone(dev);
	int trip, ret;
	long temperature;

	if (!tz->ops->get_trip_temp)
		return -EPERM;

	if (!sscanf(attr->attr.name, "trip_point_%d_temp", &trip))
		return -EINVAL;

	ret = tz->ops->get_trip_temp(tz, trip, &temperature);

	if (ret)
		return ret;

	return sprintf(buf, "%ld\n", temperature);
}

static ssize_t
trip_point_hyst_store(struct device *dev, struct device_attribute *attr,
			const char *buf, size_t count)
{
	struct thermal_zone_device *tz = to_thermal_zone(dev);
	int trip, ret;
	unsigned long temperature;

	if (!tz->ops->set_trip_hyst)
		return -EPERM;

	if (!sscanf(attr->attr.name, "trip_point_%d_hyst", &trip))
		return -EINVAL;

	if (kstrtoul(buf, 10, &temperature))
		return -EINVAL;

	/*
	 * We are not doing any check on the 'temperature' value
	 * here. The driver implementing 'set_trip_hyst' has to
	 * take care of this.
	 */
	ret = tz->ops->set_trip_hyst(tz, trip, temperature);

	return ret ? ret : count;
}

static ssize_t
trip_point_hyst_show(struct device *dev, struct device_attribute *attr,
			char *buf)
{
	struct thermal_zone_device *tz = to_thermal_zone(dev);
	int trip, ret;
	unsigned long temperature;

	if (!tz->ops->get_trip_hyst)
		return -EPERM;

	if (!sscanf(attr->attr.name, "trip_point_%d_hyst", &trip))
		return -EINVAL;

	ret = tz->ops->get_trip_hyst(tz, trip, &temperature);

	return ret ? ret : sprintf(buf, "%ld\n", temperature);
}

static ssize_t
passive_store(struct device *dev, struct device_attribute *attr,
		    const char *buf, size_t count)
{
	struct thermal_zone_device *tz = to_thermal_zone(dev);
	struct thermal_cooling_device *cdev = NULL;
	int state;

	if (!sscanf(buf, "%d\n", &state))
		return -EINVAL;

	/* sanity check: values below 1000 millicelcius don't make sense
	 * and can cause the system to go into a thermal heart attack
	 */
	if (state && state < 1000)
		return -EINVAL;

	if (state && !tz->forced_passive) {
		mutex_lock(&thermal_list_lock);
		list_for_each_entry(cdev, &thermal_cdev_list, node) {
			if (!strncmp("Processor", cdev->type,
				     sizeof("Processor")))
				thermal_zone_bind_cooling_device(tz,
						THERMAL_TRIPS_NONE, cdev,
						THERMAL_NO_LIMIT,
						THERMAL_NO_LIMIT);
		}
		mutex_unlock(&thermal_list_lock);
		if (!tz->passive_delay)
			tz->passive_delay = 1000;
	} else if (!state && tz->forced_passive) {
		mutex_lock(&thermal_list_lock);
		list_for_each_entry(cdev, &thermal_cdev_list, node) {
			if (!strncmp("Processor", cdev->type,
				     sizeof("Processor")))
				thermal_zone_unbind_cooling_device(tz,
								   THERMAL_TRIPS_NONE,
								   cdev);
		}
		mutex_unlock(&thermal_list_lock);
		tz->passive_delay = 0;
	}

	tz->forced_passive = state;

	thermal_zone_device_update(tz);

	return count;
}

static ssize_t
passive_show(struct device *dev, struct device_attribute *attr,
		   char *buf)
{
	struct thermal_zone_device *tz = to_thermal_zone(dev);

	return sprintf(buf, "%d\n", tz->forced_passive);
}

static ssize_t
passive_delay_store(struct device *dev, struct device_attribute *attr,
		    const char *buf, size_t count)
{
	struct thermal_zone_device *tz = to_thermal_zone(dev);
	int passive_delay;

	if (!sscanf(buf, "%d\n", &passive_delay))
		return -EINVAL;

	tz->passive_delay = passive_delay;
	thermal_zone_device_update(tz);
	return count;
}

static ssize_t
passive_delay_show(struct device *dev, struct device_attribute *attr,
		   char *buf)
{
	struct thermal_zone_device *tz = to_thermal_zone(dev);

	return sprintf(buf, "%d\n", tz->passive_delay);
}

static ssize_t
polling_delay_store(struct device *dev, struct device_attribute *attr,
		    const char *buf, size_t count)
{
	struct thermal_zone_device *tz = to_thermal_zone(dev);
	int polling_delay;

	if (!sscanf(buf, "%d\n", &polling_delay))
		return -EINVAL;

	tz->polling_delay = polling_delay;
	thermal_zone_device_update(tz);
	return count;
}

static ssize_t
polling_delay_show(struct device *dev, struct device_attribute *attr,
		   char *buf)
{
	struct thermal_zone_device *tz = to_thermal_zone(dev);

	return sprintf(buf, "%d\n", tz->polling_delay);
}

static ssize_t
policy_store(struct device *dev, struct device_attribute *attr,
		    const char *buf, size_t count)
{
	int ret = -EINVAL;
	struct thermal_zone_device *tz = to_thermal_zone(dev);
	struct thermal_governor *gov;
	char name[THERMAL_NAME_LENGTH];
<<<<<<< HEAD
=======

	snprintf(name, sizeof(name), "%s", buf);
>>>>>>> b6bb0aa3

	mutex_lock(&thermal_governor_lock);

	if ((strlen(buf) >= THERMAL_NAME_LENGTH) || !sscanf(buf, "%s\n", name))
		goto exit;

<<<<<<< HEAD
	gov = __find_governor((const char *)name);
=======
	gov = __find_governor((const char *)strim(name));
>>>>>>> b6bb0aa3
	if (!gov)
		goto exit;

	if (gov == tz->governor) {
		ret = count;
		goto exit;
	}

	if (tz->governor && tz->governor->stop)
		tz->governor->stop(tz);

	if (gov->start) {
		ret = gov->start(tz);
		if (ret < 0) {
			if (tz->governor && tz->governor->start)
				tz->governor->start(tz);
			goto exit;
		}
	}

	tz->governor = gov;
	ret = count;

exit:
	mutex_unlock(&thermal_governor_lock);
	return ret;
}

static ssize_t
policy_show(struct device *dev, struct device_attribute *devattr, char *buf)
{
	struct thermal_zone_device *tz = to_thermal_zone(dev);

	return sprintf(buf, "%s\n", tz->governor->name);
}

static ssize_t
available_policies_show(struct device *dev, struct device_attribute *devattr,
			char *buf)
{
	struct thermal_governor *pos;
	ssize_t count = 0;

	mutex_lock(&thermal_governor_lock);

	list_for_each_entry(pos, &thermal_governor_list, governor_list)
		count += sprintf(buf + count, "%s ", pos->name);
	count += sprintf(buf + count, "\n");

	mutex_unlock(&thermal_governor_lock);
	return count;
}

#ifdef CONFIG_THERMAL_EMULATION
static ssize_t
emul_temp_store(struct device *dev, struct device_attribute *attr,
		     const char *buf, size_t count)
{
	struct thermal_zone_device *tz = to_thermal_zone(dev);
	int ret = 0;
	unsigned long temperature;

	if (kstrtoul(buf, 10, &temperature))
		return -EINVAL;

	if (!tz->ops->set_emul_temp) {
		mutex_lock(&tz->lock);
		tz->emul_temperature = temperature;
		mutex_unlock(&tz->lock);
	} else {
		ret = tz->ops->set_emul_temp(tz, temperature);
	}

	return ret ? ret : count;
}
static DEVICE_ATTR(emul_temp, S_IWUSR, NULL, emul_temp_store);
#endif/*CONFIG_THERMAL_EMULATION*/

static DEVICE_ATTR(type, 0444, type_show, NULL);
static DEVICE_ATTR(temp, 0444, temp_show, NULL);
static DEVICE_ATTR(mode, 0644, mode_show, mode_store);
static DEVICE_ATTR(passive, S_IRUGO | S_IWUSR, passive_show, passive_store);
static DEVICE_ATTR(passive_delay, S_IRUGO | S_IWUSR,
		   passive_delay_show, passive_delay_store);
static DEVICE_ATTR(polling_delay, S_IRUGO | S_IWUSR,
		   polling_delay_show, polling_delay_store);
static DEVICE_ATTR(policy, S_IRUGO | S_IWUSR, policy_show, policy_store);
static DEVICE_ATTR(available_policies, S_IRUGO, available_policies_show, NULL);

/* sys I/F for cooling device */
#define to_cooling_device(_dev)	\
	container_of(_dev, struct thermal_cooling_device, device)

static ssize_t
thermal_cooling_device_type_show(struct device *dev,
				 struct device_attribute *attr, char *buf)
{
	struct thermal_cooling_device *cdev = to_cooling_device(dev);

	return sprintf(buf, "%s\n", cdev->type);
}

static ssize_t
thermal_cooling_device_max_state_show(struct device *dev,
				      struct device_attribute *attr, char *buf)
{
	struct thermal_cooling_device *cdev = to_cooling_device(dev);
	unsigned long state;
	int ret;

	ret = cdev->ops->get_max_state(cdev, &state);
	if (ret)
		return ret;
	return sprintf(buf, "%ld\n", state);
}

static ssize_t
thermal_cooling_device_cur_state_show(struct device *dev,
				      struct device_attribute *attr, char *buf)
{
	struct thermal_cooling_device *cdev = to_cooling_device(dev);
	unsigned long state;
	int ret;

	ret = cdev->ops->get_cur_state(cdev, &state);
	if (ret)
		return ret;
	return sprintf(buf, "%ld\n", state);
}

static ssize_t
thermal_cooling_device_cur_state_store(struct device *dev,
				       struct device_attribute *attr,
				       const char *buf, size_t count)
{
	struct thermal_cooling_device *cdev = to_cooling_device(dev);
	unsigned long state;
	int result;

	if (!sscanf(buf, "%ld\n", &state))
		return -EINVAL;

	if ((long)state < 0)
		return -EINVAL;

	result = cdev->ops->set_cur_state(cdev, state);
	if (result)
		return result;
	return count;
}

static struct device_attribute dev_attr_cdev_type =
__ATTR(type, 0444, thermal_cooling_device_type_show, NULL);
static DEVICE_ATTR(max_state, 0444,
		   thermal_cooling_device_max_state_show, NULL);
static DEVICE_ATTR(cur_state, 0644,
		   thermal_cooling_device_cur_state_show,
		   thermal_cooling_device_cur_state_store);

static ssize_t
thermal_cooling_device_trip_point_show(struct device *dev,
				       struct device_attribute *attr, char *buf)
{
	struct thermal_instance *instance;

	instance =
	    container_of(attr, struct thermal_instance, attr);

	if (instance->trip == THERMAL_TRIPS_NONE)
		return sprintf(buf, "-1\n");
	else
		return sprintf(buf, "%d\n", instance->trip);
}

/* Device management */

#if defined(CONFIG_THERMAL_HWMON)

/* hwmon sys I/F */
#include <linux/hwmon.h>

/* thermal zone devices with the same type share one hwmon device */
struct thermal_hwmon_device {
	char type[THERMAL_NAME_LENGTH];
	struct device *device;
	int count;
	struct list_head tz_list;
	struct list_head node;
};

struct thermal_hwmon_attr {
	struct device_attribute attr;
	char name[16];
};

/* one temperature input for each thermal zone */
struct thermal_hwmon_temp {
	struct list_head hwmon_node;
	struct thermal_zone_device *tz;
	struct thermal_hwmon_attr temp_input;	/* hwmon sys attr */
	struct thermal_hwmon_attr temp_crit;	/* hwmon sys attr */
};

static LIST_HEAD(thermal_hwmon_list);

static ssize_t
name_show(struct device *dev, struct device_attribute *attr, char *buf)
{
	struct thermal_hwmon_device *hwmon = dev_get_drvdata(dev);
	return sprintf(buf, "%s\n", hwmon->type);
}
static DEVICE_ATTR(name, 0444, name_show, NULL);

static ssize_t
temp_input_show(struct device *dev, struct device_attribute *attr, char *buf)
{
	long temperature;
	int ret;
	struct thermal_hwmon_attr *hwmon_attr
			= container_of(attr, struct thermal_hwmon_attr, attr);
	struct thermal_hwmon_temp *temp
			= container_of(hwmon_attr, struct thermal_hwmon_temp,
				       temp_input);
	struct thermal_zone_device *tz = temp->tz;

	ret = thermal_zone_get_temp(tz, &temperature);

	if (ret)
		return ret;

	return sprintf(buf, "%ld\n", temperature);
}

static ssize_t
temp_crit_show(struct device *dev, struct device_attribute *attr,
		char *buf)
{
	struct thermal_hwmon_attr *hwmon_attr
			= container_of(attr, struct thermal_hwmon_attr, attr);
	struct thermal_hwmon_temp *temp
			= container_of(hwmon_attr, struct thermal_hwmon_temp,
				       temp_crit);
	struct thermal_zone_device *tz = temp->tz;
	long temperature;
	int ret;

	ret = tz->ops->get_crit_temp(tz, &temperature);
	if (ret)
		return ret;

	return sprintf(buf, "%ld\n", temperature);
}


static struct thermal_hwmon_device *
thermal_hwmon_lookup_by_type(const struct thermal_zone_device *tz)
{
	struct thermal_hwmon_device *hwmon;

	mutex_lock(&thermal_list_lock);
	list_for_each_entry(hwmon, &thermal_hwmon_list, node)
		if (!strcmp(hwmon->type, tz->type)) {
			mutex_unlock(&thermal_list_lock);
			return hwmon;
		}
	mutex_unlock(&thermal_list_lock);

	return NULL;
}

/* Find the temperature input matching a given thermal zone */
static struct thermal_hwmon_temp *
thermal_hwmon_lookup_temp(const struct thermal_hwmon_device *hwmon,
			  const struct thermal_zone_device *tz)
{
	struct thermal_hwmon_temp *temp;

	mutex_lock(&thermal_list_lock);
	list_for_each_entry(temp, &hwmon->tz_list, hwmon_node)
		if (temp->tz == tz) {
			mutex_unlock(&thermal_list_lock);
			return temp;
		}
	mutex_unlock(&thermal_list_lock);

	return NULL;
}

static int
thermal_add_hwmon_sysfs(struct thermal_zone_device *tz)
{
	struct thermal_hwmon_device *hwmon;
	struct thermal_hwmon_temp *temp;
	int new_hwmon_device = 1;
	int result;

	hwmon = thermal_hwmon_lookup_by_type(tz);
	if (hwmon) {
		new_hwmon_device = 0;
		goto register_sys_interface;
	}

	hwmon = kzalloc(sizeof(struct thermal_hwmon_device), GFP_KERNEL);
	if (!hwmon)
		return -ENOMEM;

	INIT_LIST_HEAD(&hwmon->tz_list);
	strlcpy(hwmon->type, tz->type, THERMAL_NAME_LENGTH);
	hwmon->device = hwmon_device_register(NULL);
	if (IS_ERR(hwmon->device)) {
		result = PTR_ERR(hwmon->device);
		goto free_mem;
	}
	dev_set_drvdata(hwmon->device, hwmon);
	result = device_create_file(hwmon->device, &dev_attr_name);
	if (result)
		goto free_mem;

 register_sys_interface:
	temp = kzalloc(sizeof(struct thermal_hwmon_temp), GFP_KERNEL);
	if (!temp) {
		result = -ENOMEM;
		goto unregister_name;
	}

	temp->tz = tz;
	hwmon->count++;

	snprintf(temp->temp_input.name, sizeof(temp->temp_input.name),
		 "temp%d_input", hwmon->count);
	temp->temp_input.attr.attr.name = temp->temp_input.name;
	temp->temp_input.attr.attr.mode = 0444;
	temp->temp_input.attr.show = temp_input_show;
	sysfs_attr_init(&temp->temp_input.attr.attr);
	result = device_create_file(hwmon->device, &temp->temp_input.attr);
	if (result)
		goto free_temp_mem;

	if (tz->ops->get_crit_temp) {
		unsigned long temperature;
		if (!tz->ops->get_crit_temp(tz, &temperature)) {
			snprintf(temp->temp_crit.name,
				 sizeof(temp->temp_crit.name),
				"temp%d_crit", hwmon->count);
			temp->temp_crit.attr.attr.name = temp->temp_crit.name;
			temp->temp_crit.attr.attr.mode = 0444;
			temp->temp_crit.attr.show = temp_crit_show;
			sysfs_attr_init(&temp->temp_crit.attr.attr);
			result = device_create_file(hwmon->device,
						    &temp->temp_crit.attr);
			if (result)
				goto unregister_input;
		}
	}

	mutex_lock(&thermal_list_lock);
	if (new_hwmon_device)
		list_add_tail(&hwmon->node, &thermal_hwmon_list);
	list_add_tail(&temp->hwmon_node, &hwmon->tz_list);
	mutex_unlock(&thermal_list_lock);

	return 0;

 unregister_input:
	device_remove_file(hwmon->device, &temp->temp_input.attr);
 free_temp_mem:
	kfree(temp);
 unregister_name:
	if (new_hwmon_device) {
		device_remove_file(hwmon->device, &dev_attr_name);
		hwmon_device_unregister(hwmon->device);
	}
 free_mem:
	if (new_hwmon_device)
		kfree(hwmon);

	return result;
}

static void
thermal_remove_hwmon_sysfs(struct thermal_zone_device *tz)
{
	struct thermal_hwmon_device *hwmon;
	struct thermal_hwmon_temp *temp;

	hwmon = thermal_hwmon_lookup_by_type(tz);
	if (unlikely(!hwmon)) {
		/* Should never happen... */
		dev_dbg(&tz->device, "hwmon device lookup failed!\n");
		return;
	}

	temp = thermal_hwmon_lookup_temp(hwmon, tz);
	if (unlikely(!temp)) {
		/* Should never happen... */
		dev_dbg(&tz->device, "temperature input lookup failed!\n");
		return;
	}

	device_remove_file(hwmon->device, &temp->temp_input.attr);
	if (tz->ops->get_crit_temp)
		device_remove_file(hwmon->device, &temp->temp_crit.attr);

	mutex_lock(&thermal_list_lock);
	list_del(&temp->hwmon_node);
	kfree(temp);
	if (!list_empty(&hwmon->tz_list)) {
		mutex_unlock(&thermal_list_lock);
		return;
	}
	list_del(&hwmon->node);
	mutex_unlock(&thermal_list_lock);

	device_remove_file(hwmon->device, &dev_attr_name);
	hwmon_device_unregister(hwmon->device);
	kfree(hwmon);
}
#else
static int
thermal_add_hwmon_sysfs(struct thermal_zone_device *tz)
{
	return 0;
}

static void
thermal_remove_hwmon_sysfs(struct thermal_zone_device *tz)
{
}
#endif

/**
 * thermal_zone_bind_cooling_device() - bind a cooling device to a thermal zone
 * @tz:		pointer to struct thermal_zone_device
 * @trip:	indicates which trip point the cooling devices is
 *		associated with in this thermal zone.
 * @cdev:	pointer to struct thermal_cooling_device
 * @upper:	the Maximum cooling state for this trip point.
 *		THERMAL_NO_LIMIT means no upper limit,
 *		and the cooling device can be in max_state.
 * @lower:	the Minimum cooling state can be used for this trip point.
 *		THERMAL_NO_LIMIT means no lower limit,
 *		and the cooling device can be in cooling state 0.
 *
 * This interface function bind a thermal cooling device to the certain trip
 * point of a thermal zone device.
 * This function is usually called in the thermal zone device .bind callback.
 *
 * Return: 0 on success, the proper error value otherwise.
 */
int thermal_zone_bind_cooling_device(struct thermal_zone_device *tz,
				     int trip,
				     struct thermal_cooling_device *cdev,
				     unsigned long upper, unsigned long lower)
{
	struct thermal_instance *dev;
	struct thermal_instance *pos;
	struct thermal_zone_device *pos1;
	struct thermal_cooling_device *pos2;
	unsigned long max_state;
	int result;

	if (trip >= tz->trips || (trip < 0 && trip != THERMAL_TRIPS_NONE))
		return -EINVAL;

	list_for_each_entry(pos1, &thermal_tz_list, node) {
		if (pos1 == tz)
			break;
	}
	list_for_each_entry(pos2, &thermal_cdev_list, node) {
		if (pos2 == cdev)
			break;
	}

	if (tz != pos1 || cdev != pos2)
		return -EINVAL;

	cdev->ops->get_max_state(cdev, &max_state);

	/* lower default 0, upper default max_state */
	lower = lower == THERMAL_NO_LIMIT ? 0 : lower;
	upper = upper == THERMAL_NO_LIMIT ? max_state : upper;

	if (lower > upper || upper > max_state)
		return -EINVAL;

	dev =
	    kzalloc(sizeof(struct thermal_instance), GFP_KERNEL);
	if (!dev)
		return -ENOMEM;
	dev->tz = tz;
	dev->cdev = cdev;
	dev->trip = trip;
	dev->upper = upper;
	dev->lower = lower;
	dev->target = THERMAL_NO_TARGET;

	result = get_idr(&tz->idr, &tz->lock, &dev->id);
	if (result)
		goto free_mem;

	sprintf(dev->name, "cdev%d", dev->id);
	result =
	    sysfs_create_link(&tz->device.kobj, &cdev->device.kobj, dev->name);
	if (result)
		goto release_idr;

	sprintf(dev->attr_name, "cdev%d_trip_point", dev->id);
	sysfs_attr_init(&dev->attr.attr);
	dev->attr.attr.name = dev->attr_name;
	dev->attr.attr.mode = 0444;
	dev->attr.show = thermal_cooling_device_trip_point_show;
	result = device_create_file(&tz->device, &dev->attr);
	if (result)
		goto remove_symbol_link;

	mutex_lock(&tz->lock);
	mutex_lock(&cdev->lock);
	list_for_each_entry(pos, &tz->thermal_instances, tz_node)
	    if (pos->tz == tz && pos->trip == trip && pos->cdev == cdev) {
		result = -EEXIST;
		break;
	}
	if (!result) {
		list_add_tail(&dev->tz_node, &tz->thermal_instances);
		list_add_tail(&dev->cdev_node, &cdev->thermal_instances);
	}
	mutex_unlock(&cdev->lock);
	mutex_unlock(&tz->lock);

	if (!result)
		return 0;

	device_remove_file(&tz->device, &dev->attr);
remove_symbol_link:
	sysfs_remove_link(&tz->device.kobj, dev->name);
release_idr:
	release_idr(&tz->idr, &tz->lock, dev->id);
free_mem:
	kfree(dev);
	return result;
}
EXPORT_SYMBOL_GPL(thermal_zone_bind_cooling_device);

/**
 * thermal_zone_unbind_cooling_device() - unbind a cooling device from a
 *					  thermal zone.
 * @tz:		pointer to a struct thermal_zone_device.
 * @trip:	indicates which trip point the cooling devices is
 *		associated with in this thermal zone.
 * @cdev:	pointer to a struct thermal_cooling_device.
 *
 * This interface function unbind a thermal cooling device from the certain
 * trip point of a thermal zone device.
 * This function is usually called in the thermal zone device .unbind callback.
 *
 * Return: 0 on success, the proper error value otherwise.
 */
int thermal_zone_unbind_cooling_device(struct thermal_zone_device *tz,
				       int trip,
				       struct thermal_cooling_device *cdev)
{
	struct thermal_instance *pos, *next;

	mutex_lock(&tz->lock);
	mutex_lock(&cdev->lock);
	list_for_each_entry_safe(pos, next, &tz->thermal_instances, tz_node) {
		if (pos->tz == tz && pos->trip == trip && pos->cdev == cdev) {
			list_del(&pos->tz_node);
			list_del(&pos->cdev_node);
			mutex_unlock(&cdev->lock);
			mutex_unlock(&tz->lock);
			goto unbind;
		}
	}
	mutex_unlock(&cdev->lock);
	mutex_unlock(&tz->lock);

	return -ENODEV;

unbind:
	device_remove_file(&tz->device, &pos->attr);
	sysfs_remove_link(&tz->device.kobj, pos->name);
	release_idr(&tz->idr, &tz->lock, pos->id);
	kfree(pos);
	return 0;
}
EXPORT_SYMBOL_GPL(thermal_zone_unbind_cooling_device);

static void thermal_release(struct device *dev)
{
	struct thermal_zone_device *tz;
	struct thermal_cooling_device *cdev;

	if (!strncmp(dev_name(dev), "thermal_zone",
		     sizeof("thermal_zone") - 1)) {
		tz = to_thermal_zone(dev);
		kfree(tz);
	} else {
		cdev = to_cooling_device(dev);
		kfree(cdev);
	}
}

static struct class thermal_class = {
	.name = "thermal",
	.dev_release = thermal_release,
};

/**
 * thermal_cooling_device_register() - register a new thermal cooling device
 * @type:	the thermal cooling device type.
 * @devdata:	device private data.
 * @ops:		standard thermal cooling devices callbacks.
 *
 * This interface function adds a new thermal cooling device (fan/processor/...)
 * to /sys/class/thermal/ folder as cooling_device[0-*]. It tries to bind itself
 * to all the thermal zone devices registered at the same time.
 *
 * Return: a pointer to the created struct thermal_cooling_device or an
 * ERR_PTR. Caller must check return value with IS_ERR*() helpers.
 */
struct thermal_cooling_device *
thermal_cooling_device_register(char *type, void *devdata,
				const struct thermal_cooling_device_ops *ops)
{
	struct thermal_cooling_device *cdev;
	int result;

	if (type && strlen(type) >= THERMAL_NAME_LENGTH)
		return ERR_PTR(-EINVAL);

	if (!ops || !ops->get_max_state || !ops->get_cur_state ||
	    !ops->set_cur_state)
		return ERR_PTR(-EINVAL);

	cdev = kzalloc(sizeof(struct thermal_cooling_device), GFP_KERNEL);
	if (!cdev)
		return ERR_PTR(-ENOMEM);

	result = get_idr(&thermal_cdev_idr, &thermal_idr_lock, &cdev->id);
	if (result) {
		kfree(cdev);
		return ERR_PTR(result);
	}

	strlcpy(cdev->type, type ? : "", sizeof(cdev->type));
	mutex_init(&cdev->lock);
	INIT_LIST_HEAD(&cdev->thermal_instances);
	cdev->ops = ops;
	cdev->updated = false;
	cdev->device.class = &thermal_class;
	cdev->devdata = devdata;
	dev_set_name(&cdev->device, "cooling_device%d", cdev->id);
	result = device_register(&cdev->device);
	if (result) {
		release_idr(&thermal_cdev_idr, &thermal_idr_lock, cdev->id);
		kfree(cdev);
		return ERR_PTR(result);
	}

	/* sys I/F */
	if (type) {
		result = device_create_file(&cdev->device, &dev_attr_cdev_type);
		if (result)
			goto unregister;
	}

	result = device_create_file(&cdev->device, &dev_attr_max_state);
	if (result)
		goto unregister;

	result = device_create_file(&cdev->device, &dev_attr_cur_state);
	if (result)
		goto unregister;

	/* Add 'this' new cdev to the global cdev list */
	mutex_lock(&thermal_list_lock);
	list_add(&cdev->node, &thermal_cdev_list);
	mutex_unlock(&thermal_list_lock);

	/* Update binding information for 'this' new cdev */
	bind_cdev(cdev);

	return cdev;

unregister:
	release_idr(&thermal_cdev_idr, &thermal_idr_lock, cdev->id);
	device_unregister(&cdev->device);
	return ERR_PTR(result);
}
EXPORT_SYMBOL_GPL(thermal_cooling_device_register);

/**
 * thermal_cooling_device_unregister - removes the registered thermal cooling device
 * @cdev:	the thermal cooling device to remove.
 *
 * thermal_cooling_device_unregister() must be called when the device is no
 * longer needed.
 */
void thermal_cooling_device_unregister(struct thermal_cooling_device *cdev)
{
	int i;
	const struct thermal_zone_params *tzp;
	struct thermal_zone_device *tz;
	struct thermal_cooling_device *pos = NULL;

	if (!cdev)
		return;

	mutex_lock(&thermal_list_lock);
	list_for_each_entry(pos, &thermal_cdev_list, node)
	    if (pos == cdev)
		break;
	if (pos != cdev) {
		/* thermal cooling device not found */
		mutex_unlock(&thermal_list_lock);
		return;
	}
	list_del(&cdev->node);

	/* Unbind all thermal zones associated with 'this' cdev */
	list_for_each_entry(tz, &thermal_tz_list, node) {
		if (tz->ops->unbind) {
			tz->ops->unbind(tz, cdev);
			continue;
		}

		if (!tz->tzp || !tz->tzp->tbp)
			continue;

		tzp = tz->tzp;
		for (i = 0; i < tzp->num_tbps; i++) {
			if (tzp->tbp[i].cdev == cdev) {
				__unbind(tz, tzp->tbp[i].trip_mask, cdev);
				tzp->tbp[i].cdev = NULL;
			}
		}
	}

	mutex_unlock(&thermal_list_lock);

	if (cdev->type[0])
		device_remove_file(&cdev->device, &dev_attr_cdev_type);
	device_remove_file(&cdev->device, &dev_attr_max_state);
	device_remove_file(&cdev->device, &dev_attr_cur_state);

	release_idr(&thermal_cdev_idr, &thermal_idr_lock, cdev->id);
	device_unregister(&cdev->device);
	return;
}
EXPORT_SYMBOL_GPL(thermal_cooling_device_unregister);

void thermal_cdev_update(struct thermal_cooling_device *cdev)
{
	struct thermal_instance *instance;
	unsigned long target = 0;

	/* cooling device is updated*/
	if (cdev->updated)
		return;

	mutex_lock(&cdev->lock);
	/* Make sure cdev enters the deepest cooling state */
	list_for_each_entry(instance, &cdev->thermal_instances, cdev_node) {
		if (instance->target == THERMAL_NO_TARGET)
			continue;
		if (instance->target > target)
			target = instance->target;
	}
	mutex_unlock(&cdev->lock);
	cdev->ops->set_cur_state(cdev, target);
	trace_cooling_device_update(cdev->type, target);
	cdev->updated = true;
}
EXPORT_SYMBOL(thermal_cdev_update);

/**
 * thermal_notify_framework - Sensor drivers use this API to notify framework
 * @tz:		thermal zone device
 * @trip:	indicates which trip point has been crossed
 *
 * This function handles the trip events from sensor drivers. It starts
 * throttling the cooling devices according to the policy configured.
 * For CRITICAL and HOT trip points, this notifies the respective drivers,
 * and does actual throttling for other trip points i.e ACTIVE and PASSIVE.
 * The throttling policy is based on the configured platform data; if no
 * platform data is provided, this uses the step_wise throttling policy.
 */
void thermal_notify_framework(struct thermal_zone_device *tz, int trip)
{
	handle_thermal_trip(tz, trip);
}
EXPORT_SYMBOL_GPL(thermal_notify_framework);

struct thermal_zone_device *thermal_zone_device_find(void *data,
	int (*match)(struct thermal_zone_device *, void *))
{
	struct thermal_zone_device *thz;

	mutex_lock(&thermal_list_lock);
	list_for_each_entry(thz, &thermal_tz_list, node)
		if (match(thz, data)) {
			mutex_unlock(&thermal_list_lock);
			return thz;
		}

	mutex_unlock(&thermal_list_lock);
	return NULL;
}
EXPORT_SYMBOL(thermal_zone_device_find);

struct thermal_zone_device *thermal_zone_device_find_by_name(const char *name)
{
	struct thermal_zone_device *thz;

	if (!name)
		return NULL;

	mutex_lock(&thermal_list_lock);
	list_for_each_entry(thz, &thermal_tz_list, node) {
		if (!strncmp(name, thz->type, strlen(name))) {
			mutex_unlock(&thermal_list_lock);
			return thz;
		}
	}
	mutex_unlock(&thermal_list_lock);
	return NULL;
}
EXPORT_SYMBOL(thermal_zone_device_find_by_name);

/**
 * create_trip_attrs() - create attributes for trip points
 * @tz:		the thermal zone device
 * @mask:	Writeable trip point bitmap.
 *
 * helper function to instantiate sysfs entries for every trip
 * point and its properties of a struct thermal_zone_device.
 *
 * Return: 0 on success, the proper error value otherwise.
 */
static int create_trip_attrs(struct thermal_zone_device *tz, u64 mask)
{
	int indx;
	int size = sizeof(struct thermal_attr) * tz->trips;

	tz->trip_type_attrs = kzalloc(size, GFP_KERNEL);
	if (!tz->trip_type_attrs)
		return -ENOMEM;

	tz->trip_temp_attrs = kzalloc(size, GFP_KERNEL);
	if (!tz->trip_temp_attrs) {
		kfree(tz->trip_type_attrs);
		return -ENOMEM;
	}

	if (tz->ops->get_trip_hyst) {
		tz->trip_hyst_attrs = kzalloc(size, GFP_KERNEL);
		if (!tz->trip_hyst_attrs) {
			kfree(tz->trip_type_attrs);
			kfree(tz->trip_temp_attrs);
			return -ENOMEM;
		}
	}


	for (indx = 0; indx < tz->trips; indx++) {
		/* create trip type attribute */
		snprintf(tz->trip_type_attrs[indx].name, THERMAL_NAME_LENGTH,
			 "trip_point_%d_type", indx);

		sysfs_attr_init(&tz->trip_type_attrs[indx].attr.attr);
		tz->trip_type_attrs[indx].attr.attr.name =
						tz->trip_type_attrs[indx].name;
		tz->trip_type_attrs[indx].attr.attr.mode = S_IRUGO;
		tz->trip_type_attrs[indx].attr.show = trip_point_type_show;

		device_create_file(&tz->device,
				   &tz->trip_type_attrs[indx].attr);

		/* create trip temp attribute */
		snprintf(tz->trip_temp_attrs[indx].name, THERMAL_NAME_LENGTH,
			 "trip_point_%d_temp", indx);

		sysfs_attr_init(&tz->trip_temp_attrs[indx].attr.attr);
		tz->trip_temp_attrs[indx].attr.attr.name =
						tz->trip_temp_attrs[indx].name;
		tz->trip_temp_attrs[indx].attr.attr.mode = S_IRUGO;
		tz->trip_temp_attrs[indx].attr.show = trip_point_temp_show;
		if (mask & (1ULL << indx)) {
			tz->trip_temp_attrs[indx].attr.attr.mode |= S_IWUSR;
			tz->trip_temp_attrs[indx].attr.store =
							trip_point_temp_store;
		}

		device_create_file(&tz->device,
				   &tz->trip_temp_attrs[indx].attr);

		/* create Optional trip hyst attribute */
		if (!tz->ops->get_trip_hyst)
			continue;
		snprintf(tz->trip_hyst_attrs[indx].name, THERMAL_NAME_LENGTH,
			 "trip_point_%d_hyst", indx);

		sysfs_attr_init(&tz->trip_hyst_attrs[indx].attr.attr);
		tz->trip_hyst_attrs[indx].attr.attr.name =
					tz->trip_hyst_attrs[indx].name;
		tz->trip_hyst_attrs[indx].attr.attr.mode = S_IRUGO;
		tz->trip_hyst_attrs[indx].attr.show = trip_point_hyst_show;
		if (tz->ops->set_trip_hyst) {
			tz->trip_hyst_attrs[indx].attr.attr.mode |= S_IWUSR;
			tz->trip_hyst_attrs[indx].attr.store =
					trip_point_hyst_store;
		}

		device_create_file(&tz->device,
				   &tz->trip_hyst_attrs[indx].attr);
	}
	return 0;
}

static void remove_trip_attrs(struct thermal_zone_device *tz)
{
	int indx;

	for (indx = 0; indx < tz->trips; indx++) {
		device_remove_file(&tz->device,
				   &tz->trip_type_attrs[indx].attr);
		device_remove_file(&tz->device,
				   &tz->trip_temp_attrs[indx].attr);
		if (tz->ops->get_trip_hyst)
			device_remove_file(&tz->device,
				  &tz->trip_hyst_attrs[indx].attr);
	}
	kfree(tz->trip_type_attrs);
	kfree(tz->trip_temp_attrs);
	kfree(tz->trip_hyst_attrs);
}

/**
 * thermal_zone_device_register() - register a new thermal zone device
 * @type:	the thermal zone device type
 * @trips:	the number of trip points the thermal zone support
 * @mask:	a bit string indicating the writeablility of trip points
 * @devdata:	private device data
 * @ops:	standard thermal zone device callbacks
 * @tzp:	thermal zone platform parameters
 * @passive_delay: number of milliseconds to wait between polls when
 *		   performing passive cooling
 * @polling_delay: number of milliseconds to wait between polls when checking
 *		   whether trip points have been crossed (0 for interrupt
 *		   driven systems)
 *
 * This interface function adds a new thermal zone device (sensor) to
 * /sys/class/thermal folder as thermal_zone[0-*]. It tries to bind all the
 * thermal cooling devices registered at the same time.
 * thermal_zone_device_unregister() must be called when the device is no
 * longer needed. The passive cooling depends on the .get_trend() return value.
 *
 * Return: a pointer to the created struct thermal_zone_device or an
 * in case of error, an ERR_PTR. Caller must check return value with
 * IS_ERR*() helpers.
 */
struct thermal_zone_device *thermal_zone_device_register(const char *type,
	int trips, u64 mask, void *devdata,
	const struct thermal_zone_device_ops *ops,
	const struct thermal_zone_params *tzp,
	int passive_delay, int polling_delay)
{
	struct thermal_zone_device *tz;
	enum thermal_trip_type trip_type;
	int result;
	int count;
	int passive = 0;

	if (type && strlen(type) >= THERMAL_NAME_LENGTH)
		return ERR_PTR(-EINVAL);

	if (trips > THERMAL_MAX_TRIPS || trips < 0 || mask >> trips)
		return ERR_PTR(-EINVAL);

	if (!ops || !ops->get_temp)
		return ERR_PTR(-EINVAL);

	if (trips > 0 && (!ops->get_trip_type || !ops->get_trip_temp))
		return ERR_PTR(-EINVAL);

	tz = kzalloc(sizeof(struct thermal_zone_device), GFP_KERNEL);
	if (!tz)
		return ERR_PTR(-ENOMEM);

	INIT_LIST_HEAD(&tz->thermal_instances);
	idr_init(&tz->idr);
	mutex_init(&tz->lock);
	result = get_idr(&thermal_tz_idr, &thermal_idr_lock, &tz->id);
	if (result) {
		kfree(tz);
		return ERR_PTR(result);
	}

	strlcpy(tz->type, type ? : "", sizeof(tz->type));
	tz->ops = ops;
	tz->tzp = tzp;
	tz->device.class = &thermal_class;
	tz->devdata = devdata;
	tz->trips = trips;
	tz->passive_delay = passive_delay;
	tz->polling_delay = polling_delay;

	dev_set_name(&tz->device, "thermal_zone%d", tz->id);
	result = device_register(&tz->device);
	if (result) {
		release_idr(&thermal_tz_idr, &thermal_idr_lock, tz->id);
		kfree(tz);
		return ERR_PTR(result);
	}

	/* sys I/F */
	if (type) {
		result = device_create_file(&tz->device, &dev_attr_type);
		if (result)
			goto unregister;
	}

	result = device_create_file(&tz->device, &dev_attr_temp);
	if (result)
		goto unregister;

	if (ops->get_mode) {
		result = device_create_file(&tz->device, &dev_attr_mode);
		if (result)
			goto unregister;
	}

	result = create_trip_attrs(tz, mask);
	if (result)
		goto unregister;

	for (count = 0; count < trips; count++) {
		tz->ops->get_trip_type(tz, count, &trip_type);
		if (trip_type == THERMAL_TRIP_PASSIVE)
			passive = 1;
	}

	if (!passive) {
		result = device_create_file(&tz->device, &dev_attr_passive);
		if (result)
			goto unregister;
	}

#ifdef CONFIG_THERMAL_EMULATION
	result = device_create_file(&tz->device, &dev_attr_emul_temp);
	if (result)
		goto unregister;
#endif
	/* Create policy attribute */
	result = device_create_file(&tz->device, &dev_attr_policy);
	if (result)
		goto unregister;

	/* Create passive_delay attribute */
	result = device_create_file(&tz->device, &dev_attr_passive_delay);
	if (result)
		goto unregister;

	/* Create polling_delay attribute */
	result = device_create_file(&tz->device, &dev_attr_polling_delay);
	if (result)
		goto unregister;

	/* Create available_policies attribute */
	result = device_create_file(&tz->device, &dev_attr_available_policies);
	if (result)
		goto unregister;

	/* Update 'this' zone's governor information */
	mutex_lock(&thermal_governor_lock);

	if (tz->tzp)
		tz->governor = __find_governor(tz->tzp->governor_name);

	if (!tz->governor) {
		tz->governor = __find_governor(DEFAULT_THERMAL_GOVERNOR);
		if (!tz->governor) {
			mutex_unlock(&thermal_governor_lock);
			goto unregister;
		}
	}

	if (tz->governor->start) {
		result = tz->governor->start(tz);
		if (result < 0) {
			mutex_unlock(&thermal_governor_lock);
			goto unregister;
		}
	}

	mutex_unlock(&thermal_governor_lock);

	result = thermal_add_hwmon_sysfs(tz);
	if (result)
		goto unregister;

	mutex_lock(&thermal_list_lock);
	list_add_tail(&tz->node, &thermal_tz_list);
	mutex_unlock(&thermal_list_lock);

	/* Bind cooling devices for this zone */
	bind_tz(tz);

	INIT_DELAYED_WORK(&(tz->poll_queue), thermal_zone_device_check);

	thermal_zone_device_update(tz);

	dev_info(&tz->device, "Registering thermal zone %s for type %s\n",
			dev_name(&tz->device), type);
	if (!result)
		return tz;

unregister:
	if (tz->governor && tz->governor->stop)
		tz->governor->stop(tz);
	tz->governor = NULL;
	release_idr(&thermal_tz_idr, &thermal_idr_lock, tz->id);
	device_unregister(&tz->device);
	return ERR_PTR(result);
}
EXPORT_SYMBOL_GPL(thermal_zone_device_register);

/**
 * thermal_device_unregister - removes the registered thermal zone device
 * @tz: the thermal zone device to remove
 */
void thermal_zone_device_unregister(struct thermal_zone_device *tz)
{
	int i;
	const struct thermal_zone_params *tzp;
	struct thermal_cooling_device *cdev;
	struct thermal_zone_device *pos = NULL;

	if (!tz)
		return;

	tzp = tz->tzp;

	mutex_lock(&thermal_list_lock);
	list_for_each_entry(pos, &thermal_tz_list, node)
	    if (pos == tz)
		break;
	if (pos != tz) {
		/* thermal zone device not found */
		mutex_unlock(&thermal_list_lock);
		return;
	}
	list_del(&tz->node);

	/* Unbind all cdevs associated with 'this' thermal zone */
	list_for_each_entry(cdev, &thermal_cdev_list, node) {
		if (tz->ops->unbind) {
			tz->ops->unbind(tz, cdev);
			continue;
		}

		if (!tzp || !tzp->tbp)
			break;

		for (i = 0; i < tzp->num_tbps; i++) {
			if (tzp->tbp[i].cdev == cdev) {
				__unbind(tz, tzp->tbp[i].trip_mask, cdev);
				tzp->tbp[i].cdev = NULL;
			}
		}
	}

	mutex_unlock(&thermal_list_lock);

	thermal_zone_device_set_polling(tz, 0);

	if (tz->type[0])
		device_remove_file(&tz->device, &dev_attr_type);
	device_remove_file(&tz->device, &dev_attr_temp);
	if (tz->ops->get_mode)
		device_remove_file(&tz->device, &dev_attr_mode);
	device_remove_file(&tz->device, &dev_attr_passive_delay);
	device_remove_file(&tz->device, &dev_attr_polling_delay);
	device_remove_file(&tz->device, &dev_attr_policy);
	device_remove_file(&tz->device, &dev_attr_available_policies);
	remove_trip_attrs(tz);

	if (tz->governor && tz->governor->stop)
		tz->governor->stop(tz);
	tz->governor = NULL;

	thermal_remove_hwmon_sysfs(tz);
	release_idr(&thermal_tz_idr, &thermal_idr_lock, tz->id);
	idr_destroy(&tz->idr);
	mutex_destroy(&tz->lock);
	device_unregister(&tz->device);
	return;
}
EXPORT_SYMBOL_GPL(thermal_zone_device_unregister);

/**
 * thermal_zone_get_zone_by_name() - search for a zone and returns its ref
 * @name: thermal zone name to fetch the temperature
 *
 * When only one zone is found with the passed name, returns a reference to it.
 *
 * Return: On success returns a reference to an unique thermal zone with
 * matching name equals to @name, an ERR_PTR otherwise (-EINVAL for invalid
 * paramenters, -ENODEV for not found and -EEXIST for multiple matches).
 */
struct thermal_zone_device *thermal_zone_get_zone_by_name(const char *name)
{
	struct thermal_zone_device *pos = NULL, *ref = ERR_PTR(-EINVAL);
	unsigned int found = 0;

	if (!name)
		goto exit;

	mutex_lock(&thermal_list_lock);
	list_for_each_entry(pos, &thermal_tz_list, node)
		if (!strnicmp(name, pos->type, THERMAL_NAME_LENGTH)) {
			found++;
			ref = pos;
		}
	mutex_unlock(&thermal_list_lock);

	/* nothing has been found, thus an error code for it */
	if (found == 0)
		ref = ERR_PTR(-ENODEV);
	else if (found > 1)
	/* Success only when an unique zone is found */
		ref = ERR_PTR(-EEXIST);

exit:
	return ref;
}
EXPORT_SYMBOL_GPL(thermal_zone_get_zone_by_name);

#ifdef CONFIG_NET
static struct genl_family thermal_event_genl_family = {
	.id = GENL_ID_GENERATE,
	.name = THERMAL_GENL_FAMILY_NAME,
	.version = THERMAL_GENL_VERSION,
	.maxattr = THERMAL_GENL_ATTR_MAX,
};

static struct genl_multicast_group thermal_event_mcgrp = {
	.name = THERMAL_GENL_MCAST_GROUP_NAME,
};

int thermal_generate_netlink_event(struct thermal_zone_device *tz,
				   enum events event, int temp)
{
	struct sk_buff *skb;
	struct nlattr *attr;
	struct thermal_genl_event *thermal_event;
	void *msg_header;
	int size;
	int result;
	static unsigned int thermal_event_seqnum;

	if (!tz)
		return -EINVAL;

	/* allocate memory */
	size = nla_total_size(sizeof(struct thermal_genl_event)) +
	       nla_total_size(0);

	skb = genlmsg_new(size, GFP_ATOMIC);
	if (!skb)
		return -ENOMEM;

	/* add the genetlink message header */
	msg_header = genlmsg_put(skb, 0, thermal_event_seqnum++,
				 &thermal_event_genl_family, 0,
				 THERMAL_GENL_CMD_EVENT);
	if (!msg_header) {
		nlmsg_free(skb);
		return -ENOMEM;
	}

	/* fill the data */
	attr = nla_reserve(skb, THERMAL_GENL_ATTR_EVENT,
			   sizeof(struct thermal_genl_event));

	if (!attr) {
		nlmsg_free(skb);
		return -EINVAL;
	}

	thermal_event = nla_data(attr);
	if (!thermal_event) {
		nlmsg_free(skb);
		return -EINVAL;
	}

	memset(thermal_event, 0, sizeof(struct thermal_genl_event));

	thermal_event->orig = tz->id;
	thermal_event->event = event;
	thermal_event->temp = temp;

	/* send multicast genetlink message */
	result = genlmsg_end(skb, msg_header);
	if (result < 0) {
		nlmsg_free(skb);
		return result;
	}

	genlmsg_multicast(skb, 0, thermal_event_mcgrp.id, GFP_ATOMIC);
	return result;
}
EXPORT_SYMBOL_GPL(thermal_generate_netlink_event);

static int genetlink_init(void)
{
	int result;

	result = genl_register_family(&thermal_event_genl_family);
	if (result)
		return result;

	result = genl_register_mc_group(&thermal_event_genl_family,
					&thermal_event_mcgrp);
	if (result)
		genl_unregister_family(&thermal_event_genl_family);
	return result;
}

static void genetlink_exit(void)
{
	genl_unregister_family(&thermal_event_genl_family);
}
#else /* !CONFIG_NET */
static inline int genetlink_init(void) { return 0; }
static inline void genetlink_exit(void) {}
#endif /* !CONFIG_NET */

static int __init thermal_register_governors(void)
{
	int result;

	result = thermal_gov_step_wise_register();
	if (result)
		return result;

	result = thermal_gov_fair_share_register();
	if (result)
		return result;

	result = pid_thermal_gov_register();
	if (result)
		return result;

	return thermal_gov_user_space_register();
}

static void thermal_unregister_governors(void)
{
	thermal_gov_step_wise_unregister();
	thermal_gov_fair_share_unregister();
	pid_thermal_gov_unregister();
	thermal_gov_user_space_unregister();
}

static int __init thermal_init(void)
{
	int result;

	result = thermal_register_governors();
	if (result)
		goto error;

	result = class_register(&thermal_class);
	if (result)
		goto unregister_governors;

	result = genetlink_init();
	if (result)
		goto unregister_class;

	return 0;

unregister_governors:
	thermal_unregister_governors();
unregister_class:
	class_unregister(&thermal_class);
error:
	idr_destroy(&thermal_tz_idr);
	idr_destroy(&thermal_cdev_idr);
	mutex_destroy(&thermal_idr_lock);
	mutex_destroy(&thermal_list_lock);
	mutex_destroy(&thermal_governor_lock);
	return result;
}

static void __exit thermal_exit(void)
{
	genetlink_exit();
	class_unregister(&thermal_class);
	thermal_unregister_governors();
	idr_destroy(&thermal_tz_idr);
	idr_destroy(&thermal_cdev_idr);
	mutex_destroy(&thermal_idr_lock);
	mutex_destroy(&thermal_list_lock);
	mutex_destroy(&thermal_governor_lock);
}

fs_initcall(thermal_init);
module_exit(thermal_exit);<|MERGE_RESOLUTION|>--- conflicted
+++ resolved
@@ -778,22 +778,15 @@
 	struct thermal_zone_device *tz = to_thermal_zone(dev);
 	struct thermal_governor *gov;
 	char name[THERMAL_NAME_LENGTH];
-<<<<<<< HEAD
-=======
 
 	snprintf(name, sizeof(name), "%s", buf);
->>>>>>> b6bb0aa3
 
 	mutex_lock(&thermal_governor_lock);
 
 	if ((strlen(buf) >= THERMAL_NAME_LENGTH) || !sscanf(buf, "%s\n", name))
 		goto exit;
 
-<<<<<<< HEAD
-	gov = __find_governor((const char *)name);
-=======
 	gov = __find_governor((const char *)strim(name));
->>>>>>> b6bb0aa3
 	if (!gov)
 		goto exit;
 
