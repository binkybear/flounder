/*
 * cdc-acm.c
 *
 * Copyright (c) 1999 Armin Fuerst	<fuerst@in.tum.de>
 * Copyright (c) 1999 Pavel Machek	<pavel@ucw.cz>
 * Copyright (c) 1999 Johannes Erdfelt	<johannes@erdfelt.com>
 * Copyright (c) 2000 Vojtech Pavlik	<vojtech@suse.cz>
 * Copyright (c) 2004 Oliver Neukum	<oliver@neukum.name>
 * Copyright (c) 2005 David Kubicek	<dave@awk.cz>
 * Copyright (c) 2011 Johan Hovold	<jhovold@gmail.com>
 *
 * USB Abstract Control Model driver for USB modems and ISDN adapters
 *
 * Sponsored by SuSE
 *
 * This program is free software; you can redistribute it and/or modify
 * it under the terms of the GNU General Public License as published by
 * the Free Software Foundation; either version 2 of the License, or
 * (at your option) any later version.
 *
 * This program is distributed in the hope that it will be useful,
 * but WITHOUT ANY WARRANTY; without even the implied warranty of
 * MERCHANTABILITY or FITNESS FOR A PARTICULAR PURPOSE.  See the
 * GNU General Public License for more details.
 *
 * You should have received a copy of the GNU General Public License
 * along with this program; if not, write to the Free Software
 * Foundation, Inc., 59 Temple Place, Suite 330, Boston, MA 02111-1307 USA
 */

#undef DEBUG
#undef VERBOSE_DEBUG

#include <linux/kernel.h>
#include <linux/errno.h>
#include <linux/init.h>
#include <linux/slab.h>
#include <linux/tty.h>
#include <linux/serial.h>
#include <linux/tty_driver.h>
#include <linux/tty_flip.h>
#include <linux/module.h>
#include <linux/mutex.h>
#include <linux/uaccess.h>
#include <linux/usb.h>
#include <linux/usb/cdc.h>
#include <asm/byteorder.h>
#include <asm/unaligned.h>
#include <linux/list.h>

#include "cdc-acm.h"


#define DRIVER_AUTHOR "Armin Fuerst, Pavel Machek, Johannes Erdfelt, Vojtech Pavlik, David Kubicek, Johan Hovold"
#define DRIVER_DESC "USB Abstract Control Model driver for USB modems and ISDN adapters"

static struct usb_driver acm_driver;
static struct tty_driver *acm_tty_driver;
static struct acm *acm_table[ACM_TTY_MINORS];

static DEFINE_MUTEX(acm_table_lock);

/*
 * acm_table accessors
 */

/*
 * Look up an ACM structure by index. If found and not disconnected, increment
 * its refcount and return it with its mutex held.
 */
static struct acm *acm_get_by_index(unsigned index)
{
	struct acm *acm;

	mutex_lock(&acm_table_lock);
	acm = acm_table[index];
	if (acm) {
		mutex_lock(&acm->mutex);
		if (acm->disconnected) {
			mutex_unlock(&acm->mutex);
			acm = NULL;
		} else {
			tty_port_get(&acm->port);
			mutex_unlock(&acm->mutex);
		}
	}
	mutex_unlock(&acm_table_lock);
	return acm;
}

/*
 * Try to find an available minor number and if found, associate it with 'acm'.
 */
static int acm_alloc_minor(struct acm *acm)
{
	int minor;

	mutex_lock(&acm_table_lock);
	for (minor = 0; minor < ACM_TTY_MINORS; minor++) {
		if (!acm_table[minor]) {
			acm_table[minor] = acm;
			break;
		}
	}
	mutex_unlock(&acm_table_lock);

	return minor;
}

/* Release the minor number associated with 'acm'.  */
static void acm_release_minor(struct acm *acm)
{
	mutex_lock(&acm_table_lock);
	acm_table[acm->minor] = NULL;
	mutex_unlock(&acm_table_lock);
}

/*
 * Functions for ACM control messages.
 */

static int acm_ctrl_msg(struct acm *acm, int request, int value,
							void *buf, int len)
{
	int retval = usb_control_msg(acm->dev, usb_sndctrlpipe(acm->dev, 0),
		request, USB_RT_ACM, value,
		acm->control->altsetting[0].desc.bInterfaceNumber,
		buf, len, 5000);
	dev_dbg(&acm->control->dev,
			"%s - rq 0x%02x, val %#x, len %#x, result %d\n",
			__func__, request, value, len, retval);
	return retval < 0 ? retval : 0;
}

/* devices aren't required to support these requests.
 * the cdc acm descriptor tells whether they do...
 */
#define acm_set_control(acm, control) \
	acm_ctrl_msg(acm, USB_CDC_REQ_SET_CONTROL_LINE_STATE, control, NULL, 0)
#define acm_set_line(acm, line) \
	acm_ctrl_msg(acm, USB_CDC_REQ_SET_LINE_CODING, 0, line, sizeof *(line))
#define acm_send_break(acm, ms) \
	acm_ctrl_msg(acm, USB_CDC_REQ_SEND_BREAK, ms, NULL, 0)

/*
 * Write buffer management.
 * All of these assume proper locks taken by the caller.
 */

static int acm_wb_alloc(struct acm *acm)
{
	int i, wbn;
	struct acm_wb *wb;

	wbn = 0;
	i = 0;
	for (;;) {
		wb = &acm->wb[wbn];
		if (!wb->use) {
			wb->use = 1;
			return wbn;
		}
		wbn = (wbn + 1) % ACM_NW;
		if (++i >= ACM_NW)
			return -1;
	}
}

static int acm_wb_is_avail(struct acm *acm)
{
	int i, n;
	unsigned long flags;

	n = ACM_NW;
	spin_lock_irqsave(&acm->write_lock, flags);
	for (i = 0; i < ACM_NW; i++)
		n -= acm->wb[i].use;
	spin_unlock_irqrestore(&acm->write_lock, flags);
	return n;
}

/*
 * Finish write. Caller must hold acm->write_lock
 */
static void acm_write_done(struct acm *acm, struct acm_wb *wb)
{
	wb->use = 0;
	acm->transmitting--;
	usb_autopm_put_interface_async(acm->control);
}

/*
 * Poke write.
 *
 * the caller is responsible for locking
 */

static int acm_start_wb(struct acm *acm, struct acm_wb *wb)
{
	int rc;

	acm->transmitting++;

	wb->urb->transfer_buffer = wb->buf;
	wb->urb->transfer_dma = wb->dmah;
	wb->urb->transfer_buffer_length = wb->len;
	wb->urb->dev = acm->dev;
	rc = usb_submit_urb(wb->urb, GFP_ATOMIC);
	if (rc < 0) {
		dev_err(&acm->data->dev,
			"%s - usb_submit_urb(write bulk) failed: %d\n",
			__func__, rc);
		acm_write_done(acm, wb);
	}
	return rc;
}

static int acm_write_start(struct acm *acm, int wbn)
{
	unsigned long flags;
	struct acm_wb *wb = &acm->wb[wbn];
	int rc;
#ifdef CONFIG_PM
	struct urb *res;
#endif

	spin_lock_irqsave(&acm->write_lock, flags);
	if (!acm->dev) {
		wb->use = 0;
		spin_unlock_irqrestore(&acm->write_lock, flags);
		return -ENODEV;
	}

	dev_vdbg(&acm->data->dev, "%s - susp_count %d\n", __func__,
							acm->susp_count);
	usb_autopm_get_interface_async(acm->control);
	if (acm->susp_count) {
#ifdef CONFIG_PM
		acm->transmitting++;
		wb->urb->transfer_buffer = wb->buf;
		wb->urb->transfer_dma = wb->dmah;
		wb->urb->transfer_buffer_length = wb->len;
		wb->urb->dev = acm->dev;
		usb_anchor_urb(wb->urb, &acm->deferred);
#else
		if (!acm->delayed_wb)
			acm->delayed_wb = wb;
		else
			usb_autopm_put_interface_async(acm->control);
#endif
		spin_unlock_irqrestore(&acm->write_lock, flags);
		return 0;	/* A white lie */
	}
	usb_mark_last_busy(acm->dev);
#ifdef CONFIG_PM
	while ((res = usb_get_from_anchor(&acm->deferred))) {
		/* decrement ref count*/
		usb_put_urb(res);
		rc = usb_submit_urb(res, GFP_ATOMIC);
		if (rc < 0) {
			dev_dbg(&acm->data->dev,
				"usb_submit_urb(pending request) failed: %d",
				rc);
			usb_unanchor_urb(res);
			acm_write_done(acm, res->context);
		}
	}
#endif
	rc = acm_start_wb(acm, wb);
	spin_unlock_irqrestore(&acm->write_lock, flags);

	return rc;

}
/*
 * attributes exported through sysfs
 */
static ssize_t show_caps
(struct device *dev, struct device_attribute *attr, char *buf)
{
	struct usb_interface *intf = to_usb_interface(dev);
	struct acm *acm = usb_get_intfdata(intf);

	return sprintf(buf, "%d", acm->ctrl_caps);
}
static DEVICE_ATTR(bmCapabilities, S_IRUGO, show_caps, NULL);

static ssize_t show_country_codes
(struct device *dev, struct device_attribute *attr, char *buf)
{
	struct usb_interface *intf = to_usb_interface(dev);
	struct acm *acm = usb_get_intfdata(intf);

	memcpy(buf, acm->country_codes, acm->country_code_size);
	return acm->country_code_size;
}

static DEVICE_ATTR(wCountryCodes, S_IRUGO, show_country_codes, NULL);

static ssize_t show_country_rel_date
(struct device *dev, struct device_attribute *attr, char *buf)
{
	struct usb_interface *intf = to_usb_interface(dev);
	struct acm *acm = usb_get_intfdata(intf);

	return sprintf(buf, "%d", acm->country_rel_date);
}

static DEVICE_ATTR(iCountryCodeRelDate, S_IRUGO, show_country_rel_date, NULL);
/*
 * Interrupt handlers for various ACM device responses
 */

/* control interface reports status changes with "interrupt" transfers */
static void acm_ctrl_irq(struct urb *urb)
{
	struct acm *acm = urb->context;
	struct usb_cdc_notification *dr = urb->transfer_buffer;
	unsigned char *data;
	int newctrl;
	int retval;
	int status = urb->status;

	switch (status) {
	case 0:
		/* success */
		break;
	case -ECONNRESET:
	case -ENOENT:
	case -ESHUTDOWN:
		/* this urb is terminated, clean up */
		dev_dbg(&acm->control->dev,
				"%s - urb shutting down with status: %d\n",
				__func__, status);
		return;
	default:
		dev_dbg(&acm->control->dev,
				"%s - nonzero urb status received: %d\n",
				__func__, status);
		goto exit;
	}

	usb_mark_last_busy(acm->dev);

	data = (unsigned char *)(dr + 1);
	switch (dr->bNotificationType) {
	case USB_CDC_NOTIFY_NETWORK_CONNECTION:
		dev_dbg(&acm->control->dev, "%s - network connection: %d\n",
							__func__, dr->wValue);
		break;

	case USB_CDC_NOTIFY_SERIAL_STATE:
		newctrl = get_unaligned_le16(data);

		if (!acm->clocal && (acm->ctrlin & ~newctrl & ACM_CTRL_DCD)) {
			dev_dbg(&acm->control->dev, "%s - calling hangup\n",
					__func__);
			tty_port_tty_hangup(&acm->port, false);
		}

		acm->ctrlin = newctrl;

		dev_dbg(&acm->control->dev,
			"%s - input control lines: dcd%c dsr%c break%c "
			"ring%c framing%c parity%c overrun%c\n",
			__func__,
			acm->ctrlin & ACM_CTRL_DCD ? '+' : '-',
			acm->ctrlin & ACM_CTRL_DSR ? '+' : '-',
			acm->ctrlin & ACM_CTRL_BRK ? '+' : '-',
			acm->ctrlin & ACM_CTRL_RI  ? '+' : '-',
			acm->ctrlin & ACM_CTRL_FRAMING ? '+' : '-',
			acm->ctrlin & ACM_CTRL_PARITY ? '+' : '-',
			acm->ctrlin & ACM_CTRL_OVERRUN ? '+' : '-');
			break;

	default:
		dev_dbg(&acm->control->dev,
			"%s - unknown notification %d received: index %d "
			"len %d data0 %d data1 %d\n",
			__func__,
			dr->bNotificationType, dr->wIndex,
			dr->wLength, data[0], data[1]);
		break;
	}
exit:
	retval = usb_submit_urb(urb, GFP_ATOMIC);
	if (retval)
		dev_err(&acm->control->dev, "%s - usb_submit_urb failed: %d\n",
							__func__, retval);
}

static int acm_submit_read_urb(struct acm *acm, int index, gfp_t mem_flags)
{
	int res;

	if (!test_and_clear_bit(index, &acm->read_urbs_free))
		return 0;

	dev_vdbg(&acm->data->dev, "%s - urb %d\n", __func__, index);

	res = usb_submit_urb(acm->read_urbs[index], mem_flags);
	if (res) {
		if (res != -EPERM) {
			dev_err(&acm->data->dev,
					"%s - usb_submit_urb failed: %d\n",
					__func__, res);
		}
		set_bit(index, &acm->read_urbs_free);
		return res;
	}

	return 0;
}

static int acm_submit_read_urbs(struct acm *acm, gfp_t mem_flags)
{
	int res;
	int i;

	for (i = 0; i < acm->rx_buflimit; ++i) {
		res = acm_submit_read_urb(acm, i, mem_flags);
		if (res)
			return res;
	}

	return 0;
}

static void acm_process_read_urb(struct acm *acm, struct urb *urb)
{
	struct acm_rb *rb = urb->context;
	unsigned long flags;

	if (!urb->actual_length) {
		set_bit(rb->index, &acm->read_urbs_free);
		return;
	}

	rb->data = (unsigned char *)urb->transfer_buffer;
	rb->alen = urb->actual_length;
	spin_lock_irqsave(&acm->read_lock, flags);
	if (!acm->int_throttled && !acm->throttled) {
		int count = tty_insert_flip_string(&acm->port,
			rb->data, rb->alen);
		if (count != rb->alen) {
			acm->int_throttled = 1;
			rb->data += count;
			rb->alen -= count;
		}
	}
	if (!acm->int_throttled && !acm->throttled)
		set_bit(rb->index, &acm->read_urbs_free);
	else
		list_add_tail(&rb->rb_node, &acm->rb_head);
	spin_unlock_irqrestore(&acm->read_lock, flags);

	tty_flip_buffer_push(&acm->port);
}

static void acm_read_bulk_callback(struct urb *urb)
{
	struct acm_rb *rb = urb->context;
	struct acm *acm = rb->instance;
	unsigned long flags;

	dev_vdbg(&acm->data->dev, "%s - urb %d, len %d\n", __func__,
					rb->index, urb->actual_length);

	if (!acm->dev) {
		dev_dbg(&acm->data->dev, "%s - disconnected\n", __func__);
		set_bit(rb->index, &acm->read_urbs_free);
		return;
	}
	usb_mark_last_busy(acm->dev);

	if (urb->status && !urb->actual_length) {
		dev_dbg(&acm->data->dev, "%s - non-zero urb status: %d\n",
							__func__, urb->status);
		set_bit(rb->index, &acm->read_urbs_free);
		return;
	}

	acm_process_read_urb(acm, urb);

	/* throttle device if requested by tty */
	spin_lock_irqsave(&acm->read_lock, flags);
	acm->throttled = acm->throttle_req;
	if (!acm->int_throttled && !acm->throttled && !acm->susp_count) {
		spin_unlock_irqrestore(&acm->read_lock, flags);
		acm_submit_read_urb(acm, rb->index, GFP_ATOMIC);
	} else {
		spin_unlock_irqrestore(&acm->read_lock, flags);
	}
}

/* data interface wrote those outgoing bytes */
static void acm_write_bulk(struct urb *urb)
{
	struct acm_wb *wb = urb->context;
	struct acm *acm = wb->instance;
	unsigned long flags;

	if (urb->status	|| (urb->actual_length != urb->transfer_buffer_length))
		dev_vdbg(&acm->data->dev, "%s - len %d/%d, status %d\n",
			__func__,
			urb->actual_length,
			urb->transfer_buffer_length,
			urb->status);

	spin_lock_irqsave(&acm->write_lock, flags);
	acm_write_done(acm, wb);
	spin_unlock_irqrestore(&acm->write_lock, flags);
	schedule_work(&acm->work);
}

static void acm_softint(struct work_struct *work)
{
	struct acm *acm = container_of(work, struct acm, work);

	dev_vdbg(&acm->data->dev, "%s\n", __func__);

	tty_port_tty_wakeup(&acm->port);
}

/*
 * TTY handlers
 */

static int acm_tty_install(struct tty_driver *driver, struct tty_struct *tty)
{
	struct acm *acm;
	int retval;

	dev_dbg(tty->dev, "%s\n", __func__);

	acm = acm_get_by_index(tty->index);
	if (!acm)
		return -ENODEV;

	retval = tty_standard_install(driver, tty);
	if (retval)
		goto error_init_termios;

	tty->driver_data = acm;

	return 0;

error_init_termios:
	tty_port_put(&acm->port);
	return retval;
}

static int acm_tty_open(struct tty_struct *tty, struct file *filp)
{
	struct acm *acm = tty->driver_data;

	dev_dbg(tty->dev, "%s\n", __func__);

	return tty_port_open(&acm->port, tty, filp);
}

static int acm_port_activate(struct tty_port *port, struct tty_struct *tty)
{
	struct acm *acm = container_of(port, struct acm, port);
	int retval = -ENODEV;

	dev_dbg(&acm->control->dev, "%s\n", __func__);

	mutex_lock(&acm->mutex);
	if (acm->disconnected)
		goto disconnected;

	retval = usb_autopm_get_interface(acm->control);
	if (retval)
		goto error_get_interface;

	/*
	 * FIXME: Why do we need this? Allocating 64K of physically contiguous
	 * memory is really nasty...
	 */
	set_bit(TTY_NO_WRITE_SPLIT, &tty->flags);
	acm->control->needs_remote_wakeup = 1;

	if (acm_submit_read_urbs(acm, GFP_KERNEL))
		goto error_submit_urb;

	acm->ctrlurb->dev = acm->dev;
	if (usb_submit_urb(acm->ctrlurb, GFP_KERNEL)) {
		dev_err(&acm->control->dev,
			"%s - usb_submit_urb(ctrl irq) failed\n", __func__);
		goto error_submit_urb;
	}

	acm->ctrlout = ACM_CTRL_DTR | ACM_CTRL_RTS;
	if (acm_set_control(acm, acm->ctrlout) < 0 &&
	    (acm->ctrl_caps & USB_CDC_CAP_LINE))
		goto error_set_control;

	usb_autopm_put_interface(acm->control);

	/*
	 * Unthrottle device in case the TTY was closed while throttled.
	 */
	spin_lock_irq(&acm->read_lock);
	acm->int_throttled = 0;
	acm->throttled = 0;
	acm->throttle_req = 0;
	while (!list_empty(&acm->rb_head)) {
		struct acm_rb *rb = list_entry(acm->rb_head.next,
			struct acm_rb, rb_node);
		list_del(acm->rb_head.next);
		set_bit(rb->index, &acm->read_urbs_free);
	}
	spin_unlock_irq(&acm->read_lock);

	if (acm_submit_read_urbs(acm, GFP_KERNEL))
		goto error_submit_read_urbs;

	mutex_unlock(&acm->mutex);

	return 0;

error_submit_read_urbs:
	acm->ctrlout = 0;
	acm_set_control(acm, acm->ctrlout);
error_set_control:
	usb_kill_urb(acm->ctrlurb);
error_submit_urb:
	usb_autopm_put_interface(acm->control);
error_get_interface:
disconnected:
	mutex_unlock(&acm->mutex);
	return retval;
}

static void acm_port_destruct(struct tty_port *port)
{
	struct acm *acm = container_of(port, struct acm, port);

	dev_dbg(&acm->control->dev, "%s\n", __func__);

	acm_release_minor(acm);
	usb_put_intf(acm->control);
	kfree(acm->country_codes);
	kfree(acm);
}

static void acm_port_shutdown(struct tty_port *port)
{
	struct acm *acm = container_of(port, struct acm, port);
	int i;

	dev_dbg(&acm->control->dev, "%s\n", __func__);

	mutex_lock(&acm->mutex);
	if (!acm->disconnected) {
		usb_autopm_get_interface(acm->control);
		acm_set_control(acm, acm->ctrlout = 0);
		usb_kill_urb(acm->ctrlurb);
		for (i = 0; i < ACM_NW; i++)
			usb_kill_urb(acm->wb[i].urb);
		for (i = 0; i < acm->rx_buflimit; i++)
			usb_kill_urb(acm->read_urbs[i]);
		acm->control->needs_remote_wakeup = 0;
		usb_autopm_put_interface(acm->control);
	}
	mutex_unlock(&acm->mutex);
}

static void acm_tty_cleanup(struct tty_struct *tty)
{
	struct acm *acm = tty->driver_data;
	dev_dbg(&acm->control->dev, "%s\n", __func__);
	tty_port_put(&acm->port);
}

static void acm_tty_hangup(struct tty_struct *tty)
{
	struct acm *acm = tty->driver_data;
	dev_dbg(&acm->control->dev, "%s\n", __func__);
	tty_port_hangup(&acm->port);
}

static void acm_tty_close(struct tty_struct *tty, struct file *filp)
{
	struct acm *acm = tty->driver_data;
	dev_dbg(&acm->control->dev, "%s\n", __func__);
	tty_port_close(&acm->port, tty, filp);
}

static int acm_tty_write(struct tty_struct *tty,
					const unsigned char *buf, int count)
{
	struct acm *acm = tty->driver_data;
	int stat;
	unsigned long flags;
	int wbn;
	struct acm_wb *wb;

	if (!count)
		return 0;

	dev_vdbg(&acm->data->dev, "%s - count %d\n", __func__, count);

	spin_lock_irqsave(&acm->write_lock, flags);
	wbn = acm_wb_alloc(acm);
	if (wbn < 0) {
		spin_unlock_irqrestore(&acm->write_lock, flags);
		return 0;
	}
	wb = &acm->wb[wbn];

	count = (count > acm->writesize) ? acm->writesize : count;
	dev_vdbg(&acm->data->dev, "%s - write %d\n", __func__, count);
	memcpy(wb->buf, buf, count);
	wb->len = count;
	spin_unlock_irqrestore(&acm->write_lock, flags);

	stat = acm_write_start(acm, wbn);
	if (stat < 0)
		return stat;
	return count;
}

static int acm_tty_write_room(struct tty_struct *tty)
{
	struct acm *acm = tty->driver_data;
	/*
	 * Do not let the line discipline to know that we have a reserve,
	 * or it might get too enthusiastic.
	 */
	return acm_wb_is_avail(acm) ? acm->writesize : 0;
}

static int acm_tty_chars_in_buffer(struct tty_struct *tty)
{
	struct acm *acm = tty->driver_data;
	/*
	 * if the device was unplugged then any remaining characters fell out
	 * of the connector ;)
	 */
	if (acm->disconnected)
		return 0;
	/*
	 * This is inaccurate (overcounts), but it works.
	 */
	return (ACM_NW - acm_wb_is_avail(acm)) * acm->writesize;
}

static void acm_tty_throttle(struct tty_struct *tty)
{
	struct acm *acm = tty->driver_data;

	spin_lock_irq(&acm->read_lock);
	acm->throttle_req = 1;
	spin_unlock_irq(&acm->read_lock);
}

static void acm_tty_unthrottle(struct tty_struct *tty)
{
	struct acm *acm = tty->driver_data;
	unsigned int was_throttled;

	spin_lock_irq(&acm->read_lock);
	was_throttled = acm->int_throttled | acm->throttled;
	acm->int_throttled = 0;
	acm->throttled = 0;
	acm->throttle_req = 0;

	if (was_throttled) {
<<<<<<< HEAD
		spin_lock_irq(&acm->read_lock);
=======
>>>>>>> b6bb0aa3
		while (!list_empty(&acm->rb_head)) {
			struct acm_rb *rb = list_entry(acm->rb_head.next,
				struct acm_rb, rb_node);
			int count = tty_insert_flip_string(&acm->port,
				rb->data, rb->alen);
			if (count != rb->alen) {
				acm->int_throttled = 1;
				rb->data += count;
				rb->alen -= count;
				break;
			} else {
				list_del(acm->rb_head.next);
				set_bit(rb->index, &acm->read_urbs_free);
			}
		}
		spin_unlock_irq(&acm->read_lock);

		tty_flip_buffer_push(&acm->port);

		if (!acm->int_throttled)
			acm_submit_read_urbs(acm, GFP_KERNEL);
<<<<<<< HEAD
=======
	} else {
		spin_unlock_irq(&acm->read_lock);
>>>>>>> b6bb0aa3
	}
}

static int acm_tty_break_ctl(struct tty_struct *tty, int state)
{
	struct acm *acm = tty->driver_data;
	int retval;

	retval = acm_send_break(acm, state ? 0xffff : 0);
	if (retval < 0)
		dev_dbg(&acm->control->dev, "%s - send break failed\n",
								__func__);
	return retval;
}

static int acm_tty_tiocmget(struct tty_struct *tty)
{
	struct acm *acm = tty->driver_data;

	return (acm->ctrlout & ACM_CTRL_DTR ? TIOCM_DTR : 0) |
	       (acm->ctrlout & ACM_CTRL_RTS ? TIOCM_RTS : 0) |
	       (acm->ctrlin  & ACM_CTRL_DSR ? TIOCM_DSR : 0) |
	       (acm->ctrlin  & ACM_CTRL_RI  ? TIOCM_RI  : 0) |
	       (acm->ctrlin  & ACM_CTRL_DCD ? TIOCM_CD  : 0) |
	       TIOCM_CTS;
}

static int acm_tty_tiocmset(struct tty_struct *tty,
			    unsigned int set, unsigned int clear)
{
	struct acm *acm = tty->driver_data;
	unsigned int newctrl;

	newctrl = acm->ctrlout;
	set = (set & TIOCM_DTR ? ACM_CTRL_DTR : 0) |
					(set & TIOCM_RTS ? ACM_CTRL_RTS : 0);
	clear = (clear & TIOCM_DTR ? ACM_CTRL_DTR : 0) |
					(clear & TIOCM_RTS ? ACM_CTRL_RTS : 0);

	newctrl = (newctrl & ~clear) | set;

	if (acm->ctrlout == newctrl)
		return 0;
	return acm_set_control(acm, acm->ctrlout = newctrl);
}

static int get_serial_info(struct acm *acm, struct serial_struct __user *info)
{
	struct serial_struct tmp;

	if (!info)
		return -EINVAL;

	memset(&tmp, 0, sizeof(tmp));
	tmp.flags = ASYNC_LOW_LATENCY;
	tmp.xmit_fifo_size = acm->writesize;
	tmp.baud_base = le32_to_cpu(acm->line.dwDTERate);
	tmp.close_delay	= acm->port.close_delay / 10;
	tmp.closing_wait = acm->port.closing_wait == ASYNC_CLOSING_WAIT_NONE ?
				ASYNC_CLOSING_WAIT_NONE :
				acm->port.closing_wait / 10;

	if (copy_to_user(info, &tmp, sizeof(tmp)))
		return -EFAULT;
	else
		return 0;
}

static int set_serial_info(struct acm *acm,
				struct serial_struct __user *newinfo)
{
	struct serial_struct new_serial;
	unsigned int closing_wait, close_delay;
	int retval = 0;

	if (copy_from_user(&new_serial, newinfo, sizeof(new_serial)))
		return -EFAULT;

	close_delay = new_serial.close_delay * 10;
	closing_wait = new_serial.closing_wait == ASYNC_CLOSING_WAIT_NONE ?
			ASYNC_CLOSING_WAIT_NONE : new_serial.closing_wait * 10;

	mutex_lock(&acm->port.mutex);

	if (!capable(CAP_SYS_ADMIN)) {
		if ((close_delay != acm->port.close_delay) ||
		    (closing_wait != acm->port.closing_wait))
			retval = -EPERM;
		else
			retval = -EOPNOTSUPP;
	} else {
		acm->port.close_delay  = close_delay;
		acm->port.closing_wait = closing_wait;
	}

	mutex_unlock(&acm->port.mutex);
	return retval;
}

static int acm_tty_ioctl(struct tty_struct *tty,
					unsigned int cmd, unsigned long arg)
{
	struct acm *acm = tty->driver_data;
	int rv = -ENOIOCTLCMD;

	switch (cmd) {
	case TIOCGSERIAL: /* gets serial port data */
		rv = get_serial_info(acm, (struct serial_struct __user *) arg);
		break;
	case TIOCSSERIAL:
		rv = set_serial_info(acm, (struct serial_struct __user *) arg);
		break;
	}

	return rv;
}

static void acm_tty_set_termios(struct tty_struct *tty,
						struct ktermios *termios_old)
{
	struct acm *acm = tty->driver_data;
	struct ktermios *termios = &tty->termios;
	struct usb_cdc_line_coding newline;
	int newctrl = acm->ctrlout;

	newline.dwDTERate = cpu_to_le32(tty_get_baud_rate(tty));
	newline.bCharFormat = termios->c_cflag & CSTOPB ? 2 : 0;
	newline.bParityType = termios->c_cflag & PARENB ?
				(termios->c_cflag & PARODD ? 1 : 2) +
				(termios->c_cflag & CMSPAR ? 2 : 0) : 0;
	switch (termios->c_cflag & CSIZE) {
	case CS5:
		newline.bDataBits = 5;
		break;
	case CS6:
		newline.bDataBits = 6;
		break;
	case CS7:
		newline.bDataBits = 7;
		break;
	case CS8:
	default:
		newline.bDataBits = 8;
		break;
	}
	/* FIXME: Needs to clear unsupported bits in the termios */
	acm->clocal = ((termios->c_cflag & CLOCAL) != 0);

	if (!newline.dwDTERate) {
		newline.dwDTERate = acm->line.dwDTERate;
		newctrl &= ~ACM_CTRL_DTR;
	} else
		newctrl |=  ACM_CTRL_DTR;

	if (newctrl != acm->ctrlout)
		acm_set_control(acm, acm->ctrlout = newctrl);

	if (memcmp(&acm->line, &newline, sizeof newline)) {
		memcpy(&acm->line, &newline, sizeof newline);
		dev_dbg(&acm->control->dev, "%s - set line: %d %d %d %d\n",
			__func__,
			le32_to_cpu(newline.dwDTERate),
			newline.bCharFormat, newline.bParityType,
			newline.bDataBits);
		acm_set_line(acm, &acm->line);
	}
}

static const struct tty_port_operations acm_port_ops = {
	.shutdown = acm_port_shutdown,
	.activate = acm_port_activate,
	.destruct = acm_port_destruct,
};

/*
 * USB probe and disconnect routines.
 */

/* Little helpers: write/read buffers free */
static void acm_write_buffers_free(struct acm *acm)
{
	int i;
	struct acm_wb *wb;
	struct usb_device *usb_dev = interface_to_usbdev(acm->control);

	for (wb = &acm->wb[0], i = 0; i < ACM_NW; i++, wb++)
		usb_free_coherent(usb_dev, acm->writesize, wb->buf, wb->dmah);
}

static void acm_read_buffers_free(struct acm *acm)
{
	struct usb_device *usb_dev = interface_to_usbdev(acm->control);
	int i;

	for (i = 0; i < acm->rx_buflimit; i++)
		usb_free_coherent(usb_dev, acm->readsize,
			  acm->read_buffers[i].base, acm->read_buffers[i].dma);
}

/* Little helper: write buffers allocate */
static int acm_write_buffers_alloc(struct acm *acm)
{
	int i;
	struct acm_wb *wb;

	for (wb = &acm->wb[0], i = 0; i < ACM_NW; i++, wb++) {
		wb->buf = usb_alloc_coherent(acm->dev, acm->writesize, GFP_KERNEL,
		    &wb->dmah);
		if (!wb->buf) {
			while (i != 0) {
				--i;
				--wb;
				usb_free_coherent(acm->dev, acm->writesize,
				    wb->buf, wb->dmah);
			}
			return -ENOMEM;
		}
	}
	return 0;
}

static int acm_probe(struct usb_interface *intf,
		     const struct usb_device_id *id)
{
	struct usb_cdc_union_desc *union_header = NULL;
	struct usb_cdc_country_functional_desc *cfd = NULL;
	unsigned char *buffer = intf->altsetting->extra;
	int buflen = intf->altsetting->extralen;
	struct usb_interface *control_interface;
	struct usb_interface *data_interface;
	struct usb_endpoint_descriptor *epctrl = NULL;
	struct usb_endpoint_descriptor *epread = NULL;
	struct usb_endpoint_descriptor *epwrite = NULL;
	struct usb_device *usb_dev = interface_to_usbdev(intf);
	struct acm *acm;
	int minor;
	int ctrlsize, readsize;
	u8 *buf;
	u8 ac_management_function = 0;
	u8 call_management_function = 0;
	int call_interface_num = -1;
	int data_interface_num = -1;
	unsigned long quirks;
	int num_rx_buf;
	int i;
	int combined_interfaces = 0;
	struct device *tty_dev;
	int rv = -ENOMEM;

	/* normal quirks */
	quirks = (unsigned long)id->driver_info;

	if (quirks & IGNORE_DEVICE)
		return -ENODEV;

	num_rx_buf = (quirks == SINGLE_RX_URB) ? 1 : ACM_NR;

	/* handle quirks deadly to normal probing*/
	if (quirks & NO_UNION_NORMAL) {
		data_interface = usb_ifnum_to_if(usb_dev, 1);
		control_interface = usb_ifnum_to_if(usb_dev, 0);
		goto skip_normal_probe;
	}

	/* normal probing*/
	if (!buffer) {
		dev_err(&intf->dev, "Weird descriptor references\n");
		return -EINVAL;
	}

	if (!buflen) {
		if (intf->cur_altsetting->endpoint &&
				intf->cur_altsetting->endpoint->extralen &&
				intf->cur_altsetting->endpoint->extra) {
			dev_dbg(&intf->dev,
				"Seeking extra descriptors on endpoint\n");
			buflen = intf->cur_altsetting->endpoint->extralen;
			buffer = intf->cur_altsetting->endpoint->extra;
		} else {
			dev_err(&intf->dev,
				"Zero length descriptor references\n");
			return -EINVAL;
		}
	}

	while (buflen > 0) {
		if (buffer[1] != USB_DT_CS_INTERFACE) {
			dev_err(&intf->dev, "skipping garbage\n");
			goto next_desc;
		}

		switch (buffer[2]) {
		case USB_CDC_UNION_TYPE: /* we've found it */
			if (union_header) {
				dev_err(&intf->dev, "More than one "
					"union descriptor, skipping ...\n");
				goto next_desc;
			}
			union_header = (struct usb_cdc_union_desc *)buffer;
			break;
		case USB_CDC_COUNTRY_TYPE: /* export through sysfs*/
			cfd = (struct usb_cdc_country_functional_desc *)buffer;
			break;
		case USB_CDC_HEADER_TYPE: /* maybe check version */
			break; /* for now we ignore it */
		case USB_CDC_ACM_TYPE:
			ac_management_function = buffer[3];
			break;
		case USB_CDC_CALL_MANAGEMENT_TYPE:
			call_management_function = buffer[3];
			call_interface_num = buffer[4];
			if ((quirks & NOT_A_MODEM) == 0 && (call_management_function & 3) != 3)
				dev_err(&intf->dev, "This device cannot do calls on its own. It is not a modem.\n");
			break;
		default:
			/* there are LOTS more CDC descriptors that
			 * could legitimately be found here.
			 */
			dev_dbg(&intf->dev, "Ignoring descriptor: "
					"type %02x, length %d\n",
					buffer[2], buffer[0]);
			break;
		}
next_desc:
		buflen -= buffer[0];
		buffer += buffer[0];
	}

	if (!union_header) {
		if (call_interface_num > 0) {
			dev_dbg(&intf->dev, "No union descriptor, using call management descriptor\n");
			/* quirks for Droids MuIn LCD */
			if (quirks & NO_DATA_INTERFACE)
				data_interface = usb_ifnum_to_if(usb_dev, 0);
			else
				data_interface = usb_ifnum_to_if(usb_dev, (data_interface_num = call_interface_num));
			control_interface = intf;
		} else {
			if (intf->cur_altsetting->desc.bNumEndpoints != 3) {
				dev_dbg(&intf->dev,"No union descriptor, giving up\n");
				return -ENODEV;
			} else {
				dev_warn(&intf->dev,"No union descriptor, testing for castrated device\n");
				combined_interfaces = 1;
				control_interface = data_interface = intf;
				goto look_for_collapsed_interface;
			}
		}
	} else {
		control_interface = usb_ifnum_to_if(usb_dev, union_header->bMasterInterface0);
		data_interface = usb_ifnum_to_if(usb_dev, (data_interface_num = union_header->bSlaveInterface0));
		if (!control_interface || !data_interface) {
			dev_dbg(&intf->dev, "no interfaces\n");
			return -ENODEV;
		}
	}

	if (data_interface_num != call_interface_num)
		dev_dbg(&intf->dev, "Separate call control interface. That is not fully supported.\n");

	if (control_interface == data_interface) {
		/* some broken devices designed for windows work this way */
		dev_warn(&intf->dev,"Control and data interfaces are not separated!\n");
		combined_interfaces = 1;
		/* a popular other OS doesn't use it */
		quirks |= NO_CAP_LINE;
		if (data_interface->cur_altsetting->desc.bNumEndpoints != 3) {
			dev_err(&intf->dev, "This needs exactly 3 endpoints\n");
			return -EINVAL;
		}
look_for_collapsed_interface:
		for (i = 0; i < 3; i++) {
			struct usb_endpoint_descriptor *ep;
			ep = &data_interface->cur_altsetting->endpoint[i].desc;

			if (usb_endpoint_is_int_in(ep))
				epctrl = ep;
			else if (usb_endpoint_is_bulk_out(ep))
				epwrite = ep;
			else if (usb_endpoint_is_bulk_in(ep))
				epread = ep;
			else
				return -EINVAL;
		}
		if (!epctrl || !epread || !epwrite)
			return -ENODEV;
		else
			goto made_compressed_probe;
	}

skip_normal_probe:

	/*workaround for switched interfaces */
	if (data_interface->cur_altsetting->desc.bInterfaceClass
						!= CDC_DATA_INTERFACE_TYPE) {
		if (control_interface->cur_altsetting->desc.bInterfaceClass
						== CDC_DATA_INTERFACE_TYPE) {
			struct usb_interface *t;
			dev_dbg(&intf->dev,
				"Your device has switched interfaces.\n");
			t = control_interface;
			control_interface = data_interface;
			data_interface = t;
		} else {
			return -EINVAL;
		}
	}

	/* Accept probe requests only for the control interface */
	if (!combined_interfaces && intf != control_interface)
		return -ENODEV;

	if (!combined_interfaces && usb_interface_claimed(data_interface)) {
		/* valid in this context */
		dev_dbg(&intf->dev, "The data interface isn't available\n");
		return -EBUSY;
	}


	if (data_interface->cur_altsetting->desc.bNumEndpoints < 2 ||
	    control_interface->cur_altsetting->desc.bNumEndpoints == 0)
		return -EINVAL;

	epctrl = &control_interface->cur_altsetting->endpoint[0].desc;
	epread = &data_interface->cur_altsetting->endpoint[0].desc;
	epwrite = &data_interface->cur_altsetting->endpoint[1].desc;


	/* workaround for switched endpoints */
	if (!usb_endpoint_dir_in(epread)) {
		/* descriptors are swapped */
		struct usb_endpoint_descriptor *t;
		dev_dbg(&intf->dev,
			"The data interface has switched endpoints\n");
		t = epread;
		epread = epwrite;
		epwrite = t;
	}
made_compressed_probe:
	dev_dbg(&intf->dev, "interfaces are valid\n");

	acm = kzalloc(sizeof(struct acm), GFP_KERNEL);
	if (acm == NULL) {
		dev_err(&intf->dev, "out of memory (acm kzalloc)\n");
		goto alloc_fail;
	}

	minor = acm_alloc_minor(acm);
	if (minor == ACM_TTY_MINORS) {
		dev_err(&intf->dev, "no more free acm devices\n");
		kfree(acm);
		return -ENODEV;
	}

	ctrlsize = usb_endpoint_maxp(epctrl);
	readsize = usb_endpoint_maxp(epread) *
				(quirks == SINGLE_RX_URB ? 1 : 2);
	acm->combined_interfaces = combined_interfaces;
	acm->writesize = usb_endpoint_maxp(epwrite) * 20;
	acm->control = control_interface;
	acm->data = data_interface;
	acm->minor = minor;
	acm->dev = usb_dev;
	acm->ctrl_caps = ac_management_function;
	if (quirks & NO_CAP_LINE)
		acm->ctrl_caps &= ~USB_CDC_CAP_LINE;
	acm->ctrlsize = ctrlsize;
	acm->readsize = readsize;
	INIT_LIST_HEAD(&acm->rb_head);
	acm->rx_buflimit = num_rx_buf;
	INIT_WORK(&acm->work, acm_softint);
	init_usb_anchor(&acm->deferred);
	spin_lock_init(&acm->write_lock);
	spin_lock_init(&acm->read_lock);
	mutex_init(&acm->mutex);
	acm->rx_endpoint = usb_rcvbulkpipe(usb_dev, epread->bEndpointAddress);
	acm->is_int_ep = usb_endpoint_xfer_int(epread);
	if (acm->is_int_ep)
		acm->bInterval = epread->bInterval;
	if (quirks & NO_HANGUP_IN_RESET_RESUME)
		acm->no_hangup_in_reset_resume = 1;
	tty_port_init(&acm->port);
	acm->port.ops = &acm_port_ops;

	buf = usb_alloc_coherent(usb_dev, ctrlsize, GFP_KERNEL, &acm->ctrl_dma);
	if (!buf) {
		dev_err(&intf->dev, "out of memory (ctrl buffer alloc)\n");
		goto alloc_fail2;
	}
	acm->ctrl_buffer = buf;

	if (acm_write_buffers_alloc(acm) < 0) {
		dev_err(&intf->dev, "out of memory (write buffer alloc)\n");
		goto alloc_fail4;
	}

	acm->ctrlurb = usb_alloc_urb(0, GFP_KERNEL);
	if (!acm->ctrlurb) {
		dev_err(&intf->dev, "out of memory (ctrlurb kmalloc)\n");
		goto alloc_fail5;
	}
	for (i = 0; i < num_rx_buf; i++) {
		struct acm_rb *rb = &(acm->read_buffers[i]);
		struct urb *urb;

		rb->base = usb_alloc_coherent(acm->dev, readsize, GFP_KERNEL,
								&rb->dma);
		if (!rb->base) {
			dev_err(&intf->dev, "out of memory "
					"(read bufs usb_alloc_coherent)\n");
			goto alloc_fail6;
		}
		rb->index = i;
		rb->instance = acm;

		urb = usb_alloc_urb(0, GFP_KERNEL);
		if (!urb) {
			dev_err(&intf->dev,
				"out of memory (read urbs usb_alloc_urb)\n");
			goto alloc_fail6;
		}
		urb->transfer_flags |= URB_NO_TRANSFER_DMA_MAP;
		urb->transfer_dma = rb->dma;
		if (acm->is_int_ep) {
			usb_fill_int_urb(urb, acm->dev,
					 acm->rx_endpoint,
					 rb->base,
					 acm->readsize,
					 acm_read_bulk_callback, rb,
					 acm->bInterval);
		} else {
			usb_fill_bulk_urb(urb, acm->dev,
					  acm->rx_endpoint,
					  rb->base,
					  acm->readsize,
					  acm_read_bulk_callback, rb);
		}

		acm->read_urbs[i] = urb;
		__set_bit(i, &acm->read_urbs_free);
	}
	for (i = 0; i < ACM_NW; i++) {
		struct acm_wb *snd = &(acm->wb[i]);

		snd->urb = usb_alloc_urb(0, GFP_KERNEL);
		if (snd->urb == NULL) {
			dev_err(&intf->dev,
				"out of memory (write urbs usb_alloc_urb)\n");
			goto alloc_fail7;
		}

		if (usb_endpoint_xfer_int(epwrite))
			usb_fill_int_urb(snd->urb, usb_dev,
				usb_sndintpipe(usb_dev, epwrite->bEndpointAddress),
				NULL, acm->writesize, acm_write_bulk, snd, epwrite->bInterval);
		else
			usb_fill_bulk_urb(snd->urb, usb_dev,
				usb_sndbulkpipe(usb_dev, epwrite->bEndpointAddress),
				NULL, acm->writesize, acm_write_bulk, snd);
		snd->urb->transfer_flags |= URB_NO_TRANSFER_DMA_MAP;
		snd->instance = acm;
	}

	usb_set_intfdata(intf, acm);

	i = device_create_file(&intf->dev, &dev_attr_bmCapabilities);
	if (i < 0)
		goto alloc_fail7;

	if (cfd) { /* export the country data */
		acm->country_codes = kmalloc(cfd->bLength - 4, GFP_KERNEL);
		if (!acm->country_codes)
			goto skip_countries;
		acm->country_code_size = cfd->bLength - 4;
		memcpy(acm->country_codes, (u8 *)&cfd->wCountyCode0,
							cfd->bLength - 4);
		acm->country_rel_date = cfd->iCountryCodeRelDate;

		i = device_create_file(&intf->dev, &dev_attr_wCountryCodes);
		if (i < 0) {
			kfree(acm->country_codes);
			acm->country_codes = NULL;
			acm->country_code_size = 0;
			goto skip_countries;
		}

		i = device_create_file(&intf->dev,
						&dev_attr_iCountryCodeRelDate);
		if (i < 0) {
			device_remove_file(&intf->dev, &dev_attr_wCountryCodes);
			kfree(acm->country_codes);
			acm->country_codes = NULL;
			acm->country_code_size = 0;
			goto skip_countries;
		}
	}

skip_countries:
	usb_fill_int_urb(acm->ctrlurb, usb_dev,
			 usb_rcvintpipe(usb_dev, epctrl->bEndpointAddress),
			 acm->ctrl_buffer, ctrlsize, acm_ctrl_irq, acm,
			 /* works around buggy devices */
			 epctrl->bInterval ? epctrl->bInterval : 0xff);
	acm->ctrlurb->transfer_flags |= URB_NO_TRANSFER_DMA_MAP;
	acm->ctrlurb->transfer_dma = acm->ctrl_dma;

	dev_info(&intf->dev, "ttyACM%d: USB ACM device\n", minor);

	acm_set_control(acm, acm->ctrlout);

	acm->line.dwDTERate = cpu_to_le32(9600);
	acm->line.bDataBits = 8;
	acm_set_line(acm, &acm->line);

	usb_driver_claim_interface(&acm_driver, data_interface, acm);
	usb_set_intfdata(data_interface, acm);

	usb_get_intf(control_interface);
	tty_dev = tty_port_register_device(&acm->port, acm_tty_driver, minor,
			&control_interface->dev);
	if (IS_ERR(tty_dev)) {
		rv = PTR_ERR(tty_dev);
		goto alloc_fail8;
	}

	return 0;
alloc_fail8:
	if (acm->country_codes) {
		device_remove_file(&acm->control->dev,
				&dev_attr_wCountryCodes);
		device_remove_file(&acm->control->dev,
				&dev_attr_iCountryCodeRelDate);
	}
	device_remove_file(&acm->control->dev, &dev_attr_bmCapabilities);
alloc_fail7:
	usb_set_intfdata(intf, NULL);
	for (i = 0; i < ACM_NW; i++)
		usb_free_urb(acm->wb[i].urb);
alloc_fail6:
	for (i = 0; i < num_rx_buf; i++)
		usb_free_urb(acm->read_urbs[i]);
	acm_read_buffers_free(acm);
	usb_free_urb(acm->ctrlurb);
alloc_fail5:
	acm_write_buffers_free(acm);
alloc_fail4:
	usb_free_coherent(usb_dev, ctrlsize, acm->ctrl_buffer, acm->ctrl_dma);
alloc_fail2:
	acm_release_minor(acm);
	kfree(acm);
alloc_fail:
	return rv;
}

static void stop_data_traffic(struct acm *acm)
{
	int i;

	if (!acm) {
		pr_err("%s: !acm\n", __func__);
		return;
	}

	dev_dbg(&acm->control->dev, "%s\n", __func__);

	usb_kill_urb(acm->ctrlurb);
	for (i = 0; i < ACM_NW; i++)
		usb_kill_urb(acm->wb[i].urb);
	for (i = 0; i < acm->rx_buflimit; i++)
		usb_kill_urb(acm->read_urbs[i]);

	cancel_work_sync(&acm->work);
}

static void acm_disconnect(struct usb_interface *intf)
{
	struct acm *acm = usb_get_intfdata(intf);
	struct usb_device *usb_dev = interface_to_usbdev(intf);
	struct tty_struct *tty;
	struct urb *res;
	int i;

	dev_dbg(&intf->dev, "%s\n", __func__);

	/* sibling interface is already cleaning up */
	if (!acm)
		return;

	mutex_lock(&acm->mutex);
	acm->disconnected = true;
	if (acm->country_codes) {
		device_remove_file(&acm->control->dev,
				&dev_attr_wCountryCodes);
		device_remove_file(&acm->control->dev,
				&dev_attr_iCountryCodeRelDate);
	}
	device_remove_file(&acm->control->dev, &dev_attr_bmCapabilities);
	usb_set_intfdata(acm->control, NULL);
	usb_set_intfdata(acm->data, NULL);
	mutex_unlock(&acm->mutex);

	tty = tty_port_tty_get(&acm->port);
	if (tty) {
		tty_vhangup(tty);
		tty_kref_put(tty);
	}

	stop_data_traffic(acm);

	tty_unregister_device(acm_tty_driver, acm->minor);

	/* decrement ref count of anchored urbs */
	while ((res = usb_get_from_anchor(&acm->deferred)))
		usb_put_urb(res);
	usb_free_urb(acm->ctrlurb);
	for (i = 0; i < ACM_NW; i++)
		usb_free_urb(acm->wb[i].urb);
	for (i = 0; i < acm->rx_buflimit; i++)
		usb_free_urb(acm->read_urbs[i]);
	acm_write_buffers_free(acm);
	usb_free_coherent(usb_dev, acm->ctrlsize, acm->ctrl_buffer, acm->ctrl_dma);
	acm_read_buffers_free(acm);

	if (!acm->combined_interfaces)
		usb_driver_release_interface(&acm_driver, intf == acm->control ?
					acm->data : acm->control);

	tty_port_put(&acm->port);
}

#ifdef CONFIG_PM
static int acm_suspend(struct usb_interface *intf, pm_message_t message)
{
	struct acm *acm = usb_get_intfdata(intf);
	int cnt;

	if (!acm) {
		pr_err("%s: !acm\n", __func__);
		return -ENODEV;
	}

	if (PMSG_IS_AUTO(message)) {
		int b;

		spin_lock_irq(&acm->write_lock);
		b = acm->transmitting;
		spin_unlock_irq(&acm->write_lock);
		if (b)
			return -EBUSY;
	}

	spin_lock_irq(&acm->read_lock);
	spin_lock(&acm->write_lock);
	cnt = acm->susp_count++;
	spin_unlock(&acm->write_lock);
	spin_unlock_irq(&acm->read_lock);

	if (cnt)
		return 0;

	if (test_bit(ASYNCB_INITIALIZED, &acm->port.flags))
		stop_data_traffic(acm);

	return 0;
}

static int acm_resume(struct usb_interface *intf)
{
	struct acm *acm = usb_get_intfdata(intf);
	int rv = 0;
	int cnt;
#ifdef CONFIG_PM
	struct urb *res;
#else
	struct acm_wb *wb;
#endif

	if (!acm) {
		pr_err("%s: !acm\n", __func__);
		return -ENODEV;
	}

	spin_lock_irq(&acm->read_lock);
	if (acm->susp_count > 0) {
		acm->susp_count -= 1;
		cnt = acm->susp_count;
	} else {
		spin_unlock_irq(&acm->read_lock);
		return 0;
	}
	spin_unlock_irq(&acm->read_lock);

	if (cnt)
		return 0;

	if (test_bit(ASYNCB_INITIALIZED, &acm->port.flags)) {
		rv = usb_submit_urb(acm->ctrlurb, GFP_NOIO);
		spin_lock_irq(&acm->write_lock);
#ifdef CONFIG_PM
		while ((res = usb_get_from_anchor(&acm->deferred))) {
			/* decrement ref count*/
			usb_put_urb(res);
			rv = usb_submit_urb(res, GFP_ATOMIC);
			if (rv < 0) {
				dev_dbg(&acm->data->dev,
					"usb_submit_urb(pending request) failed: %d",
					rv);
				usb_unanchor_urb(res);
				acm_write_done(acm, res->context);
			}
		}
		spin_unlock_irq(&acm->write_lock);
#else
		if (acm->delayed_wb) {
			wb = acm->delayed_wb;
			acm->delayed_wb = NULL;
			spin_unlock_irq(&acm->write_lock);
			acm_start_wb(acm, wb);
		} else {
			spin_unlock_irq(&acm->write_lock);
		}
#endif

		/*
		 * delayed error checking because we must
		 * do the write path at all cost
		 */
		if (rv < 0)
			goto err_out;

		rv = acm_submit_read_urbs(acm, GFP_NOIO);
	}

err_out:
	return rv;
}

static int acm_reset_resume(struct usb_interface *intf)
{
	struct acm *acm = usb_get_intfdata(intf);
	struct tty_struct *tty;

	if (!acm) {
		pr_err("%s: !acm\n", __func__);
		return -ENODEV;
	}

	if (test_bit(ASYNCB_INITIALIZED, &acm->port.flags)) {
		tty = tty_port_tty_get(&acm->port);
		if (tty) {
			if (!acm->no_hangup_in_reset_resume)
				tty_hangup(tty);
			tty_kref_put(tty);
		}
	}

	return acm_resume(intf);
}

#endif /* CONFIG_PM */

#define NOKIA_PCSUITE_ACM_INFO(x) \
		USB_DEVICE_AND_INTERFACE_INFO(0x0421, x, \
		USB_CLASS_COMM, USB_CDC_SUBCLASS_ACM, \
		USB_CDC_ACM_PROTO_VENDOR)

#define SAMSUNG_PCSUITE_ACM_INFO(x) \
		USB_DEVICE_AND_INTERFACE_INFO(0x04e7, x, \
		USB_CLASS_COMM, USB_CDC_SUBCLASS_ACM, \
		USB_CDC_ACM_PROTO_VENDOR)

/*
 * USB driver structure.
 */

static const struct usb_device_id acm_ids[] = {
	/* quirky and broken devices */
	{ USB_DEVICE(0x17ef, 0x7000), /* Lenovo USB modem */
	.driver_info = NO_UNION_NORMAL, },/* has no union descriptor */
	{ USB_DEVICE(0x0870, 0x0001), /* Metricom GS Modem */
	.driver_info = NO_UNION_NORMAL, /* has no union descriptor */
	},
	{ USB_DEVICE(0x0e8d, 0x0003), /* FIREFLY, MediaTek Inc; andrey.arapov@gmail.com */
	.driver_info = NO_UNION_NORMAL, /* has no union descriptor */
	},
	{ USB_DEVICE(0x0e8d, 0x3329), /* MediaTek Inc GPS */
	.driver_info = NO_UNION_NORMAL, /* has no union descriptor */
	},
	{ USB_DEVICE(0x0482, 0x0203), /* KYOCERA AH-K3001V */
	.driver_info = NO_UNION_NORMAL, /* has no union descriptor */
	},
	{ USB_DEVICE(0x079b, 0x000f), /* BT On-Air USB MODEM */
	.driver_info = NO_UNION_NORMAL, /* has no union descriptor */
	},
	{ USB_DEVICE(0x0ace, 0x1602), /* ZyDAS 56K USB MODEM */
	.driver_info = SINGLE_RX_URB,
	},
	{ USB_DEVICE(0x0ace, 0x1608), /* ZyDAS 56K USB MODEM */
	.driver_info = SINGLE_RX_URB, /* firmware bug */
	},
	{ USB_DEVICE(0x0ace, 0x1611), /* ZyDAS 56K USB MODEM - new version */
	.driver_info = SINGLE_RX_URB, /* firmware bug */
	},
	{ USB_DEVICE(0x22b8, 0x7000), /* Motorola Q Phone */
	.driver_info = NO_UNION_NORMAL, /* has no union descriptor */
	},
	{ USB_DEVICE(0x0803, 0x3095), /* Zoom Telephonics Model 3095F USB MODEM */
	.driver_info = NO_UNION_NORMAL, /* has no union descriptor */
	},
	{ USB_DEVICE(0x0572, 0x1321), /* Conexant USB MODEM CX93010 */
	.driver_info = NO_UNION_NORMAL, /* has no union descriptor */
	},
	{ USB_DEVICE(0x0572, 0x1324), /* Conexant USB MODEM RD02-D400 */
	.driver_info = NO_UNION_NORMAL, /* has no union descriptor */
	},
	{ USB_DEVICE(0x0572, 0x1328), /* Shiro / Aztech USB MODEM UM-3100 */
	.driver_info = NO_UNION_NORMAL, /* has no union descriptor */
	},
	{ USB_DEVICE(0x22b8, 0x6425), /* Motorola MOTOMAGX phones */
	},
	/* Motorola H24 HSPA module: */
	{ USB_DEVICE(0x22b8, 0x2d91) }, /* modem                                */
	{ USB_DEVICE(0x22b8, 0x2d92) }, /* modem           + diagnostics        */
	{ USB_DEVICE(0x22b8, 0x2d93) }, /* modem + AT port                      */
	{ USB_DEVICE(0x22b8, 0x2d95) }, /* modem + AT port + diagnostics        */
	{ USB_DEVICE(0x22b8, 0x2d96) }, /* modem                         + NMEA */
	{ USB_DEVICE(0x22b8, 0x2d97) }, /* modem           + diagnostics + NMEA */
	{ USB_DEVICE(0x22b8, 0x2d99) }, /* modem + AT port               + NMEA */
	{ USB_DEVICE(0x22b8, 0x2d9a) }, /* modem + AT port + diagnostics + NMEA */

	{ USB_DEVICE(0x0572, 0x1329), /* Hummingbird huc56s (Conexant) */
	.driver_info = NO_UNION_NORMAL, /* union descriptor misplaced on
					   data interface instead of
					   communications interface.
					   Maybe we should define a new
					   quirk for this. */
	},
	{ USB_DEVICE(0x0572, 0x1340), /* Conexant CX93010-2x UCMxx */
	.driver_info = NO_UNION_NORMAL,
	},
	{ USB_DEVICE(0x05f9, 0x4002), /* PSC Scanning, Magellan 800i */
	.driver_info = NO_UNION_NORMAL,
	},
	{ USB_DEVICE(0x1bbb, 0x0003), /* Alcatel OT-I650 */
	.driver_info = NO_UNION_NORMAL, /* reports zero length descriptor */
	},
	{ USB_DEVICE(0x1576, 0x03b1), /* Maretron USB100 */
	.driver_info = NO_UNION_NORMAL, /* reports zero length descriptor */
	},
	{ USB_DEVICE(0x1519, 0x0020),
	.driver_info = NO_UNION_NORMAL | NO_HANGUP_IN_RESET_RESUME, /* has no union descriptor */
	},

	/* Nokia S60 phones expose two ACM channels. The first is
	 * a modem and is picked up by the standard AT-command
	 * information below. The second is 'vendor-specific' but
	 * is treated as a serial device at the S60 end, so we want
	 * to expose it on Linux too. */
	{ NOKIA_PCSUITE_ACM_INFO(0x042D), }, /* Nokia 3250 */
	{ NOKIA_PCSUITE_ACM_INFO(0x04D8), }, /* Nokia 5500 Sport */
	{ NOKIA_PCSUITE_ACM_INFO(0x04C9), }, /* Nokia E50 */
	{ NOKIA_PCSUITE_ACM_INFO(0x0419), }, /* Nokia E60 */
	{ NOKIA_PCSUITE_ACM_INFO(0x044D), }, /* Nokia E61 */
	{ NOKIA_PCSUITE_ACM_INFO(0x0001), }, /* Nokia E61i */
	{ NOKIA_PCSUITE_ACM_INFO(0x0475), }, /* Nokia E62 */
	{ NOKIA_PCSUITE_ACM_INFO(0x0508), }, /* Nokia E65 */
	{ NOKIA_PCSUITE_ACM_INFO(0x0418), }, /* Nokia E70 */
	{ NOKIA_PCSUITE_ACM_INFO(0x0425), }, /* Nokia N71 */
	{ NOKIA_PCSUITE_ACM_INFO(0x0486), }, /* Nokia N73 */
	{ NOKIA_PCSUITE_ACM_INFO(0x04DF), }, /* Nokia N75 */
	{ NOKIA_PCSUITE_ACM_INFO(0x000e), }, /* Nokia N77 */
	{ NOKIA_PCSUITE_ACM_INFO(0x0445), }, /* Nokia N80 */
	{ NOKIA_PCSUITE_ACM_INFO(0x042F), }, /* Nokia N91 & N91 8GB */
	{ NOKIA_PCSUITE_ACM_INFO(0x048E), }, /* Nokia N92 */
	{ NOKIA_PCSUITE_ACM_INFO(0x0420), }, /* Nokia N93 */
	{ NOKIA_PCSUITE_ACM_INFO(0x04E6), }, /* Nokia N93i  */
	{ NOKIA_PCSUITE_ACM_INFO(0x04B2), }, /* Nokia 5700 XpressMusic */
	{ NOKIA_PCSUITE_ACM_INFO(0x0134), }, /* Nokia 6110 Navigator (China) */
	{ NOKIA_PCSUITE_ACM_INFO(0x046E), }, /* Nokia 6110 Navigator */
	{ NOKIA_PCSUITE_ACM_INFO(0x002f), }, /* Nokia 6120 classic &  */
	{ NOKIA_PCSUITE_ACM_INFO(0x0088), }, /* Nokia 6121 classic */
	{ NOKIA_PCSUITE_ACM_INFO(0x00fc), }, /* Nokia 6124 classic */
	{ NOKIA_PCSUITE_ACM_INFO(0x0042), }, /* Nokia E51 */
	{ NOKIA_PCSUITE_ACM_INFO(0x00b0), }, /* Nokia E66 */
	{ NOKIA_PCSUITE_ACM_INFO(0x00ab), }, /* Nokia E71 */
	{ NOKIA_PCSUITE_ACM_INFO(0x0481), }, /* Nokia N76 */
	{ NOKIA_PCSUITE_ACM_INFO(0x0007), }, /* Nokia N81 & N81 8GB */
	{ NOKIA_PCSUITE_ACM_INFO(0x0071), }, /* Nokia N82 */
	{ NOKIA_PCSUITE_ACM_INFO(0x04F0), }, /* Nokia N95 & N95-3 NAM */
	{ NOKIA_PCSUITE_ACM_INFO(0x0070), }, /* Nokia N95 8GB  */
	{ NOKIA_PCSUITE_ACM_INFO(0x00e9), }, /* Nokia 5320 XpressMusic */
	{ NOKIA_PCSUITE_ACM_INFO(0x0099), }, /* Nokia 6210 Navigator, RM-367 */
	{ NOKIA_PCSUITE_ACM_INFO(0x0128), }, /* Nokia 6210 Navigator, RM-419 */
	{ NOKIA_PCSUITE_ACM_INFO(0x008f), }, /* Nokia 6220 Classic */
	{ NOKIA_PCSUITE_ACM_INFO(0x00a0), }, /* Nokia 6650 */
	{ NOKIA_PCSUITE_ACM_INFO(0x007b), }, /* Nokia N78 */
	{ NOKIA_PCSUITE_ACM_INFO(0x0094), }, /* Nokia N85 */
	{ NOKIA_PCSUITE_ACM_INFO(0x003a), }, /* Nokia N96 & N96-3  */
	{ NOKIA_PCSUITE_ACM_INFO(0x00e9), }, /* Nokia 5320 XpressMusic */
	{ NOKIA_PCSUITE_ACM_INFO(0x0108), }, /* Nokia 5320 XpressMusic 2G */
	{ NOKIA_PCSUITE_ACM_INFO(0x01f5), }, /* Nokia N97, RM-505 */
	{ NOKIA_PCSUITE_ACM_INFO(0x02e3), }, /* Nokia 5230, RM-588 */
	{ NOKIA_PCSUITE_ACM_INFO(0x0178), }, /* Nokia E63 */
	{ NOKIA_PCSUITE_ACM_INFO(0x010e), }, /* Nokia E75 */
	{ NOKIA_PCSUITE_ACM_INFO(0x02d9), }, /* Nokia 6760 Slide */
	{ NOKIA_PCSUITE_ACM_INFO(0x01d0), }, /* Nokia E52 */
	{ NOKIA_PCSUITE_ACM_INFO(0x0223), }, /* Nokia E72 */
	{ NOKIA_PCSUITE_ACM_INFO(0x0275), }, /* Nokia X6 */
	{ NOKIA_PCSUITE_ACM_INFO(0x026c), }, /* Nokia N97 Mini */
	{ NOKIA_PCSUITE_ACM_INFO(0x0154), }, /* Nokia 5800 XpressMusic */
	{ NOKIA_PCSUITE_ACM_INFO(0x04ce), }, /* Nokia E90 */
	{ NOKIA_PCSUITE_ACM_INFO(0x01d4), }, /* Nokia E55 */
	{ NOKIA_PCSUITE_ACM_INFO(0x0302), }, /* Nokia N8 */
	{ NOKIA_PCSUITE_ACM_INFO(0x0335), }, /* Nokia E7 */
	{ NOKIA_PCSUITE_ACM_INFO(0x03cd), }, /* Nokia C7 */
	{ SAMSUNG_PCSUITE_ACM_INFO(0x6651), }, /* Samsung GTi8510 (INNOV8) */

	/* Support for Owen devices */
	{ USB_DEVICE(0x03eb, 0x0030), }, /* Owen SI30 */

	/* NOTE: non-Nokia COMM/ACM/0xff is likely MSFT RNDIS... NOT a modem! */

	/* Support Lego NXT using pbLua firmware */
	{ USB_DEVICE(0x0694, 0xff00),
	.driver_info = NOT_A_MODEM,
	},

	/* Support for Droids MuIn LCD */
	{ USB_DEVICE(0x04d8, 0x000b),
	.driver_info = NO_DATA_INTERFACE,
	},

#if IS_ENABLED(CONFIG_INPUT_IMS_PCU)
	{ USB_DEVICE(0x04d8, 0x0082),	/* Application mode */
	.driver_info = IGNORE_DEVICE,
	},
	{ USB_DEVICE(0x04d8, 0x0083),	/* Bootloader mode */
	.driver_info = IGNORE_DEVICE,
	},
#endif

	/* Exclude XMM6260 boot rom (not running modem software yet) */
	{ USB_DEVICE(0x058b, 0x0041),
	.driver_info = IGNORE_DEVICE,
	},

	/* Icera 450 */
	{ USB_DEVICE(0x1983, 0x0321),
	.driver_info = NO_HANGUP_IN_RESET_RESUME,
	},

	/* control interfaces without any protocol set */
	{ USB_INTERFACE_INFO(USB_CLASS_COMM, USB_CDC_SUBCLASS_ACM,
		USB_CDC_PROTO_NONE) },

	/* control interfaces with various AT-command sets */
	{ USB_INTERFACE_INFO(USB_CLASS_COMM, USB_CDC_SUBCLASS_ACM,
		USB_CDC_ACM_PROTO_AT_V25TER) },
	{ USB_INTERFACE_INFO(USB_CLASS_COMM, USB_CDC_SUBCLASS_ACM,
		USB_CDC_ACM_PROTO_AT_PCCA101) },
	{ USB_INTERFACE_INFO(USB_CLASS_COMM, USB_CDC_SUBCLASS_ACM,
		USB_CDC_ACM_PROTO_AT_PCCA101_WAKE) },
	{ USB_INTERFACE_INFO(USB_CLASS_COMM, USB_CDC_SUBCLASS_ACM,
		USB_CDC_ACM_PROTO_AT_GSM) },
	{ USB_INTERFACE_INFO(USB_CLASS_COMM, USB_CDC_SUBCLASS_ACM,
		USB_CDC_ACM_PROTO_AT_3G) },
	{ USB_INTERFACE_INFO(USB_CLASS_COMM, USB_CDC_SUBCLASS_ACM,
		USB_CDC_ACM_PROTO_AT_CDMA) },

	{ }
};

MODULE_DEVICE_TABLE(usb, acm_ids);

static struct usb_driver acm_driver = {
	.name =		"cdc_acm",
	.probe =	acm_probe,
	.disconnect =	acm_disconnect,
#ifdef CONFIG_PM
	.suspend =	acm_suspend,
	.resume =	acm_resume,
	.reset_resume =	acm_reset_resume,
#endif
	.id_table =	acm_ids,
#ifdef CONFIG_PM
	.supports_autosuspend = 1,
#endif
	.disable_hub_initiated_lpm = 1,
};

/*
 * TTY driver structures.
 */

static const struct tty_operations acm_ops = {
	.install =		acm_tty_install,
	.open =			acm_tty_open,
	.close =		acm_tty_close,
	.cleanup =		acm_tty_cleanup,
	.hangup =		acm_tty_hangup,
	.write =		acm_tty_write,
	.write_room =		acm_tty_write_room,
	.ioctl =		acm_tty_ioctl,
	.throttle =		acm_tty_throttle,
	.unthrottle =		acm_tty_unthrottle,
	.chars_in_buffer =	acm_tty_chars_in_buffer,
	.break_ctl =		acm_tty_break_ctl,
	.set_termios =		acm_tty_set_termios,
	.tiocmget =		acm_tty_tiocmget,
	.tiocmset =		acm_tty_tiocmset,
};

/*
 * Init / exit.
 */

static int __init acm_init(void)
{
	int retval;
	acm_tty_driver = alloc_tty_driver(ACM_TTY_MINORS);
	if (!acm_tty_driver)
		return -ENOMEM;
	acm_tty_driver->driver_name = "acm",
	acm_tty_driver->name = "ttyACM",
	acm_tty_driver->major = ACM_TTY_MAJOR,
	acm_tty_driver->minor_start = 0,
	acm_tty_driver->type = TTY_DRIVER_TYPE_SERIAL,
	acm_tty_driver->subtype = SERIAL_TYPE_NORMAL,
	acm_tty_driver->flags = TTY_DRIVER_REAL_RAW | TTY_DRIVER_DYNAMIC_DEV;
	acm_tty_driver->init_termios = tty_std_termios;
	acm_tty_driver->init_termios.c_cflag = B9600 | CS8 | CREAD |
								HUPCL | CLOCAL;
	tty_set_operations(acm_tty_driver, &acm_ops);

	retval = tty_register_driver(acm_tty_driver);
	if (retval) {
		put_tty_driver(acm_tty_driver);
		return retval;
	}

	retval = usb_register(&acm_driver);
	if (retval) {
		tty_unregister_driver(acm_tty_driver);
		put_tty_driver(acm_tty_driver);
		return retval;
	}

	printk(KERN_INFO KBUILD_MODNAME ": " DRIVER_DESC "\n");

	return 0;
}

static void __exit acm_exit(void)
{
	usb_deregister(&acm_driver);
	tty_unregister_driver(acm_tty_driver);
	put_tty_driver(acm_tty_driver);
}

module_init(acm_init);
module_exit(acm_exit);

MODULE_AUTHOR(DRIVER_AUTHOR);
MODULE_DESCRIPTION(DRIVER_DESC);
MODULE_LICENSE("GPL");
MODULE_ALIAS_CHARDEV_MAJOR(ACM_TTY_MAJOR);<|MERGE_RESOLUTION|>--- conflicted
+++ resolved
@@ -768,10 +768,6 @@
 	acm->throttle_req = 0;
 
 	if (was_throttled) {
-<<<<<<< HEAD
-		spin_lock_irq(&acm->read_lock);
-=======
->>>>>>> b6bb0aa3
 		while (!list_empty(&acm->rb_head)) {
 			struct acm_rb *rb = list_entry(acm->rb_head.next,
 				struct acm_rb, rb_node);
@@ -793,11 +789,8 @@
 
 		if (!acm->int_throttled)
 			acm_submit_read_urbs(acm, GFP_KERNEL);
-<<<<<<< HEAD
-=======
 	} else {
 		spin_unlock_irq(&acm->read_lock);
->>>>>>> b6bb0aa3
 	}
 }
 
