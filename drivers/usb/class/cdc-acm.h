--- conflicted
+++ resolved
@@ -77,9 +77,6 @@
 	dma_addr_t		dma;
 	int			index;
 	struct acm		*instance;
-	unsigned char		*data;
-	int			alen;
-	struct list_head	rb_node;
 };
 
 struct acm {
@@ -97,7 +94,6 @@
 	unsigned long read_urbs_free;
 	struct urb *read_urbs[ACM_NR];
 	struct acm_rb read_buffers[ACM_NR];
-	struct list_head rb_head;
 	int rx_buflimit;
 	int rx_endpoint;
 	spinlock_t read_lock;
@@ -118,17 +114,10 @@
 	unsigned int susp_count;			/* number of suspended interfaces */
 	unsigned int combined_interfaces:1;		/* control and data collapsed */
 	unsigned int is_int_ep:1;			/* interrupt endpoints contrary to spec used */
-	unsigned int int_throttled:1;			/* internal throttled */
 	unsigned int throttled:1;			/* actually throttled */
 	unsigned int throttle_req:1;			/* throttle requested */
-	unsigned int no_hangup_in_reset_resume:1;	/* do not call tty_hangup in acm_reset_resume */
 	u8 bInterval;
-<<<<<<< HEAD
-	struct acm_wb *delayed_wb;			/* write queued for a device about to be woken */
-	struct usb_anchor	deferred;
-=======
 	struct usb_anchor delayed;			/* writes queued for a device about to be woken */
->>>>>>> 0c992013
 };
 
 #define CDC_DATA_INTERFACE_TYPE	0x0a
@@ -139,5 +128,4 @@
 #define NO_CAP_LINE			4
 #define NOT_A_MODEM			8
 #define NO_DATA_INTERFACE		16
-#define IGNORE_DEVICE			32
-#define NO_HANGUP_IN_RESET_RESUME	64+#define IGNORE_DEVICE			32