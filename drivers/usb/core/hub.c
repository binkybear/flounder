/*
 * USB hub driver.
 *
 * (C) Copyright 1999 Linus Torvalds
 * (C) Copyright 1999 Johannes Erdfelt
 * (C) Copyright 1999 Gregory P. Smith
 * (C) Copyright 2001 Brad Hards (bhards@bigpond.net.au)
 * Copyright (c) 2013, NVIDIA CORPORATION.  All rights reserved.
 */

#include <linux/kernel.h>
#include <linux/errno.h>
#include <linux/module.h>
#include <linux/moduleparam.h>
#include <linux/completion.h>
#include <linux/sched.h>
#include <linux/list.h>
#include <linux/slab.h>
#include <linux/ioctl.h>
#include <linux/usb.h>
#include <linux/usbdevice_fs.h>
#include <linux/usb/hcd.h>
#include <linux/usb/otg.h>
#include <linux/usb/quirks.h>
#include <linux/kthread.h>
#include <linux/mutex.h>
#include <linux/freezer.h>
#include <linux/random.h>
#include <linux/pm_qos.h>

#include <asm/uaccess.h>
#include <asm/byteorder.h>

#include "hub.h"

/* if we are in debug mode, always announce new devices */
#ifdef DEBUG
#ifndef CONFIG_USB_ANNOUNCE_NEW_DEVICES
#define CONFIG_USB_ANNOUNCE_NEW_DEVICES
#endif
#endif

#define USB_VENDOR_GENESYS_LOGIC		0x05e3
#define HUB_QUIRK_CHECK_PORT_AUTOSUSPEND	0x01

static inline int hub_is_superspeed(struct usb_device *hdev)
{
	return (hdev->descriptor.bDeviceProtocol == USB_HUB_PR_SS);
}

/* Protect struct usb_device->state and ->children members
 * Note: Both are also protected by ->dev.sem, except that ->state can
 * change to USB_STATE_NOTATTACHED even when the semaphore isn't held. */
static DEFINE_SPINLOCK(device_state_lock);

/* khubd's worklist and its lock */
static DEFINE_SPINLOCK(hub_event_lock);
static LIST_HEAD(hub_event_list);	/* List of hubs needing servicing */

/* Wakes up khubd */
static DECLARE_WAIT_QUEUE_HEAD(khubd_wait);

static struct task_struct *khubd_task;

/* cycle leds on hubs that aren't blinking for attention */
static bool blinkenlights = 0;
module_param (blinkenlights, bool, S_IRUGO);
MODULE_PARM_DESC (blinkenlights, "true to cycle leds on hubs");

/*
 * Device SATA8000 FW1.0 from DATAST0R Technology Corp requires about
 * 10 seconds to send reply for the initial 64-byte descriptor request.
 */
/* define initial 64-byte descriptor request timeout in milliseconds */
static int initial_descriptor_timeout = USB_CTRL_GET_TIMEOUT;
module_param(initial_descriptor_timeout, int, S_IRUGO|S_IWUSR);
MODULE_PARM_DESC(initial_descriptor_timeout,
		"initial 64-byte descriptor request timeout in milliseconds "
		"(default 5000 - 5.0 seconds)");

/*
 * As of 2.6.10 we introduce a new USB device initialization scheme which
 * closely resembles the way Windows works.  Hopefully it will be compatible
 * with a wider range of devices than the old scheme.  However some previously
 * working devices may start giving rise to "device not accepting address"
 * errors; if that happens the user can try the old scheme by adjusting the
 * following module parameters.
 *
 * For maximum flexibility there are two boolean parameters to control the
 * hub driver's behavior.  On the first initialization attempt, if the
 * "old_scheme_first" parameter is set then the old scheme will be used,
 * otherwise the new scheme is used.  If that fails and "use_both_schemes"
 * is set, then the driver will make another attempt, using the other scheme.
 */
static bool old_scheme_first = 0;
module_param(old_scheme_first, bool, S_IRUGO | S_IWUSR);
MODULE_PARM_DESC(old_scheme_first,
		 "start with the old device initialization scheme");

static bool use_both_schemes = 1;
module_param(use_both_schemes, bool, S_IRUGO | S_IWUSR);
MODULE_PARM_DESC(use_both_schemes,
		"try the other device initialization scheme if the "
		"first one fails");

/* Mutual exclusion for EHCI CF initialization.  This interferes with
 * port reset on some companion controllers.
 */
DECLARE_RWSEM(ehci_cf_port_reset_rwsem);
EXPORT_SYMBOL_GPL(ehci_cf_port_reset_rwsem);

#define HUB_DEBOUNCE_TIMEOUT	2000
#define HUB_DEBOUNCE_STEP	  25
#define HUB_DEBOUNCE_STABLE	 100

static int usb_reset_and_verify_device(struct usb_device *udev);

static inline char *portspeed(struct usb_hub *hub, int portstatus)
{
	if (hub_is_superspeed(hub->hdev))
		return "5.0 Gb/s";
	if (portstatus & USB_PORT_STAT_HIGH_SPEED)
    		return "480 Mb/s";
	else if (portstatus & USB_PORT_STAT_LOW_SPEED)
		return "1.5 Mb/s";
	else
		return "12 Mb/s";
}

/* Note that hdev or one of its children must be locked! */
struct usb_hub *usb_hub_to_struct_hub(struct usb_device *hdev)
{
	if (!hdev || !hdev->actconfig || !hdev->maxchild)
		return NULL;
	return usb_get_intfdata(hdev->actconfig->interface[0]);
}

static int usb_device_supports_lpm(struct usb_device *udev)
{
	/* Some devices have trouble with LPM */
	if (udev->quirks & USB_QUIRK_NO_LPM)
		return 0;

	/* USB 2.1 (and greater) devices indicate LPM support through
	 * their USB 2.0 Extended Capabilities BOS descriptor.
	 */
	if (udev->speed == USB_SPEED_HIGH) {
		if (udev->bos->ext_cap &&
			(USB_LPM_SUPPORT &
			 le32_to_cpu(udev->bos->ext_cap->bmAttributes)))
			return 1;
		return 0;
	}

	/* All USB 3.0 must support LPM, but we need their max exit latency
	 * information from the SuperSpeed Extended Capabilities BOS descriptor.
	 */
	if (!udev->bos->ss_cap) {
		dev_warn(&udev->dev, "No LPM exit latency info found.  "
				"Power management will be impacted.\n");
		return 0;
	}
	if (udev->parent->lpm_capable)
		return 1;

	dev_warn(&udev->dev, "Parent hub missing LPM exit latency info.  "
			"Power management will be impacted.\n");
	return 0;
}

/*
 * Set the Maximum Exit Latency (MEL) for the host to initiate a transition from
 * either U1 or U2.
 */
static void usb_set_lpm_mel(struct usb_device *udev,
		struct usb3_lpm_parameters *udev_lpm_params,
		unsigned int udev_exit_latency,
		struct usb_hub *hub,
		struct usb3_lpm_parameters *hub_lpm_params,
		unsigned int hub_exit_latency)
{
	unsigned int total_mel;
	unsigned int device_mel;
	unsigned int hub_mel;

	/*
	 * Calculate the time it takes to transition all links from the roothub
	 * to the parent hub into U0.  The parent hub must then decode the
	 * packet (hub header decode latency) to figure out which port it was
	 * bound for.
	 *
	 * The Hub Header decode latency is expressed in 0.1us intervals (0x1
	 * means 0.1us).  Multiply that by 100 to get nanoseconds.
	 */
	total_mel = hub_lpm_params->mel +
		(hub->descriptor->u.ss.bHubHdrDecLat * 100);

	/*
	 * How long will it take to transition the downstream hub's port into
	 * U0?  The greater of either the hub exit latency or the device exit
	 * latency.
	 *
	 * The BOS U1/U2 exit latencies are expressed in 1us intervals.
	 * Multiply that by 1000 to get nanoseconds.
	 */
	device_mel = udev_exit_latency * 1000;
	hub_mel = hub_exit_latency * 1000;
	if (device_mel > hub_mel)
		total_mel += device_mel;
	else
		total_mel += hub_mel;

	udev_lpm_params->mel = total_mel;
}

/*
 * Set the maximum Device to Host Exit Latency (PEL) for the device to initiate
 * a transition from either U1 or U2.
 */
static void usb_set_lpm_pel(struct usb_device *udev,
		struct usb3_lpm_parameters *udev_lpm_params,
		unsigned int udev_exit_latency,
		struct usb_hub *hub,
		struct usb3_lpm_parameters *hub_lpm_params,
		unsigned int hub_exit_latency,
		unsigned int port_to_port_exit_latency)
{
	unsigned int first_link_pel;
	unsigned int hub_pel;

	/*
	 * First, the device sends an LFPS to transition the link between the
	 * device and the parent hub into U0.  The exit latency is the bigger of
	 * the device exit latency or the hub exit latency.
	 */
	if (udev_exit_latency > hub_exit_latency)
		first_link_pel = udev_exit_latency * 1000;
	else
		first_link_pel = hub_exit_latency * 1000;

	/*
	 * When the hub starts to receive the LFPS, there is a slight delay for
	 * it to figure out that one of the ports is sending an LFPS.  Then it
	 * will forward the LFPS to its upstream link.  The exit latency is the
	 * delay, plus the PEL that we calculated for this hub.
	 */
	hub_pel = port_to_port_exit_latency * 1000 + hub_lpm_params->pel;

	/*
	 * According to figure C-7 in the USB 3.0 spec, the PEL for this device
	 * is the greater of the two exit latencies.
	 */
	if (first_link_pel > hub_pel)
		udev_lpm_params->pel = first_link_pel;
	else
		udev_lpm_params->pel = hub_pel;
}

/*
 * Set the System Exit Latency (SEL) to indicate the total worst-case time from
 * when a device initiates a transition to U0, until when it will receive the
 * first packet from the host controller.
 *
 * Section C.1.5.1 describes the four components to this:
 *  - t1: device PEL
 *  - t2: time for the ERDY to make it from the device to the host.
 *  - t3: a host-specific delay to process the ERDY.
 *  - t4: time for the packet to make it from the host to the device.
 *
 * t3 is specific to both the xHCI host and the platform the host is integrated
 * into.  The Intel HW folks have said it's negligible, FIXME if a different
 * vendor says otherwise.
 */
static void usb_set_lpm_sel(struct usb_device *udev,
		struct usb3_lpm_parameters *udev_lpm_params)
{
	struct usb_device *parent;
	unsigned int num_hubs;
	unsigned int total_sel;

	/* t1 = device PEL */
	total_sel = udev_lpm_params->pel;
	/* How many external hubs are in between the device & the root port. */
	for (parent = udev->parent, num_hubs = 0; parent->parent;
			parent = parent->parent)
		num_hubs++;
	/* t2 = 2.1us + 250ns * (num_hubs - 1) */
	if (num_hubs > 0)
		total_sel += 2100 + 250 * (num_hubs - 1);

	/* t4 = 250ns * num_hubs */
	total_sel += 250 * num_hubs;

	udev_lpm_params->sel = total_sel;
}

static void usb_set_lpm_parameters(struct usb_device *udev)
{
	struct usb_hub *hub;
	unsigned int port_to_port_delay;
	unsigned int udev_u1_del;
	unsigned int udev_u2_del;
	unsigned int hub_u1_del;
	unsigned int hub_u2_del;

	if (!udev->lpm_capable || udev->speed != USB_SPEED_SUPER)
		return;

	hub = usb_hub_to_struct_hub(udev->parent);
	/* It doesn't take time to transition the roothub into U0, since it
	 * doesn't have an upstream link.
	 */
	if (!hub)
		return;

	udev_u1_del = udev->bos->ss_cap->bU1devExitLat;
	udev_u2_del = udev->bos->ss_cap->bU2DevExitLat;
	hub_u1_del = udev->parent->bos->ss_cap->bU1devExitLat;
	hub_u2_del = udev->parent->bos->ss_cap->bU2DevExitLat;

	usb_set_lpm_mel(udev, &udev->u1_params, udev_u1_del,
			hub, &udev->parent->u1_params, hub_u1_del);

	usb_set_lpm_mel(udev, &udev->u2_params, udev_u2_del,
			hub, &udev->parent->u2_params, hub_u2_del);

	/*
	 * Appendix C, section C.2.2.2, says that there is a slight delay from
	 * when the parent hub notices the downstream port is trying to
	 * transition to U0 to when the hub initiates a U0 transition on its
	 * upstream port.  The section says the delays are tPort2PortU1EL and
	 * tPort2PortU2EL, but it doesn't define what they are.
	 *
	 * The hub chapter, sections 10.4.2.4 and 10.4.2.5 seem to be talking
	 * about the same delays.  Use the maximum delay calculations from those
	 * sections.  For U1, it's tHubPort2PortExitLat, which is 1us max.  For
	 * U2, it's tHubPort2PortExitLat + U2DevExitLat - U1DevExitLat.  I
	 * assume the device exit latencies they are talking about are the hub
	 * exit latencies.
	 *
	 * What do we do if the U2 exit latency is less than the U1 exit
	 * latency?  It's possible, although not likely...
	 */
	port_to_port_delay = 1;

	usb_set_lpm_pel(udev, &udev->u1_params, udev_u1_del,
			hub, &udev->parent->u1_params, hub_u1_del,
			port_to_port_delay);

	if (hub_u2_del > hub_u1_del)
		port_to_port_delay = 1 + hub_u2_del - hub_u1_del;
	else
		port_to_port_delay = 1 + hub_u1_del;

	usb_set_lpm_pel(udev, &udev->u2_params, udev_u2_del,
			hub, &udev->parent->u2_params, hub_u2_del,
			port_to_port_delay);

	/* Now that we've got PEL, calculate SEL. */
	usb_set_lpm_sel(udev, &udev->u1_params);
	usb_set_lpm_sel(udev, &udev->u2_params);
}

/* USB 2.0 spec Section 11.24.4.5 */
static int get_hub_descriptor(struct usb_device *hdev, void *data)
{
	int i, ret, size;
	unsigned dtype;

	if (hub_is_superspeed(hdev)) {
		dtype = USB_DT_SS_HUB;
		size = USB_DT_SS_HUB_SIZE;
	} else {
		dtype = USB_DT_HUB;
		size = sizeof(struct usb_hub_descriptor);
	}

	for (i = 0; i < 3; i++) {
		ret = usb_control_msg(hdev, usb_rcvctrlpipe(hdev, 0),
			USB_REQ_GET_DESCRIPTOR, USB_DIR_IN | USB_RT_HUB,
			dtype << 8, 0, data, size,
			USB_CTRL_GET_TIMEOUT);
		if (ret >= (USB_DT_HUB_NONVAR_SIZE + 2))
			return ret;
	}
	return -EINVAL;
}

/*
 * USB 2.0 spec Section 11.24.2.1
 */
static int clear_hub_feature(struct usb_device *hdev, int feature)
{
	return usb_control_msg(hdev, usb_sndctrlpipe(hdev, 0),
		USB_REQ_CLEAR_FEATURE, USB_RT_HUB, feature, 0, NULL, 0, 1000);
}

/*
 * USB 2.0 spec Section 11.24.2.2
 */
int usb_clear_port_feature(struct usb_device *hdev, int port1, int feature)
{
	return usb_control_msg(hdev, usb_sndctrlpipe(hdev, 0),
		USB_REQ_CLEAR_FEATURE, USB_RT_PORT, feature, port1,
		NULL, 0, 1000);
}

/*
 * USB 2.0 spec Section 11.24.2.13
 */
static int set_port_feature(struct usb_device *hdev, int port1, int feature)
{
	return usb_control_msg(hdev, usb_sndctrlpipe(hdev, 0),
		USB_REQ_SET_FEATURE, USB_RT_PORT, feature, port1,
		NULL, 0, 1000);
}

/*
 * USB 2.0 spec Section 11.24.2.7.1.10 and table 11-7
 * for info about using port indicators
 */
static void set_port_led(
	struct usb_hub *hub,
	int port1,
	int selector
)
{
	int status = set_port_feature(hub->hdev, (selector << 8) | port1,
			USB_PORT_FEAT_INDICATOR);
	if (status < 0)
		dev_dbg (hub->intfdev,
			"port %d indicator %s status %d\n",
			port1,
			({ char *s; switch (selector) {
			case HUB_LED_AMBER: s = "amber"; break;
			case HUB_LED_GREEN: s = "green"; break;
			case HUB_LED_OFF: s = "off"; break;
			case HUB_LED_AUTO: s = "auto"; break;
			default: s = "??"; break;
			}; s; }),
			status);
}

#define	LED_CYCLE_PERIOD	((2*HZ)/3)

static void led_work (struct work_struct *work)
{
	struct usb_hub		*hub =
		container_of(work, struct usb_hub, leds.work);
	struct usb_device	*hdev = hub->hdev;
	unsigned		i;
	unsigned		changed = 0;
	int			cursor = -1;

	if (hdev->state != USB_STATE_CONFIGURED || hub->quiescing)
		return;

	for (i = 0; i < hub->descriptor->bNbrPorts; i++) {
		unsigned	selector, mode;

		/* 30%-50% duty cycle */

		switch (hub->indicator[i]) {
		/* cycle marker */
		case INDICATOR_CYCLE:
			cursor = i;
			selector = HUB_LED_AUTO;
			mode = INDICATOR_AUTO;
			break;
		/* blinking green = sw attention */
		case INDICATOR_GREEN_BLINK:
			selector = HUB_LED_GREEN;
			mode = INDICATOR_GREEN_BLINK_OFF;
			break;
		case INDICATOR_GREEN_BLINK_OFF:
			selector = HUB_LED_OFF;
			mode = INDICATOR_GREEN_BLINK;
			break;
		/* blinking amber = hw attention */
		case INDICATOR_AMBER_BLINK:
			selector = HUB_LED_AMBER;
			mode = INDICATOR_AMBER_BLINK_OFF;
			break;
		case INDICATOR_AMBER_BLINK_OFF:
			selector = HUB_LED_OFF;
			mode = INDICATOR_AMBER_BLINK;
			break;
		/* blink green/amber = reserved */
		case INDICATOR_ALT_BLINK:
			selector = HUB_LED_GREEN;
			mode = INDICATOR_ALT_BLINK_OFF;
			break;
		case INDICATOR_ALT_BLINK_OFF:
			selector = HUB_LED_AMBER;
			mode = INDICATOR_ALT_BLINK;
			break;
		default:
			continue;
		}
		if (selector != HUB_LED_AUTO)
			changed = 1;
		set_port_led(hub, i + 1, selector);
		hub->indicator[i] = mode;
	}
	if (!changed && blinkenlights) {
		cursor++;
		cursor %= hub->descriptor->bNbrPorts;
		set_port_led(hub, cursor + 1, HUB_LED_GREEN);
		hub->indicator[cursor] = INDICATOR_CYCLE;
		changed++;
	}
	if (changed)
		schedule_delayed_work(&hub->leds, LED_CYCLE_PERIOD);
}

/* use a short timeout for hub/port status fetches */
#define	USB_STS_TIMEOUT		1000
#define	USB_STS_RETRIES		5

/*
 * USB 2.0 spec Section 11.24.2.6
 */
static int get_hub_status(struct usb_device *hdev,
		struct usb_hub_status *data)
{
	int i, status = -ETIMEDOUT;

	for (i = 0; i < USB_STS_RETRIES &&
			(status == -ETIMEDOUT || status == -EPIPE); i++) {
		status = usb_control_msg(hdev, usb_rcvctrlpipe(hdev, 0),
			USB_REQ_GET_STATUS, USB_DIR_IN | USB_RT_HUB, 0, 0,
			data, sizeof(*data), USB_STS_TIMEOUT);
	}
	return status;
}

/*
 * USB 2.0 spec Section 11.24.2.7
 */
static int get_port_status(struct usb_device *hdev, int port1,
		struct usb_port_status *data)
{
	int i, status = -ETIMEDOUT;

	for (i = 0; i < USB_STS_RETRIES &&
			(status == -ETIMEDOUT || status == -EPIPE); i++) {
		status = usb_control_msg(hdev, usb_rcvctrlpipe(hdev, 0),
			USB_REQ_GET_STATUS, USB_DIR_IN | USB_RT_PORT, 0, port1,
			data, sizeof(*data), USB_STS_TIMEOUT);
	}
	return status;
}

static int hub_port_status(struct usb_hub *hub, int port1,
		u16 *status, u16 *change)
{
	int ret;

	mutex_lock(&hub->status_mutex);
	ret = get_port_status(hub->hdev, port1, &hub->status->port);
	if (ret < 4) {
		if (ret != -ENODEV)
			dev_err(hub->intfdev,
				"%s failed (err = %d)\n", __func__, ret);
		if (ret >= 0)
			ret = -EIO;
	} else {
		*status = le16_to_cpu(hub->status->port.wPortStatus);
		*change = le16_to_cpu(hub->status->port.wPortChange);

		ret = 0;
	}
	mutex_unlock(&hub->status_mutex);
	return ret;
}

static void kick_khubd(struct usb_hub *hub)
{
	unsigned long	flags;

	spin_lock_irqsave(&hub_event_lock, flags);
	if (!hub->disconnected && list_empty(&hub->event_list)) {
		list_add_tail(&hub->event_list, &hub_event_list);

		/* Suppress autosuspend until khubd runs */
		usb_autopm_get_interface_no_resume(
				to_usb_interface(hub->intfdev));
		wake_up(&khubd_wait);
	}
	spin_unlock_irqrestore(&hub_event_lock, flags);
}

void usb_kick_khubd(struct usb_device *hdev)
{
	struct usb_hub *hub = usb_hub_to_struct_hub(hdev);

	if (hub)
		kick_khubd(hub);
}

/*
 * Let the USB core know that a USB 3.0 device has sent a Function Wake Device
 * Notification, which indicates it had initiated remote wakeup.
 *
 * USB 3.0 hubs do not report the port link state change from U3 to U0 when the
 * device initiates resume, so the USB core will not receive notice of the
 * resume through the normal hub interrupt URB.
 */
void usb_wakeup_notification(struct usb_device *hdev,
		unsigned int portnum)
{
	struct usb_hub *hub;

	if (!hdev)
		return;

	hub = usb_hub_to_struct_hub(hdev);
	if (hub) {
		set_bit(portnum, hub->wakeup_bits);
		kick_khubd(hub);
	}
}
EXPORT_SYMBOL_GPL(usb_wakeup_notification);

/* completion function, fires on port status changes and various faults */
static void hub_irq(struct urb *urb)
{
	struct usb_hub *hub = urb->context;
	int status = urb->status;
	unsigned i;
	unsigned long bits;

	switch (status) {
	case -ENOENT:		/* synchronous unlink */
	case -ECONNRESET:	/* async unlink */
	case -ESHUTDOWN:	/* hardware going away */
		return;

	default:		/* presumably an error */
		/* Cause a hub reset after 10 consecutive errors */
		dev_dbg (hub->intfdev, "transfer --> %d\n", status);
		if ((++hub->nerrors < 10) || hub->error)
			goto resubmit;
		hub->error = status;
		/* FALL THROUGH */

	/* let khubd handle things */
	case 0:			/* we got data:  port status changed */
		bits = 0;
		for (i = 0; i < urb->actual_length; ++i)
			bits |= ((unsigned long) ((*hub->buffer)[i]))
					<< (i*8);
		hub->event_bits[0] = bits;
		break;
	}

	hub->nerrors = 0;

	/* Something happened, let khubd figure it out */
	kick_khubd(hub);

resubmit:
	if (hub->quiescing)
		return;

	if ((status = usb_submit_urb (hub->urb, GFP_ATOMIC)) != 0
			&& status != -ENODEV && status != -EPERM)
		dev_err (hub->intfdev, "resubmit --> %d\n", status);
}

/* USB 2.0 spec Section 11.24.2.3 */
static inline int
hub_clear_tt_buffer (struct usb_device *hdev, u16 devinfo, u16 tt)
{
	/* Need to clear both directions for control ep */
	if (((devinfo >> 11) & USB_ENDPOINT_XFERTYPE_MASK) ==
			USB_ENDPOINT_XFER_CONTROL) {
		int status = usb_control_msg(hdev, usb_sndctrlpipe(hdev, 0),
				HUB_CLEAR_TT_BUFFER, USB_RT_PORT,
				devinfo ^ 0x8000, tt, NULL, 0, 1000);
		if (status)
			return status;
	}
	return usb_control_msg(hdev, usb_sndctrlpipe(hdev, 0),
			       HUB_CLEAR_TT_BUFFER, USB_RT_PORT, devinfo,
			       tt, NULL, 0, 1000);
}

/*
 * enumeration blocks khubd for a long time. we use keventd instead, since
 * long blocking there is the exception, not the rule.  accordingly, HCDs
 * talking to TTs must queue control transfers (not just bulk and iso), so
 * both can talk to the same hub concurrently.
 */
static void hub_tt_work(struct work_struct *work)
{
	struct usb_hub		*hub =
		container_of(work, struct usb_hub, tt.clear_work);
	unsigned long		flags;

	spin_lock_irqsave (&hub->tt.lock, flags);
	while (!list_empty(&hub->tt.clear_list)) {
		struct list_head	*next;
		struct usb_tt_clear	*clear;
		struct usb_device	*hdev = hub->hdev;
		const struct hc_driver	*drv;
		int			status;

		next = hub->tt.clear_list.next;
		clear = list_entry (next, struct usb_tt_clear, clear_list);
		list_del (&clear->clear_list);

		/* drop lock so HCD can concurrently report other TT errors */
		spin_unlock_irqrestore (&hub->tt.lock, flags);
		status = hub_clear_tt_buffer (hdev, clear->devinfo, clear->tt);
		if (status && status != -ENODEV)
			dev_err (&hdev->dev,
				"clear tt %d (%04x) error %d\n",
				clear->tt, clear->devinfo, status);

		/* Tell the HCD, even if the operation failed */
		drv = clear->hcd->driver;
		if (drv->clear_tt_buffer_complete)
			(drv->clear_tt_buffer_complete)(clear->hcd, clear->ep);

		kfree(clear);
		spin_lock_irqsave(&hub->tt.lock, flags);
	}
	spin_unlock_irqrestore (&hub->tt.lock, flags);
}

/**
 * usb_hub_set_port_power - control hub port's power state
 * @hdev: target hub
 * @port1: port index
 * @set: expected status
 *
 * call this function to control port's power via setting or
 * clearing the port's PORT_POWER feature.
 */
int usb_hub_set_port_power(struct usb_device *hdev, int port1,
		bool set)
{
	int ret;
	struct usb_hub *hub = usb_hub_to_struct_hub(hdev);
	struct usb_port *port_dev = hub->ports[port1 - 1];

	if (set)
		ret = set_port_feature(hdev, port1, USB_PORT_FEAT_POWER);
	else
		ret = usb_clear_port_feature(hdev, port1, USB_PORT_FEAT_POWER);

	if (!ret)
		port_dev->power_is_on = set;
	return ret;
}

/**
 * usb_hub_clear_tt_buffer - clear control/bulk TT state in high speed hub
 * @urb: an URB associated with the failed or incomplete split transaction
 *
 * High speed HCDs use this to tell the hub driver that some split control or
 * bulk transaction failed in a way that requires clearing internal state of
 * a transaction translator.  This is normally detected (and reported) from
 * interrupt context.
 *
 * It may not be possible for that hub to handle additional full (or low)
 * speed transactions until that state is fully cleared out.
 */
int usb_hub_clear_tt_buffer(struct urb *urb)
{
	struct usb_device	*udev = urb->dev;
	int			pipe = urb->pipe;
	struct usb_tt		*tt = udev->tt;
	unsigned long		flags;
	struct usb_tt_clear	*clear;

	/* we've got to cope with an arbitrary number of pending TT clears,
	 * since each TT has "at least two" buffers that can need it (and
	 * there can be many TTs per hub).  even if they're uncommon.
	 */
	if ((clear = kmalloc (sizeof *clear, GFP_ATOMIC)) == NULL) {
		dev_err (&udev->dev, "can't save CLEAR_TT_BUFFER state\n");
		/* FIXME recover somehow ... RESET_TT? */
		return -ENOMEM;
	}

	/* info that CLEAR_TT_BUFFER needs */
	clear->tt = tt->multi ? udev->ttport : 1;
	clear->devinfo = usb_pipeendpoint (pipe);
	clear->devinfo |= udev->devnum << 4;
	clear->devinfo |= usb_pipecontrol (pipe)
			? (USB_ENDPOINT_XFER_CONTROL << 11)
			: (USB_ENDPOINT_XFER_BULK << 11);
	if (usb_pipein (pipe))
		clear->devinfo |= 1 << 15;

	/* info for completion callback */
	clear->hcd = bus_to_hcd(udev->bus);
	clear->ep = urb->ep;

	/* tell keventd to clear state for this TT */
	spin_lock_irqsave (&tt->lock, flags);
	list_add_tail (&clear->clear_list, &tt->clear_list);
	schedule_work(&tt->clear_work);
	spin_unlock_irqrestore (&tt->lock, flags);
	return 0;
}
EXPORT_SYMBOL_GPL(usb_hub_clear_tt_buffer);

/* If do_delay is false, return the number of milliseconds the caller
 * needs to delay.
 */
static unsigned hub_power_on(struct usb_hub *hub, bool do_delay)
{
	int port1;
	unsigned pgood_delay = hub->descriptor->bPwrOn2PwrGood * 2;
	unsigned delay;
	u16 wHubCharacteristics =
			le16_to_cpu(hub->descriptor->wHubCharacteristics);

	/* Enable power on each port.  Some hubs have reserved values
	 * of LPSM (> 2) in their descriptors, even though they are
	 * USB 2.0 hubs.  Some hubs do not implement port-power switching
	 * but only emulate it.  In all cases, the ports won't work
	 * unless we send these messages to the hub.
	 */
	if ((wHubCharacteristics & HUB_CHAR_LPSM) < 2)
		dev_dbg(hub->intfdev, "enabling power on all ports\n");
	else
		dev_dbg(hub->intfdev, "trying to enable port power on "
				"non-switchable hub\n");
	for (port1 = 1; port1 <= hub->descriptor->bNbrPorts; port1++)
		if (hub->ports[port1 - 1]->power_is_on)
			set_port_feature(hub->hdev, port1, USB_PORT_FEAT_POWER);
		else
			usb_clear_port_feature(hub->hdev, port1,
						USB_PORT_FEAT_POWER);

	/* Wait at least 100 msec for power to become stable */
	delay = max(pgood_delay, (unsigned) 100);
	if (do_delay)
		msleep(delay);
	return delay;
}

static int hub_hub_status(struct usb_hub *hub,
		u16 *status, u16 *change)
{
	int ret;

	mutex_lock(&hub->status_mutex);
	ret = get_hub_status(hub->hdev, &hub->status->hub);
	if (ret < 0) {
		if (ret != -ENODEV)
			dev_err(hub->intfdev,
				"%s failed (err = %d)\n", __func__, ret);
	} else {
		*status = le16_to_cpu(hub->status->hub.wHubStatus);
		*change = le16_to_cpu(hub->status->hub.wHubChange); 
		ret = 0;
	}
	mutex_unlock(&hub->status_mutex);
	return ret;
}

static int hub_set_port_link_state(struct usb_hub *hub, int port1,
			unsigned int link_status)
{
	return set_port_feature(hub->hdev,
			port1 | (link_status << 3),
			USB_PORT_FEAT_LINK_STATE);
}

/*
 * If USB 3.0 ports are placed into the Disabled state, they will no longer
 * detect any device connects or disconnects.  This is generally not what the
 * USB core wants, since it expects a disabled port to produce a port status
 * change event when a new device connects.
 *
 * Instead, set the link state to Disabled, wait for the link to settle into
 * that state, clear any change bits, and then put the port into the RxDetect
 * state.
 */
static int hub_usb3_port_disable(struct usb_hub *hub, int port1)
{
	int ret;
	int total_time;
	u16 portchange, portstatus;

	if (!hub_is_superspeed(hub->hdev))
		return -EINVAL;

	ret = hub_port_status(hub, port1, &portstatus, &portchange);
	if (ret < 0)
		return ret;

	/*
	 * USB controller Advanced Micro Devices, Inc. [AMD] FCH USB XHCI
	 * Controller [1022:7814] will have spurious result making the following
	 * usb 3.0 device hotplugging route to the 2.0 root hub and recognized
	 * as high-speed device if we set the usb 3.0 port link state to
	 * Disabled. Since it's already in USB_SS_PORT_LS_RX_DETECT state, we
	 * check the state here to avoid the bug.
	 */
	if ((portstatus & USB_PORT_STAT_LINK_STATE) ==
				USB_SS_PORT_LS_RX_DETECT) {
		dev_dbg(&hub->ports[port1 - 1]->dev,
			 "Not disabling port; link state is RxDetect\n");
		return ret;
	}

	ret = hub_set_port_link_state(hub, port1, USB_SS_PORT_LS_SS_DISABLED);
	if (ret)
		return ret;

	/* Wait for the link to enter the disabled state. */
	for (total_time = 0; ; total_time += HUB_DEBOUNCE_STEP) {
		ret = hub_port_status(hub, port1, &portstatus, &portchange);
		if (ret < 0)
			return ret;

		if ((portstatus & USB_PORT_STAT_LINK_STATE) ==
				USB_SS_PORT_LS_SS_DISABLED)
			break;
		if (total_time >= HUB_DEBOUNCE_TIMEOUT)
			break;
		msleep(HUB_DEBOUNCE_STEP);
	}
	if (total_time >= HUB_DEBOUNCE_TIMEOUT)
		dev_warn(hub->intfdev, "Could not disable port %d after %d ms\n",
				port1, total_time);

	return hub_set_port_link_state(hub, port1, USB_SS_PORT_LS_RX_DETECT);
}

static int hub_port_disable(struct usb_hub *hub, int port1, int set_state)
{
	struct usb_device *hdev = hub->hdev;
	int ret = 0;

	if (hub->ports[port1 - 1]->child && set_state)
		usb_set_device_state(hub->ports[port1 - 1]->child,
				USB_STATE_NOTATTACHED);
	if (!hub->error) {
		if (hub_is_superspeed(hub->hdev))
			ret = hub_usb3_port_disable(hub, port1);
		else
			ret = usb_clear_port_feature(hdev, port1,
					USB_PORT_FEAT_ENABLE);
	}
	if (ret && ret != -ENODEV)
		dev_err(hub->intfdev, "cannot disable port %d (err = %d)\n",
				port1, ret);
	return ret;
}

/*
 * Disable a port and mark a logical connect-change event, so that some
 * time later khubd will disconnect() any existing usb_device on the port
 * and will re-enumerate if there actually is a device attached.
 */
static void hub_port_logical_disconnect(struct usb_hub *hub, int port1)
{
	dev_dbg(hub->intfdev, "logical disconnect on port %d\n", port1);
	hub_port_disable(hub, port1, 1);

	/* FIXME let caller ask to power down the port:
	 *  - some devices won't enumerate without a VBUS power cycle
	 *  - SRP saves power that way
	 *  - ... new call, TBD ...
	 * That's easy if this hub can switch power per-port, and
	 * khubd reactivates the port later (timer, SRP, etc).
	 * Powerdown must be optional, because of reset/DFU.
	 */

	set_bit(port1, hub->change_bits);
 	kick_khubd(hub);
}

/**
 * usb_remove_device - disable a device's port on its parent hub
 * @udev: device to be disabled and removed
 * Context: @udev locked, must be able to sleep.
 *
 * After @udev's port has been disabled, khubd is notified and it will
 * see that the device has been disconnected.  When the device is
 * physically unplugged and something is plugged in, the events will
 * be received and processed normally.
 */
int usb_remove_device(struct usb_device *udev)
{
	struct usb_hub *hub;
	struct usb_interface *intf;

	if (!udev->parent)	/* Can't remove a root hub */
		return -EINVAL;
	hub = usb_hub_to_struct_hub(udev->parent);
	intf = to_usb_interface(hub->intfdev);

	usb_autopm_get_interface(intf);
	set_bit(udev->portnum, hub->removed_bits);
	hub_port_logical_disconnect(hub, udev->portnum);
	usb_autopm_put_interface(intf);
	return 0;
}

enum hub_activation_type {
	HUB_INIT, HUB_INIT2, HUB_INIT3,		/* INITs must come first */
	HUB_POST_RESET, HUB_RESUME, HUB_RESET_RESUME,
};

static void hub_init_func2(struct work_struct *ws);
static void hub_init_func3(struct work_struct *ws);

static void hub_activate(struct usb_hub *hub, enum hub_activation_type type)
{
	struct usb_device *hdev = hub->hdev;
	struct usb_hcd *hcd;
	int ret;
	int port1;
	int status;
	bool need_debounce_delay = false;
	unsigned delay;

	/* Continue a partial initialization */
	if (type == HUB_INIT2)
		goto init2;
	if (type == HUB_INIT3)
		goto init3;

	/* The superspeed hub except for root hub has to use Hub Depth
	 * value as an offset into the route string to locate the bits
	 * it uses to determine the downstream port number. So hub driver
	 * should send a set hub depth request to superspeed hub after
	 * the superspeed hub is set configuration in initialization or
	 * reset procedure.
	 *
	 * After a resume, port power should still be on.
	 * For any other type of activation, turn it on.
	 */
	if (type != HUB_RESUME) {
		if (hdev->parent && hub_is_superspeed(hdev)) {
			ret = usb_control_msg(hdev, usb_sndctrlpipe(hdev, 0),
					HUB_SET_DEPTH, USB_RT_HUB,
					hdev->level - 1, 0, NULL, 0,
					USB_CTRL_SET_TIMEOUT);
			if (ret < 0)
				dev_err(hub->intfdev,
						"set hub depth failed\n");
		}

		/* Speed up system boot by using a delayed_work for the
		 * hub's initial power-up delays.  This is pretty awkward
		 * and the implementation looks like a home-brewed sort of
		 * setjmp/longjmp, but it saves at least 100 ms for each
		 * root hub (assuming usbcore is compiled into the kernel
		 * rather than as a module).  It adds up.
		 *
		 * This can't be done for HUB_RESUME or HUB_RESET_RESUME
		 * because for those activation types the ports have to be
		 * operational when we return.  In theory this could be done
		 * for HUB_POST_RESET, but it's easier not to.
		 */
		if (type == HUB_INIT) {
			delay = hub_power_on(hub, false);
			PREPARE_DELAYED_WORK(&hub->init_work, hub_init_func2);
			schedule_delayed_work(&hub->init_work,
					msecs_to_jiffies(delay));

			/* Suppress autosuspend until init is done */
			usb_autopm_get_interface_no_resume(
					to_usb_interface(hub->intfdev));
			return;		/* Continues at init2: below */
		} else if (type == HUB_RESET_RESUME) {
			/* The internal host controller state for the hub device
			 * may be gone after a host power loss on system resume.
			 * Update the device's info so the HW knows it's a hub.
			 */
			hcd = bus_to_hcd(hdev->bus);
			if (hcd->driver->update_hub_device) {
				ret = hcd->driver->update_hub_device(hcd, hdev,
						&hub->tt, GFP_NOIO);
				if (ret < 0) {
					dev_err(hub->intfdev, "Host not "
							"accepting hub info "
							"update.\n");
					dev_err(hub->intfdev, "LS/FS devices "
							"and hubs may not work "
							"under this hub\n.");
				}
			}
			hub_power_on(hub, true);
		} else {
			hub_power_on(hub, true);
		}
	}
 init2:

	/* Check each port and set hub->change_bits to let khubd know
	 * which ports need attention.
	 */
	for (port1 = 1; port1 <= hdev->maxchild; ++port1) {
		struct usb_device *udev = hub->ports[port1 - 1]->child;
		u16 portstatus, portchange;

		portstatus = portchange = 0;
		status = hub_port_status(hub, port1, &portstatus, &portchange);
		if (udev || (portstatus & USB_PORT_STAT_CONNECTION))
			dev_dbg(hub->intfdev,
					"port %d: status %04x change %04x\n",
					port1, portstatus, portchange);

		/* After anything other than HUB_RESUME (i.e., initialization
		 * or any sort of reset), every port should be disabled.
		 * Unconnected ports should likewise be disabled (paranoia),
		 * and so should ports for which we have no usb_device.
		 */
		if ((portstatus & USB_PORT_STAT_ENABLE) && (
				type != HUB_RESUME ||
				!(portstatus & USB_PORT_STAT_CONNECTION) ||
				!udev ||
				udev->state == USB_STATE_NOTATTACHED)) {
			/*
			 * USB3 protocol ports will automatically transition
			 * to Enabled state when detect an USB3.0 device attach.
			 * Do not disable USB3 protocol ports.
			 */
			if (!hub_is_superspeed(hdev)) {
				usb_clear_port_feature(hdev, port1,
						   USB_PORT_FEAT_ENABLE);
				portstatus &= ~USB_PORT_STAT_ENABLE;
			} else {
				/* Pretend that power was lost for USB3 devs */
				portstatus &= ~USB_PORT_STAT_ENABLE;
			}
		}

		/* Clear status-change flags; we'll debounce later */
		if (portchange & USB_PORT_STAT_C_CONNECTION) {
			need_debounce_delay = true;
			usb_clear_port_feature(hub->hdev, port1,
					USB_PORT_FEAT_C_CONNECTION);
		}
		if (portchange & USB_PORT_STAT_C_ENABLE) {
			need_debounce_delay = true;
			usb_clear_port_feature(hub->hdev, port1,
					USB_PORT_FEAT_C_ENABLE);
		}
		if (portchange & USB_PORT_STAT_C_RESET) {
			need_debounce_delay = true;
			usb_clear_port_feature(hub->hdev, port1,
					USB_PORT_FEAT_C_RESET);
		}
		if ((portchange & USB_PORT_STAT_C_BH_RESET) &&
				hub_is_superspeed(hub->hdev)) {
			need_debounce_delay = true;
			usb_clear_port_feature(hub->hdev, port1,
					USB_PORT_FEAT_C_BH_PORT_RESET);
		}
		/* We can forget about a "removed" device when there's a
		 * physical disconnect or the connect status changes.
		 */
		if (!(portstatus & USB_PORT_STAT_CONNECTION) ||
				(portchange & USB_PORT_STAT_C_CONNECTION))
			clear_bit(port1, hub->removed_bits);

		if (!udev || udev->state == USB_STATE_NOTATTACHED) {
			/* Tell khubd to disconnect the device or
			 * check for a new connection
			 */
			if (udev || (portstatus & USB_PORT_STAT_CONNECTION) ||
			    (portstatus & USB_PORT_STAT_OVERCURRENT))
				set_bit(port1, hub->change_bits);

		} else if (portstatus & USB_PORT_STAT_ENABLE) {
			bool port_resumed = (portstatus &
					USB_PORT_STAT_LINK_STATE) ==
				USB_SS_PORT_LS_U0;
			/* The power session apparently survived the resume.
			 * If there was an overcurrent or suspend change
			 * (i.e., remote wakeup request), have khubd
			 * take care of it.  Look at the port link state
			 * for USB 3.0 hubs, since they don't have a suspend
			 * change bit, and they don't set the port link change
			 * bit on device-initiated resume.
			 */
			if (portchange || (hub_is_superspeed(hub->hdev) &&
						port_resumed))
				set_bit(port1, hub->change_bits);

		} else if (udev->persist_enabled) {
			struct usb_port *port_dev = hub->ports[port1 - 1];

#ifdef CONFIG_PM
			udev->reset_resume = 1;
#endif
			/* Don't set the change_bits when the device
			 * was powered off.
			 */
			if (port_dev->power_is_on)
				set_bit(port1, hub->change_bits);

		} else {
			/* The power session is gone; tell khubd */
			usb_set_device_state(udev, USB_STATE_NOTATTACHED);
			set_bit(port1, hub->change_bits);
		}
	}

	/* If no port-status-change flags were set, we don't need any
	 * debouncing.  If flags were set we can try to debounce the
	 * ports all at once right now, instead of letting khubd do them
	 * one at a time later on.
	 *
	 * If any port-status changes do occur during this delay, khubd
	 * will see them later and handle them normally.
	 */
	if (need_debounce_delay) {
		delay = HUB_DEBOUNCE_STABLE;

		/* Don't do a long sleep inside a workqueue routine */
		if (type == HUB_INIT2) {
			PREPARE_DELAYED_WORK(&hub->init_work, hub_init_func3);
			schedule_delayed_work(&hub->init_work,
					msecs_to_jiffies(delay));
			return;		/* Continues at init3: below */
		} else {
			msleep(delay);
		}
	}
 init3:
	hub->quiescing = 0;

	status = usb_submit_urb(hub->urb, GFP_NOIO);
	if (status < 0)
		dev_err(hub->intfdev, "activate --> %d\n", status);
	if (hub->has_indicators && blinkenlights)
		schedule_delayed_work(&hub->leds, LED_CYCLE_PERIOD);

	/* Scan all ports that need attention */
	kick_khubd(hub);

	/* Allow autosuspend if it was suppressed */
	if (type <= HUB_INIT3)
		usb_autopm_put_interface_async(to_usb_interface(hub->intfdev));
}

/* Implement the continuations for the delays above */
static void hub_init_func2(struct work_struct *ws)
{
	struct usb_hub *hub = container_of(ws, struct usb_hub, init_work.work);

	hub_activate(hub, HUB_INIT2);
}

static void hub_init_func3(struct work_struct *ws)
{
	struct usb_hub *hub = container_of(ws, struct usb_hub, init_work.work);

	hub_activate(hub, HUB_INIT3);
}

enum hub_quiescing_type {
	HUB_DISCONNECT, HUB_PRE_RESET, HUB_SUSPEND
};

static void hub_quiesce(struct usb_hub *hub, enum hub_quiescing_type type)
{
	struct usb_device *hdev = hub->hdev;
	int i;

	cancel_delayed_work_sync(&hub->init_work);

	/* khubd and related activity won't re-trigger */
	hub->quiescing = 1;

	if (type != HUB_SUSPEND) {
		/* Disconnect all the children */
		for (i = 0; i < hdev->maxchild; ++i) {
			if (hub->ports[i] && hub->ports[i]->child)
				usb_disconnect(&hub->ports[i]->child);
		}
	}

	/* Stop khubd and related activity */
	usb_kill_urb(hub->urb);
	if (hub->has_indicators)
		cancel_delayed_work_sync(&hub->leds);
	if (hub->tt.hub)
		flush_work(&hub->tt.clear_work);
}

/* caller has locked the hub device */
static int hub_pre_reset(struct usb_interface *intf)
{
	struct usb_hub *hub = usb_get_intfdata(intf);

	hub_quiesce(hub, HUB_PRE_RESET);
	return 0;
}

/* caller has locked the hub device */
static int hub_post_reset(struct usb_interface *intf)
{
	struct usb_hub *hub = usb_get_intfdata(intf);

	hub_activate(hub, HUB_POST_RESET);
	return 0;
}

static int hub_configure(struct usb_hub *hub,
	struct usb_endpoint_descriptor *endpoint)
{
	struct usb_hcd *hcd;
	struct usb_device *hdev = hub->hdev;
	struct device *hub_dev = hub->intfdev;
	u16 hubstatus, hubchange;
	u16 wHubCharacteristics;
	unsigned int pipe;
	int maxp, ret, i;
	char *message = "out of memory";
	unsigned unit_load;
	unsigned full_load;

	hub->buffer = kmalloc(sizeof(*hub->buffer), GFP_KERNEL);
	if (!hub->buffer) {
		ret = -ENOMEM;
		goto fail;
	}

	hub->status = kmalloc(sizeof(*hub->status), GFP_KERNEL);
	if (!hub->status) {
		ret = -ENOMEM;
		goto fail;
	}
	mutex_init(&hub->status_mutex);

	hub->descriptor = kmalloc(sizeof(*hub->descriptor), GFP_KERNEL);
	if (!hub->descriptor) {
		ret = -ENOMEM;
		goto fail;
	}

	/* Request the entire hub descriptor.
	 * hub->descriptor can handle USB_MAXCHILDREN ports,
	 * but the hub can/will return fewer bytes here.
	 */
	ret = get_hub_descriptor(hdev, hub->descriptor);
	if (ret < 0) {
		message = "can't read hub descriptor";
		goto fail;
	} else if (hub->descriptor->bNbrPorts > USB_MAXCHILDREN) {
		message = "hub has too many ports!";
		ret = -ENODEV;
		goto fail;
	} else if (hub->descriptor->bNbrPorts == 0) {
		message = "hub doesn't have any ports!";
		ret = -ENODEV;
		goto fail;
	}

	hdev->maxchild = hub->descriptor->bNbrPorts;
	dev_info (hub_dev, "%d port%s detected\n", hdev->maxchild,
		(hdev->maxchild == 1) ? "" : "s");

	hub->ports = kzalloc(hdev->maxchild * sizeof(struct usb_port *),
			     GFP_KERNEL);
	if (!hub->ports) {
		ret = -ENOMEM;
		goto fail;
	}

	wHubCharacteristics = le16_to_cpu(hub->descriptor->wHubCharacteristics);
	if (hub_is_superspeed(hdev)) {
		unit_load = 150;
		full_load = 900;
	} else {
		unit_load = 100;
		full_load = 500;
	}

	/* FIXME for USB 3.0, skip for now */
	if ((wHubCharacteristics & HUB_CHAR_COMPOUND) &&
			!(hub_is_superspeed(hdev))) {
		int	i;
		char	portstr [USB_MAXCHILDREN + 1];

		for (i = 0; i < hdev->maxchild; i++)
			portstr[i] = hub->descriptor->u.hs.DeviceRemovable
				    [((i + 1) / 8)] & (1 << ((i + 1) % 8))
				? 'F' : 'R';
		portstr[hdev->maxchild] = 0;
		dev_dbg(hub_dev, "compound device; port removable status: %s\n", portstr);
	} else
		dev_dbg(hub_dev, "standalone hub\n");

	switch (wHubCharacteristics & HUB_CHAR_LPSM) {
	case HUB_CHAR_COMMON_LPSM:
		dev_dbg(hub_dev, "ganged power switching\n");
		break;
	case HUB_CHAR_INDV_PORT_LPSM:
		dev_dbg(hub_dev, "individual port power switching\n");
		break;
	case HUB_CHAR_NO_LPSM:
	case HUB_CHAR_LPSM:
		dev_dbg(hub_dev, "no power switching (usb 1.0)\n");
		break;
	}

	switch (wHubCharacteristics & HUB_CHAR_OCPM) {
	case HUB_CHAR_COMMON_OCPM:
		dev_dbg(hub_dev, "global over-current protection\n");
		break;
	case HUB_CHAR_INDV_PORT_OCPM:
		dev_dbg(hub_dev, "individual port over-current protection\n");
		break;
	case HUB_CHAR_NO_OCPM:
	case HUB_CHAR_OCPM:
		dev_dbg(hub_dev, "no over-current protection\n");
		break;
	}

	spin_lock_init (&hub->tt.lock);
	INIT_LIST_HEAD (&hub->tt.clear_list);
	INIT_WORK(&hub->tt.clear_work, hub_tt_work);
	switch (hdev->descriptor.bDeviceProtocol) {
	case USB_HUB_PR_FS:
		break;
	case USB_HUB_PR_HS_SINGLE_TT:
		dev_dbg(hub_dev, "Single TT\n");
		hub->tt.hub = hdev;
		break;
	case USB_HUB_PR_HS_MULTI_TT:
		ret = usb_set_interface(hdev, 0, 1);
		if (ret == 0) {
			dev_dbg(hub_dev, "TT per port\n");
			hub->tt.multi = 1;
		} else
			dev_err(hub_dev, "Using single TT (err %d)\n",
				ret);
		hub->tt.hub = hdev;
		break;
	case USB_HUB_PR_SS:
		/* USB 3.0 hubs don't have a TT */
		break;
	default:
		dev_dbg(hub_dev, "Unrecognized hub protocol %d\n",
			hdev->descriptor.bDeviceProtocol);
		break;
	}

	/* Note 8 FS bit times == (8 bits / 12000000 bps) ~= 666ns */
	switch (wHubCharacteristics & HUB_CHAR_TTTT) {
		case HUB_TTTT_8_BITS:
			if (hdev->descriptor.bDeviceProtocol != 0) {
				hub->tt.think_time = 666;
				dev_dbg(hub_dev, "TT requires at most %d "
						"FS bit times (%d ns)\n",
					8, hub->tt.think_time);
			}
			break;
		case HUB_TTTT_16_BITS:
			hub->tt.think_time = 666 * 2;
			dev_dbg(hub_dev, "TT requires at most %d "
					"FS bit times (%d ns)\n",
				16, hub->tt.think_time);
			break;
		case HUB_TTTT_24_BITS:
			hub->tt.think_time = 666 * 3;
			dev_dbg(hub_dev, "TT requires at most %d "
					"FS bit times (%d ns)\n",
				24, hub->tt.think_time);
			break;
		case HUB_TTTT_32_BITS:
			hub->tt.think_time = 666 * 4;
			dev_dbg(hub_dev, "TT requires at most %d "
					"FS bit times (%d ns)\n",
				32, hub->tt.think_time);
			break;
	}

	/* probe() zeroes hub->indicator[] */
	if (wHubCharacteristics & HUB_CHAR_PORTIND) {
		hub->has_indicators = 1;
		dev_dbg(hub_dev, "Port indicators are supported\n");
	}

	dev_dbg(hub_dev, "power on to power good time: %dms\n",
		hub->descriptor->bPwrOn2PwrGood * 2);

	/* power budgeting mostly matters with bus-powered hubs,
	 * and battery-powered root hubs (may provide just 8 mA).
	 */
	ret = usb_get_status(hdev, USB_RECIP_DEVICE, 0, &hubstatus);
	if (ret < 2) {
		message = "can't get hub status";
		goto fail;
	}
	le16_to_cpus(&hubstatus);
	hcd = bus_to_hcd(hdev->bus);
	if (hdev == hdev->bus->root_hub) {
		if (hcd->power_budget > 0)
			hdev->bus_mA = hcd->power_budget;
		else
			hdev->bus_mA = full_load * hdev->maxchild;
		if (hdev->bus_mA >= full_load)
			hub->mA_per_port = full_load;
		else {
			hub->mA_per_port = hdev->bus_mA;
			hub->limited_power = 1;
		}
	} else if ((hubstatus & (1 << USB_DEVICE_SELF_POWERED)) == 0) {
		int remaining = hdev->bus_mA -
			hub->descriptor->bHubContrCurrent;

		dev_dbg(hub_dev, "hub controller current requirement: %dmA\n",
			hub->descriptor->bHubContrCurrent);
		hub->limited_power = 1;

		if (remaining < hdev->maxchild * unit_load)
			dev_warn(hub_dev,
					"insufficient power available "
					"to use all downstream ports\n");
		hub->mA_per_port = unit_load;	/* 7.2.1 */

	} else {	/* Self-powered external hub */
		/* FIXME: What about battery-powered external hubs that
		 * provide less current per port? */
		hub->mA_per_port = full_load;
	}
	if (hub->mA_per_port < full_load)
		dev_dbg(hub_dev, "%umA bus power budget for each child\n",
				hub->mA_per_port);

	/* Update the HCD's internal representation of this hub before khubd
	 * starts getting port status changes for devices under the hub.
	 */
	if (hcd->driver->update_hub_device) {
		ret = hcd->driver->update_hub_device(hcd, hdev,
				&hub->tt, GFP_KERNEL);
		if (ret < 0) {
			message = "can't update HCD hub info";
			goto fail;
		}
	}

	ret = hub_hub_status(hub, &hubstatus, &hubchange);
	if (ret < 0) {
		message = "can't get hub status";
		goto fail;
	}

	/* local power status reports aren't always correct */
	if (hdev->actconfig->desc.bmAttributes & USB_CONFIG_ATT_SELFPOWER)
		dev_dbg(hub_dev, "local power source is %s\n",
			(hubstatus & HUB_STATUS_LOCAL_POWER)
			? "lost (inactive)" : "good");

	if ((wHubCharacteristics & HUB_CHAR_OCPM) == 0)
		dev_dbg(hub_dev, "%sover-current condition exists\n",
			(hubstatus & HUB_STATUS_OVERCURRENT) ? "" : "no ");

	/* set up the interrupt endpoint
	 * We use the EP's maxpacket size instead of (PORTS+1+7)/8
	 * bytes as USB2.0[11.12.3] says because some hubs are known
	 * to send more data (and thus cause overflow). For root hubs,
	 * maxpktsize is defined in hcd.c's fake endpoint descriptors
	 * to be big enough for at least USB_MAXCHILDREN ports. */
	pipe = usb_rcvintpipe(hdev, endpoint->bEndpointAddress);
	maxp = usb_maxpacket(hdev, pipe, usb_pipeout(pipe));

	if (maxp > sizeof(*hub->buffer))
		maxp = sizeof(*hub->buffer);

	hub->urb = usb_alloc_urb(0, GFP_KERNEL);
	if (!hub->urb) {
		ret = -ENOMEM;
		goto fail;
	}

	usb_fill_int_urb(hub->urb, hdev, pipe, *hub->buffer, maxp, hub_irq,
		hub, endpoint->bInterval);

	/* maybe cycle the hub leds */
	if (hub->has_indicators && blinkenlights)
		hub->indicator [0] = INDICATOR_CYCLE;

	for (i = 0; i < hdev->maxchild; i++) {
		ret = usb_hub_create_port_device(hub, i + 1);
		if (ret < 0) {
			dev_err(hub->intfdev,
				"couldn't create port%d device.\n", i + 1);
			hdev->maxchild = i;
			goto fail_keep_maxchild;
		}
	}

	usb_hub_adjust_deviceremovable(hdev, hub->descriptor);

	hub_activate(hub, HUB_INIT);
	return 0;

fail:
	hdev->maxchild = 0;
fail_keep_maxchild:
	dev_err (hub_dev, "config failed, %s (err %d)\n",
			message, ret);
	/* hub_disconnect() frees urb and descriptor */
	return ret;
}

static void hub_release(struct kref *kref)
{
	struct usb_hub *hub = container_of(kref, struct usb_hub, kref);

	usb_put_intf(to_usb_interface(hub->intfdev));
	kfree(hub);
}

static unsigned highspeed_hubs;

static void hub_disconnect(struct usb_interface *intf)
{
	struct usb_hub *hub = usb_get_intfdata(intf);
	struct usb_device *hdev = interface_to_usbdev(intf);
	int port1;

	/* Take the hub off the event list and don't let it be added again */
	spin_lock_irq(&hub_event_lock);
	if (!list_empty(&hub->event_list)) {
		list_del_init(&hub->event_list);
		usb_autopm_put_interface_no_suspend(intf);
	}
	hub->disconnected = 1;
	spin_unlock_irq(&hub_event_lock);

	/* Disconnect all children and quiesce the hub */
	hub->error = 0;
	hub_quiesce(hub, HUB_DISCONNECT);

	/* Avoid races with recursively_mark_NOTATTACHED() */
	spin_lock_irq(&device_state_lock);
	port1 = hdev->maxchild;
	hdev->maxchild = 0;
	usb_set_intfdata(intf, NULL);
	spin_unlock_irq(&device_state_lock);

	for (; port1 > 0; --port1)
		usb_hub_remove_port_device(hub, port1);

	if (hub->hdev->speed == USB_SPEED_HIGH)
		highspeed_hubs--;

	usb_free_urb(hub->urb);
	kfree(hub->ports);
	kfree(hub->descriptor);
	kfree(hub->status);
	kfree(hub->buffer);

	pm_suspend_ignore_children(&intf->dev, false);
	kref_put(&hub->kref, hub_release);
}

static int hub_probe(struct usb_interface *intf, const struct usb_device_id *id)
{
	struct usb_host_interface *desc;
	struct usb_endpoint_descriptor *endpoint;
	struct usb_device *hdev;
	struct usb_hub *hub;

	desc = intf->cur_altsetting;
	hdev = interface_to_usbdev(intf);

<<<<<<< HEAD
	/* Hubs have proper suspend/resume support. */
	usb_enable_autosuspend(hdev);
=======
	/*
	 * Set default autosuspend delay as 0 to speedup bus suspend,
	 * based on the below considerations:
	 *
	 * - Unlike other drivers, the hub driver does not rely on the
	 *   autosuspend delay to provide enough time to handle a wakeup
	 *   event, and the submitted status URB is just to check future
	 *   change on hub downstream ports, so it is safe to do it.
	 *
	 * - The patch might cause one or more auto supend/resume for
	 *   below very rare devices when they are plugged into hub
	 *   first time:
	 *
	 *   	devices having trouble initializing, and disconnect
	 *   	themselves from the bus and then reconnect a second
	 *   	or so later
	 *
	 *   	devices just for downloading firmware, and disconnects
	 *   	themselves after completing it
	 *
	 *   For these quite rare devices, their drivers may change the
	 *   autosuspend delay of their parent hub in the probe() to one
	 *   appropriate value to avoid the subtle problem if someone
	 *   does care it.
	 *
	 * - The patch may cause one or more auto suspend/resume on
	 *   hub during running 'lsusb', but it is probably too
	 *   infrequent to worry about.
	 *
	 * - Change autosuspend delay of hub can avoid unnecessary auto
	 *   suspend timer for hub, also may decrease power consumption
	 *   of USB bus.
	 *
	 * - If user has indicated to prevent autosuspend by passing
	 *   usbcore.autosuspend = -1 then keep autosuspend disabled.
	 */
#ifdef CONFIG_PM_RUNTIME
	if (hdev->dev.power.autosuspend_delay >= 0)
		pm_runtime_set_autosuspend_delay(&hdev->dev, 0);
#endif

	/*
	 * Hubs have proper suspend/resume support, except for root hubs
	 * where the controller driver doesn't have bus_suspend and
	 * bus_resume methods.
	 */
	if (hdev->parent) {		/* normal device */
		usb_enable_autosuspend(hdev);
	} else {			/* root hub */
		const struct hc_driver *drv = bus_to_hcd(hdev->bus)->driver;

		if (drv->bus_suspend && drv->bus_resume)
			usb_enable_autosuspend(hdev);
	}
>>>>>>> 0c992013

	if (hdev->level == MAX_TOPO_LEVEL) {
		dev_err(&intf->dev,
			"Unsupported bus topology: hub nested too deep\n");
		return -E2BIG;
	}

#ifdef	CONFIG_USB_OTG_BLACKLIST_HUB
	if (hdev->parent) {
		dev_warn(&intf->dev, "ignoring external hub\n");
		return -ENODEV;
	}
#endif

	/* Some hubs have a subclass of 1, which AFAICT according to the */
	/*  specs is not defined, but it works */
	if ((desc->desc.bInterfaceSubClass != 0) &&
	    (desc->desc.bInterfaceSubClass != 1)) {
descriptor_error:
		dev_err (&intf->dev, "bad descriptor, ignoring hub\n");
		return -EIO;
	}

	/* Multiple endpoints? What kind of mutant ninja-hub is this? */
	if (desc->desc.bNumEndpoints != 1)
		goto descriptor_error;

	endpoint = &desc->endpoint[0].desc;

	/* If it's not an interrupt in endpoint, we'd better punt! */
	if (!usb_endpoint_is_int_in(endpoint))
		goto descriptor_error;

	/* We found a hub */
	dev_info (&intf->dev, "USB hub found\n");

	hub = kzalloc(sizeof(*hub), GFP_KERNEL);
	if (!hub) {
		dev_dbg (&intf->dev, "couldn't kmalloc hub struct\n");
		return -ENOMEM;
	}

	kref_init(&hub->kref);
	INIT_LIST_HEAD(&hub->event_list);
	hub->intfdev = &intf->dev;
	hub->hdev = hdev;
	INIT_DELAYED_WORK(&hub->leds, led_work);
	INIT_DELAYED_WORK(&hub->init_work, NULL);
	usb_get_intf(intf);

	usb_set_intfdata (intf, hub);
	intf->needs_remote_wakeup = 1;
	pm_suspend_ignore_children(&intf->dev, true);

	if (hdev->speed == USB_SPEED_HIGH)
		highspeed_hubs++;

	if (id->driver_info & HUB_QUIRK_CHECK_PORT_AUTOSUSPEND)
		hub->quirk_check_port_auto_suspend = 1;

	if (hub_configure(hub, endpoint) >= 0)
		return 0;

	hub_disconnect (intf);
	return -ENODEV;
}

static int
hub_ioctl(struct usb_interface *intf, unsigned int code, void *user_data)
{
	struct usb_device *hdev = interface_to_usbdev (intf);
	struct usb_hub *hub = usb_hub_to_struct_hub(hdev);

	/* assert ifno == 0 (part of hub spec) */
	switch (code) {
	case USBDEVFS_HUB_PORTINFO: {
		struct usbdevfs_hub_portinfo *info = user_data;
		int i;

		spin_lock_irq(&device_state_lock);
		if (hdev->devnum <= 0)
			info->nports = 0;
		else {
			info->nports = hdev->maxchild;
			for (i = 0; i < info->nports; i++) {
				if (hub->ports[i]->child == NULL)
					info->port[i] = 0;
				else
					info->port[i] =
						hub->ports[i]->child->devnum;
			}
		}
		spin_unlock_irq(&device_state_lock);

		return info->nports + 1;
		}

	default:
		return -ENOSYS;
	}
}

/*
 * Allow user programs to claim ports on a hub.  When a device is attached
 * to one of these "claimed" ports, the program will "own" the device.
 */
static int find_port_owner(struct usb_device *hdev, unsigned port1,
		struct dev_state ***ppowner)
{
	if (hdev->state == USB_STATE_NOTATTACHED)
		return -ENODEV;
	if (port1 == 0 || port1 > hdev->maxchild)
		return -EINVAL;

	/* This assumes that devices not managed by the hub driver
	 * will always have maxchild equal to 0.
	 */
	*ppowner = &(usb_hub_to_struct_hub(hdev)->ports[port1 - 1]->port_owner);
	return 0;
}

/* In the following three functions, the caller must hold hdev's lock */
int usb_hub_claim_port(struct usb_device *hdev, unsigned port1,
		       struct dev_state *owner)
{
	int rc;
	struct dev_state **powner;

	rc = find_port_owner(hdev, port1, &powner);
	if (rc)
		return rc;
	if (*powner)
		return -EBUSY;
	*powner = owner;
	return rc;
}

int usb_hub_release_port(struct usb_device *hdev, unsigned port1,
			 struct dev_state *owner)
{
	int rc;
	struct dev_state **powner;

	rc = find_port_owner(hdev, port1, &powner);
	if (rc)
		return rc;
	if (*powner != owner)
		return -ENOENT;
	*powner = NULL;
	return rc;
}

void usb_hub_release_all_ports(struct usb_device *hdev, struct dev_state *owner)
{
	struct usb_hub *hub = usb_hub_to_struct_hub(hdev);
	int n;

	for (n = 0; n < hdev->maxchild; n++) {
		if (hub->ports[n]->port_owner == owner)
			hub->ports[n]->port_owner = NULL;
	}

}

/* The caller must hold udev's lock */
bool usb_device_is_owned(struct usb_device *udev)
{
	struct usb_hub *hub;

	if (udev->state == USB_STATE_NOTATTACHED || !udev->parent)
		return false;
	hub = usb_hub_to_struct_hub(udev->parent);
	return !!hub->ports[udev->portnum - 1]->port_owner;
}

static void recursively_mark_NOTATTACHED(struct usb_device *udev)
{
	struct usb_hub *hub = usb_hub_to_struct_hub(udev);
	int i;

	for (i = 0; i < udev->maxchild; ++i) {
		if (hub->ports[i]->child)
			recursively_mark_NOTATTACHED(hub->ports[i]->child);
	}
	if (udev->state == USB_STATE_SUSPENDED)
		udev->active_duration -= jiffies;
	udev->state = USB_STATE_NOTATTACHED;
}

/**
 * usb_set_device_state - change a device's current state (usbcore, hcds)
 * @udev: pointer to device whose state should be changed
 * @new_state: new state value to be stored
 *
 * udev->state is _not_ fully protected by the device lock.  Although
 * most transitions are made only while holding the lock, the state can
 * can change to USB_STATE_NOTATTACHED at almost any time.  This
 * is so that devices can be marked as disconnected as soon as possible,
 * without having to wait for any semaphores to be released.  As a result,
 * all changes to any device's state must be protected by the
 * device_state_lock spinlock.
 *
 * Once a device has been added to the device tree, all changes to its state
 * should be made using this routine.  The state should _not_ be set directly.
 *
 * If udev->state is already USB_STATE_NOTATTACHED then no change is made.
 * Otherwise udev->state is set to new_state, and if new_state is
 * USB_STATE_NOTATTACHED then all of udev's descendants' states are also set
 * to USB_STATE_NOTATTACHED.
 */
void usb_set_device_state(struct usb_device *udev,
		enum usb_device_state new_state)
{
	unsigned long flags;
	int wakeup = -1;

	spin_lock_irqsave(&device_state_lock, flags);
	if (udev->state == USB_STATE_NOTATTACHED)
		;	/* do nothing */
	else if (new_state != USB_STATE_NOTATTACHED) {

		/* root hub wakeup capabilities are managed out-of-band
		 * and may involve silicon errata ... ignore them here.
		 */
		if (udev->parent) {
			if (udev->state == USB_STATE_SUSPENDED
					|| new_state == USB_STATE_SUSPENDED)
				;	/* No change to wakeup settings */
			else if (new_state == USB_STATE_CONFIGURED)
				wakeup = (udev->quirks &
					USB_QUIRK_IGNORE_REMOTE_WAKEUP) ? 0 :
					udev->actconfig->desc.bmAttributes &
					USB_CONFIG_ATT_WAKEUP;
			else
				wakeup = 0;
		}
		if (udev->state == USB_STATE_SUSPENDED &&
			new_state != USB_STATE_SUSPENDED)
			udev->active_duration -= jiffies;
		else if (new_state == USB_STATE_SUSPENDED &&
				udev->state != USB_STATE_SUSPENDED)
			udev->active_duration += jiffies;
		udev->state = new_state;
	} else
		recursively_mark_NOTATTACHED(udev);
	spin_unlock_irqrestore(&device_state_lock, flags);
	if (wakeup >= 0)
		device_set_wakeup_capable(&udev->dev, wakeup);
}
EXPORT_SYMBOL_GPL(usb_set_device_state);

/*
 * Choose a device number.
 *
 * Device numbers are used as filenames in usbfs.  On USB-1.1 and
 * USB-2.0 buses they are also used as device addresses, however on
 * USB-3.0 buses the address is assigned by the controller hardware
 * and it usually is not the same as the device number.
 *
 * WUSB devices are simple: they have no hubs behind, so the mapping
 * device <-> virtual port number becomes 1:1. Why? to simplify the
 * life of the device connection logic in
 * drivers/usb/wusbcore/devconnect.c. When we do the initial secret
 * handshake we need to assign a temporary address in the unauthorized
 * space. For simplicity we use the first virtual port number found to
 * be free [drivers/usb/wusbcore/devconnect.c:wusbhc_devconnect_ack()]
 * and that becomes it's address [X < 128] or its unauthorized address
 * [X | 0x80].
 *
 * We add 1 as an offset to the one-based USB-stack port number
 * (zero-based wusb virtual port index) for two reasons: (a) dev addr
 * 0 is reserved by USB for default address; (b) Linux's USB stack
 * uses always #1 for the root hub of the controller. So USB stack's
 * port #1, which is wusb virtual-port #0 has address #2.
 *
 * Devices connected under xHCI are not as simple.  The host controller
 * supports virtualization, so the hardware assigns device addresses and
 * the HCD must setup data structures before issuing a set address
 * command to the hardware.
 */
static void choose_devnum(struct usb_device *udev)
{
	int		devnum;
	struct usb_bus	*bus = udev->bus;

	/* If khubd ever becomes multithreaded, this will need a lock */
	if (udev->wusb) {
		devnum = udev->portnum + 1;
		BUG_ON(test_bit(devnum, bus->devmap.devicemap));
	} else {
		/* Try to allocate the next devnum beginning at
		 * bus->devnum_next. */
		devnum = find_next_zero_bit(bus->devmap.devicemap, 128,
					    bus->devnum_next);
		if (devnum >= 128)
			devnum = find_next_zero_bit(bus->devmap.devicemap,
						    128, 1);
		bus->devnum_next = ( devnum >= 127 ? 1 : devnum + 1);
	}
	if (devnum < 128) {
		set_bit(devnum, bus->devmap.devicemap);
		udev->devnum = devnum;
	}
}

static void release_devnum(struct usb_device *udev)
{
	if (udev->devnum > 0) {
		clear_bit(udev->devnum, udev->bus->devmap.devicemap);
		udev->devnum = -1;
	}
}

static void update_devnum(struct usb_device *udev, int devnum)
{
	/* The address for a WUSB device is managed by wusbcore. */
	if (!udev->wusb)
		udev->devnum = devnum;
}

static void hub_free_dev(struct usb_device *udev)
{
	struct usb_hcd *hcd = bus_to_hcd(udev->bus);

	/* Root hubs aren't real devices, so don't free HCD resources */
	if (hcd->driver->free_dev && udev->parent)
		hcd->driver->free_dev(hcd, udev);
}

/**
 * usb_disconnect - disconnect a device (usbcore-internal)
 * @pdev: pointer to device being disconnected
 * Context: !in_interrupt ()
 *
 * Something got disconnected. Get rid of it and all of its children.
 *
 * If *pdev is a normal device then the parent hub must already be locked.
 * If *pdev is a root hub then this routine will acquire the
 * usb_bus_list_lock on behalf of the caller.
 *
 * Only hub drivers (including virtual root hub drivers for host
 * controllers) should ever call this.
 *
 * This call is synchronous, and may not be used in an interrupt context.
 */
void usb_disconnect(struct usb_device **pdev)
{
	struct usb_device	*udev = *pdev;
	struct usb_hub		*hub = usb_hub_to_struct_hub(udev);
	int			i;

	/* mark the device as inactive, so any further urb submissions for
	 * this device (and any of its children) will fail immediately.
	 * this quiesces everything except pending urbs.
	 */
	usb_set_device_state(udev, USB_STATE_NOTATTACHED);
	dev_info(&udev->dev, "USB disconnect, device number %d\n",
			udev->devnum);

	usb_lock_device(udev);

	/* Free up all the children before we remove this device */
	for (i = 0; i < udev->maxchild; i++) {
		if (hub->ports[i]->child)
			usb_disconnect(&hub->ports[i]->child);
	}

	/* deallocate hcd/hardware state ... nuking all pending urbs and
	 * cleaning up all state associated with the current configuration
	 * so that the hardware is now fully quiesced.
	 */
	dev_dbg (&udev->dev, "unregistering device\n");
	usb_disable_device(udev, 0);
	usb_hcd_synchronize_unlinks(udev);

	if (udev->parent) {
		struct usb_hub *hub = usb_hub_to_struct_hub(udev->parent);
		struct usb_port	*port_dev = hub->ports[udev->portnum - 1];

		sysfs_remove_link(&udev->dev.kobj, "port");
		sysfs_remove_link(&port_dev->dev.kobj, "device");

		if (!port_dev->did_runtime_put)
			pm_runtime_put(&port_dev->dev);
		else
			port_dev->did_runtime_put = false;
	}

	usb_remove_ep_devs(&udev->ep0);
	usb_unlock_device(udev);

	/* Unregister the device.  The device driver is responsible
	 * for de-configuring the device and invoking the remove-device
	 * notifier chain (used by usbfs and possibly others).
	 */
	device_del(&udev->dev);

	/* Free the device number and delete the parent's children[]
	 * (or root_hub) pointer.
	 */
	release_devnum(udev);

	/* Avoid races with recursively_mark_NOTATTACHED() */
	spin_lock_irq(&device_state_lock);
	*pdev = NULL;
	spin_unlock_irq(&device_state_lock);

	hub_free_dev(udev);

	put_device(&udev->dev);
}

#ifdef CONFIG_USB_ANNOUNCE_NEW_DEVICES
static void show_string(struct usb_device *udev, char *id, char *string)
{
	if (!string)
		return;
	dev_info(&udev->dev, "%s: %s\n", id, string);
}

static void announce_device(struct usb_device *udev)
{
	dev_info(&udev->dev, "New USB device found, idVendor=%04x, idProduct=%04x\n",
		le16_to_cpu(udev->descriptor.idVendor),
		le16_to_cpu(udev->descriptor.idProduct));
	dev_info(&udev->dev,
		"New USB device strings: Mfr=%d, Product=%d, SerialNumber=%d\n",
		udev->descriptor.iManufacturer,
		udev->descriptor.iProduct,
		udev->descriptor.iSerialNumber);
	show_string(udev, "Product", udev->product);
	show_string(udev, "Manufacturer", udev->manufacturer);
	show_string(udev, "SerialNumber", udev->serial);
}
#else
static inline void announce_device(struct usb_device *udev) { }
#endif

#ifdef	CONFIG_USB_OTG
#include "otg_whitelist.h"
#endif

/**
 * usb_enumerate_device_otg - FIXME (usbcore-internal)
 * @udev: newly addressed device (in ADDRESS state)
 *
 * Finish enumeration for On-The-Go devices
 */
static int usb_enumerate_device_otg(struct usb_device *udev)
{
	int err = 0;

#ifdef	CONFIG_USB_OTG
	/*
	 * OTG-aware devices on OTG-capable root hubs may be able to use SRP,
	 * to wake us after we've powered off VBUS; and HNP, switching roles
	 * "host" to "peripheral".  The OTG descriptor helps figure this out.
	 */
	if (!udev->bus->is_b_host
			&& udev->config
			&& udev->parent == udev->bus->root_hub) {
		struct usb_otg_descriptor	*desc = NULL;
		struct usb_bus			*bus = udev->bus;

		/* descriptor may appear anywhere in config */
		if (__usb_get_extra_descriptor (udev->rawdescriptors[0],
					le16_to_cpu(udev->config[0].desc.wTotalLength),
					USB_DT_OTG, (void **) &desc) == 0) {
			if (desc->bmAttributes & USB_OTG_HNP) {
				unsigned		port1 = udev->portnum;

				dev_info(&udev->dev,
					"Dual-Role OTG device on %sHNP port\n",
					(port1 == bus->otg_port)
						? "" : "non-");

				/* enable HNP before suspend, it's simpler */
				if (port1 == bus->otg_port)
					bus->b_hnp_enable = 1;
				err = usb_control_msg(udev,
					usb_sndctrlpipe(udev, 0),
					USB_REQ_SET_FEATURE, 0,
					bus->b_hnp_enable
						? USB_DEVICE_B_HNP_ENABLE
						: USB_DEVICE_A_ALT_HNP_SUPPORT,
					0, NULL, 0, USB_CTRL_SET_TIMEOUT);
				if (err < 0) {
					/* OTG MESSAGE: report errors here,
					 * customize to match your product.
					 */
					dev_info(&udev->dev,
						"can't set HNP mode: %d\n",
						err);
					bus->b_hnp_enable = 0;
				}
			}
		}
	}

	if (!is_targeted(udev)) {

		/* Maybe it can talk to us, though we can't talk to it.
		 * (Includes HNP test device.)
		 */
		if (udev->bus->b_hnp_enable || udev->bus->is_b_host) {
			err = usb_port_suspend(udev, PMSG_SUSPEND);
			if (err < 0)
				dev_dbg(&udev->dev, "HNP fail, %d\n", err);
		}
		err = -ENOTSUPP;
		goto fail;
	}
fail:
#endif
	return err;
}


/**
 * usb_enumerate_device - Read device configs/intfs/otg (usbcore-internal)
 * @udev: newly addressed device (in ADDRESS state)
 *
 * This is only called by usb_new_device() and usb_authorize_device()
 * and FIXME -- all comments that apply to them apply here wrt to
 * environment.
 *
 * If the device is WUSB and not authorized, we don't attempt to read
 * the string descriptors, as they will be errored out by the device
 * until it has been authorized.
 */
static int usb_enumerate_device(struct usb_device *udev)
{
	int err;

	if (udev->config == NULL) {
		err = usb_get_configuration(udev);
		if (err < 0) {
			if (err != -ENODEV)
				dev_err(&udev->dev, "can't read configurations, error %d\n",
						err);
			return err;
		}
	}

	/* read the standard strings and cache them if present */
	udev->product = usb_cache_string(udev, udev->descriptor.iProduct);
	udev->manufacturer = usb_cache_string(udev,
					      udev->descriptor.iManufacturer);
	udev->serial = usb_cache_string(udev, udev->descriptor.iSerialNumber);

	err = usb_enumerate_device_otg(udev);
	if (err < 0)
		return err;

	usb_detect_interface_quirks(udev);

	return 0;
}

static void set_usb_port_removable(struct usb_device *udev)
{
	struct usb_device *hdev = udev->parent;
	struct usb_hub *hub;
	u8 port = udev->portnum;
	u16 wHubCharacteristics;
	bool removable = true;

	if (!hdev)
		return;

	hub = usb_hub_to_struct_hub(udev->parent);

	wHubCharacteristics = le16_to_cpu(hub->descriptor->wHubCharacteristics);

	if (!(wHubCharacteristics & HUB_CHAR_COMPOUND))
		return;

	if (hub_is_superspeed(hdev)) {
		if (le16_to_cpu(hub->descriptor->u.ss.DeviceRemovable)
				& (1 << port))
			removable = false;
	} else {
		if (hub->descriptor->u.hs.DeviceRemovable[port / 8] & (1 << (port % 8)))
			removable = false;
	}

	if (removable)
		udev->removable = USB_DEVICE_REMOVABLE;
	else
		udev->removable = USB_DEVICE_FIXED;
}

/**
 * usb_new_device - perform initial device setup (usbcore-internal)
 * @udev: newly addressed device (in ADDRESS state)
 *
 * This is called with devices which have been detected but not fully
 * enumerated.  The device descriptor is available, but not descriptors
 * for any device configuration.  The caller must have locked either
 * the parent hub (if udev is a normal device) or else the
 * usb_bus_list_lock (if udev is a root hub).  The parent's pointer to
 * udev has already been installed, but udev is not yet visible through
 * sysfs or other filesystem code.
 *
 * It will return if the device is configured properly or not.  Zero if
 * the interface was registered with the driver core; else a negative
 * errno value.
 *
 * This call is synchronous, and may not be used in an interrupt context.
 *
 * Only the hub driver or root-hub registrar should ever call this.
 */
int usb_new_device(struct usb_device *udev)
{
	int err;

	if (udev->parent) {
		/* Initialize non-root-hub device wakeup to disabled;
		 * device (un)configuration controls wakeup capable
		 * sysfs power/wakeup controls wakeup enabled/disabled
		 */
		device_init_wakeup(&udev->dev, 0);
	}

	/* Tell the runtime-PM framework the device is active */
	pm_runtime_set_active(&udev->dev);
	pm_runtime_get_noresume(&udev->dev);
	pm_runtime_use_autosuspend(&udev->dev);
	pm_runtime_enable(&udev->dev);

#ifdef CONFIG_USB_EHCI_TEGRA
	/* enable autosuspend for all connected devices on tegra */
	usb_enable_autosuspend(udev);
#else
	/* By default, forbid autosuspend for all devices.  It will be
	 * allowed for hubs during binding.
	 */
	usb_disable_autosuspend(udev);
#endif

	err = usb_enumerate_device(udev);	/* Read descriptors */
	if (err < 0)
		goto fail;
	dev_dbg(&udev->dev, "udev %d, busnum %d, minor = %d\n",
			udev->devnum, udev->bus->busnum,
			(((udev->bus->busnum-1) * 128) + (udev->devnum-1)));
	/* export the usbdev device-node for libusb */
	udev->dev.devt = MKDEV(USB_DEVICE_MAJOR,
			(((udev->bus->busnum-1) * 128) + (udev->devnum-1)));

	/* Tell the world! */
	announce_device(udev);

	if (udev->serial)
		add_device_randomness(udev->serial, strlen(udev->serial));
	if (udev->product)
		add_device_randomness(udev->product, strlen(udev->product));
	if (udev->manufacturer)
		add_device_randomness(udev->manufacturer,
				      strlen(udev->manufacturer));

	device_enable_async_suspend(&udev->dev);

	/*
	 * check whether the hub marks this port as non-removable. Do it
	 * now so that platform-specific data can override it in
	 * device_add()
	 */
	if (udev->parent)
		set_usb_port_removable(udev);

	/* Register the device.  The device driver is responsible
	 * for configuring the device and invoking the add-device
	 * notifier chain (used by usbfs and possibly others).
	 */
	err = device_add(&udev->dev);
	if (err) {
		dev_err(&udev->dev, "can't device_add, error %d\n", err);
		goto fail;
	}

	/* Create link files between child device and usb port device. */
	if (udev->parent) {
		struct usb_hub *hub = usb_hub_to_struct_hub(udev->parent);
		struct usb_port	*port_dev = hub->ports[udev->portnum - 1];

		err = sysfs_create_link(&udev->dev.kobj,
				&port_dev->dev.kobj, "port");
		if (err)
			goto fail;

		err = sysfs_create_link(&port_dev->dev.kobj,
				&udev->dev.kobj, "device");
		if (err) {
			sysfs_remove_link(&udev->dev.kobj, "port");
			goto fail;
		}

		pm_runtime_get_sync(&port_dev->dev);
	}

	(void) usb_create_ep_devs(&udev->dev, &udev->ep0, udev);
	usb_mark_last_busy(udev);
	pm_runtime_put_sync_autosuspend(&udev->dev);
	return err;

fail:
	usb_set_device_state(udev, USB_STATE_NOTATTACHED);
	pm_runtime_disable(&udev->dev);
	pm_runtime_set_suspended(&udev->dev);
	return err;
}


/**
 * usb_deauthorize_device - deauthorize a device (usbcore-internal)
 * @usb_dev: USB device
 *
 * Move the USB device to a very basic state where interfaces are disabled
 * and the device is in fact unconfigured and unusable.
 *
 * We share a lock (that we have) with device_del(), so we need to
 * defer its call.
 */
int usb_deauthorize_device(struct usb_device *usb_dev)
{
	usb_lock_device(usb_dev);
	if (usb_dev->authorized == 0)
		goto out_unauthorized;

	usb_dev->authorized = 0;
	usb_set_configuration(usb_dev, -1);

out_unauthorized:
	usb_unlock_device(usb_dev);
	return 0;
}


int usb_authorize_device(struct usb_device *usb_dev)
{
	int result = 0, c;

	usb_lock_device(usb_dev);
	if (usb_dev->authorized == 1)
		goto out_authorized;

	result = usb_autoresume_device(usb_dev);
	if (result < 0) {
		dev_err(&usb_dev->dev,
			"can't autoresume for authorization: %d\n", result);
		goto error_autoresume;
	}
	result = usb_get_device_descriptor(usb_dev, sizeof(usb_dev->descriptor));
	if (result < 0) {
		dev_err(&usb_dev->dev, "can't re-read device descriptor for "
			"authorization: %d\n", result);
		goto error_device_descriptor;
	}

	usb_dev->authorized = 1;
	/* Choose and set the configuration.  This registers the interfaces
	 * with the driver core and lets interface drivers bind to them.
	 */
	c = usb_choose_configuration(usb_dev);
	if (c >= 0) {
		result = usb_set_configuration(usb_dev, c);
		if (result) {
			dev_err(&usb_dev->dev,
				"can't set config #%d, error %d\n", c, result);
			/* This need not be fatal.  The user can try to
			 * set other configurations. */
		}
	}
	dev_info(&usb_dev->dev, "authorized to connect\n");

error_device_descriptor:
	usb_autosuspend_device(usb_dev);
error_autoresume:
out_authorized:
	usb_unlock_device(usb_dev);	// complements locktree
	return result;
}


/* Returns 1 if @hub is a WUSB root hub, 0 otherwise */
static unsigned hub_is_wusb(struct usb_hub *hub)
{
	struct usb_hcd *hcd;
	if (hub->hdev->parent != NULL)  /* not a root hub? */
		return 0;
	hcd = container_of(hub->hdev->bus, struct usb_hcd, self);
	return hcd->wireless;
}


#define PORT_RESET_TRIES	5
#define SET_ADDRESS_TRIES	2
#define GET_DESCRIPTOR_TRIES	2
#define SET_CONFIG_TRIES	(2 * (use_both_schemes + 1))
#define USE_NEW_SCHEME(i)	((i) / 2 == (int)old_scheme_first)

#define HUB_ROOT_RESET_TIME	50	/* times are in msec */
#define HUB_SHORT_RESET_TIME	10
#define HUB_BH_RESET_TIME	50
#define HUB_LONG_RESET_TIME	200
#define HUB_RESET_TIMEOUT	800

static int hub_port_reset(struct usb_hub *hub, int port1,
			struct usb_device *udev, unsigned int delay, bool warm);

/* Is a USB 3.0 port in the Inactive or Complinance Mode state?
 * Port worm reset is required to recover
 */
static bool hub_port_warm_reset_required(struct usb_hub *hub, u16 portstatus)
{
	return hub_is_superspeed(hub->hdev) &&
		(((portstatus & USB_PORT_STAT_LINK_STATE) ==
		  USB_SS_PORT_LS_SS_INACTIVE) ||
		 ((portstatus & USB_PORT_STAT_LINK_STATE) ==
		  USB_SS_PORT_LS_COMP_MOD)) ;
}

static int hub_port_wait_reset(struct usb_hub *hub, int port1,
			struct usb_device *udev, unsigned int delay, bool warm)
{
	int delay_time, ret;
	u16 portstatus;
	u16 portchange;

	for (delay_time = 0;
			delay_time < HUB_RESET_TIMEOUT;
			delay_time += delay) {
		/* wait to give the device a chance to reset */
		msleep(delay);

		/* read and decode port status */
		ret = hub_port_status(hub, port1, &portstatus, &portchange);
		if (ret < 0)
			return ret;

		/* The port state is unknown until the reset completes. */
		if (!(portstatus & USB_PORT_STAT_RESET))
			break;

		/* switch to the long delay after two short delay failures */
		if (delay_time >= 2 * HUB_SHORT_RESET_TIME)
			delay = HUB_LONG_RESET_TIME;

		dev_dbg (hub->intfdev,
			"port %d not %sreset yet, waiting %dms\n",
			port1, warm ? "warm " : "", delay);
	}

	if ((portstatus & USB_PORT_STAT_RESET))
		return -EBUSY;

	if (hub_port_warm_reset_required(hub, portstatus))
		return -ENOTCONN;

	/* Device went away? */
	if (!(portstatus & USB_PORT_STAT_CONNECTION))
		return -ENOTCONN;

	/* bomb out completely if the connection bounced.  A USB 3.0
	 * connection may bounce if multiple warm resets were issued,
	 * but the device may have successfully re-connected. Ignore it.
	 */
	if (!hub_is_superspeed(hub->hdev) &&
			(portchange & USB_PORT_STAT_C_CONNECTION))
		return -ENOTCONN;

	if (!(portstatus & USB_PORT_STAT_ENABLE))
		return -EBUSY;

	if (!udev)
		return 0;

	if (hub_is_wusb(hub))
		udev->speed = USB_SPEED_WIRELESS;
	else if (hub_is_superspeed(hub->hdev))
		udev->speed = USB_SPEED_SUPER;
	else if (portstatus & USB_PORT_STAT_HIGH_SPEED)
		udev->speed = USB_SPEED_HIGH;
	else if (portstatus & USB_PORT_STAT_LOW_SPEED)
		udev->speed = USB_SPEED_LOW;
	else
		udev->speed = USB_SPEED_FULL;
	return 0;
}

static void hub_port_finish_reset(struct usb_hub *hub, int port1,
			struct usb_device *udev, int *status)
{
	switch (*status) {
	case 0:
		/* TRSTRCY = 10 ms; plus some extra */
		msleep(10 + 40);
		if (udev) {
			struct usb_hcd *hcd = bus_to_hcd(udev->bus);

			update_devnum(udev, 0);
			/* The xHC may think the device is already reset,
			 * so ignore the status.
			 */
			if (hcd->driver->reset_device)
				hcd->driver->reset_device(hcd, udev);
		}
		/* FALL THROUGH */
	case -ENOTCONN:
	case -ENODEV:
		usb_clear_port_feature(hub->hdev,
				port1, USB_PORT_FEAT_C_RESET);
		if (hub_is_superspeed(hub->hdev)) {
			usb_clear_port_feature(hub->hdev, port1,
					USB_PORT_FEAT_C_BH_PORT_RESET);
			usb_clear_port_feature(hub->hdev, port1,
					USB_PORT_FEAT_C_PORT_LINK_STATE);
			usb_clear_port_feature(hub->hdev, port1,
					USB_PORT_FEAT_C_CONNECTION);
		}
		if (udev)
			usb_set_device_state(udev, *status
					? USB_STATE_NOTATTACHED
					: USB_STATE_DEFAULT);
		break;
	}
}

/* Handle port reset and port warm(BH) reset (for USB3 protocol ports) */
static int hub_port_reset(struct usb_hub *hub, int port1,
			struct usb_device *udev, unsigned int delay, bool warm)
{
	int i, status;
	u16 portchange, portstatus;

	if (!hub_is_superspeed(hub->hdev)) {
		if (warm) {
			dev_err(hub->intfdev, "only USB3 hub support "
						"warm reset\n");
			return -EINVAL;
		}
		/* Block EHCI CF initialization during the port reset.
		 * Some companion controllers don't like it when they mix.
		 */
		down_read(&ehci_cf_port_reset_rwsem);
	} else if (!warm) {
		/*
		 * If the caller hasn't explicitly requested a warm reset,
		 * double check and see if one is needed.
		 */
		status = hub_port_status(hub, port1,
					&portstatus, &portchange);
		if (status < 0)
			goto done;

		if (hub_port_warm_reset_required(hub, portstatus))
			warm = true;
	}

	/* Reset the port */
	for (i = 0; i < PORT_RESET_TRIES; i++) {
		status = set_port_feature(hub->hdev, port1, (warm ?
					USB_PORT_FEAT_BH_PORT_RESET :
					USB_PORT_FEAT_RESET));
		if (status == -ENODEV) {
			;	/* The hub is gone */
		} else if (status) {
			dev_err(hub->intfdev,
					"cannot %sreset port %d (err = %d)\n",
					warm ? "warm " : "", port1, status);
		} else {
			status = hub_port_wait_reset(hub, port1, udev, delay,
								warm);
			if (status && status != -ENOTCONN && status != -ENODEV)
				dev_dbg(hub->intfdev,
						"port_wait_reset: err = %d\n",
						status);
		}

		/* Check for disconnect or reset */
		if (status == 0 || status == -ENOTCONN || status == -ENODEV) {
			hub_port_finish_reset(hub, port1, udev, &status);

			if (!hub_is_superspeed(hub->hdev))
				goto done;

			/*
			 * If a USB 3.0 device migrates from reset to an error
			 * state, re-issue the warm reset.
			 */
			if (hub_port_status(hub, port1,
					&portstatus, &portchange) < 0)
				goto done;

			if (!hub_port_warm_reset_required(hub, portstatus))
				goto done;

			/*
			 * If the port is in SS.Inactive or Compliance Mode, the
			 * hot or warm reset failed.  Try another warm reset.
			 */
			if (!warm) {
				dev_dbg(hub->intfdev, "hot reset failed, warm reset port %d\n",
						port1);
				warm = true;
			}
		}

		dev_dbg (hub->intfdev,
			"port %d not enabled, trying %sreset again...\n",
			port1, warm ? "warm " : "");
		delay = HUB_LONG_RESET_TIME;
	}

	dev_err (hub->intfdev,
		"Cannot enable port %i.  Maybe the USB cable is bad?\n",
		port1);

done:
	if (!hub_is_superspeed(hub->hdev))
		up_read(&ehci_cf_port_reset_rwsem);

	return status;
}

/* Check if a port is power on */
static int port_is_power_on(struct usb_hub *hub, unsigned portstatus)
{
	int ret = 0;

	if (hub_is_superspeed(hub->hdev)) {
		if (portstatus & USB_SS_PORT_STAT_POWER)
			ret = 1;
	} else {
		if (portstatus & USB_PORT_STAT_POWER)
			ret = 1;
	}

	return ret;
}

#ifdef	CONFIG_PM

/* Check if a port is suspended(USB2.0 port) or in U3 state(USB3.0 port) */
static int port_is_suspended(struct usb_hub *hub, unsigned portstatus)
{
	int ret = 0;

	if (hub_is_superspeed(hub->hdev)) {
		if ((portstatus & USB_PORT_STAT_LINK_STATE)
				== USB_SS_PORT_LS_U3)
			ret = 1;
	} else {
		if (portstatus & USB_PORT_STAT_SUSPEND)
			ret = 1;
	}

	return ret;
}

/* Determine whether the device on a port is ready for a normal resume,
 * is ready for a reset-resume, or should be disconnected.
 */
static int check_port_resume_type(struct usb_device *udev,
		struct usb_hub *hub, int port1,
		int status, unsigned portchange, unsigned portstatus)
{
	/* Is the device still present? */
	if (status || port_is_suspended(hub, portstatus) ||
			!port_is_power_on(hub, portstatus) ||
			!(portstatus & USB_PORT_STAT_CONNECTION)) {
		if (status >= 0)
			status = -ENODEV;
	}

	/* Can't do a normal resume if the port isn't enabled,
	 * so try a reset-resume instead.
	 */
	else if (!(portstatus & USB_PORT_STAT_ENABLE) && !udev->reset_resume) {
		if (udev->persist_enabled)
			udev->reset_resume = 1;
		else
			status = -ENODEV;
	}

	if (status) {
		dev_dbg(hub->intfdev,
				"port %d status %04x.%04x after resume, %d\n",
				port1, portchange, portstatus, status);
	} else if (udev->reset_resume) {

		/* Late port handoff can set status-change bits */
		if (portchange & USB_PORT_STAT_C_CONNECTION)
			usb_clear_port_feature(hub->hdev, port1,
					USB_PORT_FEAT_C_CONNECTION);
		if (portchange & USB_PORT_STAT_C_ENABLE)
			usb_clear_port_feature(hub->hdev, port1,
					USB_PORT_FEAT_C_ENABLE);
	}

	return status;
}

int usb_disable_ltm(struct usb_device *udev)
{
	struct usb_hcd *hcd = bus_to_hcd(udev->bus);

	/* Check if the roothub and device supports LTM. */
	if (!usb_device_supports_ltm(hcd->self.root_hub) ||
			!usb_device_supports_ltm(udev))
		return 0;

	/* Clear Feature LTM Enable can only be sent if the device is
	 * configured.
	 */
	if (!udev->actconfig)
		return 0;

	return usb_control_msg(udev, usb_sndctrlpipe(udev, 0),
			USB_REQ_CLEAR_FEATURE, USB_RECIP_DEVICE,
			USB_DEVICE_LTM_ENABLE, 0, NULL, 0,
			USB_CTRL_SET_TIMEOUT);
}
EXPORT_SYMBOL_GPL(usb_disable_ltm);

void usb_enable_ltm(struct usb_device *udev)
{
	struct usb_hcd *hcd = bus_to_hcd(udev->bus);

	/* Check if the roothub and device supports LTM. */
	if (!usb_device_supports_ltm(hcd->self.root_hub) ||
			!usb_device_supports_ltm(udev))
		return;

	/* Set Feature LTM Enable can only be sent if the device is
	 * configured.
	 */
	if (!udev->actconfig)
		return;

	usb_control_msg(udev, usb_sndctrlpipe(udev, 0),
			USB_REQ_SET_FEATURE, USB_RECIP_DEVICE,
			USB_DEVICE_LTM_ENABLE, 0, NULL, 0,
			USB_CTRL_SET_TIMEOUT);
}
EXPORT_SYMBOL_GPL(usb_enable_ltm);

#ifdef	CONFIG_PM
/*
 * usb_disable_function_remotewakeup - disable usb3.0
 * device's function remote wakeup
 * @udev: target device
 *
 * Assume there's only one function on the USB 3.0
 * device and disable remote wake for the first
 * interface. FIXME if the interface association
 * descriptor shows there's more than one function.
 */
static int usb_disable_function_remotewakeup(struct usb_device *udev)
{
	return usb_control_msg(udev, usb_sndctrlpipe(udev, 0),
				USB_REQ_CLEAR_FEATURE, USB_RECIP_INTERFACE,
				USB_INTRF_FUNC_SUSPEND,	0, NULL, 0,
				USB_CTRL_SET_TIMEOUT);
}

/* Count of wakeup-enabled devices at or below udev */
static unsigned wakeup_enabled_descendants(struct usb_device *udev)
{
	struct usb_hub *hub = usb_hub_to_struct_hub(udev);

	return udev->do_remote_wakeup +
			(hub ? hub->wakeup_enabled_descendants : 0);
}

/*
 * usb_port_suspend - suspend a usb device's upstream port
 * @udev: device that's no longer in active use, not a root hub
 * Context: must be able to sleep; device not locked; pm locks held
 *
 * Suspends a USB device that isn't in active use, conserving power.
 * Devices may wake out of a suspend, if anything important happens,
 * using the remote wakeup mechanism.  They may also be taken out of
 * suspend by the host, using usb_port_resume().  It's also routine
 * to disconnect devices while they are suspended.
 *
 * This only affects the USB hardware for a device; its interfaces
 * (and, for hubs, child devices) must already have been suspended.
 *
 * Selective port suspend reduces power; most suspended devices draw
 * less than 500 uA.  It's also used in OTG, along with remote wakeup.
 * All devices below the suspended port are also suspended.
 *
 * Devices leave suspend state when the host wakes them up.  Some devices
 * also support "remote wakeup", where the device can activate the USB
 * tree above them to deliver data, such as a keypress or packet.  In
 * some cases, this wakes the USB host.
 *
 * Suspending OTG devices may trigger HNP, if that's been enabled
 * between a pair of dual-role devices.  That will change roles, such
 * as from A-Host to A-Peripheral or from B-Host back to B-Peripheral.
 *
 * Devices on USB hub ports have only one "suspend" state, corresponding
 * to ACPI D2, "may cause the device to lose some context".
 * State transitions include:
 *
 *   - suspend, resume ... when the VBUS power link stays live
 *   - suspend, disconnect ... VBUS lost
 *
 * Once VBUS drop breaks the circuit, the port it's using has to go through
 * normal re-enumeration procedures, starting with enabling VBUS power.
 * Other than re-initializing the hub (plug/unplug, except for root hubs),
 * Linux (2.6) currently has NO mechanisms to initiate that:  no khubd
 * timer, no SRP, no requests through sysfs.
 *
 * If Runtime PM isn't enabled or used, non-SuperSpeed devices may not get
 * suspended until their bus goes into global suspend (i.e., the root
 * hub is suspended).  Nevertheless, we change @udev->state to
 * USB_STATE_SUSPENDED as this is the device's "logical" state.  The actual
 * upstream port setting is stored in @udev->port_is_suspended.
 *
 * Returns 0 on success, else negative errno.
 */
int usb_port_suspend(struct usb_device *udev, pm_message_t msg)
{
	struct usb_hub	*hub = usb_hub_to_struct_hub(udev->parent);
	struct usb_port *port_dev = hub->ports[udev->portnum - 1];
	int		port1 = udev->portnum;
	int		status;
	bool		really_suspend = true;

	/* enable remote wakeup when appropriate; this lets the device
	 * wake up the upstream hub (including maybe the root hub).
	 *
	 * NOTE:  OTG devices may issue remote wakeup (or SRP) even when
	 * we don't explicitly enable it here.
	 */
	if (udev->do_remote_wakeup) {
		if (!hub_is_superspeed(hub->hdev)) {
			status = usb_control_msg(udev, usb_sndctrlpipe(udev, 0),
					USB_REQ_SET_FEATURE, USB_RECIP_DEVICE,
					USB_DEVICE_REMOTE_WAKEUP, 0,
					NULL, 0,
					USB_CTRL_SET_TIMEOUT);
		} else {
			/* Assume there's only one function on the USB 3.0
			 * device and enable remote wake for the first
			 * interface. FIXME if the interface association
			 * descriptor shows there's more than one function.
			 */
			status = usb_control_msg(udev, usb_sndctrlpipe(udev, 0),
					USB_REQ_SET_FEATURE,
					USB_RECIP_INTERFACE,
					USB_INTRF_FUNC_SUSPEND,
					USB_INTRF_FUNC_SUSPEND_RW |
					USB_INTRF_FUNC_SUSPEND_LP,
					NULL, 0,
					USB_CTRL_SET_TIMEOUT);
		}
		if (status) {
			dev_dbg(&udev->dev, "won't remote wakeup, status %d\n",
					status);
			/* bail if autosuspend is requested */
			if (PMSG_IS_AUTO(msg))
				goto err_wakeup;
		}
	}

	/* disable USB2 hardware LPM */
	if (udev->usb2_hw_lpm_enabled == 1)
		usb_set_usb2_hardware_lpm(udev, 0);

	if (usb_disable_ltm(udev)) {
		dev_err(&udev->dev, "Failed to disable LTM before suspend\n.");
		status = -ENOMEM;
		if (PMSG_IS_AUTO(msg))
			goto err_ltm;
	}
	if (usb_unlocked_disable_lpm(udev)) {
		dev_err(&udev->dev, "Failed to disable LPM before suspend\n.");
		status = -ENOMEM;
		if (PMSG_IS_AUTO(msg))
			goto err_lpm3;
	}

	/* see 7.1.7.6 */
	if (hub_is_superspeed(hub->hdev))
		status = hub_set_port_link_state(hub, port1, USB_SS_PORT_LS_U3);

	/*
	 * For system suspend, we do not need to enable the suspend feature
	 * on individual USB-2 ports.  The devices will automatically go
	 * into suspend a few ms after the root hub stops sending packets.
	 * The USB 2.0 spec calls this "global suspend".
	 *
	 * However, many USB hubs have a bug: They don't relay wakeup requests
	 * from a downstream port if the port's suspend feature isn't on.
	 * Therefore we will turn on the suspend feature if udev or any of its
	 * descendants is enabled for remote wakeup.
	 */
	else if (PMSG_IS_AUTO(msg) || wakeup_enabled_descendants(udev) > 0)
		status = set_port_feature(hub->hdev, port1,
				USB_PORT_FEAT_SUSPEND);
	else {
		really_suspend = false;
		status = 0;
	}
	if (status) {
		dev_dbg(hub->intfdev, "can't suspend port %d, status %d\n",
				port1, status);

		/* Try to enable USB3 LPM and LTM again */
		usb_unlocked_enable_lpm(udev);
 err_lpm3:
		usb_enable_ltm(udev);
 err_ltm:
		/* Try to enable USB2 hardware LPM again */
		if (udev->usb2_hw_lpm_capable == 1)
			usb_set_usb2_hardware_lpm(udev, 1);

		if (udev->do_remote_wakeup) {
			if (udev->speed < USB_SPEED_SUPER)
				usb_control_msg(udev, usb_sndctrlpipe(udev, 0),
						USB_REQ_CLEAR_FEATURE,
						USB_RECIP_DEVICE,
						USB_DEVICE_REMOTE_WAKEUP, 0,
						NULL, 0, USB_CTRL_SET_TIMEOUT);
			else
				usb_control_msg(udev, usb_sndctrlpipe(udev, 0),
						USB_REQ_CLEAR_FEATURE,
						USB_RECIP_INTERFACE,
						USB_INTRF_FUNC_SUSPEND, 0,
						NULL, 0, USB_CTRL_SET_TIMEOUT);
		}
 err_wakeup:

		/* System sleep transitions should never fail */
		if (!PMSG_IS_AUTO(msg))
			status = 0;
	} else {
		dev_dbg(&udev->dev, "usb %ssuspend, wakeup %d\n",
				(PMSG_IS_AUTO(msg) ? "auto-" : ""),
				udev->do_remote_wakeup);
		if (really_suspend) {
			udev->port_is_suspended = 1;

			/* device has up to 10 msec to fully suspend */
			msleep(10);
		}
		usb_set_device_state(udev, USB_STATE_SUSPENDED);
	}

	if (status == 0 && !udev->do_remote_wakeup && udev->persist_enabled) {
		pm_runtime_put_sync(&port_dev->dev);
		port_dev->did_runtime_put = true;
	}

	usb_mark_last_busy(hub->hdev);
	return status;
}

/*
 * If the USB "suspend" state is in use (rather than "global suspend"),
 * many devices will be individually taken out of suspend state using
 * special "resume" signaling.  This routine kicks in shortly after
 * hardware resume signaling is finished, either because of selective
 * resume (by host) or remote wakeup (by device) ... now see what changed
 * in the tree that's rooted at this device.
 *
 * If @udev->reset_resume is set then the device is reset before the
 * status check is done.
 */
static int finish_port_resume(struct usb_device *udev)
{
	int	status = 0;
	u16	devstatus = 0;

	/* caller owns the udev device lock */
	dev_dbg(&udev->dev, "%s\n",
		udev->reset_resume ? "finish reset-resume" : "finish resume");

	/* usb ch9 identifies four variants of SUSPENDED, based on what
	 * state the device resumes to.  Linux currently won't see the
	 * first two on the host side; they'd be inside hub_port_init()
	 * during many timeouts, but khubd can't suspend until later.
	 */
	usb_set_device_state(udev, udev->actconfig
			? USB_STATE_CONFIGURED
			: USB_STATE_ADDRESS);

	/* 10.5.4.5 says not to reset a suspended port if the attached
	 * device is enabled for remote wakeup.  Hence the reset
	 * operation is carried out here, after the port has been
	 * resumed.
	 */
	if (udev->reset_resume)
 retry_reset_resume:
		status = usb_reset_and_verify_device(udev);

 	/* 10.5.4.5 says be sure devices in the tree are still there.
 	 * For now let's assume the device didn't go crazy on resume,
	 * and device drivers will know about any resume quirks.
	 */
	if (status == 0) {
		devstatus = 0;
		status = usb_get_status(udev, USB_RECIP_DEVICE, 0, &devstatus);
		if (status >= 0)
			status = (status > 0 ? 0 : -ENODEV);

		/* If a normal resume failed, try doing a reset-resume */
		if (status && !udev->reset_resume && udev->persist_enabled) {
			dev_dbg(&udev->dev, "retry with reset-resume\n");
			udev->reset_resume = 1;
			goto retry_reset_resume;
		}
	}

	if (status) {
		dev_dbg(&udev->dev, "gone after usb resume? status %d\n",
				status);
	/*
	 * There are a few quirky devices which violate the standard
	 * by claiming to have remote wakeup enabled after a reset,
	 * which crash if the feature is cleared, hence check for
	 * udev->reset_resume
	 */
	} else if (udev->actconfig && !udev->reset_resume) {
		if (!hub_is_superspeed(udev->parent)) {
			le16_to_cpus(&devstatus);
			if (devstatus & (1 << USB_DEVICE_REMOTE_WAKEUP))
				status = usb_control_msg(udev,
						usb_sndctrlpipe(udev, 0),
						USB_REQ_CLEAR_FEATURE,
						USB_RECIP_DEVICE,
						USB_DEVICE_REMOTE_WAKEUP, 0,
						NULL, 0,
						USB_CTRL_SET_TIMEOUT);
		} else {
			status = usb_get_status(udev, USB_RECIP_INTERFACE, 0,
					&devstatus);
			le16_to_cpus(&devstatus);
			if (!status && devstatus & (USB_INTRF_STAT_FUNC_RW_CAP
					| USB_INTRF_STAT_FUNC_RW))
				status =
					usb_disable_function_remotewakeup(udev);
		}

		if (status)
			dev_dbg(&udev->dev,
				"disable remote wakeup, status %d\n",
				status);
		status = 0;
	}
	return status;
}

/*
 * There are some SS USB devices which take longer time for link training.
 * XHCI specs 4.19.4 says that when Link training is successful, port
 * sets CSC bit to 1. So if SW reads port status before successful link
 * training, then it will not find device to be present.
 * USB Analyzer log with such buggy devices show that in some cases
 * device switch on the RX termination after long delay of host enabling
 * the VBUS. In few other cases it has been seen that device fails to
 * negotiate link training in first attempt. It has been
 * reported till now that few devices take as long as 2000 ms to train
 * the link after host enabling its VBUS and termination. Following
 * routine implements a 2000 ms timeout for link training. If in a case
 * link trains before timeout, loop will exit earlier.
 *
 * FIXME: If a device was connected before suspend, but was removed
 * while system was asleep, then the loop in the following routine will
 * only exit at timeout.
 *
 * This routine should only be called when persist is enabled for a SS
 * device.
 */
static int wait_for_ss_port_enable(struct usb_device *udev,
		struct usb_hub *hub, int *port1,
		u16 *portchange, u16 *portstatus)
{
	int status = 0, delay_ms = 0;

	while (delay_ms < 2000) {
		if (status || *portstatus & USB_PORT_STAT_CONNECTION)
			break;
		msleep(20);
		delay_ms += 20;
		status = hub_port_status(hub, *port1, portstatus, portchange);
	}
	return status;
}

/*
 * usb_port_resume - re-activate a suspended usb device's upstream port
 * @udev: device to re-activate, not a root hub
 * Context: must be able to sleep; device not locked; pm locks held
 *
 * This will re-activate the suspended device, increasing power usage
 * while letting drivers communicate again with its endpoints.
 * USB resume explicitly guarantees that the power session between
 * the host and the device is the same as it was when the device
 * suspended.
 *
 * If @udev->reset_resume is set then this routine won't check that the
 * port is still enabled.  Furthermore, finish_port_resume() above will
 * reset @udev.  The end result is that a broken power session can be
 * recovered and @udev will appear to persist across a loss of VBUS power.
 *
 * For example, if a host controller doesn't maintain VBUS suspend current
 * during a system sleep or is reset when the system wakes up, all the USB
 * power sessions below it will be broken.  This is especially troublesome
 * for mass-storage devices containing mounted filesystems, since the
 * device will appear to have disconnected and all the memory mappings
 * to it will be lost.  Using the USB_PERSIST facility, the device can be
 * made to appear as if it had not disconnected.
 *
 * This facility can be dangerous.  Although usb_reset_and_verify_device() makes
 * every effort to insure that the same device is present after the
 * reset as before, it cannot provide a 100% guarantee.  Furthermore it's
 * quite possible for a device to remain unaltered but its media to be
 * changed.  If the user replaces a flash memory card while the system is
 * asleep, he will have only himself to blame when the filesystem on the
 * new card is corrupted and the system crashes.
 *
 * Returns 0 on success, else negative errno.
 */
int usb_port_resume(struct usb_device *udev, pm_message_t msg)
{
	struct usb_hub	*hub = usb_hub_to_struct_hub(udev->parent);
	struct usb_port *port_dev = hub->ports[udev->portnum  - 1];
	int		port1 = udev->portnum;
	int		status;
	u16		portchange, portstatus;

	if (port_dev->did_runtime_put) {
		status = pm_runtime_get_sync(&port_dev->dev);
		port_dev->did_runtime_put = false;
		if (status < 0) {
			dev_dbg(&udev->dev, "can't resume usb port, status %d\n",
					status);
			return status;
		}
	}

	/* Skip the initial Clear-Suspend step for a remote wakeup */
	status = hub_port_status(hub, port1, &portstatus, &portchange);
	if (status == 0 && !port_is_suspended(hub, portstatus))
		goto SuspendCleared;

	// dev_dbg(hub->intfdev, "resume port %d\n", port1);

	set_bit(port1, hub->busy_bits);

	/* see 7.1.7.7; affects power usage, but not budgeting */
	if (hub_is_superspeed(hub->hdev))
		status = hub_set_port_link_state(hub, port1, USB_SS_PORT_LS_U0);
	else
		status = usb_clear_port_feature(hub->hdev,
				port1, USB_PORT_FEAT_SUSPEND);
	if (status) {
		dev_dbg(hub->intfdev, "can't resume port %d, status %d\n",
				port1, status);
	} else {
		/* drive resume for USB_RESUME_TIMEOUT msec */
		dev_dbg(&udev->dev, "usb %sresume\n",
				(PMSG_IS_AUTO(msg) ? "auto-" : ""));
		msleep(USB_RESUME_TIMEOUT);

		/* Virtual root hubs can trigger on GET_PORT_STATUS to
		 * stop resume signaling.  Then finish the resume
		 * sequence.
		 */
		status = hub_port_status(hub, port1, &portstatus, &portchange);

		/* TRSMRCY = 10 msec */
		msleep(10);
	}

 SuspendCleared:
	if (status == 0) {
		udev->port_is_suspended = 0;
		if (hub_is_superspeed(hub->hdev)) {
			if (portchange & USB_PORT_STAT_C_LINK_STATE)
				usb_clear_port_feature(hub->hdev, port1,
					USB_PORT_FEAT_C_PORT_LINK_STATE);
		} else {
			if (portchange & USB_PORT_STAT_C_SUSPEND)
				usb_clear_port_feature(hub->hdev, port1,
						USB_PORT_FEAT_C_SUSPEND);
		}
	}

	clear_bit(port1, hub->busy_bits);

	if (udev->persist_enabled && hub_is_superspeed(hub->hdev))
		status = wait_for_ss_port_enable(udev, hub, &port1, &portchange,
				&portstatus);

	status = check_port_resume_type(udev,
			hub, port1, status, portchange, portstatus);
	if (status == 0)
		status = finish_port_resume(udev);
	if (status < 0) {
		dev_dbg(&udev->dev, "can't resume, status %d\n", status);
		hub_port_logical_disconnect(hub, port1);
	} else  {
		/* Try to enable USB2 hardware LPM */
		if (udev->usb2_hw_lpm_capable == 1)
			usb_set_usb2_hardware_lpm(udev, 1);

		/* Try to enable USB3 LTM and LPM */
		usb_enable_ltm(udev);
		usb_unlocked_enable_lpm(udev);
	}

	return status;
}

#endif	/* CONFIG_PM */

#ifdef	CONFIG_PM_RUNTIME

/* caller has locked udev */
int usb_remote_wakeup(struct usb_device *udev)
{
	int	status = 0;

	if (udev->state == USB_STATE_SUSPENDED) {
		dev_dbg(&udev->dev, "usb %sresume\n", "wakeup-");
		status = usb_autoresume_device(udev);
		if (status == 0) {
			/* Let the drivers do their thing, then... */
			usb_autosuspend_device(udev);
		}
	}
	return status;
}

#endif

static int check_ports_changed(struct usb_hub *hub)
{
	int port1;

	for (port1 = 1; port1 <= hub->hdev->maxchild; ++port1) {
		u16 portstatus, portchange;
		int status;

		status = hub_port_status(hub, port1, &portstatus, &portchange);
		if (!status && portchange)
			return 1;
	}
	return 0;
}

static int hub_suspend(struct usb_interface *intf, pm_message_t msg)
{
	struct usb_hub		*hub = usb_get_intfdata (intf);
	struct usb_device	*hdev = hub->hdev;
	unsigned		port1;
	int			status;

	/*
	 * Warn if children aren't already suspended.
	 * Also, add up the number of wakeup-enabled descendants.
	 */
	hub->wakeup_enabled_descendants = 0;
	for (port1 = 1; port1 <= hdev->maxchild; port1++) {
		struct usb_device	*udev;

		udev = hub->ports[port1 - 1]->child;
		if (udev && udev->can_submit) {
			dev_warn(&intf->dev, "port %d nyet suspended\n", port1);
			if (PMSG_IS_AUTO(msg))
				return -EBUSY;
		}
		if (udev)
			hub->wakeup_enabled_descendants +=
					wakeup_enabled_descendants(udev);
	}

	if (hdev->do_remote_wakeup && hub->quirk_check_port_auto_suspend) {
		/* check if there are changes pending on hub ports */
		if (check_ports_changed(hub)) {
			if (PMSG_IS_AUTO(msg))
				return -EBUSY;
			pm_wakeup_event(&hdev->dev, 2000);
		}
	}

	if (hub_is_superspeed(hdev) && hdev->do_remote_wakeup) {
		/* Enable hub to send remote wakeup for all ports. */
		for (port1 = 1; port1 <= hdev->maxchild; port1++) {
			status = set_port_feature(hdev,
					port1 |
					USB_PORT_FEAT_REMOTE_WAKE_CONNECT |
					USB_PORT_FEAT_REMOTE_WAKE_DISCONNECT |
					USB_PORT_FEAT_REMOTE_WAKE_OVER_CURRENT,
					USB_PORT_FEAT_REMOTE_WAKE_MASK);
		}
	}

	dev_dbg(&intf->dev, "%s\n", __func__);

	/* stop khubd and related activity */
	hub_quiesce(hub, HUB_SUSPEND);
	return 0;
}

static int hub_resume(struct usb_interface *intf)
{
	struct usb_hub *hub = usb_get_intfdata(intf);

	dev_dbg(&intf->dev, "%s\n", __func__);
	hub_activate(hub, HUB_RESUME);
	return 0;
}

static int hub_reset_resume(struct usb_interface *intf)
{
	struct usb_hub *hub = usb_get_intfdata(intf);

	dev_dbg(&intf->dev, "%s\n", __func__);
	hub_activate(hub, HUB_RESET_RESUME);
	return 0;
}

/**
 * usb_root_hub_lost_power - called by HCD if the root hub lost Vbus power
 * @rhdev: struct usb_device for the root hub
 *
 * The USB host controller driver calls this function when its root hub
 * is resumed and Vbus power has been interrupted or the controller
 * has been reset.  The routine marks @rhdev as having lost power.
 * When the hub driver is resumed it will take notice and carry out
 * power-session recovery for all the "USB-PERSIST"-enabled child devices;
 * the others will be disconnected.
 */
void usb_root_hub_lost_power(struct usb_device *rhdev)
{
	dev_warn(&rhdev->dev, "root hub lost power or was reset\n");
	rhdev->reset_resume = 1;
}
EXPORT_SYMBOL_GPL(usb_root_hub_lost_power);

static const char * const usb3_lpm_names[]  = {
	"U0",
	"U1",
	"U2",
	"U3",
};

/*
 * Send a Set SEL control transfer to the device, prior to enabling
 * device-initiated U1 or U2.  This lets the device know the exit latencies from
 * the time the device initiates a U1 or U2 exit, to the time it will receive a
 * packet from the host.
 *
 * This function will fail if the SEL or PEL values for udev are greater than
 * the maximum allowed values for the link state to be enabled.
 */
static int usb_req_set_sel(struct usb_device *udev, enum usb3_link_state state)
{
	struct usb_set_sel_req *sel_values;
	unsigned long long u1_sel;
	unsigned long long u1_pel;
	unsigned long long u2_sel;
	unsigned long long u2_pel;
	int ret;

	/* Convert SEL and PEL stored in ns to us */
	u1_sel = DIV_ROUND_UP(udev->u1_params.sel, 1000);
	u1_pel = DIV_ROUND_UP(udev->u1_params.pel, 1000);
	u2_sel = DIV_ROUND_UP(udev->u2_params.sel, 1000);
	u2_pel = DIV_ROUND_UP(udev->u2_params.pel, 1000);

	/*
	 * Make sure that the calculated SEL and PEL values for the link
	 * state we're enabling aren't bigger than the max SEL/PEL
	 * value that will fit in the SET SEL control transfer.
	 * Otherwise the device would get an incorrect idea of the exit
	 * latency for the link state, and could start a device-initiated
	 * U1/U2 when the exit latencies are too high.
	 */
	if ((state == USB3_LPM_U1 &&
				(u1_sel > USB3_LPM_MAX_U1_SEL_PEL ||
				 u1_pel > USB3_LPM_MAX_U1_SEL_PEL)) ||
			(state == USB3_LPM_U2 &&
			 (u2_sel > USB3_LPM_MAX_U2_SEL_PEL ||
			  u2_pel > USB3_LPM_MAX_U2_SEL_PEL))) {
		dev_dbg(&udev->dev, "Device-initiated %s disabled due to long SEL %llu us or PEL %llu us\n",
				usb3_lpm_names[state], u1_sel, u1_pel);
		return -EINVAL;
	}

	/*
	 * If we're enabling device-initiated LPM for one link state,
	 * but the other link state has a too high SEL or PEL value,
	 * just set those values to the max in the Set SEL request.
	 */
	if (u1_sel > USB3_LPM_MAX_U1_SEL_PEL)
		u1_sel = USB3_LPM_MAX_U1_SEL_PEL;

	if (u1_pel > USB3_LPM_MAX_U1_SEL_PEL)
		u1_pel = USB3_LPM_MAX_U1_SEL_PEL;

	if (u2_sel > USB3_LPM_MAX_U2_SEL_PEL)
		u2_sel = USB3_LPM_MAX_U2_SEL_PEL;

	if (u2_pel > USB3_LPM_MAX_U2_SEL_PEL)
		u2_pel = USB3_LPM_MAX_U2_SEL_PEL;

	/*
	 * usb_enable_lpm() can be called as part of a failed device reset,
	 * which may be initiated by an error path of a mass storage driver.
	 * Therefore, use GFP_NOIO.
	 */
	sel_values = kmalloc(sizeof *(sel_values), GFP_NOIO);
	if (!sel_values)
		return -ENOMEM;

	sel_values->u1_sel = u1_sel;
	sel_values->u1_pel = u1_pel;
	sel_values->u2_sel = cpu_to_le16(u2_sel);
	sel_values->u2_pel = cpu_to_le16(u2_pel);

	ret = usb_control_msg(udev, usb_sndctrlpipe(udev, 0),
			USB_REQ_SET_SEL,
			USB_RECIP_DEVICE,
			0, 0,
			sel_values, sizeof *(sel_values),
			USB_CTRL_SET_TIMEOUT);
	kfree(sel_values);
	return ret;
}

/*
 * Enable or disable device-initiated U1 or U2 transitions.
 */
static int usb_set_device_initiated_lpm(struct usb_device *udev,
		enum usb3_link_state state, bool enable)
{
	int ret;
	int feature;

	switch (state) {
	case USB3_LPM_U1:
		feature = USB_DEVICE_U1_ENABLE;
		break;
	case USB3_LPM_U2:
		feature = USB_DEVICE_U2_ENABLE;
		break;
	default:
		dev_warn(&udev->dev, "%s: Can't %s non-U1 or U2 state.\n",
				__func__, enable ? "enable" : "disable");
		return -EINVAL;
	}

	if (udev->state != USB_STATE_CONFIGURED) {
		dev_dbg(&udev->dev, "%s: Can't %s %s state "
				"for unconfigured device.\n",
				__func__, enable ? "enable" : "disable",
				usb3_lpm_names[state]);
		return 0;
	}

	if (enable) {
		/*
		 * Now send the control transfer to enable device-initiated LPM
		 * for either U1 or U2.
		 */
		ret = usb_control_msg(udev, usb_sndctrlpipe(udev, 0),
				USB_REQ_SET_FEATURE,
				USB_RECIP_DEVICE,
				feature,
				0, NULL, 0,
				USB_CTRL_SET_TIMEOUT);
	} else {
		ret = usb_control_msg(udev, usb_sndctrlpipe(udev, 0),
				USB_REQ_CLEAR_FEATURE,
				USB_RECIP_DEVICE,
				feature,
				0, NULL, 0,
				USB_CTRL_SET_TIMEOUT);
	}
	if (ret < 0) {
		dev_warn(&udev->dev, "%s of device-initiated %s failed.\n",
				enable ? "Enable" : "Disable",
				usb3_lpm_names[state]);
		return -EBUSY;
	}
	return 0;
}

static int usb_set_lpm_timeout(struct usb_device *udev,
		enum usb3_link_state state, int timeout)
{
	int ret;
	int feature;

	switch (state) {
	case USB3_LPM_U1:
		feature = USB_PORT_FEAT_U1_TIMEOUT;
		break;
	case USB3_LPM_U2:
		feature = USB_PORT_FEAT_U2_TIMEOUT;
		break;
	default:
		dev_warn(&udev->dev, "%s: Can't set timeout for non-U1 or U2 state.\n",
				__func__);
		return -EINVAL;
	}

	if (state == USB3_LPM_U1 && timeout > USB3_LPM_U1_MAX_TIMEOUT &&
			timeout != USB3_LPM_DEVICE_INITIATED) {
		dev_warn(&udev->dev, "Failed to set %s timeout to 0x%x, "
				"which is a reserved value.\n",
				usb3_lpm_names[state], timeout);
		return -EINVAL;
	}

	ret = set_port_feature(udev->parent,
			USB_PORT_LPM_TIMEOUT(timeout) | udev->portnum,
			feature);
	if (ret < 0) {
		dev_warn(&udev->dev, "Failed to set %s timeout to 0x%x,"
				"error code %i\n", usb3_lpm_names[state],
				timeout, ret);
		return -EBUSY;
	}
	if (state == USB3_LPM_U1)
		udev->u1_params.timeout = timeout;
	else
		udev->u2_params.timeout = timeout;
	return 0;
}

/*
 * Enable the hub-initiated U1/U2 idle timeouts, and enable device-initiated
 * U1/U2 entry.
 *
 * We will attempt to enable U1 or U2, but there are no guarantees that the
 * control transfers to set the hub timeout or enable device-initiated U1/U2
 * will be successful.
 *
 * If we cannot set the parent hub U1/U2 timeout, we attempt to let the xHCI
 * driver know about it.  If that call fails, it should be harmless, and just
 * take up more slightly more bus bandwidth for unnecessary U1/U2 exit latency.
 */
static void usb_enable_link_state(struct usb_hcd *hcd, struct usb_device *udev,
		enum usb3_link_state state)
{
	int timeout, ret;
	__u8 u1_mel = udev->bos->ss_cap->bU1devExitLat;
	__le16 u2_mel = udev->bos->ss_cap->bU2DevExitLat;

	/* If the device says it doesn't have *any* exit latency to come out of
	 * U1 or U2, it's probably lying.  Assume it doesn't implement that link
	 * state.
	 */
	if ((state == USB3_LPM_U1 && u1_mel == 0) ||
			(state == USB3_LPM_U2 && u2_mel == 0))
		return;

	/*
	 * First, let the device know about the exit latencies
	 * associated with the link state we're about to enable.
	 */
	ret = usb_req_set_sel(udev, state);
	if (ret < 0) {
		dev_warn(&udev->dev, "Set SEL for device-initiated %s failed.\n",
				usb3_lpm_names[state]);
		return;
	}

	/* We allow the host controller to set the U1/U2 timeout internally
	 * first, so that it can change its schedule to account for the
	 * additional latency to send data to a device in a lower power
	 * link state.
	 */
	timeout = hcd->driver->enable_usb3_lpm_timeout(hcd, udev, state);

	/* xHCI host controller doesn't want to enable this LPM state. */
	if (timeout == 0)
		return;

	if (timeout < 0) {
		dev_warn(&udev->dev, "Could not enable %s link state, "
				"xHCI error %i.\n", usb3_lpm_names[state],
				timeout);
		return;
	}

	if (usb_set_lpm_timeout(udev, state, timeout))
		/* If we can't set the parent hub U1/U2 timeout,
		 * device-initiated LPM won't be allowed either, so let the xHCI
		 * host know that this link state won't be enabled.
		 */
		hcd->driver->disable_usb3_lpm_timeout(hcd, udev, state);

	/* Only a configured device will accept the Set Feature U1/U2_ENABLE */
	else if (udev->actconfig)
		usb_set_device_initiated_lpm(udev, state, true);

}

/*
 * Disable the hub-initiated U1/U2 idle timeouts, and disable device-initiated
 * U1/U2 entry.
 *
 * If this function returns -EBUSY, the parent hub will still allow U1/U2 entry.
 * If zero is returned, the parent will not allow the link to go into U1/U2.
 *
 * If zero is returned, device-initiated U1/U2 entry may still be enabled, but
 * it won't have an effect on the bus link state because the parent hub will
 * still disallow device-initiated U1/U2 entry.
 *
 * If zero is returned, the xHCI host controller may still think U1/U2 entry is
 * possible.  The result will be slightly more bus bandwidth will be taken up
 * (to account for U1/U2 exit latency), but it should be harmless.
 */
static int usb_disable_link_state(struct usb_hcd *hcd, struct usb_device *udev,
		enum usb3_link_state state)
{
	int feature;

	switch (state) {
	case USB3_LPM_U1:
		feature = USB_PORT_FEAT_U1_TIMEOUT;
		break;
	case USB3_LPM_U2:
		feature = USB_PORT_FEAT_U2_TIMEOUT;
		break;
	default:
		dev_warn(&udev->dev, "%s: Can't disable non-U1 or U2 state.\n",
				__func__);
		return -EINVAL;
	}

	if (usb_set_lpm_timeout(udev, state, 0))
		return -EBUSY;

	usb_set_device_initiated_lpm(udev, state, false);

	if (hcd->driver->disable_usb3_lpm_timeout(hcd, udev, state))
		dev_warn(&udev->dev, "Could not disable xHCI %s timeout, "
				"bus schedule bandwidth may be impacted.\n",
				usb3_lpm_names[state]);
	return 0;
}

/*
 * Disable hub-initiated and device-initiated U1 and U2 entry.
 * Caller must own the bandwidth_mutex.
 *
 * This will call usb_enable_lpm() on failure, which will decrement
 * lpm_disable_count, and will re-enable LPM if lpm_disable_count reaches zero.
 */
int usb_disable_lpm(struct usb_device *udev)
{
	struct usb_hcd *hcd;

	if (!udev || !udev->parent ||
			udev->speed != USB_SPEED_SUPER ||
			!udev->lpm_capable)
		return 0;

	hcd = bus_to_hcd(udev->bus);
	if (!hcd || !hcd->driver->disable_usb3_lpm_timeout)
		return 0;

	udev->lpm_disable_count++;
	if ((udev->u1_params.timeout == 0 && udev->u2_params.timeout == 0))
		return 0;

	/* If LPM is enabled, attempt to disable it. */
	if (usb_disable_link_state(hcd, udev, USB3_LPM_U1))
		goto enable_lpm;
	if (usb_disable_link_state(hcd, udev, USB3_LPM_U2))
		goto enable_lpm;

	return 0;

enable_lpm:
	usb_enable_lpm(udev);
	return -EBUSY;
}
EXPORT_SYMBOL_GPL(usb_disable_lpm);

/* Grab the bandwidth_mutex before calling usb_disable_lpm() */
int usb_unlocked_disable_lpm(struct usb_device *udev)
{
	struct usb_hcd *hcd = bus_to_hcd(udev->bus);
	int ret;

	if (!hcd)
		return -EINVAL;

	mutex_lock(hcd->bandwidth_mutex);
	ret = usb_disable_lpm(udev);
	mutex_unlock(hcd->bandwidth_mutex);

	return ret;
}
EXPORT_SYMBOL_GPL(usb_unlocked_disable_lpm);

/*
 * Attempt to enable device-initiated and hub-initiated U1 and U2 entry.  The
 * xHCI host policy may prevent U1 or U2 from being enabled.
 *
 * Other callers may have disabled link PM, so U1 and U2 entry will be disabled
 * until the lpm_disable_count drops to zero.  Caller must own the
 * bandwidth_mutex.
 */
void usb_enable_lpm(struct usb_device *udev)
{
	struct usb_hcd *hcd;

	if (!udev || !udev->parent ||
			udev->speed != USB_SPEED_SUPER ||
			!udev->lpm_capable)
		return;

	udev->lpm_disable_count--;
	hcd = bus_to_hcd(udev->bus);
	/* Double check that we can both enable and disable LPM.
	 * Device must be configured to accept set feature U1/U2 timeout.
	 */
	if (!hcd || !hcd->driver->enable_usb3_lpm_timeout ||
			!hcd->driver->disable_usb3_lpm_timeout)
		return;

	if (udev->lpm_disable_count > 0)
		return;

	usb_enable_link_state(hcd, udev, USB3_LPM_U1);
	usb_enable_link_state(hcd, udev, USB3_LPM_U2);
}
EXPORT_SYMBOL_GPL(usb_enable_lpm);

/* Grab the bandwidth_mutex before calling usb_enable_lpm() */
void usb_unlocked_enable_lpm(struct usb_device *udev)
{
	struct usb_hcd *hcd = bus_to_hcd(udev->bus);

	if (!hcd)
		return;

	mutex_lock(hcd->bandwidth_mutex);
	usb_enable_lpm(udev);
	mutex_unlock(hcd->bandwidth_mutex);
}
EXPORT_SYMBOL_GPL(usb_unlocked_enable_lpm);


#else	/* CONFIG_PM */

#define hub_suspend		NULL
#define hub_resume		NULL
#define hub_reset_resume	NULL

int usb_disable_lpm(struct usb_device *udev)
{
	return 0;
}
EXPORT_SYMBOL_GPL(usb_disable_lpm);

void usb_enable_lpm(struct usb_device *udev) { }
EXPORT_SYMBOL_GPL(usb_enable_lpm);

int usb_unlocked_disable_lpm(struct usb_device *udev)
{
	return 0;
}
EXPORT_SYMBOL_GPL(usb_unlocked_disable_lpm);

void usb_unlocked_enable_lpm(struct usb_device *udev) { }
EXPORT_SYMBOL_GPL(usb_unlocked_enable_lpm);

int usb_disable_ltm(struct usb_device *udev)
{
	return 0;
}
EXPORT_SYMBOL_GPL(usb_disable_ltm);

void usb_enable_ltm(struct usb_device *udev) { }
EXPORT_SYMBOL_GPL(usb_enable_ltm);
#endif


/* USB 2.0 spec, 7.1.7.3 / fig 7-29:
 *
 * Between connect detection and reset signaling there must be a delay
 * of 100ms at least for debounce and power-settling.  The corresponding
 * timer shall restart whenever the downstream port detects a disconnect.
 * 
 * Apparently there are some bluetooth and irda-dongles and a number of
 * low-speed devices for which this debounce period may last over a second.
 * Not covered by the spec - but easy to deal with.
 *
 * This implementation uses a 1500ms total debounce timeout; if the
 * connection isn't stable by then it returns -ETIMEDOUT.  It checks
 * every 25ms for transient disconnects.  When the port status has been
 * unchanged for 100ms it returns the port status.
 */
int hub_port_debounce(struct usb_hub *hub, int port1, bool must_be_connected)
{
	int ret;
	int total_time, stable_time = 0;
	u16 portchange, portstatus;
	unsigned connection = 0xffff;

	for (total_time = 0; ; total_time += HUB_DEBOUNCE_STEP) {
		ret = hub_port_status(hub, port1, &portstatus, &portchange);
		if (ret < 0)
			return ret;

		if (!(portchange & USB_PORT_STAT_C_CONNECTION) &&
		     (portstatus & USB_PORT_STAT_CONNECTION) == connection) {
			if (!must_be_connected ||
			     (connection == USB_PORT_STAT_CONNECTION))
				stable_time += HUB_DEBOUNCE_STEP;
			if (stable_time >= HUB_DEBOUNCE_STABLE)
				break;
		} else {
			stable_time = 0;
			connection = portstatus & USB_PORT_STAT_CONNECTION;
		}

		if (portchange & USB_PORT_STAT_C_CONNECTION) {
			usb_clear_port_feature(hub->hdev, port1,
					USB_PORT_FEAT_C_CONNECTION);
		}

		if (total_time >= HUB_DEBOUNCE_TIMEOUT)
			break;
		msleep(HUB_DEBOUNCE_STEP);
	}

	dev_dbg (hub->intfdev,
		"debounce: port %d: total %dms stable %dms status 0x%x\n",
		port1, total_time, stable_time, portstatus);

	if (stable_time < HUB_DEBOUNCE_STABLE)
		return -ETIMEDOUT;
	return portstatus;
}

void usb_ep0_reinit(struct usb_device *udev)
{
	usb_disable_endpoint(udev, 0 + USB_DIR_IN, true);
	usb_disable_endpoint(udev, 0 + USB_DIR_OUT, true);
	usb_enable_endpoint(udev, &udev->ep0, true);
}
EXPORT_SYMBOL_GPL(usb_ep0_reinit);

#define usb_sndaddr0pipe()	(PIPE_CONTROL << 30)
#define usb_rcvaddr0pipe()	((PIPE_CONTROL << 30) | USB_DIR_IN)

static int hub_set_address(struct usb_device *udev, int devnum)
{
	int retval;
	struct usb_hcd *hcd = bus_to_hcd(udev->bus);

	/*
	 * The host controller will choose the device address,
	 * instead of the core having chosen it earlier
	 */
	if (!hcd->driver->address_device && devnum <= 1)
		return -EINVAL;
	if (udev->state == USB_STATE_ADDRESS)
		return 0;
	if (udev->state != USB_STATE_DEFAULT)
		return -EINVAL;
	if (hcd->driver->address_device)
		retval = hcd->driver->address_device(hcd, udev);
	else
		retval = usb_control_msg(udev, usb_sndaddr0pipe(),
				USB_REQ_SET_ADDRESS, 0, devnum, 0,
				NULL, 0, USB_CTRL_SET_TIMEOUT);
	if (retval == 0) {
		update_devnum(udev, devnum);
		/* Device now using proper address. */
		usb_set_device_state(udev, USB_STATE_ADDRESS);
		usb_ep0_reinit(udev);
	}
	return retval;
}

/* Reset device, (re)assign address, get device descriptor.
 * Device connection must be stable, no more debouncing needed.
 * Returns device in USB_STATE_ADDRESS, except on error.
 *
 * If this is called for an already-existing device (as part of
 * usb_reset_and_verify_device), the caller must own the device lock.  For a
 * newly detected device that is not accessible through any global
 * pointers, it's not necessary to lock the device.
 */
static int
hub_port_init (struct usb_hub *hub, struct usb_device *udev, int port1,
		int retry_counter)
{
	static DEFINE_MUTEX(usb_address0_mutex);

	struct usb_device	*hdev = hub->hdev;
	struct usb_hcd		*hcd = bus_to_hcd(hdev->bus);
	int			i, j, retval;
	unsigned		delay = HUB_SHORT_RESET_TIME;
	enum usb_device_speed	oldspeed = udev->speed;
	const char		*speed;
	int			devnum = udev->devnum;

	/* root hub ports have a slightly longer reset period
	 * (from USB 2.0 spec, section 7.1.7.5)
	 */
	if (!hdev->parent) {
		delay = HUB_ROOT_RESET_TIME;
		if (port1 == hdev->bus->otg_port)
			hdev->bus->b_hnp_enable = 0;
	}

	/* Some low speed devices have problems with the quick delay, so */
	/*  be a bit pessimistic with those devices. RHbug #23670 */
	if (oldspeed == USB_SPEED_LOW)
		delay = HUB_LONG_RESET_TIME;

	mutex_lock(&usb_address0_mutex);

	/* Reset the device; full speed may morph to high speed */
	/* FIXME a USB 2.0 device may morph into SuperSpeed on reset. */
	retval = hub_port_reset(hub, port1, udev, delay, false);
	if (retval < 0)		/* error or disconnect */
		goto fail;
	/* success, speed is known */

	retval = -ENODEV;

	if (oldspeed != USB_SPEED_UNKNOWN && oldspeed != udev->speed) {
		dev_dbg(&udev->dev, "device reset changed speed!\n");
		goto fail;
	}
	oldspeed = udev->speed;

	/* USB 2.0 section 5.5.3 talks about ep0 maxpacket ...
	 * it's fixed size except for full speed devices.
	 * For Wireless USB devices, ep0 max packet is always 512 (tho
	 * reported as 0xff in the device descriptor). WUSB1.0[4.8.1].
	 */
	switch (udev->speed) {
	case USB_SPEED_SUPER:
	case USB_SPEED_WIRELESS:	/* fixed at 512 */
		udev->ep0.desc.wMaxPacketSize = cpu_to_le16(512);
		break;
	case USB_SPEED_HIGH:		/* fixed at 64 */
		udev->ep0.desc.wMaxPacketSize = cpu_to_le16(64);
		break;
	case USB_SPEED_FULL:		/* 8, 16, 32, or 64 */
		/* to determine the ep0 maxpacket size, try to read
		 * the device descriptor to get bMaxPacketSize0 and
		 * then correct our initial guess.
		 */
		udev->ep0.desc.wMaxPacketSize = cpu_to_le16(64);
		break;
	case USB_SPEED_LOW:		/* fixed at 8 */
		udev->ep0.desc.wMaxPacketSize = cpu_to_le16(8);
		break;
	default:
		goto fail;
	}

	if (udev->speed == USB_SPEED_WIRELESS)
		speed = "variable speed Wireless";
	else
		speed = usb_speed_string(udev->speed);

	if (udev->speed != USB_SPEED_SUPER)
		dev_info(&udev->dev,
				"%s %s USB device number %d using %s\n",
				(udev->config) ? "reset" : "new", speed,
				devnum, udev->bus->controller->driver->name);

	/* Set up TT records, if needed  */
	if (hdev->tt) {
		udev->tt = hdev->tt;
		udev->ttport = hdev->ttport;
	} else if (udev->speed != USB_SPEED_HIGH
			&& hdev->speed == USB_SPEED_HIGH) {
		if (!hub->tt.hub) {
			dev_err(&udev->dev, "parent hub has no TT\n");
			retval = -EINVAL;
			goto fail;
		}
		udev->tt = &hub->tt;
		udev->ttport = port1;
	}
 
	/* Why interleave GET_DESCRIPTOR and SET_ADDRESS this way?
	 * Because device hardware and firmware is sometimes buggy in
	 * this area, and this is how Linux has done it for ages.
	 * Change it cautiously.
	 *
	 * NOTE:  If USE_NEW_SCHEME() is true we will start by issuing
	 * a 64-byte GET_DESCRIPTOR request.  This is what Windows does,
	 * so it may help with some non-standards-compliant devices.
	 * Otherwise we start with SET_ADDRESS and then try to read the
	 * first 8 bytes of the device descriptor to get the ep0 maxpacket
	 * value.
	 */
	for (i = 0; i < GET_DESCRIPTOR_TRIES; (++i, msleep(100))) {
		if (USE_NEW_SCHEME(retry_counter) && !(hcd->driver->flags & HCD_USB3)) {
			struct usb_device_descriptor *buf;
			int r = 0;

#define GET_DESCRIPTOR_BUFSIZE	64
			buf = kmalloc(GET_DESCRIPTOR_BUFSIZE, GFP_NOIO);
			if (!buf) {
				retval = -ENOMEM;
				continue;
			}

			/* Retry on all errors; some devices are flakey.
			 * 255 is for WUSB devices, we actually need to use
			 * 512 (WUSB1.0[4.8.1]).
			 */
			for (j = 0; j < 3; ++j) {
				buf->bMaxPacketSize0 = 0;
				r = usb_control_msg(udev, usb_rcvaddr0pipe(),
					USB_REQ_GET_DESCRIPTOR, USB_DIR_IN,
					USB_DT_DEVICE << 8, 0,
					buf, GET_DESCRIPTOR_BUFSIZE,
					initial_descriptor_timeout);
				switch (buf->bMaxPacketSize0) {
				case 8: case 16: case 32: case 64: case 255:
					if (buf->bDescriptorType ==
							USB_DT_DEVICE) {
						r = 0;
						break;
					}
					/* FALL THROUGH */
				default:
					if (r == 0)
						r = -EPROTO;
					break;
				}
				if (r == 0)
					break;
			}
			udev->descriptor.bMaxPacketSize0 =
					buf->bMaxPacketSize0;
			kfree(buf);

			retval = hub_port_reset(hub, port1, udev, delay, false);
			if (retval < 0)		/* error or disconnect */
				goto fail;
			if (oldspeed != udev->speed) {
				dev_dbg(&udev->dev,
					"device reset changed speed!\n");
				retval = -ENODEV;
				goto fail;
			}
			if (r) {
				if (r != -ENODEV)
					dev_err(&udev->dev, "device descriptor read/64, error %d\n",
							r);
				retval = -EMSGSIZE;
				continue;
			}
#undef GET_DESCRIPTOR_BUFSIZE
		}

 		/*
 		 * If device is WUSB, we already assigned an
 		 * unauthorized address in the Connect Ack sequence;
 		 * authorization will assign the final address.
 		 */
		if (udev->wusb == 0) {
			for (j = 0; j < SET_ADDRESS_TRIES; ++j) {
				retval = hub_set_address(udev, devnum);
				if (retval >= 0)
					break;
				msleep(200);
			}
			if (retval < 0) {
				if (retval != -ENODEV)
					dev_err(&udev->dev, "device not accepting address %d, error %d\n",
							devnum, retval);
				goto fail;
			}
			if (udev->speed == USB_SPEED_SUPER) {
				devnum = udev->devnum;
				dev_info(&udev->dev,
						"%s SuperSpeed USB device number %d using %s\n",
						(udev->config) ? "reset" : "new",
						devnum, udev->bus->controller->driver->name);
			}

			/* cope with hardware quirkiness:
			 *  - let SET_ADDRESS settle, some device hardware wants it
			 *  - read ep0 maxpacket even for high and low speed,
			 */
			msleep(10);
			if (USE_NEW_SCHEME(retry_counter) && !(hcd->driver->flags & HCD_USB3))
				break;
  		}

		retval = usb_get_device_descriptor(udev, 8);
		if (retval < 8) {
			if (retval != -ENODEV)
				dev_err(&udev->dev,
					"device descriptor read/8, error %d\n",
					retval);
			if (retval >= 0)
				retval = -EMSGSIZE;
		} else {
			retval = 0;
			break;
		}
	}
	if (retval)
		goto fail;

	if (hcd->phy && !hdev->parent)
		usb_phy_notify_connect(hcd->phy, udev->speed);

	/*
	 * Some superspeed devices have finished the link training process
	 * and attached to a superspeed hub port, but the device descriptor
	 * got from those devices show they aren't superspeed devices. Warm
	 * reset the port attached by the devices can fix them.
	 */
	if ((udev->speed == USB_SPEED_SUPER) &&
			(le16_to_cpu(udev->descriptor.bcdUSB) < 0x0300)) {
		dev_err(&udev->dev, "got a wrong device descriptor, "
				"warm reset device\n");
		hub_port_reset(hub, port1, udev,
				HUB_BH_RESET_TIME, true);
		retval = -EINVAL;
		goto fail;
	}

	if (udev->descriptor.bMaxPacketSize0 == 0xff ||
			udev->speed == USB_SPEED_SUPER)
		i = 512;
	else
		i = udev->descriptor.bMaxPacketSize0;
	if (usb_endpoint_maxp(&udev->ep0.desc) != i) {
		if (udev->speed == USB_SPEED_LOW ||
				!(i == 8 || i == 16 || i == 32 || i == 64)) {
			dev_err(&udev->dev, "Invalid ep0 maxpacket: %d\n", i);
			retval = -EMSGSIZE;
			goto fail;
		}
		if (udev->speed == USB_SPEED_FULL)
			dev_dbg(&udev->dev, "ep0 maxpacket = %d\n", i);
		else
			dev_warn(&udev->dev, "Using ep0 maxpacket: %d\n", i);
		udev->ep0.desc.wMaxPacketSize = cpu_to_le16(i);
		usb_ep0_reinit(udev);
	}
  
	retval = usb_get_device_descriptor(udev, USB_DT_DEVICE_SIZE);
	if (retval < (signed)sizeof(udev->descriptor)) {
		if (retval != -ENODEV)
			dev_err(&udev->dev, "device descriptor read/all, error %d\n",
					retval);
		if (retval >= 0)
			retval = -ENOMSG;
		goto fail;
	}

	usb_detect_quirks(udev);

	if (udev->wusb == 0 && le16_to_cpu(udev->descriptor.bcdUSB) >= 0x0201) {
		retval = usb_get_bos_descriptor(udev);
		if (!retval) {
			udev->lpm_capable = usb_device_supports_lpm(udev);
			usb_set_lpm_parameters(udev);
		}
	}

	retval = 0;
	/* notify HCD that we have a device connected and addressed */
	if (hcd->driver->update_device)
		hcd->driver->update_device(hcd, udev);
fail:
	if (retval) {
		hub_port_disable(hub, port1, 0);
		update_devnum(udev, devnum);	/* for disconnect processing */
	}
	mutex_unlock(&usb_address0_mutex);
	return retval;
}

static void
check_highspeed (struct usb_hub *hub, struct usb_device *udev, int port1)
{
	struct usb_qualifier_descriptor	*qual;
	int				status;

	qual = kmalloc (sizeof *qual, GFP_KERNEL);
	if (qual == NULL)
		return;

	status = usb_get_descriptor (udev, USB_DT_DEVICE_QUALIFIER, 0,
			qual, sizeof *qual);
	if (status == sizeof *qual) {
		dev_info(&udev->dev, "not running at top speed; "
			"connect to a high speed hub\n");
		/* hub LEDs are probably harder to miss than syslog */
		if (hub->has_indicators) {
			hub->indicator[port1-1] = INDICATOR_GREEN_BLINK;
			schedule_delayed_work (&hub->leds, 0);
		}
	}
	kfree(qual);
}

static unsigned
hub_power_remaining (struct usb_hub *hub)
{
	struct usb_device *hdev = hub->hdev;
	int remaining;
	int port1;

	if (!hub->limited_power)
		return 0;

	remaining = hdev->bus_mA - hub->descriptor->bHubContrCurrent;
	for (port1 = 1; port1 <= hdev->maxchild; ++port1) {
		struct usb_device	*udev = hub->ports[port1 - 1]->child;
		int			delta;
		unsigned		unit_load;

		if (!udev)
			continue;
		if (hub_is_superspeed(udev))
			unit_load = 150;
		else
			unit_load = 100;

		/*
		 * Unconfigured devices may not use more than one unit load,
		 * or 8mA for OTG ports
		 */
		if (udev->actconfig)
			delta = usb_get_max_power(udev, udev->actconfig);
		else if (port1 != udev->bus->otg_port || hdev->parent)
			delta = unit_load;
		else
			delta = 8;
		if (delta > hub->mA_per_port)
			dev_warn(&udev->dev,
				 "%dmA is over %umA budget for port %d!\n",
				 delta, hub->mA_per_port, port1);
		remaining -= delta;
	}
	if (remaining < 0) {
		dev_warn(hub->intfdev, "%dmA over power budget!\n",
			- remaining);
		remaining = 0;
	}
	return remaining;
}

/* Handle physical or logical connection change events.
 * This routine is called when:
 * 	a port connection-change occurs;
 *	a port enable-change occurs (often caused by EMI);
 *	usb_reset_and_verify_device() encounters changed descriptors (as from
 *		a firmware download)
 * caller already locked the hub
 */
static void hub_port_connect_change(struct usb_hub *hub, int port1,
					u16 portstatus, u16 portchange)
{
	struct usb_device *hdev = hub->hdev;
	struct device *hub_dev = hub->intfdev;
	struct usb_hcd *hcd = bus_to_hcd(hdev->bus);
	unsigned wHubCharacteristics =
			le16_to_cpu(hub->descriptor->wHubCharacteristics);
	struct usb_device *udev;
	int status, i;
	unsigned unit_load;

	dev_dbg (hub_dev,
		"port %d, status %04x, change %04x, %s\n",
		port1, portstatus, portchange, portspeed(hub, portstatus));

	if (hub->has_indicators) {
		set_port_led(hub, port1, HUB_LED_AUTO);
		hub->indicator[port1-1] = INDICATOR_AUTO;
	}

#ifdef	CONFIG_USB_OTG
	/* during HNP, don't repeat the debounce */
	if (hdev->bus->is_b_host)
		portchange &= ~(USB_PORT_STAT_C_CONNECTION |
				USB_PORT_STAT_C_ENABLE);
#endif

	/* Try to resuscitate an existing device */
	udev = hub->ports[port1 - 1]->child;
	if ((portstatus & USB_PORT_STAT_CONNECTION) && udev &&
			udev->state != USB_STATE_NOTATTACHED) {
		usb_lock_device(udev);
		if (portstatus & USB_PORT_STAT_ENABLE) {
			status = 0;		/* Nothing to do */

#ifdef CONFIG_PM_RUNTIME
		} else if (udev->state == USB_STATE_SUSPENDED &&
				udev->persist_enabled) {
			/* For a suspended device, treat this as a
			 * remote wakeup event.
			 */
			status = usb_remote_wakeup(udev);
#endif

		} else {
			status = -ENODEV;	/* Don't resuscitate */
		}
		usb_unlock_device(udev);

		if (status == 0) {
			clear_bit(port1, hub->change_bits);
			return;
		}
	}

	/* Disconnect any existing devices under this port */
	if (udev) {
		if (hcd->phy && !hdev->parent &&
				!(portstatus & USB_PORT_STAT_CONNECTION))
			usb_phy_notify_disconnect(hcd->phy, udev->speed);
		usb_disconnect(&hub->ports[port1 - 1]->child);
	}
	clear_bit(port1, hub->change_bits);

	/* We can forget about a "removed" device when there's a physical
	 * disconnect or the connect status changes.
	 */
	if (!(portstatus & USB_PORT_STAT_CONNECTION) ||
			(portchange & USB_PORT_STAT_C_CONNECTION))
		clear_bit(port1, hub->removed_bits);

	if (portchange & (USB_PORT_STAT_C_CONNECTION |
				USB_PORT_STAT_C_ENABLE)) {
		status = hub_port_debounce_be_stable(hub, port1);
		if (status < 0) {
			if (status != -ENODEV && printk_ratelimit())
				dev_err(hub_dev, "connect-debounce failed, "
						"port %d disabled\n", port1);
			portstatus &= ~USB_PORT_STAT_CONNECTION;
		} else {
			portstatus = status;
		}
	}

	/* Return now if debouncing failed or nothing is connected or
	 * the device was "removed".
	 */
	if (!(portstatus & USB_PORT_STAT_CONNECTION) ||
			test_bit(port1, hub->removed_bits)) {

		/* maybe switch power back on (e.g. root hub was reset) */
		if ((wHubCharacteristics & HUB_CHAR_LPSM) < 2
				&& !port_is_power_on(hub, portstatus))
			set_port_feature(hdev, port1, USB_PORT_FEAT_POWER);

		if (portstatus & USB_PORT_STAT_ENABLE)
  			goto done;
		return;
	}
	if (hub_is_superspeed(hub->hdev))
		unit_load = 150;
	else
		unit_load = 100;

	status = 0;
	for (i = 0; i < SET_CONFIG_TRIES; i++) {

		/* reallocate for each attempt, since references
		 * to the previous one can escape in various ways
		 */
		udev = usb_alloc_dev(hdev, hdev->bus, port1);
		if (!udev) {
			dev_err (hub_dev,
				"couldn't allocate port %d usb_device\n",
				port1);
			goto done;
		}

		usb_set_device_state(udev, USB_STATE_POWERED);
 		udev->bus_mA = hub->mA_per_port;
		udev->level = hdev->level + 1;
		udev->wusb = hub_is_wusb(hub);

		/* Only USB 3.0 devices are connected to SuperSpeed hubs. */
		if (hub_is_superspeed(hub->hdev))
			udev->speed = USB_SPEED_SUPER;
		else
			udev->speed = USB_SPEED_UNKNOWN;

		choose_devnum(udev);
		if (udev->devnum <= 0) {
			status = -ENOTCONN;	/* Don't retry */
			goto loop;
		}

		/* reset (non-USB 3.0 devices) and get descriptor */
		status = hub_port_init(hub, udev, port1, i);
		if (status < 0)
			goto loop;

		if (udev->quirks & USB_QUIRK_DELAY_INIT)
			msleep(1000);

		/* consecutive bus-powered hubs aren't reliable; they can
		 * violate the voltage drop budget.  if the new child has
		 * a "powered" LED, users should notice we didn't enable it
		 * (without reading syslog), even without per-port LEDs
		 * on the parent.
		 */
		if (udev->descriptor.bDeviceClass == USB_CLASS_HUB
				&& udev->bus_mA <= unit_load) {
			u16	devstat;

			status = usb_get_status(udev, USB_RECIP_DEVICE, 0,
					&devstat);
			if (status < 2) {
				dev_dbg(&udev->dev, "get status %d ?\n", status);
				goto loop_disable;
			}
			le16_to_cpus(&devstat);
			if ((devstat & (1 << USB_DEVICE_SELF_POWERED)) == 0) {
				dev_err(&udev->dev,
					"can't connect bus-powered hub "
					"to this port\n");
				if (hub->has_indicators) {
					hub->indicator[port1-1] =
						INDICATOR_AMBER_BLINK;
					schedule_delayed_work (&hub->leds, 0);
				}
				status = -ENOTCONN;	/* Don't retry */
				goto loop_disable;
			}
		}
 
		/* check for devices running slower than they could */
		if (le16_to_cpu(udev->descriptor.bcdUSB) >= 0x0200
				&& udev->speed == USB_SPEED_FULL
				&& highspeed_hubs != 0)
			check_highspeed (hub, udev, port1);

		/* Store the parent's children[] pointer.  At this point
		 * udev becomes globally accessible, although presumably
		 * no one will look at it until hdev is unlocked.
		 */
		status = 0;

		/* We mustn't add new devices if the parent hub has
		 * been disconnected; we would race with the
		 * recursively_mark_NOTATTACHED() routine.
		 */
		spin_lock_irq(&device_state_lock);
		if (hdev->state == USB_STATE_NOTATTACHED)
			status = -ENOTCONN;
		else
			hub->ports[port1 - 1]->child = udev;
		spin_unlock_irq(&device_state_lock);

		/* Run it through the hoops (find a driver, etc) */
		if (!status) {
			status = usb_new_device(udev);
			if (status) {
				spin_lock_irq(&device_state_lock);
				hub->ports[port1 - 1]->child = NULL;
				spin_unlock_irq(&device_state_lock);
			}
		}

		if (status)
			goto loop_disable;

		status = hub_power_remaining(hub);
		if (status)
			dev_dbg(hub_dev, "%dmA power budget left\n", status);

		return;

loop_disable:
		hub_port_disable(hub, port1, 1);
loop:
		usb_ep0_reinit(udev);
		release_devnum(udev);
		hub_free_dev(udev);
		usb_put_dev(udev);
		if ((status == -ENOTCONN) || (status == -ENOTSUPP))
			break;
	}
	if (hub->hdev->parent ||
			!hcd->driver->port_handed_over ||
			!(hcd->driver->port_handed_over)(hcd, port1)) {
		if (status != -ENOTCONN && status != -ENODEV)
			dev_err(hub_dev, "unable to enumerate USB device on port %d\n",
					port1);
	}
 
done:
	hub_port_disable(hub, port1, 1);
	if (hcd->driver->relinquish_port && !hub->hdev->parent)
		hcd->driver->relinquish_port(hcd, port1);
}

/* Returns 1 if there was a remote wakeup and a connect status change. */
static int hub_handle_remote_wakeup(struct usb_hub *hub, unsigned int port,
		u16 portstatus, u16 portchange)
{
	struct usb_device *hdev;
	struct usb_device *udev;
	int connect_change = 0;
	int ret;

	hdev = hub->hdev;
	udev = hub->ports[port - 1]->child;
	if (!hub_is_superspeed(hdev)) {
		if (!(portchange & USB_PORT_STAT_C_SUSPEND))
			return 0;
		usb_clear_port_feature(hdev, port, USB_PORT_FEAT_C_SUSPEND);
	} else {
		if (!udev || udev->state != USB_STATE_SUSPENDED ||
				 (portstatus & USB_PORT_STAT_LINK_STATE) !=
				 USB_SS_PORT_LS_U0)
			return 0;
	}

	if (udev) {
		/* TRSMRCY = 10 msec */
		msleep(10);

		usb_lock_device(udev);
		ret = usb_remote_wakeup(udev);
		usb_unlock_device(udev);
		if (ret < 0)
			connect_change = 1;
	} else {
		ret = -ENODEV;
		hub_port_disable(hub, port, 1);
	}
	dev_dbg(hub->intfdev, "resume on port %d, status %d\n",
			port, ret);
	return connect_change;
}

static void hub_events(void)
{
	struct list_head *tmp;
	struct usb_device *hdev;
	struct usb_interface *intf;
	struct usb_hub *hub;
	struct device *hub_dev;
	u16 hubstatus;
	u16 hubchange;
	u16 portstatus;
	u16 portchange;
	int i, ret;
	int connect_change, wakeup_change;

	/*
	 *  We restart the list every time to avoid a deadlock with
	 * deleting hubs downstream from this one. This should be
	 * safe since we delete the hub from the event list.
	 * Not the most efficient, but avoids deadlocks.
	 */
	while (1) {

		/* Grab the first entry at the beginning of the list */
		spin_lock_irq(&hub_event_lock);
		if (list_empty(&hub_event_list)) {
			spin_unlock_irq(&hub_event_lock);
			break;
		}

		tmp = hub_event_list.next;
		list_del_init(tmp);

		hub = list_entry(tmp, struct usb_hub, event_list);
		kref_get(&hub->kref);
		hdev = hub->hdev;
		usb_get_dev(hdev);
		spin_unlock_irq(&hub_event_lock);

		hub_dev = hub->intfdev;
		intf = to_usb_interface(hub_dev);
		dev_dbg(hub_dev, "state %d ports %d chg %04x evt %04x\n",
				hdev->state, hub->descriptor
					? hub->descriptor->bNbrPorts
					: 0,
				/* NOTE: expects max 15 ports... */
				(u16) hub->change_bits[0],
				(u16) hub->event_bits[0]);

		/* Lock the device, then check to see if we were
		 * disconnected while waiting for the lock to succeed. */
		usb_lock_device(hdev);
		if (unlikely(hub->disconnected))
			goto loop_disconnected;

		/* If the hub has died, clean up after it */
		if (hdev->state == USB_STATE_NOTATTACHED) {
			hub->error = -ENODEV;
			hub_quiesce(hub, HUB_DISCONNECT);
			goto loop;
		}

		/* Autoresume */
		ret = usb_autopm_get_interface(intf);
		if (ret) {
			dev_dbg(hub_dev, "Can't autoresume: %d\n", ret);
			goto loop;
		}

		/* If this is an inactive hub, do nothing */
		if (hub->quiescing)
			goto loop_autopm;

		if (hub->error) {
			dev_dbg (hub_dev, "resetting for error %d\n",
				hub->error);

			ret = usb_reset_device(hdev);
			if (ret) {
				dev_dbg (hub_dev,
					"error resetting hub: %d\n", ret);
				goto loop_autopm;
			}

			hub->nerrors = 0;
			hub->error = 0;
		}

		/* deal with port status changes */
		for (i = 1; i <= hub->descriptor->bNbrPorts; i++) {
			if (test_bit(i, hub->busy_bits))
				continue;
			connect_change = test_bit(i, hub->change_bits);
			wakeup_change = test_and_clear_bit(i, hub->wakeup_bits);
			if (!test_and_clear_bit(i, hub->event_bits) &&
					!connect_change && !wakeup_change)
				continue;

			ret = hub_port_status(hub, i,
					&portstatus, &portchange);
			if (ret < 0)
				continue;

			if (portchange & USB_PORT_STAT_C_CONNECTION) {
				usb_clear_port_feature(hdev, i,
					USB_PORT_FEAT_C_CONNECTION);
				connect_change = 1;
			}

			if (portchange & USB_PORT_STAT_C_ENABLE) {
				if (!connect_change)
					dev_dbg (hub_dev,
						"port %d enable change, "
						"status %08x\n",
						i, portstatus);
				usb_clear_port_feature(hdev, i,
					USB_PORT_FEAT_C_ENABLE);

				/*
				 * EM interference sometimes causes badly
				 * shielded USB devices to be shutdown by
				 * the hub, this hack enables them again.
				 * Works at least with mouse driver. 
				 */
				if (!(portstatus & USB_PORT_STAT_ENABLE)
				    && !connect_change
				    && hub->ports[i - 1]->child) {
					dev_err (hub_dev,
					    "port %i "
					    "disabled by hub (EMI?), "
					    "re-enabling...\n",
						i);
					connect_change = 1;
				}
			}

			if (hub_handle_remote_wakeup(hub, i,
						portstatus, portchange))
				connect_change = 1;

			if (portchange & USB_PORT_STAT_C_OVERCURRENT) {
				u16 status = 0;
				u16 unused;

				dev_dbg(hub_dev, "over-current change on port "
					"%d\n", i);
				usb_clear_port_feature(hdev, i,
					USB_PORT_FEAT_C_OVER_CURRENT);
				msleep(100);	/* Cool down */
				hub_power_on(hub, true);
				hub_port_status(hub, i, &status, &unused);
				if (status & USB_PORT_STAT_OVERCURRENT)
					dev_err(hub_dev, "over-current "
						"condition on port %d\n", i);
			}

			if (portchange & USB_PORT_STAT_C_RESET) {
				dev_dbg (hub_dev,
					"reset change on port %d\n",
					i);
				usb_clear_port_feature(hdev, i,
					USB_PORT_FEAT_C_RESET);
			}
			if ((portchange & USB_PORT_STAT_C_BH_RESET) &&
					hub_is_superspeed(hub->hdev)) {
				dev_dbg(hub_dev,
					"warm reset change on port %d\n",
					i);
				usb_clear_port_feature(hdev, i,
					USB_PORT_FEAT_C_BH_PORT_RESET);
			}
			if (portchange & USB_PORT_STAT_C_LINK_STATE) {
				usb_clear_port_feature(hub->hdev, i,
						USB_PORT_FEAT_C_PORT_LINK_STATE);
			}
			if (portchange & USB_PORT_STAT_C_CONFIG_ERROR) {
				dev_warn(hub_dev,
					"config error on port %d\n",
					i);
				usb_clear_port_feature(hub->hdev, i,
						USB_PORT_FEAT_C_PORT_CONFIG_ERROR);
			}

			/* Warm reset a USB3 protocol port if it's in
			 * SS.Inactive state.
			 */
			if (hub_port_warm_reset_required(hub, portstatus)) {
				int status;
				struct usb_device *udev =
					hub->ports[i - 1]->child;

				dev_dbg(hub_dev, "warm reset port %d\n", i);
				if (!udev ||
				    !(portstatus & USB_PORT_STAT_CONNECTION) ||
				    udev->state == USB_STATE_NOTATTACHED) {
					status = hub_port_reset(hub, i,
							NULL, HUB_BH_RESET_TIME,
							true);
					if (status < 0)
						hub_port_disable(hub, i, 1);
				} else {
					usb_lock_device(udev);
					status = usb_reset_device(udev);
					usb_unlock_device(udev);
					connect_change = 0;
				}
			}

			if (connect_change)
				hub_port_connect_change(hub, i,
						portstatus, portchange);
		} /* end for i */

		/* deal with hub status changes */
		if (test_and_clear_bit(0, hub->event_bits) == 0)
			;	/* do nothing */
		else if (hub_hub_status(hub, &hubstatus, &hubchange) < 0)
			dev_err (hub_dev, "get_hub_status failed\n");
		else {
			if (hubchange & HUB_CHANGE_LOCAL_POWER) {
				dev_dbg (hub_dev, "power change\n");
				clear_hub_feature(hdev, C_HUB_LOCAL_POWER);
				if (hubstatus & HUB_STATUS_LOCAL_POWER)
					/* FIXME: Is this always true? */
					hub->limited_power = 1;
				else
					hub->limited_power = 0;
			}
			if (hubchange & HUB_CHANGE_OVERCURRENT) {
				u16 status = 0;
				u16 unused;

				dev_dbg(hub_dev, "over-current change\n");
				clear_hub_feature(hdev, C_HUB_OVER_CURRENT);
				msleep(500);	/* Cool down */
                        	hub_power_on(hub, true);
				hub_hub_status(hub, &status, &unused);
				if (status & HUB_STATUS_OVERCURRENT)
					dev_err(hub_dev, "over-current "
						"condition\n");
			}
		}

 loop_autopm:
		/* Balance the usb_autopm_get_interface() above */
		usb_autopm_put_interface_no_suspend(intf);
 loop:
		/* Balance the usb_autopm_get_interface_no_resume() in
		 * kick_khubd() and allow autosuspend.
		 */
		usb_autopm_put_interface(intf);
 loop_disconnected:
		usb_unlock_device(hdev);
		usb_put_dev(hdev);
		kref_put(&hub->kref, hub_release);

        } /* end while (1) */
}

static int hub_thread(void *__unused)
{
	/* khubd needs to be freezable to avoid intefering with USB-PERSIST
	 * port handover.  Otherwise it might see that a full-speed device
	 * was gone before the EHCI controller had handed its port over to
	 * the companion full-speed controller.
	 */
	set_freezable();

	do {
		hub_events();
		wait_event_freezable(khubd_wait,
				!list_empty(&hub_event_list) ||
				kthread_should_stop());
	} while (!kthread_should_stop() || !list_empty(&hub_event_list));

	pr_debug("%s: khubd exiting\n", usbcore_name);
	return 0;
}

static const struct usb_device_id hub_id_table[] = {
    { .match_flags = USB_DEVICE_ID_MATCH_VENDOR
	           | USB_DEVICE_ID_MATCH_INT_CLASS,
      .idVendor = USB_VENDOR_GENESYS_LOGIC,
      .bInterfaceClass = USB_CLASS_HUB,
      .driver_info = HUB_QUIRK_CHECK_PORT_AUTOSUSPEND},
    { .match_flags = USB_DEVICE_ID_MATCH_DEV_CLASS,
      .bDeviceClass = USB_CLASS_HUB},
    { .match_flags = USB_DEVICE_ID_MATCH_INT_CLASS,
      .bInterfaceClass = USB_CLASS_HUB},
    { }						/* Terminating entry */
};

MODULE_DEVICE_TABLE (usb, hub_id_table);

static struct usb_driver hub_driver = {
	.name =		"hub",
	.probe =	hub_probe,
	.disconnect =	hub_disconnect,
	.suspend =	hub_suspend,
	.resume =	hub_resume,
	.reset_resume =	hub_reset_resume,
	.pre_reset =	hub_pre_reset,
	.post_reset =	hub_post_reset,
	.unlocked_ioctl = hub_ioctl,
	.id_table =	hub_id_table,
	.supports_autosuspend =	1,
};

int usb_hub_init(void)
{
	if (usb_register(&hub_driver) < 0) {
		printk(KERN_ERR "%s: can't register hub driver\n",
			usbcore_name);
		return -1;
	}

	khubd_task = kthread_run(hub_thread, NULL, "khubd");
	if (!IS_ERR(khubd_task))
		return 0;

	/* Fall through if kernel_thread failed */
	usb_deregister(&hub_driver);
	printk(KERN_ERR "%s: can't start khubd\n", usbcore_name);

	return -1;
}

void usb_hub_cleanup(void)
{
	kthread_stop(khubd_task);

	/*
	 * Hub resources are freed for us by usb_deregister. It calls
	 * usb_driver_purge on every device which in turn calls that
	 * devices disconnect function if it is using this driver.
	 * The hub_disconnect function takes care of releasing the
	 * individual hub resources. -greg
	 */
	usb_deregister(&hub_driver);
} /* usb_hub_cleanup() */

static int descriptors_changed(struct usb_device *udev,
		struct usb_device_descriptor *old_device_descriptor)
{
	int		changed = 0;
	unsigned	index;
	unsigned	serial_len = 0;
	unsigned	len;
	unsigned	old_length;
	int		length;
	char		*buf;

	if (memcmp(&udev->descriptor, old_device_descriptor,
			sizeof(*old_device_descriptor)) != 0)
		return 1;

	/* Since the idVendor, idProduct, and bcdDevice values in the
	 * device descriptor haven't changed, we will assume the
	 * Manufacturer and Product strings haven't changed either.
	 * But the SerialNumber string could be different (e.g., a
	 * different flash card of the same brand).
	 */
	if (udev->serial)
		serial_len = strlen(udev->serial) + 1;

	len = serial_len;
	for (index = 0; index < udev->descriptor.bNumConfigurations; index++) {
		old_length = le16_to_cpu(udev->config[index].desc.wTotalLength);
		len = max(len, old_length);
	}

	buf = kmalloc(len, GFP_NOIO);
	if (buf == NULL) {
		dev_err(&udev->dev, "no mem to re-read configs after reset\n");
		/* assume the worst */
		return 1;
	}
	for (index = 0; index < udev->descriptor.bNumConfigurations; index++) {
		old_length = le16_to_cpu(udev->config[index].desc.wTotalLength);
		length = usb_get_descriptor(udev, USB_DT_CONFIG, index, buf,
				old_length);
		if (length != old_length) {
			dev_dbg(&udev->dev, "config index %d, error %d\n",
					index, length);
			changed = 1;
			break;
		}
		if (memcmp (buf, udev->rawdescriptors[index], old_length)
				!= 0) {
			dev_dbg(&udev->dev, "config index %d changed (#%d)\n",
				index,
				((struct usb_config_descriptor *) buf)->
					bConfigurationValue);
			changed = 1;
			break;
		}
	}

	if (!changed && serial_len) {
		length = usb_string(udev, udev->descriptor.iSerialNumber,
				buf, serial_len);
		if (length + 1 != serial_len) {
			dev_dbg(&udev->dev, "serial string error %d\n",
					length);
			changed = 1;
		} else if (memcmp(buf, udev->serial, length) != 0) {
			dev_dbg(&udev->dev, "serial string changed\n");
			changed = 1;
		}
	}

	kfree(buf);
	return changed;
}

/**
 * usb_reset_and_verify_device - perform a USB port reset to reinitialize a device
 * @udev: device to reset (not in SUSPENDED or NOTATTACHED state)
 *
 * WARNING - don't use this routine to reset a composite device
 * (one with multiple interfaces owned by separate drivers)!
 * Use usb_reset_device() instead.
 *
 * Do a port reset, reassign the device's address, and establish its
 * former operating configuration.  If the reset fails, or the device's
 * descriptors change from their values before the reset, or the original
 * configuration and altsettings cannot be restored, a flag will be set
 * telling khubd to pretend the device has been disconnected and then
 * re-connected.  All drivers will be unbound, and the device will be
 * re-enumerated and probed all over again.
 *
 * Returns 0 if the reset succeeded, -ENODEV if the device has been
 * flagged for logical disconnection, or some other negative error code
 * if the reset wasn't even attempted.
 *
 * The caller must own the device lock.  For example, it's safe to use
 * this from a driver probe() routine after downloading new firmware.
 * For calls that might not occur during probe(), drivers should lock
 * the device using usb_lock_device_for_reset().
 *
 * Locking exception: This routine may also be called from within an
 * autoresume handler.  Such usage won't conflict with other tasks
 * holding the device lock because these tasks should always call
 * usb_autopm_resume_device(), thereby preventing any unwanted autoresume.
 */
static int usb_reset_and_verify_device(struct usb_device *udev)
{
	struct usb_device		*parent_hdev = udev->parent;
	struct usb_hub			*parent_hub;
	struct usb_hcd			*hcd = bus_to_hcd(udev->bus);
	struct usb_device_descriptor	descriptor = udev->descriptor;
	int 				i, ret = 0;
	int				port1 = udev->portnum;

	if (udev->state == USB_STATE_NOTATTACHED ||
			udev->state == USB_STATE_SUSPENDED) {
		dev_dbg(&udev->dev, "device reset not allowed in state %d\n",
				udev->state);
		return -EINVAL;
	}

	if (!parent_hdev) {
		/* this requires hcd-specific logic; see ohci_restart() */
		dev_dbg(&udev->dev, "%s for root hub!\n", __func__);
		return -EISDIR;
	}
	parent_hub = usb_hub_to_struct_hub(parent_hdev);

	/* Disable LPM and LTM while we reset the device and reinstall the alt
	 * settings.  Device-initiated LPM settings, and system exit latency
	 * settings are cleared when the device is reset, so we have to set
	 * them up again.
	 */
	ret = usb_unlocked_disable_lpm(udev);
	if (ret) {
		dev_err(&udev->dev, "%s Failed to disable LPM\n.", __func__);
		goto re_enumerate;
	}
	ret = usb_disable_ltm(udev);
	if (ret) {
		dev_err(&udev->dev, "%s Failed to disable LTM\n.",
				__func__);
		goto re_enumerate;
	}

	set_bit(port1, parent_hub->busy_bits);
	for (i = 0; i < SET_CONFIG_TRIES; ++i) {

		/* ep0 maxpacket size may change; let the HCD know about it.
		 * Other endpoints will be handled by re-enumeration. */
		usb_ep0_reinit(udev);
		ret = hub_port_init(parent_hub, udev, port1, i);
		if (ret >= 0 || ret == -ENOTCONN || ret == -ENODEV)
			break;
	}
	clear_bit(port1, parent_hub->busy_bits);

	if (ret < 0)
		goto re_enumerate;
 
	/* Device might have changed firmware (DFU or similar) */
	if (descriptors_changed(udev, &descriptor)) {
		dev_info(&udev->dev, "device firmware changed\n");
		udev->descriptor = descriptor;	/* for disconnect() calls */
		goto re_enumerate;
  	}

	/* Restore the device's previous configuration */
	if (!udev->actconfig)
		goto done;

	mutex_lock(hcd->bandwidth_mutex);
	ret = usb_hcd_alloc_bandwidth(udev, udev->actconfig, NULL, NULL);
	if (ret < 0) {
		dev_warn(&udev->dev,
				"Busted HC?  Not enough HCD resources for "
				"old configuration.\n");
		mutex_unlock(hcd->bandwidth_mutex);
		goto re_enumerate;
	}
	ret = usb_control_msg(udev, usb_sndctrlpipe(udev, 0),
			USB_REQ_SET_CONFIGURATION, 0,
			udev->actconfig->desc.bConfigurationValue, 0,
			NULL, 0, USB_CTRL_SET_TIMEOUT);
	if (ret < 0) {
		dev_err(&udev->dev,
			"can't restore configuration #%d (error=%d)\n",
			udev->actconfig->desc.bConfigurationValue, ret);
		mutex_unlock(hcd->bandwidth_mutex);
		goto re_enumerate;
  	}
	mutex_unlock(hcd->bandwidth_mutex);
	usb_set_device_state(udev, USB_STATE_CONFIGURED);

	/* Put interfaces back into the same altsettings as before.
	 * Don't bother to send the Set-Interface request for interfaces
	 * that were already in altsetting 0; besides being unnecessary,
	 * many devices can't handle it.  Instead just reset the host-side
	 * endpoint state.
	 */
	for (i = 0; i < udev->actconfig->desc.bNumInterfaces; i++) {
		struct usb_host_config *config = udev->actconfig;
		struct usb_interface *intf = config->interface[i];
		struct usb_interface_descriptor *desc;

		desc = &intf->cur_altsetting->desc;
		if (desc->bAlternateSetting == 0) {
			usb_disable_interface(udev, intf, true);
			usb_enable_interface(udev, intf, true);
			ret = 0;
		} else {
			/* Let the bandwidth allocation function know that this
			 * device has been reset, and it will have to use
			 * alternate setting 0 as the current alternate setting.
			 */
			intf->resetting_device = 1;
			ret = usb_set_interface(udev, desc->bInterfaceNumber,
					desc->bAlternateSetting);
			intf->resetting_device = 0;
		}
		if (ret < 0) {
			dev_err(&udev->dev, "failed to restore interface %d "
				"altsetting %d (error=%d)\n",
				desc->bInterfaceNumber,
				desc->bAlternateSetting,
				ret);
			goto re_enumerate;
		}
	}

done:
	/* Now that the alt settings are re-installed, enable LTM and LPM. */
	usb_unlocked_enable_lpm(udev);
	usb_enable_ltm(udev);
	return 0;
 
re_enumerate:
	/* LPM state doesn't matter when we're about to destroy the device. */
	hub_port_logical_disconnect(parent_hub, port1);
	return -ENODEV;
}

/**
 * usb_reset_device - warn interface drivers and perform a USB port reset
 * @udev: device to reset (not in SUSPENDED or NOTATTACHED state)
 *
 * Warns all drivers bound to registered interfaces (using their pre_reset
 * method), performs the port reset, and then lets the drivers know that
 * the reset is over (using their post_reset method).
 *
 * Return value is the same as for usb_reset_and_verify_device().
 *
 * The caller must own the device lock.  For example, it's safe to use
 * this from a driver probe() routine after downloading new firmware.
 * For calls that might not occur during probe(), drivers should lock
 * the device using usb_lock_device_for_reset().
 *
 * If an interface is currently being probed or disconnected, we assume
 * its driver knows how to handle resets.  For all other interfaces,
 * if the driver doesn't have pre_reset and post_reset methods then
 * we attempt to unbind it and rebind afterward.
 */
int usb_reset_device(struct usb_device *udev)
{
	int ret;
	int i;
	unsigned int noio_flag;
	struct usb_host_config *config = udev->actconfig;

	if (udev->state == USB_STATE_NOTATTACHED ||
			udev->state == USB_STATE_SUSPENDED) {
		dev_dbg(&udev->dev, "device reset not allowed in state %d\n",
				udev->state);
		return -EINVAL;
	}

	/*
	 * Don't allocate memory with GFP_KERNEL in current
	 * context to avoid possible deadlock if usb mass
	 * storage interface or usbnet interface(iSCSI case)
	 * is included in current configuration. The easist
	 * approach is to do it for every device reset,
	 * because the device 'memalloc_noio' flag may have
	 * not been set before reseting the usb device.
	 */
	noio_flag = memalloc_noio_save();

	/* Prevent autosuspend during the reset */
	usb_autoresume_device(udev);

	if (config) {
		for (i = 0; i < config->desc.bNumInterfaces; ++i) {
			struct usb_interface *cintf = config->interface[i];
			struct usb_driver *drv;
			int unbind = 0;

			if (cintf->dev.driver) {
				drv = to_usb_driver(cintf->dev.driver);
				if (drv->pre_reset && drv->post_reset)
					unbind = (drv->pre_reset)(cintf);
				else if (cintf->condition ==
						USB_INTERFACE_BOUND)
					unbind = 1;
				if (unbind)
					usb_forced_unbind_intf(cintf);
			}
		}
	}

	ret = usb_reset_and_verify_device(udev);

	if (config) {
		for (i = config->desc.bNumInterfaces - 1; i >= 0; --i) {
			struct usb_interface *cintf = config->interface[i];
			struct usb_driver *drv;
			int rebind = cintf->needs_binding;

			if (!rebind && cintf->dev.driver) {
				drv = to_usb_driver(cintf->dev.driver);
				if (drv->post_reset)
					rebind = (drv->post_reset)(cintf);
				else if (cintf->condition ==
						USB_INTERFACE_BOUND)
					rebind = 1;
				if (rebind)
					cintf->needs_binding = 1;
			}
		}
		usb_unbind_and_rebind_marked_interfaces(udev);
	}

	usb_autosuspend_device(udev);
	memalloc_noio_restore(noio_flag);
	return ret;
}
EXPORT_SYMBOL_GPL(usb_reset_device);


/**
 * usb_queue_reset_device - Reset a USB device from an atomic context
 * @iface: USB interface belonging to the device to reset
 *
 * This function can be used to reset a USB device from an atomic
 * context, where usb_reset_device() won't work (as it blocks).
 *
 * Doing a reset via this method is functionally equivalent to calling
 * usb_reset_device(), except for the fact that it is delayed to a
 * workqueue. This means that any drivers bound to other interfaces
 * might be unbound, as well as users from usbfs in user space.
 *
 * Corner cases:
 *
 * - Scheduling two resets at the same time from two different drivers
 *   attached to two different interfaces of the same device is
 *   possible; depending on how the driver attached to each interface
 *   handles ->pre_reset(), the second reset might happen or not.
 *
 * - If a driver is unbound and it had a pending reset, the reset will
 *   be cancelled.
 *
 * - This function can be called during .probe() or .disconnect()
 *   times. On return from .disconnect(), any pending resets will be
 *   cancelled.
 *
 * There is no no need to lock/unlock the @reset_ws as schedule_work()
 * does its own.
 *
 * NOTE: We don't do any reference count tracking because it is not
 *     needed. The lifecycle of the work_struct is tied to the
 *     usb_interface. Before destroying the interface we cancel the
 *     work_struct, so the fact that work_struct is queued and or
 *     running means the interface (and thus, the device) exist and
 *     are referenced.
 */
void usb_queue_reset_device(struct usb_interface *iface)
{
	schedule_work(&iface->reset_ws);
}
EXPORT_SYMBOL_GPL(usb_queue_reset_device);

/**
 * usb_hub_find_child - Get the pointer of child device
 * attached to the port which is specified by @port1.
 * @hdev: USB device belonging to the usb hub
 * @port1: port num to indicate which port the child device
 *	is attached to.
 *
 * USB drivers call this function to get hub's child device
 * pointer.
 *
 * Return NULL if input param is invalid and
 * child's usb_device pointer if non-NULL.
 */
struct usb_device *usb_hub_find_child(struct usb_device *hdev,
		int port1)
{
	struct usb_hub *hub = usb_hub_to_struct_hub(hdev);

	if (port1 < 1 || port1 > hdev->maxchild)
		return NULL;
	return hub->ports[port1 - 1]->child;
}
EXPORT_SYMBOL_GPL(usb_hub_find_child);

/**
 * usb_set_hub_port_connect_type - set hub port connect type.
 * @hdev: USB device belonging to the usb hub
 * @port1: port num of the port
 * @type: connect type of the port
 */
void usb_set_hub_port_connect_type(struct usb_device *hdev, int port1,
	enum usb_port_connect_type type)
{
	struct usb_hub *hub = usb_hub_to_struct_hub(hdev);

	hub->ports[port1 - 1]->connect_type = type;
}

/**
 * usb_get_hub_port_connect_type - Get the port's connect type
 * @hdev: USB device belonging to the usb hub
 * @port1: port num of the port
 *
 * Return connect type of the port and if input params are
 * invalid, return USB_PORT_CONNECT_TYPE_UNKNOWN.
 */
enum usb_port_connect_type
usb_get_hub_port_connect_type(struct usb_device *hdev, int port1)
{
	struct usb_hub *hub = usb_hub_to_struct_hub(hdev);

	return hub->ports[port1 - 1]->connect_type;
}

void usb_hub_adjust_deviceremovable(struct usb_device *hdev,
		struct usb_hub_descriptor *desc)
{
	enum usb_port_connect_type connect_type;
	int i;

	if (!hub_is_superspeed(hdev)) {
		for (i = 1; i <= hdev->maxchild; i++) {
			connect_type = usb_get_hub_port_connect_type(hdev, i);

			if (connect_type == USB_PORT_CONNECT_TYPE_HARD_WIRED) {
				u8 mask = 1 << (i%8);

				if (!(desc->u.hs.DeviceRemovable[i/8] & mask)) {
					dev_dbg(&hdev->dev, "usb port%d's DeviceRemovable is changed to 1 according to platform information.\n",
						i);
					desc->u.hs.DeviceRemovable[i/8]	|= mask;
				}
			}
		}
	} else {
		u16 port_removable = le16_to_cpu(desc->u.ss.DeviceRemovable);

		for (i = 1; i <= hdev->maxchild; i++) {
			connect_type = usb_get_hub_port_connect_type(hdev, i);

			if (connect_type == USB_PORT_CONNECT_TYPE_HARD_WIRED) {
				u16 mask = 1 << i;

				if (!(port_removable & mask)) {
					dev_dbg(&hdev->dev, "usb port%d's DeviceRemovable is changed to 1 according to platform information.\n",
						i);
					port_removable |= mask;
				}
			}
		}

		desc->u.ss.DeviceRemovable = cpu_to_le16(port_removable);
	}
}

#ifdef CONFIG_ACPI
/**
 * usb_get_hub_port_acpi_handle - Get the usb port's acpi handle
 * @hdev: USB device belonging to the usb hub
 * @port1: port num of the port
 *
 * Return port's acpi handle if successful, NULL if params are
 * invaild.
 */
acpi_handle usb_get_hub_port_acpi_handle(struct usb_device *hdev,
	int port1)
{
	struct usb_hub *hub = usb_hub_to_struct_hub(hdev);

	return DEVICE_ACPI_HANDLE(&hub->ports[port1 - 1]->dev);
}
#endif<|MERGE_RESOLUTION|>--- conflicted
+++ resolved
@@ -1672,10 +1672,6 @@
 	desc = intf->cur_altsetting;
 	hdev = interface_to_usbdev(intf);
 
-<<<<<<< HEAD
-	/* Hubs have proper suspend/resume support. */
-	usb_enable_autosuspend(hdev);
-=======
 	/*
 	 * Set default autosuspend delay as 0 to speedup bus suspend,
 	 * based on the below considerations:
@@ -1730,7 +1726,6 @@
 		if (drv->bus_suspend && drv->bus_resume)
 			usb_enable_autosuspend(hdev);
 	}
->>>>>>> 0c992013
 
 	if (hdev->level == MAX_TOPO_LEVEL) {
 		dev_err(&intf->dev,
