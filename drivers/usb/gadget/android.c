/*
 * Gadget Driver for Android
 *
 * Copyright (C) 2008 Google, Inc.
 * Author: Mike Lockwood <lockwood@android.com>
 *         Benoit Goby <benoit@android.com>
 * Copyright (c) 2013-2014, NVIDIA CORPORATION. All rights reserved.
 *
 * This software is licensed under the terms of the GNU General Public
 * License version 2, as published by the Free Software Foundation, and
 * may be copied, distributed, and modified under those terms.
 *
 * This program is distributed in the hope that it will be useful,
 * but WITHOUT ANY WARRANTY; without even the implied warranty of
 * MERCHANTABILITY or FITNESS FOR A PARTICULAR PURPOSE.  See the
 * GNU General Public License for more details.
 *
 */

#include <linux/init.h>
#include <linux/module.h>
#include <linux/fs.h>
#include <linux/delay.h>
#include <linux/kernel.h>
#include <linux/utsname.h>
#include <linux/platform_device.h>

#include <linux/usb/ch9.h>
#include <linux/usb/composite.h>
#include <linux/usb/gadget.h>
#include <linux/of_platform.h>

#include "gadget_chips.h"

#include "f_nvusb.c"
#include "f_fs.c"
#include "f_audio_source.c"
#include "f_mass_storage.c"
#include "f_mtp.c"
#include "f_accessory.c"
#define USB_ETH_RNDIS y
#include "f_rndis.c"
#include "rndis.c"
#include "u_ether.c"

MODULE_AUTHOR("Mike Lockwood");
MODULE_DESCRIPTION("Android Composite USB Driver");
MODULE_LICENSE("GPL");
MODULE_VERSION("1.0");

static const char longname[] = "Gadget Android";

/* Default vendor and product IDs, overridden by userspace */
#define VENDOR_ID		0x18D1
#define PRODUCT_ID		0x0001

struct android_usb_function {
	char *name;
	void *config;

	struct device *dev;
	char *dev_name;
	struct device_attribute **attributes;

	/* for android_dev.enabled_functions */
	struct list_head enabled_list;

	/* Optional: initialization during gadget bind */
	int (*init)(struct android_usb_function *, struct usb_composite_dev *);
	/* Optional: cleanup during gadget unbind */
	void (*cleanup)(struct android_usb_function *);
	/* Optional: called when the function is added the list of
	 *		enabled functions */
	void (*enable)(struct android_usb_function *);
	/* Optional: called when it is removed */
	void (*disable)(struct android_usb_function *);

	int (*bind_config)(struct android_usb_function *,
			   struct usb_configuration *);

	/* Optional: called when the configuration is removed */
	void (*unbind_config)(struct android_usb_function *,
			      struct usb_configuration *);
	/* Optional: handle ctrl requests before the device is configured */
	int (*ctrlrequest)(struct android_usb_function *,
					struct usb_composite_dev *,
					const struct usb_ctrlrequest *);
};

struct android_dev {
	struct android_usb_function **functions;
	struct list_head enabled_functions;
	struct usb_composite_dev *cdev;
	struct device *dev;

	void (*setup_complete)(struct usb_ep *ep,
				struct usb_request *req);

	bool enabled;
	int disable_depth;
	struct mutex mutex;
	bool connected;
	bool sw_connected;
	struct work_struct work;
	char ffs_aliases[256];
	unsigned short ffs_string_ids;
};

static struct class *android_class;
static struct android_dev *_android_dev;
static int android_bind_config(struct usb_configuration *c);
static void android_unbind_config(struct usb_configuration *c);

/* string IDs are assigned dynamically */
#define STRING_MANUFACTURER_IDX		0
#define STRING_PRODUCT_IDX		1
#define STRING_SERIAL_IDX		2

static char manufacturer_string[256];
static char product_string[256];
static char serial_string[256];
static char maxim_string[256];

/* String Table */
static struct usb_string strings_dev[] = {
	[STRING_MANUFACTURER_IDX].s = manufacturer_string,
	[STRING_PRODUCT_IDX].s = product_string,
	[STRING_SERIAL_IDX].s = serial_string,
	{  }			/* end of list */
};

static struct usb_gadget_strings stringtab_dev = {
	.language	= 0x0409,	/* en-us */
	.strings	= strings_dev,
};

static struct usb_gadget_strings *dev_strings[] = {
	&stringtab_dev,
	NULL,
};

static struct usb_device_descriptor device_desc = {
	.bLength              = sizeof(device_desc),
	.bDescriptorType      = USB_DT_DEVICE,
	.bcdUSB               = __constant_cpu_to_le16(0x0200),
	.bDeviceClass         = USB_CLASS_PER_INTERFACE,
	.idVendor             = __constant_cpu_to_le16(VENDOR_ID),
	.idProduct            = __constant_cpu_to_le16(PRODUCT_ID),
	.bcdDevice            = __constant_cpu_to_le16(0xffff),
	.bNumConfigurations   = 1,
};

static struct usb_configuration android_config_driver = {
	.label		= "android",
	.unbind		= android_unbind_config,
	.bConfigurationValue = 1,
};

static void android_gstring_cleanup(struct android_dev *dev)
{
	struct usb_composite_dev *cdev = dev->cdev;
	struct usb_gadget_string_container *uc, *tmp;

	list_for_each_entry_safe(uc, tmp, &cdev->gstrings, list) {
		list_del(&uc->list);
		kfree(uc);
	}
	/* reserve unfreed string ids */
	cdev->next_string_id = ARRAY_SIZE(strings_dev) +
		dev->ffs_string_ids - 1;
}

static void android_work(struct work_struct *data)
{
	struct android_dev *dev = container_of(data, struct android_dev, work);
	struct usb_composite_dev *cdev = dev->cdev;
	char *disconnected[2] = { "USB_STATE=DISCONNECTED", NULL };
	char *connected[2]    = { "USB_STATE=CONNECTED", NULL };
	char *configured[2]   = { "USB_STATE=CONFIGURED", NULL };
	char **uevent_envp = NULL;
	unsigned long flags;

	spin_lock_irqsave(&cdev->lock, flags);
	if (cdev->config)
		uevent_envp = configured;
	else if (dev->connected != dev->sw_connected)
		uevent_envp = dev->connected ? connected : disconnected;
	dev->sw_connected = dev->connected;
	spin_unlock_irqrestore(&cdev->lock, flags);

	if (uevent_envp) {
		kobject_uevent_env(&dev->dev->kobj, KOBJ_CHANGE, uevent_envp);
		pr_info("%s: sent uevent %s\n", __func__, uevent_envp[0]);
	} else {
		pr_info("%s: did not send uevent (%d %d %p)\n", __func__,
			 dev->connected, dev->sw_connected, cdev->config);
	}
}

static void android_enable(struct android_dev *dev)
{
	struct usb_composite_dev *cdev = dev->cdev;

	if (WARN_ON(!dev->disable_depth))
		return;

	if (--dev->disable_depth == 0) {
		usb_add_config(cdev, &android_config_driver,
					android_bind_config);
		usb_gadget_connect(cdev->gadget);
	}
}

static void android_disable(struct android_dev *dev)
{
	struct usb_composite_dev *cdev = dev->cdev;

	if (dev->disable_depth++ == 0) {
		usb_gadget_disconnect(cdev->gadget);
		/* Cancel pending control requests */
		usb_ep_dequeue(cdev->gadget->ep0, cdev->req);
		usb_remove_config(cdev, &android_config_driver);
		android_gstring_cleanup(dev);
	}
}

/*-------------------------------------------------------------------------*/
/* Supported functions initialization */

struct functionfs_config {
	bool opened;
	bool enabled;
	struct ffs_data *data;
};

static int ffs_function_init(struct android_usb_function *f,
			     struct usb_composite_dev *cdev)
{
	f->config = kzalloc(sizeof(struct functionfs_config), GFP_KERNEL);
	if (!f->config)
		return -ENOMEM;

	return functionfs_init();
}

static void ffs_function_cleanup(struct android_usb_function *f)
{
	functionfs_cleanup();
	kfree(f->config);
}

static void ffs_function_enable(struct android_usb_function *f)
{
	struct android_dev *dev = _android_dev;
	struct functionfs_config *config = f->config;

	config->enabled = true;

	/* Disable the gadget until the function is ready */
	if (!config->opened)
		android_disable(dev);
}

static void ffs_function_disable(struct android_usb_function *f)
{
	struct android_dev *dev = _android_dev;
	struct functionfs_config *config = f->config;

	config->enabled = false;

	/* Balance the disable that was called in closed_callback */
	if (!config->opened)
		android_enable(dev);
}

static int ffs_function_bind_config(struct android_usb_function *f,
				    struct usb_configuration *c)
{
	struct functionfs_config *config = f->config;
	return functionfs_bind_config(c->cdev, c, config->data);
}

static ssize_t
ffs_aliases_show(struct device *pdev, struct device_attribute *attr, char *buf)
{
	struct android_dev *dev = _android_dev;
	int ret;

	mutex_lock(&dev->mutex);
	ret = sprintf(buf, "%s\n", dev->ffs_aliases);
	mutex_unlock(&dev->mutex);

	return ret;
}

static ssize_t
ffs_aliases_store(struct device *pdev, struct device_attribute *attr,
					const char *buf, size_t size)
{
	struct android_dev *dev = _android_dev;
	char buff[256];

	mutex_lock(&dev->mutex);

	if (dev->enabled) {
		mutex_unlock(&dev->mutex);
		return -EBUSY;
	}

	strlcpy(buff, buf, sizeof(buff));
	strlcpy(dev->ffs_aliases, strim(buff), sizeof(dev->ffs_aliases));

	mutex_unlock(&dev->mutex);

	return size;
}

static DEVICE_ATTR(aliases, S_IRUGO | S_IWUSR, ffs_aliases_show,
					       ffs_aliases_store);
static struct device_attribute *ffs_function_attributes[] = {
	&dev_attr_aliases,
	NULL
};

static struct android_usb_function ffs_function = {
	.name		= "ffs",
	.init		= ffs_function_init,
	.enable		= ffs_function_enable,
	.disable	= ffs_function_disable,
	.cleanup	= ffs_function_cleanup,
	.bind_config	= ffs_function_bind_config,
	.attributes	= ffs_function_attributes,
};

static int functionfs_ready_callback(struct ffs_data *ffs)
{
	struct android_dev *dev = _android_dev;
	struct functionfs_config *config = ffs_function.config;
	int ret = 0;

	mutex_lock(&dev->mutex);

	ret = functionfs_bind(ffs, dev->cdev);
	if (ret)
		goto err;

	config->data = ffs;
	config->opened = true;
	dev->ffs_string_ids = ffs->strings_count;

	if (config->enabled)
		android_enable(dev);

err:
	mutex_unlock(&dev->mutex);
	return ret;
}

static void functionfs_closed_callback(struct ffs_data *ffs)
{
	struct android_dev *dev = _android_dev;
	struct functionfs_config *config = ffs_function.config;

	mutex_lock(&dev->mutex);

	if (config->enabled)
		android_disable(dev);

	config->opened = false;
	config->data = NULL;

	functionfs_unbind(ffs);
	dev->ffs_string_ids = 0;

	mutex_unlock(&dev->mutex);
}

static void *functionfs_acquire_dev_callback(const char *dev_name)
{
	return 0;
}

static void functionfs_release_dev_callback(struct ffs_data *ffs_data)
{
}

#define MAX_ACM_INSTANCES 2
struct acm_function_config {
	int instances;
	int instances_on;
	struct usb_function *f_acm[MAX_ACM_INSTANCES];
	struct usb_function_instance *f_acm_inst[MAX_ACM_INSTANCES];
};

static int
acm_function_init(struct android_usb_function *f,
		struct usb_composite_dev *cdev)
{
	int i;
	int ret;
	struct acm_function_config *config;

	config = kzalloc(sizeof(struct acm_function_config), GFP_KERNEL);
	if (!config)
		return -ENOMEM;
	f->config = config;

	for (i = 0; i < MAX_ACM_INSTANCES; i++) {
		config->f_acm_inst[i] = usb_get_function_instance("acm");
		if (IS_ERR(config->f_acm_inst[i])) {
			ret = PTR_ERR(config->f_acm_inst[i]);
			goto err_usb_get_function_instance;
		}
		config->f_acm[i] = usb_get_function(config->f_acm_inst[i]);
		if (IS_ERR(config->f_acm[i])) {
			ret = PTR_ERR(config->f_acm[i]);
			goto err_usb_get_function;
		}
	}
	return 0;
err_usb_get_function_instance:
	while (i-- > 0) {
		usb_put_function(config->f_acm[i]);
err_usb_get_function:
		usb_put_function_instance(config->f_acm_inst[i]);
	}
	return ret;
}

static void acm_function_cleanup(struct android_usb_function *f)
{
	int i;
	struct acm_function_config *config = f->config;

	for (i = 0; i < MAX_ACM_INSTANCES; i++) {
		usb_put_function(config->f_acm[i]);
		usb_put_function_instance(config->f_acm_inst[i]);
	}
	kfree(f->config);
	f->config = NULL;
}

static int
acm_function_bind_config(struct android_usb_function *f,
		struct usb_configuration *c)
{
	int i;
	int ret = 0;
	struct acm_function_config *config = f->config;

	config->instances_on = config->instances;
	for (i = 0; i < config->instances_on; i++) {
		ret = usb_add_function(c, config->f_acm[i]);
		if (ret) {
			pr_err("Could not bind acm%u config\n", i);
			goto err_usb_add_function;
		}
	}

	return 0;

err_usb_add_function:
	while (i-- > 0)
		usb_remove_function(c, config->f_acm[i]);
	return ret;
}

static void acm_function_unbind_config(struct android_usb_function *f,
				       struct usb_configuration *c)
{
	int i;
	struct acm_function_config *config = f->config;

	for (i = 0; i < config->instances_on; i++)
		usb_remove_function(c, config->f_acm[i]);
}

static ssize_t acm_instances_show(struct device *dev,
		struct device_attribute *attr, char *buf)
{
	struct android_usb_function *f = dev_get_drvdata(dev);
	struct acm_function_config *config = f->config;
	return sprintf(buf, "%d\n", config->instances);
}

static ssize_t acm_instances_store(struct device *dev,
		struct device_attribute *attr, const char *buf, size_t size)
{
	struct android_usb_function *f = dev_get_drvdata(dev);
	struct acm_function_config *config = f->config;
	int value;

	sscanf(buf, "%d", &value);
	if (value > MAX_ACM_INSTANCES)
		value = MAX_ACM_INSTANCES;
	config->instances = value;
	return size;
}

static DEVICE_ATTR(instances, S_IRUGO | S_IWUSR, acm_instances_show,
						 acm_instances_store);
static struct device_attribute *acm_function_attributes[] = {
	&dev_attr_instances,
	NULL
};

static struct android_usb_function acm_function = {
	.name		= "acm",
	.init		= acm_function_init,
	.cleanup	= acm_function_cleanup,
	.bind_config	= acm_function_bind_config,
	.unbind_config	= acm_function_unbind_config,
	.attributes	= acm_function_attributes,
};


static int
mtp_function_init(struct android_usb_function *f,
		struct usb_composite_dev *cdev)
{
	return mtp_setup();
}

static void mtp_function_cleanup(struct android_usb_function *f)
{
	mtp_cleanup();
}

static int
mtp_function_bind_config(struct android_usb_function *f,
		struct usb_configuration *c)
{
	return mtp_bind_config(c, false);
}

static int
ptp_function_init(struct android_usb_function *f,
		struct usb_composite_dev *cdev)
{
	/* nothing to do - initialization is handled by mtp_function_init */
	return 0;
}

static void ptp_function_cleanup(struct android_usb_function *f)
{
	/* nothing to do - cleanup is handled by mtp_function_cleanup */
}

static int
ptp_function_bind_config(struct android_usb_function *f,
		struct usb_configuration *c)
{
	return mtp_bind_config(c, true);
}

static int mtp_function_ctrlrequest(struct android_usb_function *f,
					struct usb_composite_dev *cdev,
					const struct usb_ctrlrequest *c)
{
	return mtp_ctrlrequest(cdev, c);
}

static int ptp_function_ctrlrequest(struct android_usb_function *f,
						struct usb_composite_dev *cdev,
						const struct usb_ctrlrequest *c)
{
	return mtp_ctrlrequest(cdev, c);
}

static struct android_usb_function mtp_function = {
	.name		= "mtp",
	.init		= mtp_function_init,
	.cleanup	= mtp_function_cleanup,
	.bind_config	= mtp_function_bind_config,
	.ctrlrequest	= mtp_function_ctrlrequest,
};

/* PTP function is same as MTP with slightly different interface descriptor */
static struct android_usb_function ptp_function = {
	.name		= "ptp",
	.init		= ptp_function_init,
	.cleanup	= ptp_function_cleanup,
	.bind_config	= ptp_function_bind_config,
	.ctrlrequest	= ptp_function_ctrlrequest,
};


struct rndis_function_config {
	u8      ethaddr[ETH_ALEN];
	u32     vendorID;
	char	manufacturer[256];
	/* "Wireless" RNDIS; auto-detected by Windows */
	bool	wceis;
	struct eth_dev *dev;
};

static int
rndis_function_init(struct android_usb_function *f,
		struct usb_composite_dev *cdev)
{
	f->config = kzalloc(sizeof(struct rndis_function_config), GFP_KERNEL);
	if (!f->config)
		return -ENOMEM;
	return 0;
}

static void rndis_function_cleanup(struct android_usb_function *f)
{
	kfree(f->config);
	f->config = NULL;
}

static int
rndis_function_bind_config(struct android_usb_function *f,
		struct usb_configuration *c)
{
	int ret;
	struct eth_dev *dev;
	struct rndis_function_config *rndis = f->config;

	if (!rndis) {
		pr_err("%s: rndis_pdata\n", __func__);
		return -1;
	}

	pr_info("%s MAC: %02X:%02X:%02X:%02X:%02X:%02X\n", __func__,
		rndis->ethaddr[0], rndis->ethaddr[1], rndis->ethaddr[2],
		rndis->ethaddr[3], rndis->ethaddr[4], rndis->ethaddr[5]);

	dev = gether_setup_name(c->cdev->gadget, rndis->ethaddr, "rndis");
	if (IS_ERR(dev)) {
		ret = PTR_ERR(dev);
		pr_err("%s: gether_setup failed\n", __func__);
		return ret;
	}
	rndis->dev = dev;

	if (rndis->wceis) {
		/* "Wireless" RNDIS; auto-detected by Windows */
		rndis_iad_descriptor.bFunctionClass =
						USB_CLASS_WIRELESS_CONTROLLER;
		rndis_iad_descriptor.bFunctionSubClass = 0x01;
		rndis_iad_descriptor.bFunctionProtocol = 0x03;
		rndis_control_intf.bInterfaceClass =
						USB_CLASS_WIRELESS_CONTROLLER;
		rndis_control_intf.bInterfaceSubClass =	 0x01;
		rndis_control_intf.bInterfaceProtocol =	 0x03;
	}

	return rndis_bind_config_vendor(c, rndis->ethaddr, rndis->vendorID,
					   rndis->manufacturer, rndis->dev);
}

static void rndis_function_unbind_config(struct android_usb_function *f,
						struct usb_configuration *c)
{
	struct rndis_function_config *rndis = f->config;
	gether_cleanup(rndis->dev);
}

static ssize_t rndis_manufacturer_show(struct device *dev,
		struct device_attribute *attr, char *buf)
{
	struct android_usb_function *f = dev_get_drvdata(dev);
	struct rndis_function_config *config = f->config;
	return sprintf(buf, "%s\n", config->manufacturer);
}

static ssize_t rndis_manufacturer_store(struct device *dev,
		struct device_attribute *attr, const char *buf, size_t size)
{
	struct android_usb_function *f = dev_get_drvdata(dev);
	struct rndis_function_config *config = f->config;

	if (size >= sizeof(config->manufacturer))
		return -EINVAL;
	if (sscanf(buf, "%s", config->manufacturer) == 1)
		return size;
	return -1;
}

static DEVICE_ATTR(manufacturer, S_IRUGO | S_IWUSR, rndis_manufacturer_show,
						    rndis_manufacturer_store);

static ssize_t rndis_wceis_show(struct device *dev,
		struct device_attribute *attr, char *buf)
{
	struct android_usb_function *f = dev_get_drvdata(dev);
	struct rndis_function_config *config = f->config;
	return sprintf(buf, "%d\n", config->wceis);
}

static ssize_t rndis_wceis_store(struct device *dev,
		struct device_attribute *attr, const char *buf, size_t size)
{
	struct android_usb_function *f = dev_get_drvdata(dev);
	struct rndis_function_config *config = f->config;
	int value;

	if (sscanf(buf, "%d", &value) == 1) {
		config->wceis = value;
		return size;
	}
	return -EINVAL;
}

static DEVICE_ATTR(wceis, S_IRUGO | S_IWUSR, rndis_wceis_show,
					     rndis_wceis_store);

static ssize_t rndis_ethaddr_show(struct device *dev,
		struct device_attribute *attr, char *buf)
{
	struct android_usb_function *f = dev_get_drvdata(dev);
	struct rndis_function_config *rndis = f->config;
	return sprintf(buf, "%02x:%02x:%02x:%02x:%02x:%02x\n",
		rndis->ethaddr[0], rndis->ethaddr[1], rndis->ethaddr[2],
		rndis->ethaddr[3], rndis->ethaddr[4], rndis->ethaddr[5]);
}

static ssize_t rndis_ethaddr_store(struct device *dev,
		struct device_attribute *attr, const char *buf, size_t size)
{
	struct android_usb_function *f = dev_get_drvdata(dev);
	struct rndis_function_config *rndis = f->config;
	int i, ethaddr[6];

	if (sscanf(buf, "%02x:%02x:%02x:%02x:%02x:%02x\n",
			&ethaddr[0], &ethaddr[1], &ethaddr[2],
			&ethaddr[3], &ethaddr[4], &ethaddr[5]) == 6) {
			for (i = 0; i < 6; i++)
				rndis->ethaddr[i] = ethaddr[i] & 0xFF;
			return size;
	}
	return -EINVAL;
}

static DEVICE_ATTR(ethaddr, S_IRUGO | S_IWUSR, rndis_ethaddr_show,
					       rndis_ethaddr_store);

static ssize_t rndis_vendorID_show(struct device *dev,
		struct device_attribute *attr, char *buf)
{
	struct android_usb_function *f = dev_get_drvdata(dev);
	struct rndis_function_config *config = f->config;
	return sprintf(buf, "%04x\n", config->vendorID);
}

static ssize_t rndis_vendorID_store(struct device *dev,
		struct device_attribute *attr, const char *buf, size_t size)
{
	struct android_usb_function *f = dev_get_drvdata(dev);
	struct rndis_function_config *config = f->config;
	int value;

	if (sscanf(buf, "%04x", &value) == 1) {
		config->vendorID = value;
		return size;
	}
	return -EINVAL;
}

static DEVICE_ATTR(vendorID, S_IRUGO | S_IWUSR, rndis_vendorID_show,
						rndis_vendorID_store);

static struct device_attribute *rndis_function_attributes[] = {
	&dev_attr_manufacturer,
	&dev_attr_wceis,
	&dev_attr_ethaddr,
	&dev_attr_vendorID,
	NULL
};

static struct android_usb_function rndis_function = {
	.name		= "rndis",
	.init		= rndis_function_init,
	.cleanup	= rndis_function_cleanup,
	.bind_config	= rndis_function_bind_config,
	.unbind_config	= rndis_function_unbind_config,
	.attributes	= rndis_function_attributes,
};


struct mass_storage_function_config {
	struct fsg_config fsg;
	struct fsg_common *common;
};

static int mass_storage_function_init(struct android_usb_function *f,
					struct usb_composite_dev *cdev)
{
	struct mass_storage_function_config *config;
	struct fsg_common *common;
	int err;

	config = kzalloc(sizeof(struct mass_storage_function_config),
								GFP_KERNEL);
	if (!config)
		return -ENOMEM;

	config->fsg.nluns = 1;
	config->fsg.luns[0].removable = 1;

	common = fsg_common_init(NULL, cdev, &config->fsg);
	if (IS_ERR(common)) {
		kfree(config);
		return PTR_ERR(common);
	}

	err = sysfs_create_link(&f->dev->kobj,
				&common->luns[0].dev.kobj,
				"lun");
	if (err) {
		kfree(config);
		return err;
	}

	config->common = common;
	f->config = config;
	return 0;
}

static void mass_storage_function_cleanup(struct android_usb_function *f)
{
	kfree(f->config);
	f->config = NULL;
}

static int mass_storage_function_bind_config(struct android_usb_function *f,
						struct usb_configuration *c)
{
	struct mass_storage_function_config *config = f->config;
	return fsg_bind_config(c->cdev, c, config->common);
}

static ssize_t mass_storage_inquiry_show(struct device *dev,
				struct device_attribute *attr, char *buf)
{
	struct android_usb_function *f = dev_get_drvdata(dev);
	struct mass_storage_function_config *config = f->config;
	return sprintf(buf, "%s\n", config->common->inquiry_string);
}

static ssize_t mass_storage_inquiry_store(struct device *dev,
		struct device_attribute *attr, const char *buf, size_t size)
{
	struct android_usb_function *f = dev_get_drvdata(dev);
	struct mass_storage_function_config *config = f->config;
	if (size >= sizeof(config->common->inquiry_string))
		return -EINVAL;
	if (sscanf(buf, "%s", config->common->inquiry_string) != 1)
		return -EINVAL;
	return size;
}

static DEVICE_ATTR(inquiry_string, S_IRUGO | S_IWUSR,
					mass_storage_inquiry_show,
					mass_storage_inquiry_store);

static struct device_attribute *mass_storage_function_attributes[] = {
	&dev_attr_inquiry_string,
	NULL
};

static struct android_usb_function mass_storage_function = {
	.name		= "mass_storage",
	.init		= mass_storage_function_init,
	.cleanup	= mass_storage_function_cleanup,
	.bind_config	= mass_storage_function_bind_config,
	.attributes	= mass_storage_function_attributes,
};


static int accessory_function_init(struct android_usb_function *f,
					struct usb_composite_dev *cdev)
{
	return acc_setup();
}

static void accessory_function_cleanup(struct android_usb_function *f)
{
	acc_cleanup();
}

static int accessory_function_bind_config(struct android_usb_function *f,
						struct usb_configuration *c)
{
	return acc_bind_config(c);
}

static int accessory_function_ctrlrequest(struct android_usb_function *f,
						struct usb_composite_dev *cdev,
						const struct usb_ctrlrequest *c)
{
	return acc_ctrlrequest(cdev, c);
}

static struct android_usb_function accessory_function = {
	.name		= "accessory",
	.init		= accessory_function_init,
	.cleanup	= accessory_function_cleanup,
	.bind_config	= accessory_function_bind_config,
	.ctrlrequest	= accessory_function_ctrlrequest,
};

static int audio_source_function_init(struct android_usb_function *f,
			struct usb_composite_dev *cdev)
{
	struct audio_source_config *config;

	config = kzalloc(sizeof(struct audio_source_config), GFP_KERNEL);
	if (!config)
		return -ENOMEM;
	config->card = -1;
	config->device = -1;
	f->config = config;
	return 0;
}

static void audio_source_function_cleanup(struct android_usb_function *f)
{
	kfree(f->config);
}

static int audio_source_function_bind_config(struct android_usb_function *f,
						struct usb_configuration *c)
{
	struct audio_source_config *config = f->config;

	return audio_source_bind_config(c, config);
}

static void audio_source_function_unbind_config(struct android_usb_function *f,
						struct usb_configuration *c)
{
	struct audio_source_config *config = f->config;

	config->card = -1;
	config->device = -1;
}

static ssize_t audio_source_pcm_show(struct device *dev,
		struct device_attribute *attr, char *buf)
{
	struct android_usb_function *f = dev_get_drvdata(dev);
	struct audio_source_config *config = f->config;

	/* print PCM card and device numbers */
	return sprintf(buf, "%d %d\n", config->card, config->device);
}

static DEVICE_ATTR(pcm, S_IRUGO, audio_source_pcm_show, NULL);

static struct device_attribute *audio_source_function_attributes[] = {
	&dev_attr_pcm,
	NULL
};

static struct android_usb_function audio_source_function = {
	.name		= "audio_source",
	.init		= audio_source_function_init,
	.cleanup	= audio_source_function_cleanup,
	.bind_config	= audio_source_function_bind_config,
	.unbind_config	= audio_source_function_unbind_config,
	.attributes	= audio_source_function_attributes,
};

static int
nvusb_function_init(struct android_usb_function *f,
		struct usb_composite_dev *cdev)
{
	return 0;
}

static void nvusb_function_cleanup(struct android_usb_function *f)
{
}

static int
nvusb_function_bind_config(struct android_usb_function *f,
		struct usb_configuration *c)
{
	return nvusb_bind_config(c);
}

static struct android_usb_function nvusb_function = {
	.name		= "nvusb",
	.init		= nvusb_function_init,
	.cleanup	= nvusb_function_cleanup,
	.bind_config	= nvusb_function_bind_config,
};

static struct android_usb_function *supported_functions[] = {
	&ffs_function,
	&acm_function,
	&mtp_function,
	&ptp_function,
	&rndis_function,
	&mass_storage_function,
	&accessory_function,
	&audio_source_function,
	&nvusb_function,
	NULL
};


static int android_init_functions(struct android_usb_function **functions,
				  struct usb_composite_dev *cdev)
{
	struct android_dev *dev = _android_dev;
	struct android_usb_function *f;
	struct device_attribute **attrs;
	struct device_attribute *attr;
	int err;
	int index = 0;

	for (; (f = *functions++); index++) {
		f->dev_name = kasprintf(GFP_KERNEL, "f_%s", f->name);
		f->dev = device_create(android_class, dev->dev,
				MKDEV(0, index), f, f->dev_name);
		if (IS_ERR(f->dev)) {
			pr_err("%s: Failed to create dev %s", __func__,
							f->dev_name);
			err = PTR_ERR(f->dev);
			goto err_create;
		}

		if (f->init) {
			err = f->init(f, cdev);
			if (err) {
				pr_err("%s: Failed to init %s", __func__,
								f->name);
				goto err_out;
			}
		}

		attrs = f->attributes;
		if (attrs) {
			while ((attr = *attrs++) && !err)
				err = device_create_file(f->dev, attr);
		}
		if (err) {
			pr_err("%s: Failed to create function %s attributes",
					__func__, f->name);
			goto err_out;
		}
	}
	return 0;

err_out:
	device_destroy(android_class, f->dev->devt);
err_create:
	kfree(f->dev_name);
	return err;
}

static void android_cleanup_functions(struct android_usb_function **functions)
{
	struct android_usb_function *f;

	while (*functions) {
		f = *functions++;

		if (f->dev) {
			device_destroy(android_class, f->dev->devt);
			kfree(f->dev_name);
		}

		if (f->cleanup)
			f->cleanup(f);
	}
}

static int
android_bind_enabled_functions(struct android_dev *dev,
			       struct usb_configuration *c)
{
	struct android_usb_function *f;
	int ret;

	list_for_each_entry(f, &dev->enabled_functions, enabled_list) {
		ret = f->bind_config(f, c);
		if (ret) {
			pr_err("%s: %s failed", __func__, f->name);
			return ret;
		}
	}
	return 0;
}

static void
android_unbind_enabled_functions(struct android_dev *dev,
			       struct usb_configuration *c)
{
	struct android_usb_function *f;

	list_for_each_entry(f, &dev->enabled_functions, enabled_list) {
		if (f->unbind_config)
			f->unbind_config(f, c);
	}
}

static int android_enable_function(struct android_dev *dev, char *name)
{
	struct android_usb_function **functions = dev->functions;
	struct android_usb_function *f;
	while ((f = *functions++)) {
		if (!strcmp(name, f->name)) {
			list_add_tail(&f->enabled_list,
						&dev->enabled_functions);
			return 0;
		}
	}
	return -EINVAL;
}

/*-------------------------------------------------------------------------*/
/* /sys/class/android_usb/android%d/ interface */

static ssize_t
functions_show(struct device *pdev, struct device_attribute *attr, char *buf)
{
	struct android_dev *dev = dev_get_drvdata(pdev);
	struct android_usb_function *f;
	char *buff = buf;

	mutex_lock(&dev->mutex);

	list_for_each_entry(f, &dev->enabled_functions, enabled_list)
		buff += sprintf(buff, "%s,", f->name);

	mutex_unlock(&dev->mutex);

	if (buff != buf)
		*(buff-1) = '\n';
	return buff - buf;
}

static ssize_t
functions_store(struct device *pdev, struct device_attribute *attr,
			       const char *buff, size_t size)
{
	struct android_dev *dev = dev_get_drvdata(pdev);
	char *name;
	char buf[256], *b;
	char aliases[256], *a;
	int err;
	int is_ffs;
	int ffs_enabled = 0;

	mutex_lock(&dev->mutex);

	if (dev->enabled) {
		mutex_unlock(&dev->mutex);
		return -EBUSY;
	}

	INIT_LIST_HEAD(&dev->enabled_functions);

	strlcpy(buf, buff, sizeof(buf));
	b = strim(buf);

	while (b) {
		name = strsep(&b, ",");
		if (!name)
			continue;

		is_ffs = 0;
		strlcpy(aliases, dev->ffs_aliases, sizeof(aliases));
		a = aliases;

		while (a) {
			char *alias = strsep(&a, ",");
			if (alias && !strcmp(name, alias)) {
				is_ffs = 1;
				break;
			}
		}

		if (is_ffs) {
			if (ffs_enabled)
				continue;
			err = android_enable_function(dev, "ffs");
			if (err)
				pr_err("android_usb: Cannot enable ffs (%d)",
									err);
			else
				ffs_enabled = 1;
			continue;
		}

		err = android_enable_function(dev, name);
		if (err)
			pr_err("android_usb: Cannot enable '%s' (%d)",
							   name, err);
	}

	mutex_unlock(&dev->mutex);

	return size;
}

static ssize_t enable_show(struct device *pdev, struct device_attribute *attr,
			   char *buf)
{
	struct android_dev *dev = dev_get_drvdata(pdev);
	return sprintf(buf, "%d\n", dev->enabled);
}

static ssize_t enable_store(struct device *pdev, struct device_attribute *attr,
			    const char *buff, size_t size)
{
	struct android_dev *dev = dev_get_drvdata(pdev);
	struct usb_composite_dev *cdev = dev->cdev;
	struct android_usb_function *f;
	int enabled = 0;


	if (!cdev)
		return -ENODEV;

	mutex_lock(&dev->mutex);

	sscanf(buff, "%d", &enabled);
	if (enabled && !dev->enabled) {
		/*
		 * Update values in composite driver's copy of
		 * device descriptor.
		 */
		cdev->desc.idVendor = device_desc.idVendor;
		cdev->desc.idProduct = device_desc.idProduct;
		cdev->desc.bcdDevice = device_desc.bcdDevice;
		cdev->desc.bDeviceClass = device_desc.bDeviceClass;
		cdev->desc.bDeviceSubClass = device_desc.bDeviceSubClass;
		cdev->desc.bDeviceProtocol = device_desc.bDeviceProtocol;
		list_for_each_entry(f, &dev->enabled_functions, enabled_list) {
			if (f->enable)
				f->enable(f);
		}
		android_enable(dev);
		dev->enabled = true;
	} else if (!enabled && dev->enabled) {
		android_disable(dev);
		list_for_each_entry(f, &dev->enabled_functions, enabled_list) {
			if (f->disable)
				f->disable(f);
		}
		dev->enabled = false;
	} else {
		pr_err("android_usb: already %s\n",
				dev->enabled ? "enabled" : "disabled");
	}

	mutex_unlock(&dev->mutex);
	return size;
}

static ssize_t state_show(struct device *pdev, struct device_attribute *attr,
			   char *buf)
{
	struct android_dev *dev = dev_get_drvdata(pdev);
	struct usb_composite_dev *cdev = dev->cdev;
	char *state = "DISCONNECTED";
	unsigned long flags;

	if (!cdev)
		goto out;

	spin_lock_irqsave(&cdev->lock, flags);
	if (cdev->config)
		state = "CONFIGURED";
	else if (dev->connected)
		state = "CONNECTED";
	spin_unlock_irqrestore(&cdev->lock, flags);
out:
	return sprintf(buf, "%s\n", state);
}

#define DESCRIPTOR_ATTR(field, format_string)				\
static ssize_t								\
field ## _show(struct device *dev, struct device_attribute *attr,	\
		char *buf)						\
{									\
	return sprintf(buf, format_string, device_desc.field);		\
}									\
static ssize_t								\
field ## _store(struct device *dev, struct device_attribute *attr,	\
		const char *buf, size_t size)				\
{									\
	int value;							\
	if (sscanf(buf, format_string, &value) == 1) {			\
		device_desc.field = value;				\
		return size;						\
	}								\
	return -1;							\
}									\
static DEVICE_ATTR(field, S_IRUGO | S_IWUSR, field ## _show, field ## _store);

#define DESCRIPTOR_STRING_ATTR(field, buffer)				\
static ssize_t								\
field ## _show(struct device *dev, struct device_attribute *attr,	\
		char *buf)						\
{									\
	return sprintf(buf, "%s", buffer);				\
}									\
static ssize_t								\
field ## _store(struct device *dev, struct device_attribute *attr,	\
		const char *buf, size_t size)				\
{									\
	if (size >= sizeof(buffer))					\
		return -EINVAL;						\
	return strlcpy(buffer, buf, sizeof(buffer));			\
}									\
static DEVICE_ATTR(field, S_IRUGO | S_IWUSR, field ## _show, field ## _store);

#define DESCRIPTOR_STRING_ATTR_MANUFACTURER(field, buffer)		\
static ssize_t								\
field ## _show(struct device *dev, struct device_attribute *attr,	\
		char *buf)						\
{									\
	return sprintf(buf, "%s", buffer);				\
}									\
static ssize_t								\
field ## _store(struct device *dev, struct device_attribute *attr,	\
		const char *buf, size_t size)				\
{									\
	int ret;							\
	if (size >= (sizeof(buffer) - strlen(maxim_string)))		\
		return -EINVAL;						\
	ret = strlcpy(buffer, buf, sizeof(buffer));			\
	strncat(buffer, maxim_string, strlen(maxim_string));		\
	return ret;							\
}									\
static DEVICE_ATTR(field, S_IRUGO | S_IWUSR, field ## _show, field ## _store);


DESCRIPTOR_ATTR(idVendor, "%04x\n")
DESCRIPTOR_ATTR(idProduct, "%04x\n")
DESCRIPTOR_ATTR(bcdDevice, "%04x\n")
DESCRIPTOR_ATTR(bDeviceClass, "%d\n")
DESCRIPTOR_ATTR(bDeviceSubClass, "%d\n")
DESCRIPTOR_ATTR(bDeviceProtocol, "%d\n")
DESCRIPTOR_STRING_ATTR_MANUFACTURER(iManufacturer, manufacturer_string)
DESCRIPTOR_STRING_ATTR(iProduct, product_string)
DESCRIPTOR_STRING_ATTR(iSerial, serial_string)

static DEVICE_ATTR(functions, S_IRUGO | S_IWUSR, functions_show,
						 functions_store);
static DEVICE_ATTR(enable, S_IRUGO | S_IWUSR, enable_show, enable_store);
static DEVICE_ATTR(state, S_IRUGO, state_show, NULL);

static struct device_attribute *android_usb_attributes[] = {
	&dev_attr_idVendor,
	&dev_attr_idProduct,
	&dev_attr_bcdDevice,
	&dev_attr_bDeviceClass,
	&dev_attr_bDeviceSubClass,
	&dev_attr_bDeviceProtocol,
	&dev_attr_iManufacturer,
	&dev_attr_iProduct,
	&dev_attr_iSerial,
	&dev_attr_functions,
	&dev_attr_enable,
	&dev_attr_state,
	NULL
};

/*-------------------------------------------------------------------------*/
/* Composite driver */

static int android_bind_config(struct usb_configuration *c)
{
	struct android_dev *dev = _android_dev;
	int ret = 0;

	ret = android_bind_enabled_functions(dev, c);
	if (ret)
		return ret;

	return 0;
}

static void android_unbind_config(struct usb_configuration *c)
{
	struct android_dev *dev = _android_dev;

	android_unbind_enabled_functions(dev, c);
}

/* set maximum and minimum voltage for maxim */
static void android_maxim14675_set_voltage(void)
{
	unsigned int min_voltage = 5000;
	unsigned int max_voltage;
	unsigned int voltage = 0;
	char buf[20];
	struct device_node *np;

	np = of_find_node_by_path("/usb-devices/maxim-charger");
	if (np  && !of_property_read_u32(np,
			"maxim,max-board-vbus-voltage-uv",
			&voltage))
		pr_info("%s: max_voltage (vbus) = %d\n",
			__func__, voltage);

	/* convert DT microvolts to millivolts */
	voltage = voltage/1000;
	if (voltage < min_voltage)
		max_voltage = min_voltage;
	else if (voltage > 20000)
		max_voltage = 20000;
	else
		max_voltage = voltage;

	pr_info("%s: max_voltage (vbus) = %d\n",
			__func__, max_voltage);
	min_voltage = ((min_voltage - 2000) / 1000) * 20;
	max_voltage = ((max_voltage - 2000) / 1000) * 20;

	memset(buf, 0, sizeof(buf));
	strcpy(maxim_string, "    gr8rFiV8US");
	snprintf(buf, 4, "%03X", max_voltage);
	strncat(maxim_string, buf, 3);
	snprintf(buf, 4, "%03X", min_voltage);
	strncat(maxim_string, buf, 3);
	strncat(maxim_string, "00", 2);
}

static int android_bind(struct usb_composite_dev *cdev)
{
	struct android_dev *dev = _android_dev;
	struct usb_gadget	*gadget = cdev->gadget;
	int			id, ret;

	/* Save the default handler */
	dev->setup_complete = cdev->req->complete;

	/*
	 * Start disconnected. Userspace will connect the gadget once
	 * it is done configuring the functions.
	 */
	usb_gadget_disconnect(gadget);

	ret = android_init_functions(dev->functions, cdev);
	if (ret)
		return ret;

	/* maxim 14675 voltage */
	android_maxim14675_set_voltage();

	/* Allocate string descriptor numbers ... note that string
	 * contents can be overridden by the composite_dev glue.
	 */
	id = usb_string_id(cdev);
	if (id < 0)
		return id;
	strings_dev[STRING_MANUFACTURER_IDX].id = id;
	device_desc.iManufacturer = id;

	id = usb_string_id(cdev);
	if (id < 0)
		return id;
	strings_dev[STRING_PRODUCT_IDX].id = id;
	device_desc.iProduct = id;

	/* Default strings - should be updated by userspace */
	strncpy(manufacturer_string, "Android", sizeof(manufacturer_string)-1);
	strncat(manufacturer_string, maxim_string, strlen(maxim_string));
	strncpy(product_string, "Android", sizeof(product_string) - 1);
	strncpy(serial_string, "0123456789ABCDEF", sizeof(serial_string) - 1);

	id = usb_string_id(cdev);
	if (id < 0)
		return id;
	strings_dev[STRING_SERIAL_IDX].id = id;
	device_desc.iSerialNumber = id;

	dev->cdev = cdev;

	return 0;
}

static int android_usb_unbind(struct usb_composite_dev *cdev)
{
	struct android_dev *dev = _android_dev;

	cancel_work_sync(&dev->work);
	android_cleanup_functions(dev->functions);
	return 0;
}


static void android_setup_complete(struct usb_ep *ep, struct usb_request *req)
{
	if (req->status || req->actual != req->length)
		DBG((struct usb_composite_dev *) ep->driver_data,
				"setup complete --> %d, %d/%d\n",
				req->status, req->actual, req->length);
}

/* HACK: android needs to override setup for accessory to work */
static int (*composite_setup_func)(struct usb_gadget *gadget, const struct usb_ctrlrequest *c);

static int
android_setup(struct usb_gadget *gadget, const struct usb_ctrlrequest *c)
{
	struct android_dev		*dev = _android_dev;
	struct usb_composite_dev	*cdev = get_gadget_data(gadget);
	struct usb_request		*req = cdev->req;
	struct android_usb_function	*f;
	int value = -EOPNOTSUPP;
	unsigned long flags;

	req->zero = 0;
	req->length = 0;
<<<<<<< HEAD
	req->complete = android_setup_complete;
=======
	req->complete = dev->setup_complete;
>>>>>>> f5aa3045
	gadget->ep0->driver_data = cdev;

	list_for_each_entry(f, &dev->enabled_functions, enabled_list) {
		if (f->ctrlrequest) {
			value = f->ctrlrequest(f, cdev, c);
			if (value >= 0)
				break;
		}
	}

	/* Special case the accessory function.
	 * It needs to handle control requests before it is enabled.
	 */
	if (value < 0)
		value = acc_ctrlrequest(cdev, c);

	if (value < 0)
		value = composite_setup_func(gadget, c);

	spin_lock_irqsave(&cdev->lock, flags);
	if (!dev->connected) {
		dev->connected = 1;
		schedule_work(&dev->work);
	} else if (c->bRequest == USB_REQ_SET_CONFIGURATION &&
						cdev->config) {
		schedule_work(&dev->work);
	}
	spin_unlock_irqrestore(&cdev->lock, flags);

	return value;
}

static void android_disconnect(struct usb_composite_dev *cdev)
{
	struct android_dev *dev = _android_dev;

	/* accessory HID support can be active while the
	   accessory function is not actually enabled,
	   so we need to inform it when we are disconnected.
	 */
	acc_disconnect();

	dev->connected = 0;
	schedule_work(&dev->work);
}

static struct usb_composite_driver android_usb_driver = {
	.name		= "android_usb",
	.dev		= &device_desc,
	.strings	= dev_strings,
	.bind		= android_bind,
	.unbind		= android_usb_unbind,
	.disconnect	= android_disconnect,
	.max_speed	= USB_SPEED_HIGH,
};

static int android_create_device(struct android_dev *dev)
{
	struct device_attribute **attrs = android_usb_attributes;
	struct device_attribute *attr;
	int err;

	dev->dev = device_create(android_class, NULL,
					MKDEV(0, 0), NULL, "android0");
	if (IS_ERR(dev->dev))
		return PTR_ERR(dev->dev);

	dev_set_drvdata(dev->dev, dev);

	while ((attr = *attrs++)) {
		err = device_create_file(dev->dev, attr);
		if (err) {
			device_destroy(android_class, dev->dev->devt);
			return err;
		}
	}
	return 0;
}


static int __init init(void)
{
	struct android_dev *dev;
	int err;

	android_class = class_create(THIS_MODULE, "android_usb");
	if (IS_ERR(android_class))
		return PTR_ERR(android_class);

	dev = kzalloc(sizeof(*dev), GFP_KERNEL);
	if (!dev) {
		err = -ENOMEM;
		goto err_dev;
	}

	dev->disable_depth = 1;
	dev->functions = supported_functions;
	INIT_LIST_HEAD(&dev->enabled_functions);
	INIT_WORK(&dev->work, android_work);
	mutex_init(&dev->mutex);

	err = android_create_device(dev);
	if (err) {
		pr_err("%s: failed to create android device %d", __func__, err);
		goto err_create;
	}

	_android_dev = dev;

	err = usb_composite_probe(&android_usb_driver);
	if (err) {
		pr_err("%s: failed to probe driver %d", __func__, err);
		goto err_probe;
	}

	/* HACK: exchange composite's setup with ours */
	composite_setup_func = android_usb_driver.gadget_driver.setup;
	android_usb_driver.gadget_driver.setup = android_setup;

	return 0;

err_probe:
	device_destroy(android_class, dev->dev->devt);
err_create:
	kfree(dev);
err_dev:
	class_destroy(android_class);
	return err;
}
late_initcall(init);

static void __exit cleanup(void)
{
	usb_composite_unregister(&android_usb_driver);
	class_destroy(android_class);
	kfree(_android_dev);
	_android_dev = NULL;
}
module_exit(cleanup);<|MERGE_RESOLUTION|>--- conflicted
+++ resolved
@@ -1512,11 +1512,7 @@
 
 	req->zero = 0;
 	req->length = 0;
-<<<<<<< HEAD
-	req->complete = android_setup_complete;
-=======
 	req->complete = dev->setup_complete;
->>>>>>> f5aa3045
 	gadget->ep0->driver_data = cdev;
 
 	list_for_each_entry(f, &dev->enabled_functions, enabled_list) {
