--- conflicted
+++ resolved
@@ -27,14 +27,6 @@
 #include "u_ether.h"
 #include "rndis.h"
 
-<<<<<<< HEAD
-static bool rndis_multipacket_dl_disable;
-module_param(rndis_multipacket_dl_disable, bool, S_IRUGO|S_IWUSR);
-MODULE_PARM_DESC(rndis_multipacket_dl_disable,
-	"Disable RNDIS Multi-packet support in DownLink");
-
-=======
->>>>>>> a327898f
 /*
  * This function is an RNDIS Ethernet port -- a Microsoft protocol that's
  * been promoted instead of the standard CDC Ethernet.  The published RNDIS
