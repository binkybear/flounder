--- conflicted
+++ resolved
@@ -1655,14 +1655,12 @@
 			OTG_STATE_B_PERIPHERAL)
 			return 0;
 
-<<<<<<< HEAD
 	/* set charger type to SDP type if recognize as non standard charger before */
 	if (udc->connect_type == CONNECT_TYPE_NON_STANDARD_CHARGER)
 		tegra_udc_set_charger_type(udc, CONNECT_TYPE_SDP);
-=======
+
 	if (udc->stopped && can_pullup(udc))
 		dr_controller_run(udc);
->>>>>>> 34e11118
 
 	/* set interrupt latency to 125 uS (1 uFrame) */
 	tmp = udc_readl(udc, USB_CMD_REG_OFFSET);
