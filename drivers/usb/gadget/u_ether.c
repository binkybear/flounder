/*
 * u_ether.c -- Ethernet-over-USB link layer utilities for Gadget stack
 *
 * Copyright (C) 2003-2005,2008 David Brownell
 * Copyright (C) 2003-2004 Robert Schwebel, Benedikt Spranger
 * Copyright (C) 2008 Nokia Corporation
 * Copyright (c) 2014, NVIDIA CORPORATION.  All rights reserved.
 *
 * This program is free software; you can redistribute it and/or modify
 * it under the terms of the GNU General Public License as published by
 * the Free Software Foundation; either version 2 of the License, or
 * (at your option) any later version.
 */

/* #define VERBOSE_DEBUG */

#include <linux/kernel.h>
#include <linux/module.h>
#include <linux/gfp.h>
#include <linux/device.h>
#include <linux/ctype.h>
#include <linux/etherdevice.h>
#include <linux/ethtool.h>
#include <linux/if_vlan.h>

#include "u_ether.h"


/*
 * This component encapsulates the Ethernet link glue needed to provide
 * one (!) network link through the USB gadget stack, normally "usb0".
 *
 * The control and data models are handled by the function driver which
 * connects to this code; such as CDC Ethernet (ECM or EEM),
 * "CDC Subset", or RNDIS.  That includes all descriptor and endpoint
 * management.
 *
 * Link level addressing is handled by this component using module
 * parameters; if no such parameters are provided, random link level
 * addresses are used.  Each end of the link uses one address.  The
 * host end address is exported in various ways, and is often recorded
 * in configuration databases.
 *
 * The driver which assembles each configuration using such a link is
 * responsible for ensuring that each configuration includes at most one
 * instance of is network link.  (The network layer provides ways for
 * this single "physical" link to be used by multiple virtual links.)
 */

#define UETH__VERSION	"29-May-2008"

static struct workqueue_struct	*uether_wq;

struct eth_dev {
	/* lock is held while accessing port_usb
	 */
	spinlock_t		lock;
	struct gether		*port_usb;

	struct net_device	*net;
	struct usb_gadget	*gadget;

	spinlock_t		req_lock;	/* guard {rx,tx}_reqs */
	struct list_head	tx_reqs, rx_reqs;
	unsigned		tx_qlen;
/* Minimum number of TX USB request queued to UDC */
#define TX_REQ_THRESHOLD	5
	int			no_tx_req_used;
	int			tx_skb_hold_count;
	u32			tx_req_bufsize;

	struct sk_buff_head	rx_frames;

	unsigned		header_len;
	unsigned		ul_max_pkts_per_xfer;
	unsigned		dl_max_pkts_per_xfer;
	struct sk_buff		*(*wrap)(struct gether *, struct sk_buff *skb);
	int			(*unwrap)(struct gether *,
						struct sk_buff *skb,
						struct sk_buff_head *list);

	struct work_struct	work;
	struct work_struct	rx_work;

	unsigned long		todo;
#define	WORK_RX_MEMORY		0

	bool			zlp;
	u8			host_mac[ETH_ALEN];
};

/*-------------------------------------------------------------------------*/

#define RX_EXTRA	20	/* bytes guarding against rx overflows */

#define DEFAULT_QLEN	2	/* double buffering by default */

<<<<<<< HEAD

=======
>>>>>>> 88835a3a
static unsigned qmult = 10;
module_param(qmult, uint, S_IRUGO|S_IWUSR);
MODULE_PARM_DESC(qmult, "queue length multiplier at high/super speed");

/* for dual-speed hardware, use deeper queues at high/super speed */
static inline int qlen(struct usb_gadget *gadget)
{
	if (gadget_is_dualspeed(gadget) && (gadget->speed == USB_SPEED_HIGH ||
					    gadget->speed == USB_SPEED_SUPER))
		return qmult * DEFAULT_QLEN;
	else
		return DEFAULT_QLEN;
}

/*-------------------------------------------------------------------------*/

/* REVISIT there must be a better way than having two sets
 * of debug calls ...
 */

#undef DBG
#undef VDBG
#undef ERROR
#undef INFO

#define xprintk(d, level, fmt, args...) \
	printk(level "%s: " fmt , (d)->net->name , ## args)

#ifdef DEBUG
#undef DEBUG
#define DBG(dev, fmt, args...) \
	xprintk(dev , KERN_DEBUG , fmt , ## args)
#else
#define DBG(dev, fmt, args...) \
	do { } while (0)
#endif /* DEBUG */

#ifdef VERBOSE_DEBUG
#define VDBG	DBG
#else
#define VDBG(dev, fmt, args...) \
	do { } while (0)
#endif /* DEBUG */

#define ERROR(dev, fmt, args...) \
	xprintk(dev , KERN_ERR , fmt , ## args)
#define INFO(dev, fmt, args...) \
	xprintk(dev , KERN_INFO , fmt , ## args)

/*-------------------------------------------------------------------------*/

/* NETWORK DRIVER HOOKUP (to the layer above this driver) */

static int ueth_change_mtu(struct net_device *net, int new_mtu)
{
	struct eth_dev	*dev = netdev_priv(net);
	unsigned long	flags;
	int		status = 0;

	/* don't change MTU on "live" link (peer won't know) */
	spin_lock_irqsave(&dev->lock, flags);
	if (dev->port_usb)
		status = -EBUSY;
	else if (new_mtu <= ETH_HLEN || new_mtu > ETH_FRAME_LEN)
		status = -ERANGE;
	else
		net->mtu = new_mtu;
	spin_unlock_irqrestore(&dev->lock, flags);

	return status;
}

static void eth_get_drvinfo(struct net_device *net, struct ethtool_drvinfo *p)
{
	struct eth_dev *dev = netdev_priv(net);

	strlcpy(p->driver, "g_ether", sizeof(p->driver));
	strlcpy(p->version, UETH__VERSION, sizeof(p->version));
	strlcpy(p->fw_version, dev->gadget->name, sizeof(p->fw_version));
	strlcpy(p->bus_info, dev_name(&dev->gadget->dev), sizeof(p->bus_info));
}

/* REVISIT can also support:
 *   - WOL (by tracking suspends and issuing remote wakeup)
 *   - msglevel (implies updated messaging)
 *   - ... probably more ethtool ops
 */

static const struct ethtool_ops ops = {
	.get_drvinfo = eth_get_drvinfo,
	.get_link = ethtool_op_get_link,
};

static void defer_kevent(struct eth_dev *dev, int flag)
{
	if (test_and_set_bit(flag, &dev->todo))
		return;
	if (!schedule_work(&dev->work))
		ERROR(dev, "kevent %d may have been dropped\n", flag);
	else
		DBG(dev, "kevent %d scheduled\n", flag);
}

static void rx_complete(struct usb_ep *ep, struct usb_request *req);

static int
rx_submit(struct eth_dev *dev, struct usb_request *req, gfp_t gfp_flags)
{
	struct sk_buff	*skb;
	int		retval = -ENOMEM;
	size_t		size = 0;
	struct usb_ep	*out;
	unsigned long	flags;

	spin_lock_irqsave(&dev->lock, flags);
	if (dev->port_usb)
		out = dev->port_usb->out_ep;
	else
		out = NULL;
	spin_unlock_irqrestore(&dev->lock, flags);

	if (!out)
		return -ENOTCONN;


	/* Padding up to RX_EXTRA handles minor disagreements with host.
	 * Normally we use the USB "terminate on short read" convention;
	 * so allow up to (N*maxpacket), since that memory is normally
	 * already allocated.  Some hardware doesn't deal well with short
	 * reads (e.g. DMA must be N*maxpacket), so for now don't trim a
	 * byte off the end (to force hardware errors on overflow).
	 *
	 * RNDIS uses internal framing, and explicitly allows senders to
	 * pad to end-of-packet.  That's potentially nice for speed, but
	 * means receivers can't recover lost synch on their own (because
	 * new packets don't only start after a short RX).
	 */
	size += sizeof(struct ethhdr) + dev->net->mtu + RX_EXTRA;
	size += dev->port_usb->header_len;
	size += out->maxpacket - 1;
	size -= size % out->maxpacket;

	if (dev->ul_max_pkts_per_xfer)
		size *= dev->ul_max_pkts_per_xfer;

	if (dev->port_usb->is_fixed)
		size = max_t(size_t, size, dev->port_usb->fixed_out_len);

	DBG(dev, "%s: size: %d\n", __func__, size);
	skb = alloc_skb(size + NET_IP_ALIGN, gfp_flags);
	if (skb == NULL) {
		DBG(dev, "no rx skb\n");
		goto enomem;
	}

	/* Some platforms perform better when IP packets are aligned,
	 * but on at least one, checksumming fails otherwise.  Note:
	 * RNDIS headers involve variable numbers of LE32 values.
	 */
	skb_reserve(skb, NET_IP_ALIGN);

	req->buf = skb->data;
	req->length = size;
	req->complete = rx_complete;
	req->context = skb;

	retval = usb_ep_queue(out, req, gfp_flags);
	if (retval == -ENOMEM)
enomem:
		defer_kevent(dev, WORK_RX_MEMORY);
	if (retval) {
		DBG(dev, "rx submit --> %d\n", retval);
		if (skb)
			dev_kfree_skb_any(skb);
	}
	return retval;
}

static void rx_complete(struct usb_ep *ep, struct usb_request *req)
{
	struct sk_buff	*skb = req->context;
	struct eth_dev	*dev = ep->driver_data;
	int		status = req->status;
	bool		queue = 0;

	switch (status) {

	/* normal completion */
	case 0:
		skb_put(skb, req->actual);

		if (dev->unwrap) {
			unsigned long	flags;

			spin_lock_irqsave(&dev->lock, flags);
			if (dev->port_usb) {
				status = dev->unwrap(dev->port_usb,
							skb,
							&dev->rx_frames);
				if (status == -EINVAL)
					dev->net->stats.rx_errors++;
				else if (status == -EOVERFLOW)
					dev->net->stats.rx_over_errors++;
			} else {
				dev_kfree_skb_any(skb);
				status = -ENOTCONN;
			}
			spin_unlock_irqrestore(&dev->lock, flags);
		} else {
			skb_queue_tail(&dev->rx_frames, skb);
		}

		if (!status)
			queue = 1;
		break;

	/* software-driven interface shutdown */
	case -ECONNRESET:		/* unlink */
	case -ESHUTDOWN:		/* disconnect etc */
		VDBG(dev, "rx shutdown, code %d\n", status);
		goto quiesce;

	/* for hardware automagic (such as pxa) */
	case -ECONNABORTED:		/* endpoint reset */
		DBG(dev, "rx %s reset\n", ep->name);
		defer_kevent(dev, WORK_RX_MEMORY);
quiesce:
		dev_kfree_skb_any(skb);
		goto clean;

	/* data overrun */
	case -EOVERFLOW:
		dev->net->stats.rx_over_errors++;
		/* FALLTHROUGH */

	default:
		queue = 1;
		dev_kfree_skb_any(skb);
		dev->net->stats.rx_errors++;
		DBG(dev, "rx status %d\n", status);
		break;
	}

clean:
	spin_lock(&dev->req_lock);
	list_add(&req->list, &dev->rx_reqs);
	spin_unlock(&dev->req_lock);

	if (queue)
		queue_work(uether_wq, &dev->rx_work);
}

static int prealloc(struct list_head *list, struct usb_ep *ep, unsigned n)
{
	unsigned		i;
	struct usb_request	*req;

	if (!n)
		return -ENOMEM;

	/* queue/recycle up to N requests */
	i = n;
	list_for_each_entry(req, list, list) {
		if (i-- == 0)
			goto extra;
	}
	while (i--) {
		req = usb_ep_alloc_request(ep, GFP_ATOMIC);
		if (!req)
			return list_empty(list) ? -ENOMEM : 0;
		list_add(&req->list, list);
	}
	return 0;

extra:
	/* free extras */
	for (;;) {
		struct list_head	*next;

		next = req->list.next;
		list_del(&req->list);
		usb_ep_free_request(ep, req);

		if (next == list)
			break;

		req = container_of(next, struct usb_request, list);
	}
	return 0;
}

static int alloc_requests(struct eth_dev *dev, struct gether *link, unsigned n)
{
	int	status;

	spin_lock(&dev->req_lock);
	status = prealloc(&dev->tx_reqs, link->in_ep, n);
	if (status < 0)
		goto fail;
	status = prealloc(&dev->rx_reqs, link->out_ep, n);
	if (status < 0)
		goto fail;
	goto done;
fail:
	DBG(dev, "can't alloc requests\n");
done:
	spin_unlock(&dev->req_lock);
	return status;
}

static void rx_fill(struct eth_dev *dev, gfp_t gfp_flags)
{
	struct usb_request	*req;
	unsigned long		flags;
	int			req_cnt = 0;

	/* fill unused rxq slots with some skb */
	spin_lock_irqsave(&dev->req_lock, flags);
	while (!list_empty(&dev->rx_reqs)) {
		/* break the nexus of continuous completion and re-submission*/
		if (++req_cnt > qlen(dev->gadget))
			break;

		req = container_of(dev->rx_reqs.next,
				struct usb_request, list);
		list_del_init(&req->list);
		spin_unlock_irqrestore(&dev->req_lock, flags);

		if (rx_submit(dev, req, gfp_flags) < 0) {
			spin_lock_irqsave(&dev->req_lock, flags);
			list_add(&req->list, &dev->rx_reqs);
			spin_unlock_irqrestore(&dev->req_lock, flags);
			defer_kevent(dev, WORK_RX_MEMORY);
			return;
		}

		spin_lock_irqsave(&dev->req_lock, flags);
	}
	spin_unlock_irqrestore(&dev->req_lock, flags);
}

static void process_rx_w(struct work_struct *work)
{
	struct eth_dev	*dev = container_of(work, struct eth_dev, rx_work);
	struct sk_buff	*skb;
	int		status = 0;

	if (!dev->port_usb)
		return;

	while ((skb = skb_dequeue(&dev->rx_frames))) {
		if (status < 0
				|| ETH_HLEN > skb->len
				|| skb->len > ETH_FRAME_LEN) {
			dev->net->stats.rx_errors++;
			dev->net->stats.rx_length_errors++;
			DBG(dev, "rx length %d\n", skb->len);
			dev_kfree_skb_any(skb);
			continue;
		}
		skb->protocol = eth_type_trans(skb, dev->net);
		dev->net->stats.rx_packets++;
		dev->net->stats.rx_bytes += skb->len;

		status = netif_rx_ni(skb);
	}

	if (netif_running(dev->net))
		rx_fill(dev, GFP_KERNEL);
}

static void eth_work(struct work_struct *work)
{
	struct eth_dev	*dev = container_of(work, struct eth_dev, work);

	if (test_and_clear_bit(WORK_RX_MEMORY, &dev->todo)) {
		if (netif_running(dev->net))
			rx_fill(dev, GFP_KERNEL);
	}

	if (dev->todo)
		DBG(dev, "work done, flags = 0x%lx\n", dev->todo);
}

static void tx_complete(struct usb_ep *ep, struct usb_request *req)
{
	struct sk_buff	*skb = req->context;
	struct eth_dev	*dev = ep->driver_data;
	struct net_device *net = dev->net;
	struct usb_request *new_req;
	struct usb_ep *in;
	int length;
	int retval;

	switch (req->status) {
	default:
		dev->net->stats.tx_errors++;
		VDBG(dev, "tx err %d\n", req->status);
		/* FALLTHROUGH */
	case -ECONNRESET:		/* unlink */
	case -ESHUTDOWN:		/* disconnect etc */
		break;
	case 0:
		if (!req->zero)
			dev->net->stats.tx_bytes += req->length-1;
		else
			dev->net->stats.tx_bytes += req->length;
	}
	dev->net->stats.tx_packets++;

	spin_lock(&dev->req_lock);
	list_add_tail(&req->list, &dev->tx_reqs);

	if (dev->port_usb->multi_pkt_xfer) {
		dev->no_tx_req_used--;
		req->length = 0;
		in = dev->port_usb->in_ep;

		if (!list_empty(&dev->tx_reqs)) {
			new_req = container_of(dev->tx_reqs.next,
					struct usb_request, list);
			list_del(&new_req->list);
			spin_unlock(&dev->req_lock);
			if (new_req->length > 0) {
				length = new_req->length;

				/* NCM requires no zlp if transfer is
				 * dwNtbInMaxSize */
				if (dev->port_usb->is_fixed &&
					length == dev->port_usb->fixed_in_len &&
					(length % in->maxpacket) == 0)
					new_req->zero = 0;
				else
					new_req->zero = 1;

				/* use zlp framing on tx for strict CDC-Ether
				 * conformance, though any robust network rx
				 * path ignores extra padding. and some hardware
				 * doesn't like to write zlps.
				 */
				if (new_req->zero && !dev->zlp &&
						(length % in->maxpacket) == 0) {
					new_req->zero = 0;
					length++;
				}

				new_req->length = length;
				retval = usb_ep_queue(in, new_req, GFP_ATOMIC);
				switch (retval) {
				default:
					DBG(dev, "tx queue err %d\n", retval);
					break;
				case 0:
					spin_lock(&dev->req_lock);
					dev->no_tx_req_used++;
					spin_unlock(&dev->req_lock);
					net->trans_start = jiffies;
				}
			} else {
				spin_lock(&dev->req_lock);
				list_add(&new_req->list, &dev->tx_reqs);
				spin_unlock(&dev->req_lock);
			}
		} else {
			spin_unlock(&dev->req_lock);
		}
	} else {
		spin_unlock(&dev->req_lock);
		dev_kfree_skb_any(skb);
	}

	if (netif_carrier_ok(dev->net))
		netif_wake_queue(dev->net);
}

static inline int is_promisc(u16 cdc_filter)
{
	return cdc_filter & USB_CDC_PACKET_TYPE_PROMISCUOUS;
}

static void alloc_tx_buffer(struct eth_dev *dev)
{
	struct list_head	*act;
	struct usb_request	*req;

<<<<<<< HEAD
	dev->tx_req_bufsize = (TX_SKB_HOLD_THRESHOLD *
=======
	dev->tx_req_bufsize = (dev->dl_max_pkts_per_xfer *
>>>>>>> 88835a3a
				(dev->net->mtu
				+ sizeof(struct ethhdr)
				/* size of rndis_packet_msg_type */
				+ 44
				+ 22));

	list_for_each(act, &dev->tx_reqs) {
		req = container_of(act, struct usb_request, list);
		if (!req->buf)
			req->buf = kmalloc(dev->tx_req_bufsize,
						GFP_ATOMIC);
	}
}

static netdev_tx_t eth_start_xmit(struct sk_buff *skb,
					struct net_device *net)
{
	struct eth_dev		*dev = netdev_priv(net);
	int			length = skb->len;
	int			retval;
	struct usb_request	*req = NULL;
	unsigned long		flags;
	struct usb_ep		*in;
	u16			cdc_filter;
	int			buffer_is_full = 0;

	spin_lock_irqsave(&dev->lock, flags);
	if (dev->port_usb) {
		in = dev->port_usb->in_ep;
		cdc_filter = dev->port_usb->cdc_filter;
	} else {
		in = NULL;
		cdc_filter = 0;
	}
	spin_unlock_irqrestore(&dev->lock, flags);

	if (!in) {
		dev_kfree_skb_any(skb);
		return NETDEV_TX_OK;
	}

	/* Allocate memory for tx_reqs to support multi packet transfer */
	if (dev->port_usb->multi_pkt_xfer && !dev->tx_req_bufsize)
		alloc_tx_buffer(dev);

	/* apply outgoing CDC or RNDIS filters */
	if (!is_promisc(cdc_filter)) {
		u8		*dest = skb->data;

		if (is_multicast_ether_addr(dest)) {
			u16	type;

			/* ignores USB_CDC_PACKET_TYPE_MULTICAST and host
			 * SET_ETHERNET_MULTICAST_FILTERS requests
			 */
			if (is_broadcast_ether_addr(dest))
				type = USB_CDC_PACKET_TYPE_BROADCAST;
			else
				type = USB_CDC_PACKET_TYPE_ALL_MULTICAST;
			if (!(cdc_filter & type)) {
				dev_kfree_skb_any(skb);
				return NETDEV_TX_OK;
			}
		}
		/* ignores USB_CDC_PACKET_TYPE_DIRECTED */
	}

	spin_lock_irqsave(&dev->req_lock, flags);
	/*
	 * this freelist can be empty if an interrupt triggered disconnect()
	 * and reconfigured the gadget (shutting down this queue) after the
	 * network stack decided to xmit but before we got the spinlock.
	 */
	if (list_empty(&dev->tx_reqs)) {
		spin_unlock_irqrestore(&dev->req_lock, flags);
		return NETDEV_TX_BUSY;
	}

	req = container_of(dev->tx_reqs.next, struct usb_request, list);
	list_del(&req->list);

	/* temporarily stop TX queue when the freelist empties */
	if (list_empty(&dev->tx_reqs)) {
		buffer_is_full = 1;
		netif_stop_queue(net);
	}
	spin_unlock_irqrestore(&dev->req_lock, flags);

	/* no buffer copies needed, unless the network stack did it
	 * or the hardware can't use skb buffers.
	 * or there's not enough space for extra headers we need
	 */
	if (dev->wrap) {
		unsigned long	flags;

		spin_lock_irqsave(&dev->lock, flags);
		if (dev->port_usb)
			skb = dev->wrap(dev->port_usb, skb);
		spin_unlock_irqrestore(&dev->lock, flags);
		if (!skb)
			goto drop;
	}

	spin_lock_irqsave(&dev->req_lock, flags);
	dev->tx_skb_hold_count++;
	spin_unlock_irqrestore(&dev->req_lock, flags);
<<<<<<< HEAD

	if (dev->port_usb->multi_pkt_xfer) {
		memcpy(req->buf + req->length, skb->data, skb->len);
		req->length = req->length + skb->len;
		length = req->length;
		dev_kfree_skb_any(skb);

		spin_lock_irqsave(&dev->req_lock, flags);
		if (dev->tx_skb_hold_count < TX_SKB_HOLD_THRESHOLD) {
			if (dev->no_tx_req_used > TX_REQ_THRESHOLD) {
				list_add(&req->list, &dev->tx_reqs);
				spin_unlock_irqrestore(&dev->req_lock, flags);
				goto success;
			}
		}

=======

	if (dev->port_usb->multi_pkt_xfer) {
		memcpy(req->buf + req->length, skb->data, skb->len);
		req->length = req->length + skb->len;
		length = req->length;
		dev_kfree_skb_any(skb);

		spin_lock_irqsave(&dev->req_lock, flags);
		if (dev->tx_skb_hold_count < dev->dl_max_pkts_per_xfer) {
			if (dev->no_tx_req_used > TX_REQ_THRESHOLD) {
				list_add(&req->list, &dev->tx_reqs);
				spin_unlock_irqrestore(&dev->req_lock, flags);
				goto success;
			}
		}

>>>>>>> 88835a3a
		dev->no_tx_req_used++;
		spin_unlock_irqrestore(&dev->req_lock, flags);

		spin_lock_irqsave(&dev->lock, flags);
		dev->tx_skb_hold_count = 0;
		spin_unlock_irqrestore(&dev->lock, flags);
	} else {
		length = skb->len;
		req->buf = skb->data;
		req->context = skb;
	}

	req->complete = tx_complete;

	/* NCM requires no zlp if transfer is dwNtbInMaxSize */
	if (dev->port_usb->is_fixed &&
	    length == dev->port_usb->fixed_in_len &&
	    (length % in->maxpacket) == 0)
		req->zero = 0;
	else
		req->zero = 1;

	/* use zlp framing on tx for strict CDC-Ether conformance,
	 * though any robust network rx path ignores extra padding.
	 * and some hardware doesn't like to write zlps.
	 */
	if (req->zero && !dev->zlp && (length % in->maxpacket) == 0) {
		req->zero = 0;
		length++;
	}

	req->length = length;

	/* throttle highspeed IRQ rate back slightly */
	if (gadget_is_dualspeed(dev->gadget) &&
			 (dev->gadget->speed == USB_SPEED_HIGH)) {
		dev->tx_qlen++;
		if (dev->tx_qlen == (qmult/2)) {
			req->no_interrupt = 0;
			dev->tx_qlen = 0;
		} else {
			req->no_interrupt = 1;
		}
	} else {
		req->no_interrupt = 0;
	}

	retval = usb_ep_queue(in, req, GFP_ATOMIC);
	switch (retval) {
	default:
		DBG(dev, "tx queue err %d\n", retval);
		break;
	case 0:
		net->trans_start = jiffies;
	}

	if (retval) {
		if (!dev->port_usb->multi_pkt_xfer)
			dev_kfree_skb_any(skb);
drop:
		dev->net->stats.tx_dropped++;
		spin_lock_irqsave(&dev->req_lock, flags);
		if (list_empty(&dev->tx_reqs))
			netif_start_queue(net);
		list_add(&req->list, &dev->tx_reqs);
		spin_unlock_irqrestore(&dev->req_lock, flags);
	}
success:
	return NETDEV_TX_OK;
}

/*-------------------------------------------------------------------------*/

static void eth_start(struct eth_dev *dev, gfp_t gfp_flags)
{
	DBG(dev, "%s\n", __func__);

	/* fill the rx queue */
	rx_fill(dev, gfp_flags);

	/* and open the tx floodgates */
	dev->tx_qlen = 0;
	netif_wake_queue(dev->net);
}

static int eth_open(struct net_device *net)
{
	struct eth_dev	*dev = netdev_priv(net);
	struct gether	*link;

	DBG(dev, "%s\n", __func__);
	if (netif_carrier_ok(dev->net))
		eth_start(dev, GFP_KERNEL);

	spin_lock_irq(&dev->lock);
	link = dev->port_usb;
	if (link && link->open)
		link->open(link);
	spin_unlock_irq(&dev->lock);

	return 0;
}

static int eth_stop(struct net_device *net)
{
	struct eth_dev	*dev = netdev_priv(net);
	unsigned long	flags;

	VDBG(dev, "%s\n", __func__);
	netif_stop_queue(net);

	DBG(dev, "stop stats: rx/tx %ld/%ld, errs %ld/%ld\n",
		dev->net->stats.rx_packets, dev->net->stats.tx_packets,
		dev->net->stats.rx_errors, dev->net->stats.tx_errors
		);

	/* ensure there are no more active requests */
	spin_lock_irqsave(&dev->lock, flags);
	if (dev->port_usb) {
		struct gether	*link = dev->port_usb;
		const struct usb_endpoint_descriptor *in;
		const struct usb_endpoint_descriptor *out;

		if (link->close)
			link->close(link);

		/* NOTE:  we have no abort-queue primitive we could use
		 * to cancel all pending I/O.  Instead, we disable then
		 * reenable the endpoints ... this idiom may leave toggle
		 * wrong, but that's a self-correcting error.
		 *
		 * REVISIT:  we *COULD* just let the transfers complete at
		 * their own pace; the network stack can handle old packets.
		 * For the moment we leave this here, since it works.
		 */
		in = link->in_ep->desc;
		out = link->out_ep->desc;
		usb_ep_disable(link->in_ep);
		usb_ep_disable(link->out_ep);
		if (netif_carrier_ok(net)) {
			DBG(dev, "host still using in/out endpoints\n");
			link->in_ep->desc = in;
			link->out_ep->desc = out;
			usb_ep_enable(link->in_ep);
			usb_ep_enable(link->out_ep);
		}
	}
	spin_unlock_irqrestore(&dev->lock, flags);

	return 0;
}

/*-------------------------------------------------------------------------*/

static u8 host_ethaddr[ETH_ALEN];

/* initial value, changed by "ifconfig usb0 hw ether xx:xx:xx:xx:xx:xx" */
static char *dev_addr;
module_param(dev_addr, charp, S_IRUGO);
MODULE_PARM_DESC(dev_addr, "Device Ethernet Address");

/* this address is invisible to ifconfig */
static char *host_addr;
module_param(host_addr, charp, S_IRUGO);
MODULE_PARM_DESC(host_addr, "Host Ethernet Address");

static int get_ether_addr(const char *str, u8 *dev_addr)
{
	if (str) {
		unsigned	i;

		for (i = 0; i < 6; i++) {
			unsigned char num;

			if ((*str == '.') || (*str == ':'))
				str++;
			num = hex_to_bin(*str++) << 4;
			num |= hex_to_bin(*str++);
			dev_addr [i] = num;
		}
		if (is_valid_ether_addr(dev_addr))
			return 0;
	}
	eth_random_addr(dev_addr);
	return 1;
}

static int get_host_ether_addr(u8 *str, u8 *dev_addr)
{
	memcpy(dev_addr, str, ETH_ALEN);
	if (is_valid_ether_addr(dev_addr))
		return 0;

	random_ether_addr(dev_addr);
	memcpy(str, dev_addr, ETH_ALEN);
	return 1;
}

static const struct net_device_ops eth_netdev_ops = {
	.ndo_open		= eth_open,
	.ndo_stop		= eth_stop,
	.ndo_start_xmit		= eth_start_xmit,
	.ndo_change_mtu		= ueth_change_mtu,
	.ndo_set_mac_address 	= eth_mac_addr,
	.ndo_validate_addr	= eth_validate_addr,
};

static struct device_type gadget_type = {
	.name	= "gadget",
};

/**
 * gether_setup_name - initialize one ethernet-over-usb link
 * @g: gadget to associated with these links
 * @ethaddr: NULL, or a buffer in which the ethernet address of the
 *	host side of the link is recorded
 * @netname: name for network device (for example, "usb")
 * Context: may sleep
 *
 * This sets up the single network link that may be exported by a
 * gadget driver using this framework.  The link layer addresses are
 * set up using module parameters.
 *
 * Returns negative errno, or zero on success
 */
struct eth_dev *gether_setup_name(struct usb_gadget *g, u8 ethaddr[ETH_ALEN],
		const char *netname)
{
	struct eth_dev		*dev;
	struct net_device	*net;
	int			status;

	net = alloc_etherdev(sizeof *dev);
	if (!net)
		return ERR_PTR(-ENOMEM);

	uether_wq  = create_singlethread_workqueue("uether");
	if (!uether_wq) {
		pr_err("%s: Unable to create workqueue: uether\n", __func__);
		return ERR_PTR(-ENOMEM);
	}

	dev = netdev_priv(net);
	spin_lock_init(&dev->lock);
	spin_lock_init(&dev->req_lock);
	INIT_WORK(&dev->work, eth_work);
	INIT_WORK(&dev->rx_work, process_rx_w);
	INIT_LIST_HEAD(&dev->tx_reqs);
	INIT_LIST_HEAD(&dev->rx_reqs);

	skb_queue_head_init(&dev->rx_frames);

	/* network device setup */
	dev->net = net;
	snprintf(net->name, sizeof(net->name), "%s%%d", netname);

	if (get_ether_addr(dev_addr, net->dev_addr))
		dev_warn(&g->dev,
			"using random %s ethernet address\n", "self");

	if (get_host_ether_addr(host_ethaddr, dev->host_mac))
		dev_warn(&g->dev, "using random %s ethernet address\n", "host");
	else
		dev_warn(&g->dev, "using previous %s ethernet address\n", "host");

	if (ethaddr)
		memcpy(ethaddr, dev->host_mac, ETH_ALEN);

	net->netdev_ops = &eth_netdev_ops;

	SET_ETHTOOL_OPS(net, &ops);

	dev->gadget = g;
	SET_NETDEV_DEV(net, &g->dev);
	SET_NETDEV_DEVTYPE(net, &gadget_type);

	status = register_netdev(net);
	if (status < 0) {
		dev_dbg(&g->dev, "register_netdev failed, %d\n", status);
		free_netdev(net);
		dev = ERR_PTR(status);
	} else {
		INFO(dev, "MAC %pM\n", net->dev_addr);
		INFO(dev, "HOST MAC %pM\n", dev->host_mac);

		/* two kinds of host-initiated state changes:
		 *  - iff DATA transfer is active, carrier is "on"
		 *  - tx queueing enabled if open *and* carrier is "on"
		 */
		netif_carrier_off(net);
	}

	return dev;
}

/**
 * gether_cleanup - remove Ethernet-over-USB device
 * Context: may sleep
 *
 * This is called to free all resources allocated by @gether_setup().
 */
void gether_cleanup(struct eth_dev *dev)
{
	if (!dev)
		return;

	unregister_netdev(dev->net);
	flush_work(&dev->work);
	free_netdev(dev->net);

	destroy_workqueue(uether_wq);
}

/**
 * gether_connect - notify network layer that USB link is active
 * @link: the USB link, set up with endpoints, descriptors matching
 *	current device speed, and any framing wrapper(s) set up.
 * Context: irqs blocked
 *
 * This is called to activate endpoints and let the network layer know
 * the connection is active ("carrier detect").  It may cause the I/O
 * queues to open and start letting network packets flow, but will in
 * any case activate the endpoints so that they respond properly to the
 * USB host.
 *
 * Verify net_device pointer returned using IS_ERR().  If it doesn't
 * indicate some error code (negative errno), ep->driver_data values
 * have been overwritten.
 */
struct net_device *gether_connect(struct gether *link)
{
	struct eth_dev		*dev = link->ioport;
	int			result = 0;

	if (!dev)
		return ERR_PTR(-EINVAL);

	link->in_ep->driver_data = dev;
	result = usb_ep_enable(link->in_ep);
	if (result != 0) {
		DBG(dev, "enable %s --> %d\n",
			link->in_ep->name, result);
		goto fail0;
	}

	link->out_ep->driver_data = dev;
	result = usb_ep_enable(link->out_ep);
	if (result != 0) {
		DBG(dev, "enable %s --> %d\n",
			link->out_ep->name, result);
		goto fail1;
	}

	if (result == 0)
		result = alloc_requests(dev, link, qlen(dev->gadget));

	if (result == 0) {
		dev->zlp = link->is_zlp_ok;
		DBG(dev, "qlen %d\n", qlen(dev->gadget));

		dev->header_len = link->header_len;
		dev->unwrap = link->unwrap;
		dev->wrap = link->wrap;
		dev->ul_max_pkts_per_xfer = link->ul_max_pkts_per_xfer;
		dev->dl_max_pkts_per_xfer = link->dl_max_pkts_per_xfer;

		spin_lock(&dev->lock);
		dev->tx_skb_hold_count = 0;
		dev->no_tx_req_used = 0;
		dev->tx_req_bufsize = 0;
		dev->port_usb = link;
		if (netif_running(dev->net)) {
			if (link->open)
				link->open(link);
		} else {
			if (link->close)
				link->close(link);
		}
		spin_unlock(&dev->lock);

		netif_carrier_on(dev->net);
		if (netif_running(dev->net))
			eth_start(dev, GFP_ATOMIC);

	/* on error, disable any endpoints  */
	} else {
		(void) usb_ep_disable(link->out_ep);
fail1:
		(void) usb_ep_disable(link->in_ep);
	}
fail0:
	/* caller is responsible for cleanup on error */
	if (result < 0)
		return ERR_PTR(result);
	return dev->net;
}

/**
 * gether_disconnect - notify network layer that USB link is inactive
 * @link: the USB link, on which gether_connect() was called
 * Context: irqs blocked
 *
 * This is called to deactivate endpoints and let the network layer know
 * the connection went inactive ("no carrier").
 *
 * On return, the state is as if gether_connect() had never been called.
 * The endpoints are inactive, and accordingly without active USB I/O.
 * Pointers to endpoint descriptors and endpoint private data are nulled.
 */
void gether_disconnect(struct gether *link)
{
	struct eth_dev		*dev = link->ioport;
	struct usb_request	*req;
	struct sk_buff		*skb;

	WARN_ON(!dev);
	if (!dev)
		return;

	DBG(dev, "%s\n", __func__);

	netif_stop_queue(dev->net);
	netif_carrier_off(dev->net);

	/* disable endpoints, forcing (synchronous) completion
	 * of all pending i/o.  then free the request objects
	 * and forget about the endpoints.
	 */
	usb_ep_disable(link->in_ep);
	spin_lock(&dev->req_lock);
	while (!list_empty(&dev->tx_reqs)) {
		req = container_of(dev->tx_reqs.next,
					struct usb_request, list);
		list_del(&req->list);

		spin_unlock(&dev->req_lock);
		if (link->multi_pkt_xfer)
			kfree(req->buf);
		usb_ep_free_request(link->in_ep, req);
		spin_lock(&dev->req_lock);
	}
	spin_unlock(&dev->req_lock);
	link->in_ep->driver_data = NULL;
	link->in_ep->desc = NULL;

	usb_ep_disable(link->out_ep);
	spin_lock(&dev->req_lock);
	while (!list_empty(&dev->rx_reqs)) {
		req = container_of(dev->rx_reqs.next,
					struct usb_request, list);
		list_del(&req->list);

		spin_unlock(&dev->req_lock);
		usb_ep_free_request(link->out_ep, req);
		spin_lock(&dev->req_lock);
	}
	spin_unlock(&dev->req_lock);

	spin_lock(&dev->rx_frames.lock);
	while ((skb = __skb_dequeue(&dev->rx_frames)))
		dev_kfree_skb_any(skb);
	spin_unlock(&dev->rx_frames.lock);

	link->out_ep->driver_data = NULL;
	link->out_ep->desc = NULL;

	/* finish forgetting about this USB link episode */
	dev->header_len = 0;
	dev->unwrap = NULL;
	dev->wrap = NULL;

	spin_lock(&dev->lock);
	dev->port_usb = NULL;
	spin_unlock(&dev->lock);
}

static int __init gether_init(void)
{
	uether_wq  = create_singlethread_workqueue("uether");
	if (!uether_wq) {
		pr_err("%s: Unable to create workqueue: uether\n", __func__);
		return -ENOMEM;
	}
	return 0;
}
module_init(gether_init);

static void __exit gether_exit(void)
{
	destroy_workqueue(uether_wq);

}
module_exit(gether_exit);
MODULE_DESCRIPTION("ethernet over USB driver");
MODULE_LICENSE("GPL v2");<|MERGE_RESOLUTION|>--- conflicted
+++ resolved
@@ -95,10 +95,6 @@
 
 #define DEFAULT_QLEN	2	/* double buffering by default */
 
-<<<<<<< HEAD
-
-=======
->>>>>>> 88835a3a
 static unsigned qmult = 10;
 module_param(qmult, uint, S_IRUGO|S_IWUSR);
 MODULE_PARM_DESC(qmult, "queue length multiplier at high/super speed");
@@ -584,11 +580,7 @@
 	struct list_head	*act;
 	struct usb_request	*req;
 
-<<<<<<< HEAD
-	dev->tx_req_bufsize = (TX_SKB_HOLD_THRESHOLD *
-=======
 	dev->tx_req_bufsize = (dev->dl_max_pkts_per_xfer *
->>>>>>> 88835a3a
 				(dev->net->mtu
 				+ sizeof(struct ethhdr)
 				/* size of rndis_packet_msg_type */
@@ -695,24 +687,6 @@
 	spin_lock_irqsave(&dev->req_lock, flags);
 	dev->tx_skb_hold_count++;
 	spin_unlock_irqrestore(&dev->req_lock, flags);
-<<<<<<< HEAD
-
-	if (dev->port_usb->multi_pkt_xfer) {
-		memcpy(req->buf + req->length, skb->data, skb->len);
-		req->length = req->length + skb->len;
-		length = req->length;
-		dev_kfree_skb_any(skb);
-
-		spin_lock_irqsave(&dev->req_lock, flags);
-		if (dev->tx_skb_hold_count < TX_SKB_HOLD_THRESHOLD) {
-			if (dev->no_tx_req_used > TX_REQ_THRESHOLD) {
-				list_add(&req->list, &dev->tx_reqs);
-				spin_unlock_irqrestore(&dev->req_lock, flags);
-				goto success;
-			}
-		}
-
-=======
 
 	if (dev->port_usb->multi_pkt_xfer) {
 		memcpy(req->buf + req->length, skb->data, skb->len);
@@ -729,7 +703,6 @@
 			}
 		}
 
->>>>>>> 88835a3a
 		dev->no_tx_req_used++;
 		spin_unlock_irqrestore(&dev->req_lock, flags);
 
