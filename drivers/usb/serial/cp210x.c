/*
 * Silicon Laboratories CP210x USB to RS232 serial adaptor driver
 *
 * Copyright (C) 2005 Craig Shelley (craig@microtron.org.uk)
 *
 *	This program is free software; you can redistribute it and/or
 *	modify it under the terms of the GNU General Public License version
 *	2 as published by the Free Software Foundation.
 *
 * Support to set flow control line levels using TIOCMGET and TIOCMSET
 * thanks to Karl Hiramoto karl@hiramoto.org. RTSCTS hardware flow
 * control thanks to Munir Nassar nassarmu@real-time.com
 *
 */

#include <linux/kernel.h>
#include <linux/errno.h>
#include <linux/slab.h>
#include <linux/tty.h>
#include <linux/tty_flip.h>
#include <linux/module.h>
#include <linux/moduleparam.h>
#include <linux/usb.h>
#include <linux/uaccess.h>
#include <linux/usb/serial.h>

#define DRIVER_DESC "Silicon Labs CP210x RS232 serial adaptor driver"

/*
 * Function Prototypes
 */
static int cp210x_open(struct tty_struct *tty, struct usb_serial_port *);
static void cp210x_close(struct usb_serial_port *);
static void cp210x_get_termios(struct tty_struct *, struct usb_serial_port *);
static void cp210x_get_termios_port(struct usb_serial_port *port,
	unsigned int *cflagp, unsigned int *baudp);
static void cp210x_change_speed(struct tty_struct *, struct usb_serial_port *,
							struct ktermios *);
static void cp210x_set_termios(struct tty_struct *, struct usb_serial_port *,
							struct ktermios*);
static int cp210x_tiocmget(struct tty_struct *);
static int cp210x_tiocmset(struct tty_struct *, unsigned int, unsigned int);
static int cp210x_tiocmset_port(struct usb_serial_port *port,
		unsigned int, unsigned int);
static void cp210x_break_ctl(struct tty_struct *, int);
static int cp210x_startup(struct usb_serial *);
static void cp210x_release(struct usb_serial *);
static void cp210x_dtr_rts(struct usb_serial_port *p, int on);

static const struct usb_device_id id_table[] = {
	{ USB_DEVICE(0x045B, 0x0053) }, /* Renesas RX610 RX-Stick */
	{ USB_DEVICE(0x0471, 0x066A) }, /* AKTAKOM ACE-1001 cable */
	{ USB_DEVICE(0x0489, 0xE000) }, /* Pirelli Broadband S.p.A, DP-L10 SIP/GSM Mobile */
	{ USB_DEVICE(0x0489, 0xE003) }, /* Pirelli Broadband S.p.A, DP-L10 SIP/GSM Mobile */
	{ USB_DEVICE(0x0745, 0x1000) }, /* CipherLab USB CCD Barcode Scanner 1000 */
	{ USB_DEVICE(0x0846, 0x1100) }, /* NetGear Managed Switch M4100 series, M5300 series, M7100 series */
	{ USB_DEVICE(0x08e6, 0x5501) }, /* Gemalto Prox-PU/CU contactless smartcard reader */
	{ USB_DEVICE(0x08FD, 0x000A) }, /* Digianswer A/S , ZigBee/802.15.4 MAC Device */
	{ USB_DEVICE(0x0908, 0x01FF) }, /* Siemens RUGGEDCOM USB Serial Console */
	{ USB_DEVICE(0x0BED, 0x1100) }, /* MEI (TM) Cashflow-SC Bill/Voucher Acceptor */
	{ USB_DEVICE(0x0BED, 0x1101) }, /* MEI series 2000 Combo Acceptor */
	{ USB_DEVICE(0x0FCF, 0x1003) }, /* Dynastream ANT development board */
	{ USB_DEVICE(0x0FCF, 0x1004) }, /* Dynastream ANT2USB */
	{ USB_DEVICE(0x0FCF, 0x1006) }, /* Dynastream ANT development board */
	{ USB_DEVICE(0x0FDE, 0xCA05) }, /* OWL Wireless Electricity Monitor CM-160 */
	{ USB_DEVICE(0x10A6, 0xAA26) }, /* Knock-off DCU-11 cable */
	{ USB_DEVICE(0x10AB, 0x10C5) }, /* Siemens MC60 Cable */
	{ USB_DEVICE(0x10B5, 0xAC70) }, /* Nokia CA-42 USB */
	{ USB_DEVICE(0x10C4, 0x0F91) }, /* Vstabi */
	{ USB_DEVICE(0x10C4, 0x1101) }, /* Arkham Technology DS101 Bus Monitor */
	{ USB_DEVICE(0x10C4, 0x1601) }, /* Arkham Technology DS101 Adapter */
	{ USB_DEVICE(0x10C4, 0x800A) }, /* SPORTident BSM7-D-USB main station */
	{ USB_DEVICE(0x10C4, 0x803B) }, /* Pololu USB-serial converter */
	{ USB_DEVICE(0x10C4, 0x8044) }, /* Cygnal Debug Adapter */
	{ USB_DEVICE(0x10C4, 0x804E) }, /* Software Bisque Paramount ME build-in converter */
	{ USB_DEVICE(0x10C4, 0x8053) }, /* Enfora EDG1228 */
	{ USB_DEVICE(0x10C4, 0x8054) }, /* Enfora GSM2228 */
	{ USB_DEVICE(0x10C4, 0x8066) }, /* Argussoft In-System Programmer */
	{ USB_DEVICE(0x10C4, 0x806F) }, /* IMS USB to RS422 Converter Cable */
	{ USB_DEVICE(0x10C4, 0x807A) }, /* Crumb128 board */
	{ USB_DEVICE(0x10C4, 0x80C4) }, /* Cygnal Integrated Products, Inc., Optris infrared thermometer */
	{ USB_DEVICE(0x10C4, 0x80CA) }, /* Degree Controls Inc */
	{ USB_DEVICE(0x10C4, 0x80DD) }, /* Tracient RFID */
	{ USB_DEVICE(0x10C4, 0x80F6) }, /* Suunto sports instrument */
	{ USB_DEVICE(0x10C4, 0x8115) }, /* Arygon NFC/Mifare Reader */
	{ USB_DEVICE(0x10C4, 0x813D) }, /* Burnside Telecom Deskmobile */
	{ USB_DEVICE(0x10C4, 0x813F) }, /* Tams Master Easy Control */
	{ USB_DEVICE(0x10C4, 0x814A) }, /* West Mountain Radio RIGblaster P&P */
	{ USB_DEVICE(0x10C4, 0x814B) }, /* West Mountain Radio RIGtalk */
	{ USB_DEVICE(0x2405, 0x0003) }, /* West Mountain Radio RIGblaster Advantage */
	{ USB_DEVICE(0x10C4, 0x8156) }, /* B&G H3000 link cable */
	{ USB_DEVICE(0x10C4, 0x815E) }, /* Helicomm IP-Link 1220-DVM */
	{ USB_DEVICE(0x10C4, 0x815F) }, /* Timewave HamLinkUSB */
	{ USB_DEVICE(0x10C4, 0x818B) }, /* AVIT Research USB to TTL */
	{ USB_DEVICE(0x10C4, 0x819F) }, /* MJS USB Toslink Switcher */
	{ USB_DEVICE(0x10C4, 0x81A6) }, /* ThinkOptics WavIt */
	{ USB_DEVICE(0x10C4, 0x81A9) }, /* Multiplex RC Interface */
	{ USB_DEVICE(0x10C4, 0x81AC) }, /* MSD Dash Hawk */
	{ USB_DEVICE(0x10C4, 0x81AD) }, /* INSYS USB Modem */
	{ USB_DEVICE(0x10C4, 0x81C8) }, /* Lipowsky Industrie Elektronik GmbH, Baby-JTAG */
	{ USB_DEVICE(0x10C4, 0x81E2) }, /* Lipowsky Industrie Elektronik GmbH, Baby-LIN */
	{ USB_DEVICE(0x10C4, 0x81E7) }, /* Aerocomm Radio */
	{ USB_DEVICE(0x10C4, 0x81E8) }, /* Zephyr Bioharness */
	{ USB_DEVICE(0x10C4, 0x81F2) }, /* C1007 HF band RFID controller */
	{ USB_DEVICE(0x10C4, 0x8218) }, /* Lipowsky Industrie Elektronik GmbH, HARP-1 */
	{ USB_DEVICE(0x10C4, 0x822B) }, /* Modem EDGE(GSM) Comander 2 */
	{ USB_DEVICE(0x10C4, 0x826B) }, /* Cygnal Integrated Products, Inc., Fasttrax GPS demonstration module */
	{ USB_DEVICE(0x10C4, 0x8281) }, /* Nanotec Plug & Drive */
	{ USB_DEVICE(0x10C4, 0x8293) }, /* Telegesis ETRX2USB */
	{ USB_DEVICE(0x10C4, 0x82F9) }, /* Procyon AVS */
	{ USB_DEVICE(0x10C4, 0x8341) }, /* Siemens MC35PU GPRS Modem */
	{ USB_DEVICE(0x10C4, 0x8382) }, /* Cygnal Integrated Products, Inc. */
	{ USB_DEVICE(0x10C4, 0x83A8) }, /* Amber Wireless AMB2560 */
	{ USB_DEVICE(0x10C4, 0x83D8) }, /* DekTec DTA Plus VHF/UHF Booster/Attenuator */
	{ USB_DEVICE(0x10C4, 0x8411) }, /* Kyocera GPS Module */
	{ USB_DEVICE(0x10C4, 0x8418) }, /* IRZ Automation Teleport SG-10 GSM/GPRS Modem */
	{ USB_DEVICE(0x10C4, 0x846E) }, /* BEI USB Sensor Interface (VCP) */
	{ USB_DEVICE(0x10C4, 0x8477) }, /* Balluff RFID */
	{ USB_DEVICE(0x10C4, 0x85EA) }, /* AC-Services IBUS-IF */
	{ USB_DEVICE(0x10C4, 0x85EB) }, /* AC-Services CIS-IBUS */
	{ USB_DEVICE(0x10C4, 0x85F8) }, /* Virtenio Preon32 */
	{ USB_DEVICE(0x10C4, 0x8664) }, /* AC-Services CAN-IF */
	{ USB_DEVICE(0x10C4, 0x8665) }, /* AC-Services OBD-IF */
<<<<<<< HEAD
	{ USB_DEVICE(0x10C4, 0x88A4) }, /* MMB Networks ZigBee USB Device */
	{ USB_DEVICE(0x10C4, 0x88A5) }, /* Planet Innovation Ingeni ZigBee USB Device */
=======
	{ USB_DEVICE(0x10C4, 0x8856) },	/* CEL EM357 ZigBee USB Stick - LR */
	{ USB_DEVICE(0x10C4, 0x8857) },	/* CEL EM357 ZigBee USB Stick */
	{ USB_DEVICE(0x10C4, 0x88A4) }, /* MMB Networks ZigBee USB Device */
	{ USB_DEVICE(0x10C4, 0x88A5) }, /* Planet Innovation Ingeni ZigBee USB Device */
	{ USB_DEVICE(0x10C4, 0x8946) }, /* Ketra N1 Wireless Interface */
	{ USB_DEVICE(0x10C4, 0x8977) },	/* CEL MeshWorks DevKit Device */
	{ USB_DEVICE(0x10C4, 0x8998) }, /* KCF Technologies PRN */
	{ USB_DEVICE(0x10C4, 0x8A2A) }, /* HubZ dual ZigBee and Z-Wave dongle */
>>>>>>> 0c992013
	{ USB_DEVICE(0x10C4, 0xEA60) }, /* Silicon Labs factory default */
	{ USB_DEVICE(0x10C4, 0xEA61) }, /* Silicon Labs factory default */
	{ USB_DEVICE(0x10C4, 0xEA70) }, /* Silicon Labs factory default */
	{ USB_DEVICE(0x10C4, 0xEA71) }, /* Infinity GPS-MIC-1 Radio Monophone */
	{ USB_DEVICE(0x10C4, 0xF001) }, /* Elan Digital Systems USBscope50 */
	{ USB_DEVICE(0x10C4, 0xF002) }, /* Elan Digital Systems USBwave12 */
	{ USB_DEVICE(0x10C4, 0xF003) }, /* Elan Digital Systems USBpulse100 */
	{ USB_DEVICE(0x10C4, 0xF004) }, /* Elan Digital Systems USBcount50 */
	{ USB_DEVICE(0x10C5, 0xEA61) }, /* Silicon Labs MobiData GPRS USB Modem */
	{ USB_DEVICE(0x10CE, 0xEA6A) }, /* Silicon Labs MobiData GPRS USB Modem 100EU */
	{ USB_DEVICE(0x13AD, 0x9999) }, /* Baltech card reader */
	{ USB_DEVICE(0x1555, 0x0004) }, /* Owen AC4 USB-RS485 Converter */
	{ USB_DEVICE(0x166A, 0x0201) }, /* Clipsal 5500PACA C-Bus Pascal Automation Controller */
	{ USB_DEVICE(0x166A, 0x0301) }, /* Clipsal 5800PC C-Bus Wireless PC Interface */
	{ USB_DEVICE(0x166A, 0x0303) }, /* Clipsal 5500PCU C-Bus USB interface */
	{ USB_DEVICE(0x166A, 0x0304) }, /* Clipsal 5000CT2 C-Bus Black and White Touchscreen */
	{ USB_DEVICE(0x166A, 0x0305) }, /* Clipsal C-5000CT2 C-Bus Spectrum Colour Touchscreen */
	{ USB_DEVICE(0x166A, 0x0401) }, /* Clipsal L51xx C-Bus Architectural Dimmer */
	{ USB_DEVICE(0x166A, 0x0101) }, /* Clipsal 5560884 C-Bus Multi-room Audio Matrix Switcher */
	{ USB_DEVICE(0x16C0, 0x09B0) }, /* Lunatico Seletek */
	{ USB_DEVICE(0x16C0, 0x09B1) }, /* Lunatico Seletek */
	{ USB_DEVICE(0x16D6, 0x0001) }, /* Jablotron serial interface */
	{ USB_DEVICE(0x16DC, 0x0010) }, /* W-IE-NE-R Plein & Baus GmbH PL512 Power Supply */
	{ USB_DEVICE(0x16DC, 0x0011) }, /* W-IE-NE-R Plein & Baus GmbH RCM Remote Control for MARATON Power Supply */
	{ USB_DEVICE(0x16DC, 0x0012) }, /* W-IE-NE-R Plein & Baus GmbH MPOD Multi Channel Power Supply */
	{ USB_DEVICE(0x16DC, 0x0015) }, /* W-IE-NE-R Plein & Baus GmbH CML Control, Monitoring and Data Logger */
	{ USB_DEVICE(0x17A8, 0x0001) }, /* Kamstrup Optical Eye/3-wire */
	{ USB_DEVICE(0x17A8, 0x0005) }, /* Kamstrup M-Bus Master MultiPort 250D */
	{ USB_DEVICE(0x17F4, 0xAAAA) }, /* Wavesense Jazz blood glucose meter */
	{ USB_DEVICE(0x1843, 0x0200) }, /* Vaisala USB Instrument Cable */
	{ USB_DEVICE(0x18EF, 0xE00F) }, /* ELV USB-I2C-Interface */
<<<<<<< HEAD
	{ USB_DEVICE(0x1ADB, 0x0001) }, /* Schweitzer Engineering C662 Cable */
=======
	{ USB_DEVICE(0x18EF, 0xE025) }, /* ELV Marble Sound Board 1 */
	{ USB_DEVICE(0x1ADB, 0x0001) }, /* Schweitzer Engineering C662 Cable */
	{ USB_DEVICE(0x1B1C, 0x1C00) }, /* Corsair USB Dongle */
	{ USB_DEVICE(0x1BA4, 0x0002) },	/* Silicon Labs 358x factory default */
>>>>>>> 0c992013
	{ USB_DEVICE(0x1BE3, 0x07A6) }, /* WAGO 750-923 USB Service Cable */
	{ USB_DEVICE(0x1D6F, 0x0010) }, /* Seluxit ApS RF Dongle */
	{ USB_DEVICE(0x1E29, 0x0102) }, /* Festo CPX-USB */
	{ USB_DEVICE(0x1E29, 0x0501) }, /* Festo CMSP */
	{ USB_DEVICE(0x1FB9, 0x0100) }, /* Lake Shore Model 121 Current Source */
	{ USB_DEVICE(0x1FB9, 0x0200) }, /* Lake Shore Model 218A Temperature Monitor */
	{ USB_DEVICE(0x1FB9, 0x0201) }, /* Lake Shore Model 219 Temperature Monitor */
	{ USB_DEVICE(0x1FB9, 0x0202) }, /* Lake Shore Model 233 Temperature Transmitter */
	{ USB_DEVICE(0x1FB9, 0x0203) }, /* Lake Shore Model 235 Temperature Transmitter */
	{ USB_DEVICE(0x1FB9, 0x0300) }, /* Lake Shore Model 335 Temperature Controller */
	{ USB_DEVICE(0x1FB9, 0x0301) }, /* Lake Shore Model 336 Temperature Controller */
	{ USB_DEVICE(0x1FB9, 0x0302) }, /* Lake Shore Model 350 Temperature Controller */
	{ USB_DEVICE(0x1FB9, 0x0303) }, /* Lake Shore Model 371 AC Bridge */
	{ USB_DEVICE(0x1FB9, 0x0400) }, /* Lake Shore Model 411 Handheld Gaussmeter */
	{ USB_DEVICE(0x1FB9, 0x0401) }, /* Lake Shore Model 425 Gaussmeter */
	{ USB_DEVICE(0x1FB9, 0x0402) }, /* Lake Shore Model 455A Gaussmeter */
	{ USB_DEVICE(0x1FB9, 0x0403) }, /* Lake Shore Model 475A Gaussmeter */
	{ USB_DEVICE(0x1FB9, 0x0404) }, /* Lake Shore Model 465 Three Axis Gaussmeter */
	{ USB_DEVICE(0x1FB9, 0x0600) }, /* Lake Shore Model 625A Superconducting MPS */
	{ USB_DEVICE(0x1FB9, 0x0601) }, /* Lake Shore Model 642A Magnet Power Supply */
	{ USB_DEVICE(0x1FB9, 0x0602) }, /* Lake Shore Model 648 Magnet Power Supply */
	{ USB_DEVICE(0x1FB9, 0x0700) }, /* Lake Shore Model 737 VSM Controller */
	{ USB_DEVICE(0x1FB9, 0x0701) }, /* Lake Shore Model 776 Hall Matrix */
	{ USB_DEVICE(0x2626, 0xEA60) }, /* Aruba Networks 7xxx USB Serial Console */
	{ USB_DEVICE(0x3195, 0xF190) }, /* Link Instruments MSO-19 */
	{ USB_DEVICE(0x3195, 0xF280) }, /* Link Instruments MSO-28 */
	{ USB_DEVICE(0x3195, 0xF281) }, /* Link Instruments MSO-28 */
	{ USB_DEVICE(0x413C, 0x9500) }, /* DW700 GPS USB interface */
	{ } /* Terminating Entry */
};

MODULE_DEVICE_TABLE(usb, id_table);

struct cp210x_serial_private {
	__u8			bInterfaceNumber;
};

static struct usb_serial_driver cp210x_device = {
	.driver = {
		.owner =	THIS_MODULE,
		.name =		"cp210x",
	},
	.id_table		= id_table,
	.num_ports		= 1,
	.bulk_in_size		= 256,
	.bulk_out_size		= 256,
	.open			= cp210x_open,
	.close			= cp210x_close,
	.break_ctl		= cp210x_break_ctl,
	.set_termios		= cp210x_set_termios,
	.tiocmget		= cp210x_tiocmget,
	.tiocmset		= cp210x_tiocmset,
	.attach			= cp210x_startup,
	.release		= cp210x_release,
	.dtr_rts		= cp210x_dtr_rts
};

static struct usb_serial_driver * const serial_drivers[] = {
	&cp210x_device, NULL
};

/* Config request types */
#define REQTYPE_HOST_TO_INTERFACE	0x41
#define REQTYPE_INTERFACE_TO_HOST	0xc1
#define REQTYPE_HOST_TO_DEVICE	0x40
#define REQTYPE_DEVICE_TO_HOST	0xc0

/* Config request codes */
#define CP210X_IFC_ENABLE	0x00
#define CP210X_SET_BAUDDIV	0x01
#define CP210X_GET_BAUDDIV	0x02
#define CP210X_SET_LINE_CTL	0x03
#define CP210X_GET_LINE_CTL	0x04
#define CP210X_SET_BREAK	0x05
#define CP210X_IMM_CHAR		0x06
#define CP210X_SET_MHS		0x07
#define CP210X_GET_MDMSTS	0x08
#define CP210X_SET_XON		0x09
#define CP210X_SET_XOFF		0x0A
#define CP210X_SET_EVENTMASK	0x0B
#define CP210X_GET_EVENTMASK	0x0C
#define CP210X_SET_CHAR		0x0D
#define CP210X_GET_CHARS	0x0E
#define CP210X_GET_PROPS	0x0F
#define CP210X_GET_COMM_STATUS	0x10
#define CP210X_RESET		0x11
#define CP210X_PURGE		0x12
#define CP210X_SET_FLOW		0x13
#define CP210X_GET_FLOW		0x14
#define CP210X_EMBED_EVENTS	0x15
#define CP210X_GET_EVENTSTATE	0x16
#define CP210X_SET_CHARS	0x19
#define CP210X_GET_BAUDRATE	0x1D
#define CP210X_SET_BAUDRATE	0x1E

/* CP210X_IFC_ENABLE */
#define UART_ENABLE		0x0001
#define UART_DISABLE		0x0000

/* CP210X_(SET|GET)_BAUDDIV */
#define BAUD_RATE_GEN_FREQ	0x384000

/* CP210X_(SET|GET)_LINE_CTL */
#define BITS_DATA_MASK		0X0f00
#define BITS_DATA_5		0X0500
#define BITS_DATA_6		0X0600
#define BITS_DATA_7		0X0700
#define BITS_DATA_8		0X0800
#define BITS_DATA_9		0X0900

#define BITS_PARITY_MASK	0x00f0
#define BITS_PARITY_NONE	0x0000
#define BITS_PARITY_ODD		0x0010
#define BITS_PARITY_EVEN	0x0020
#define BITS_PARITY_MARK	0x0030
#define BITS_PARITY_SPACE	0x0040

#define BITS_STOP_MASK		0x000f
#define BITS_STOP_1		0x0000
#define BITS_STOP_1_5		0x0001
#define BITS_STOP_2		0x0002

/* CP210X_SET_BREAK */
#define BREAK_ON		0x0001
#define BREAK_OFF		0x0000

/* CP210X_(SET_MHS|GET_MDMSTS) */
#define CONTROL_DTR		0x0001
#define CONTROL_RTS		0x0002
#define CONTROL_CTS		0x0010
#define CONTROL_DSR		0x0020
#define CONTROL_RING		0x0040
#define CONTROL_DCD		0x0080
#define CONTROL_WRITE_DTR	0x0100
#define CONTROL_WRITE_RTS	0x0200

/*
 * cp210x_get_config
 * Reads from the CP210x configuration registers
 * 'size' is specified in bytes.
 * 'data' is a pointer to a pre-allocated array of integers large
 * enough to hold 'size' bytes (with 4 bytes to each integer)
 */
static int cp210x_get_config(struct usb_serial_port *port, u8 request,
		unsigned int *data, int size)
{
	struct usb_serial *serial = port->serial;
	struct cp210x_serial_private *spriv = usb_get_serial_data(serial);
	__le32 *buf;
	int result, i, length;

	/* Number of integers required to contain the array */
	length = (((size - 1) | 3) + 1) / 4;

	buf = kcalloc(length, sizeof(__le32), GFP_KERNEL);
	if (!buf) {
		dev_err(&port->dev, "%s - out of memory.\n", __func__);
		return -ENOMEM;
	}

	/* Issue the request, attempting to read 'size' bytes */
	result = usb_control_msg(serial->dev, usb_rcvctrlpipe(serial->dev, 0),
				request, REQTYPE_INTERFACE_TO_HOST, 0x0000,
				spriv->bInterfaceNumber, buf, size,
				USB_CTRL_GET_TIMEOUT);

	/* Convert data into an array of integers */
	for (i = 0; i < length; i++)
		data[i] = le32_to_cpu(buf[i]);

	kfree(buf);

	if (result != size) {
		dev_dbg(&port->dev, "%s - Unable to send config request, request=0x%x size=%d result=%d\n",
			__func__, request, size, result);
		if (result > 0)
			result = -EPROTO;

		return result;
	}

	return 0;
}

/*
 * cp210x_set_config
 * Writes to the CP210x configuration registers
 * Values less than 16 bits wide are sent directly
 * 'size' is specified in bytes.
 */
static int cp210x_set_config(struct usb_serial_port *port, u8 request,
		unsigned int *data, int size)
{
	struct usb_serial *serial = port->serial;
	struct cp210x_serial_private *spriv = usb_get_serial_data(serial);
	__le32 *buf;
	int result, i, length;

	/* Number of integers required to contain the array */
	length = (((size - 1) | 3) + 1) / 4;

	buf = kmalloc(length * sizeof(__le32), GFP_KERNEL);
	if (!buf) {
		dev_err(&port->dev, "%s - out of memory.\n", __func__);
		return -ENOMEM;
	}

	/* Array of integers into bytes */
	for (i = 0; i < length; i++)
		buf[i] = cpu_to_le32(data[i]);

	if (size > 2) {
		result = usb_control_msg(serial->dev,
				usb_sndctrlpipe(serial->dev, 0),
				request, REQTYPE_HOST_TO_INTERFACE, 0x0000,
				spriv->bInterfaceNumber, buf, size,
				USB_CTRL_SET_TIMEOUT);
	} else {
		result = usb_control_msg(serial->dev,
				usb_sndctrlpipe(serial->dev, 0),
				request, REQTYPE_HOST_TO_INTERFACE, data[0],
				spriv->bInterfaceNumber, NULL, 0,
				USB_CTRL_SET_TIMEOUT);
	}

	kfree(buf);

	if ((size > 2 && result != size) || result < 0) {
		dev_dbg(&port->dev, "%s - Unable to send request, request=0x%x size=%d result=%d\n",
			__func__, request, size, result);
		if (result > 0)
			result = -EPROTO;

		return result;
	}

	return 0;
}

/*
 * cp210x_set_config_single
 * Convenience function for calling cp210x_set_config on single data values
 * without requiring an integer pointer
 */
static inline int cp210x_set_config_single(struct usb_serial_port *port,
		u8 request, unsigned int data)
{
	return cp210x_set_config(port, request, &data, 2);
}

/*
 * cp210x_quantise_baudrate
 * Quantises the baud rate as per AN205 Table 1
 */
static unsigned int cp210x_quantise_baudrate(unsigned int baud)
{
	if (baud <= 300)
		baud = 300;
	else if (baud <= 600)      baud = 600;
	else if (baud <= 1200)     baud = 1200;
	else if (baud <= 1800)     baud = 1800;
	else if (baud <= 2400)     baud = 2400;
	else if (baud <= 4000)     baud = 4000;
	else if (baud <= 4803)     baud = 4800;
	else if (baud <= 7207)     baud = 7200;
	else if (baud <= 9612)     baud = 9600;
	else if (baud <= 14428)    baud = 14400;
	else if (baud <= 16062)    baud = 16000;
	else if (baud <= 19250)    baud = 19200;
	else if (baud <= 28912)    baud = 28800;
	else if (baud <= 38601)    baud = 38400;
	else if (baud <= 51558)    baud = 51200;
	else if (baud <= 56280)    baud = 56000;
	else if (baud <= 58053)    baud = 57600;
	else if (baud <= 64111)    baud = 64000;
	else if (baud <= 77608)    baud = 76800;
	else if (baud <= 117028)   baud = 115200;
	else if (baud <= 129347)   baud = 128000;
	else if (baud <= 156868)   baud = 153600;
	else if (baud <= 237832)   baud = 230400;
	else if (baud <= 254234)   baud = 250000;
	else if (baud <= 273066)   baud = 256000;
	else if (baud <= 491520)   baud = 460800;
	else if (baud <= 567138)   baud = 500000;
	else if (baud <= 670254)   baud = 576000;
	else if (baud < 1000000)
		baud = 921600;
	else if (baud > 2000000)
		baud = 2000000;
	return baud;
}

static int cp210x_open(struct tty_struct *tty, struct usb_serial_port *port)
{
	int result;

	result = cp210x_set_config_single(port, CP210X_IFC_ENABLE,
								UART_ENABLE);
	if (result) {
		dev_err(&port->dev, "%s - Unable to enable UART\n", __func__);
		return result;
	}

	/* Configure the termios structure */
	cp210x_get_termios(tty, port);

	/* The baud rate must be initialised on cp2104 */
	if (tty)
		cp210x_change_speed(tty, port, NULL);

	return usb_serial_generic_open(tty, port);
}

static void cp210x_close(struct usb_serial_port *port)
{
	usb_serial_generic_close(port);
	cp210x_set_config_single(port, CP210X_IFC_ENABLE, UART_DISABLE);
}

/*
 * cp210x_get_termios
 * Reads the baud rate, data bits, parity, stop bits and flow control mode
 * from the device, corrects any unsupported values, and configures the
 * termios structure to reflect the state of the device
 */
static void cp210x_get_termios(struct tty_struct *tty,
	struct usb_serial_port *port)
{
	unsigned int baud;

	if (tty) {
		cp210x_get_termios_port(tty->driver_data,
			&tty->termios.c_cflag, &baud);
		tty_encode_baud_rate(tty, baud, baud);
	} else {
		unsigned int cflag;
		cflag = 0;
		cp210x_get_termios_port(port, &cflag, &baud);
	}
}

/*
 * cp210x_get_termios_port
 * This is the heart of cp210x_get_termios which always uses a &usb_serial_port.
 */
static void cp210x_get_termios_port(struct usb_serial_port *port,
	unsigned int *cflagp, unsigned int *baudp)
{
	struct device *dev = &port->dev;
	unsigned int cflag, modem_ctl[4];
	unsigned int baud;
	unsigned int bits;

	cp210x_get_config(port, CP210X_GET_BAUDRATE, &baud, 4);

	dev_dbg(dev, "%s - baud rate = %d\n", __func__, baud);
	*baudp = baud;

	cflag = *cflagp;

	cp210x_get_config(port, CP210X_GET_LINE_CTL, &bits, 2);
	cflag &= ~CSIZE;
	switch (bits & BITS_DATA_MASK) {
	case BITS_DATA_5:
		dev_dbg(dev, "%s - data bits = 5\n", __func__);
		cflag |= CS5;
		break;
	case BITS_DATA_6:
		dev_dbg(dev, "%s - data bits = 6\n", __func__);
		cflag |= CS6;
		break;
	case BITS_DATA_7:
		dev_dbg(dev, "%s - data bits = 7\n", __func__);
		cflag |= CS7;
		break;
	case BITS_DATA_8:
		dev_dbg(dev, "%s - data bits = 8\n", __func__);
		cflag |= CS8;
		break;
	case BITS_DATA_9:
		dev_dbg(dev, "%s - data bits = 9 (not supported, using 8 data bits)\n", __func__);
		cflag |= CS8;
		bits &= ~BITS_DATA_MASK;
		bits |= BITS_DATA_8;
		cp210x_set_config(port, CP210X_SET_LINE_CTL, &bits, 2);
		break;
	default:
		dev_dbg(dev, "%s - Unknown number of data bits, using 8\n", __func__);
		cflag |= CS8;
		bits &= ~BITS_DATA_MASK;
		bits |= BITS_DATA_8;
		cp210x_set_config(port, CP210X_SET_LINE_CTL, &bits, 2);
		break;
	}

	switch (bits & BITS_PARITY_MASK) {
	case BITS_PARITY_NONE:
		dev_dbg(dev, "%s - parity = NONE\n", __func__);
		cflag &= ~PARENB;
		break;
	case BITS_PARITY_ODD:
		dev_dbg(dev, "%s - parity = ODD\n", __func__);
		cflag |= (PARENB|PARODD);
		break;
	case BITS_PARITY_EVEN:
		dev_dbg(dev, "%s - parity = EVEN\n", __func__);
		cflag &= ~PARODD;
		cflag |= PARENB;
		break;
	case BITS_PARITY_MARK:
		dev_dbg(dev, "%s - parity = MARK\n", __func__);
		cflag |= (PARENB|PARODD|CMSPAR);
		break;
	case BITS_PARITY_SPACE:
		dev_dbg(dev, "%s - parity = SPACE\n", __func__);
		cflag &= ~PARODD;
		cflag |= (PARENB|CMSPAR);
		break;
	default:
		dev_dbg(dev, "%s - Unknown parity mode, disabling parity\n", __func__);
		cflag &= ~PARENB;
		bits &= ~BITS_PARITY_MASK;
		cp210x_set_config(port, CP210X_SET_LINE_CTL, &bits, 2);
		break;
	}

	cflag &= ~CSTOPB;
	switch (bits & BITS_STOP_MASK) {
	case BITS_STOP_1:
		dev_dbg(dev, "%s - stop bits = 1\n", __func__);
		break;
	case BITS_STOP_1_5:
		dev_dbg(dev, "%s - stop bits = 1.5 (not supported, using 1 stop bit)\n", __func__);
		bits &= ~BITS_STOP_MASK;
		cp210x_set_config(port, CP210X_SET_LINE_CTL, &bits, 2);
		break;
	case BITS_STOP_2:
		dev_dbg(dev, "%s - stop bits = 2\n", __func__);
		cflag |= CSTOPB;
		break;
	default:
		dev_dbg(dev, "%s - Unknown number of stop bits, using 1 stop bit\n", __func__);
		bits &= ~BITS_STOP_MASK;
		cp210x_set_config(port, CP210X_SET_LINE_CTL, &bits, 2);
		break;
	}

	cp210x_get_config(port, CP210X_GET_FLOW, modem_ctl, 16);
	if (modem_ctl[0] & 0x0008) {
		dev_dbg(dev, "%s - flow control = CRTSCTS\n", __func__);
		cflag |= CRTSCTS;
	} else {
		dev_dbg(dev, "%s - flow control = NONE\n", __func__);
		cflag &= ~CRTSCTS;
	}

	*cflagp = cflag;
}

/*
 * CP2101 supports the following baud rates:
 *
 *	300, 600, 1200, 1800, 2400, 4800, 7200, 9600, 14400, 19200, 28800,
 *	38400, 56000, 57600, 115200, 128000, 230400, 460800, 921600
 *
 * CP2102 and CP2103 support the following additional rates:
 *
 *	4000, 16000, 51200, 64000, 76800, 153600, 250000, 256000, 500000,
 *	576000
 *
 * The device will map a requested rate to a supported one, but the result
 * of requests for rates greater than 1053257 is undefined (see AN205).
 *
 * CP2104, CP2105 and CP2110 support most rates up to 2M, 921k and 1M baud,
 * respectively, with an error less than 1%. The actual rates are determined
 * by
 *
 *	div = round(freq / (2 x prescale x request))
 *	actual = freq / (2 x prescale x div)
 *
 * For CP2104 and CP2105 freq is 48Mhz and prescale is 4 for request <= 365bps
 * or 1 otherwise.
 * For CP2110 freq is 24Mhz and prescale is 4 for request <= 300bps or 1
 * otherwise.
 */
static void cp210x_change_speed(struct tty_struct *tty,
		struct usb_serial_port *port, struct ktermios *old_termios)
{
	u32 baud;

	baud = tty->termios.c_ospeed;

	/* This maps the requested rate to a rate valid on cp2102 or cp2103,
	 * or to an arbitrary rate in [1M,2M].
	 *
	 * NOTE: B0 is not implemented.
	 */
	baud = cp210x_quantise_baudrate(baud);

	dev_dbg(&port->dev, "%s - setting baud rate to %u\n", __func__, baud);
	if (cp210x_set_config(port, CP210X_SET_BAUDRATE, &baud,
							sizeof(baud))) {
		dev_warn(&port->dev, "failed to set baud rate to %u\n", baud);
		if (old_termios)
			baud = old_termios->c_ospeed;
		else
			baud = 9600;
	}

	tty_encode_baud_rate(tty, baud, baud);
}

static void cp210x_set_termios(struct tty_struct *tty,
		struct usb_serial_port *port, struct ktermios *old_termios)
{
	struct device *dev = &port->dev;
	unsigned int cflag, old_cflag;
	unsigned int bits;
	unsigned int modem_ctl[4];

	dev_dbg(dev, "%s - port %d\n", __func__, port->number);

	if (!tty)
		return;

	cflag = tty->termios.c_cflag;
	old_cflag = old_termios->c_cflag;

	if (tty->termios.c_ospeed != old_termios->c_ospeed)
		cp210x_change_speed(tty, port, old_termios);

	/* If the number of data bits is to be updated */
	if ((cflag & CSIZE) != (old_cflag & CSIZE)) {
		cp210x_get_config(port, CP210X_GET_LINE_CTL, &bits, 2);
		bits &= ~BITS_DATA_MASK;
		switch (cflag & CSIZE) {
		case CS5:
			bits |= BITS_DATA_5;
			dev_dbg(dev, "%s - data bits = 5\n", __func__);
			break;
		case CS6:
			bits |= BITS_DATA_6;
			dev_dbg(dev, "%s - data bits = 6\n", __func__);
			break;
		case CS7:
			bits |= BITS_DATA_7;
			dev_dbg(dev, "%s - data bits = 7\n", __func__);
			break;
		case CS8:
			bits |= BITS_DATA_8;
			dev_dbg(dev, "%s - data bits = 8\n", __func__);
			break;
		/*case CS9:
			bits |= BITS_DATA_9;
			dev_dbg(dev, "%s - data bits = 9\n", __func__);
			break;*/
		default:
			dev_dbg(dev, "cp210x driver does not support the number of bits requested, using 8 bit mode\n");
			bits |= BITS_DATA_8;
			break;
		}
		if (cp210x_set_config(port, CP210X_SET_LINE_CTL, &bits, 2))
			dev_dbg(dev, "Number of data bits requested not supported by device\n");
	}

	if ((cflag     & (PARENB|PARODD|CMSPAR)) !=
	    (old_cflag & (PARENB|PARODD|CMSPAR))) {
		cp210x_get_config(port, CP210X_GET_LINE_CTL, &bits, 2);
		bits &= ~BITS_PARITY_MASK;
		if (cflag & PARENB) {
			if (cflag & CMSPAR) {
				if (cflag & PARODD) {
					bits |= BITS_PARITY_MARK;
					dev_dbg(dev, "%s - parity = MARK\n", __func__);
				} else {
					bits |= BITS_PARITY_SPACE;
					dev_dbg(dev, "%s - parity = SPACE\n", __func__);
				}
			} else {
				if (cflag & PARODD) {
					bits |= BITS_PARITY_ODD;
					dev_dbg(dev, "%s - parity = ODD\n", __func__);
				} else {
					bits |= BITS_PARITY_EVEN;
					dev_dbg(dev, "%s - parity = EVEN\n", __func__);
				}
			}
		}
		if (cp210x_set_config(port, CP210X_SET_LINE_CTL, &bits, 2))
			dev_dbg(dev, "Parity mode not supported by device\n");
	}

	if ((cflag & CSTOPB) != (old_cflag & CSTOPB)) {
		cp210x_get_config(port, CP210X_GET_LINE_CTL, &bits, 2);
		bits &= ~BITS_STOP_MASK;
		if (cflag & CSTOPB) {
			bits |= BITS_STOP_2;
			dev_dbg(dev, "%s - stop bits = 2\n", __func__);
		} else {
			bits |= BITS_STOP_1;
			dev_dbg(dev, "%s - stop bits = 1\n", __func__);
		}
		if (cp210x_set_config(port, CP210X_SET_LINE_CTL, &bits, 2))
			dev_dbg(dev, "Number of stop bits requested not supported by device\n");
	}

	if ((cflag & CRTSCTS) != (old_cflag & CRTSCTS)) {
		cp210x_get_config(port, CP210X_GET_FLOW, modem_ctl, 16);
		dev_dbg(dev, "%s - read modem controls = 0x%.4x 0x%.4x 0x%.4x 0x%.4x\n",
			__func__, modem_ctl[0], modem_ctl[1],
			modem_ctl[2], modem_ctl[3]);

		if (cflag & CRTSCTS) {
			modem_ctl[0] &= ~0x7B;
			modem_ctl[0] |= 0x09;
			modem_ctl[1] = 0x80;
			dev_dbg(dev, "%s - flow control = CRTSCTS\n", __func__);
		} else {
			modem_ctl[0] &= ~0x7B;
			modem_ctl[0] |= 0x01;
			modem_ctl[1] |= 0x40;
			dev_dbg(dev, "%s - flow control = NONE\n", __func__);
		}

		dev_dbg(dev, "%s - write modem controls = 0x%.4x 0x%.4x 0x%.4x 0x%.4x\n",
			__func__, modem_ctl[0], modem_ctl[1],
			modem_ctl[2], modem_ctl[3]);
		cp210x_set_config(port, CP210X_SET_FLOW, modem_ctl, 16);
	}

}

static int cp210x_tiocmset(struct tty_struct *tty,
		unsigned int set, unsigned int clear)
{
	struct usb_serial_port *port = tty->driver_data;
	return cp210x_tiocmset_port(port, set, clear);
}

static int cp210x_tiocmset_port(struct usb_serial_port *port,
		unsigned int set, unsigned int clear)
{
	unsigned int control = 0;

	if (set & TIOCM_RTS) {
		control |= CONTROL_RTS;
		control |= CONTROL_WRITE_RTS;
	}
	if (set & TIOCM_DTR) {
		control |= CONTROL_DTR;
		control |= CONTROL_WRITE_DTR;
	}
	if (clear & TIOCM_RTS) {
		control &= ~CONTROL_RTS;
		control |= CONTROL_WRITE_RTS;
	}
	if (clear & TIOCM_DTR) {
		control &= ~CONTROL_DTR;
		control |= CONTROL_WRITE_DTR;
	}

	dev_dbg(&port->dev, "%s - control = 0x%.4x\n", __func__, control);

	return cp210x_set_config(port, CP210X_SET_MHS, &control, 2);
}

static void cp210x_dtr_rts(struct usb_serial_port *p, int on)
{
	if (on)
		cp210x_tiocmset_port(p, TIOCM_DTR|TIOCM_RTS, 0);
	else
		cp210x_tiocmset_port(p, 0, TIOCM_DTR|TIOCM_RTS);
}

static int cp210x_tiocmget(struct tty_struct *tty)
{
	struct usb_serial_port *port = tty->driver_data;
	unsigned int control;
	int result;

	cp210x_get_config(port, CP210X_GET_MDMSTS, &control, 1);

	result = ((control & CONTROL_DTR) ? TIOCM_DTR : 0)
		|((control & CONTROL_RTS) ? TIOCM_RTS : 0)
		|((control & CONTROL_CTS) ? TIOCM_CTS : 0)
		|((control & CONTROL_DSR) ? TIOCM_DSR : 0)
		|((control & CONTROL_RING)? TIOCM_RI  : 0)
		|((control & CONTROL_DCD) ? TIOCM_CD  : 0);

	dev_dbg(&port->dev, "%s - control = 0x%.2x\n", __func__, control);

	return result;
}

static void cp210x_break_ctl(struct tty_struct *tty, int break_state)
{
	struct usb_serial_port *port = tty->driver_data;
	unsigned int state;

	if (break_state == 0)
		state = BREAK_OFF;
	else
		state = BREAK_ON;
	dev_dbg(&port->dev, "%s - turning break %s\n", __func__,
		state == BREAK_OFF ? "off" : "on");
	cp210x_set_config(port, CP210X_SET_BREAK, &state, 2);
}

static int cp210x_startup(struct usb_serial *serial)
{
	struct usb_host_interface *cur_altsetting;
	struct cp210x_serial_private *spriv;

	/* cp210x buffers behave strangely unless device is reset */
	usb_reset_device(serial->dev);

	spriv = kzalloc(sizeof(*spriv), GFP_KERNEL);
	if (!spriv)
		return -ENOMEM;

	cur_altsetting = serial->interface->cur_altsetting;
	spriv->bInterfaceNumber = cur_altsetting->desc.bInterfaceNumber;

	usb_set_serial_data(serial, spriv);

	return 0;
}

static void cp210x_release(struct usb_serial *serial)
{
	struct cp210x_serial_private *spriv;

	spriv = usb_get_serial_data(serial);
	kfree(spriv);
}

module_usb_serial_driver(serial_drivers, id_table);

MODULE_DESCRIPTION(DRIVER_DESC);
MODULE_LICENSE("GPL");<|MERGE_RESOLUTION|>--- conflicted
+++ resolved
@@ -121,10 +121,6 @@
 	{ USB_DEVICE(0x10C4, 0x85F8) }, /* Virtenio Preon32 */
 	{ USB_DEVICE(0x10C4, 0x8664) }, /* AC-Services CAN-IF */
 	{ USB_DEVICE(0x10C4, 0x8665) }, /* AC-Services OBD-IF */
-<<<<<<< HEAD
-	{ USB_DEVICE(0x10C4, 0x88A4) }, /* MMB Networks ZigBee USB Device */
-	{ USB_DEVICE(0x10C4, 0x88A5) }, /* Planet Innovation Ingeni ZigBee USB Device */
-=======
 	{ USB_DEVICE(0x10C4, 0x8856) },	/* CEL EM357 ZigBee USB Stick - LR */
 	{ USB_DEVICE(0x10C4, 0x8857) },	/* CEL EM357 ZigBee USB Stick */
 	{ USB_DEVICE(0x10C4, 0x88A4) }, /* MMB Networks ZigBee USB Device */
@@ -133,7 +129,6 @@
 	{ USB_DEVICE(0x10C4, 0x8977) },	/* CEL MeshWorks DevKit Device */
 	{ USB_DEVICE(0x10C4, 0x8998) }, /* KCF Technologies PRN */
 	{ USB_DEVICE(0x10C4, 0x8A2A) }, /* HubZ dual ZigBee and Z-Wave dongle */
->>>>>>> 0c992013
 	{ USB_DEVICE(0x10C4, 0xEA60) }, /* Silicon Labs factory default */
 	{ USB_DEVICE(0x10C4, 0xEA61) }, /* Silicon Labs factory default */
 	{ USB_DEVICE(0x10C4, 0xEA70) }, /* Silicon Labs factory default */
@@ -165,14 +160,10 @@
 	{ USB_DEVICE(0x17F4, 0xAAAA) }, /* Wavesense Jazz blood glucose meter */
 	{ USB_DEVICE(0x1843, 0x0200) }, /* Vaisala USB Instrument Cable */
 	{ USB_DEVICE(0x18EF, 0xE00F) }, /* ELV USB-I2C-Interface */
-<<<<<<< HEAD
-	{ USB_DEVICE(0x1ADB, 0x0001) }, /* Schweitzer Engineering C662 Cable */
-=======
 	{ USB_DEVICE(0x18EF, 0xE025) }, /* ELV Marble Sound Board 1 */
 	{ USB_DEVICE(0x1ADB, 0x0001) }, /* Schweitzer Engineering C662 Cable */
 	{ USB_DEVICE(0x1B1C, 0x1C00) }, /* Corsair USB Dongle */
 	{ USB_DEVICE(0x1BA4, 0x0002) },	/* Silicon Labs 358x factory default */
->>>>>>> 0c992013
 	{ USB_DEVICE(0x1BE3, 0x07A6) }, /* WAGO 750-923 USB Service Cable */
 	{ USB_DEVICE(0x1D6F, 0x0010) }, /* Seluxit ApS RF Dongle */
 	{ USB_DEVICE(0x1E29, 0x0102) }, /* Festo CPX-USB */
