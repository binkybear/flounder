/*
 * Qualcomm Serial USB driver
 *
 *	Copyright (c) 2008 QUALCOMM Incorporated.
 *	Copyright (c) 2009 Greg Kroah-Hartman <gregkh@suse.de>
 *	Copyright (c) 2009 Novell Inc.
 *
 *	This program is free software; you can redistribute it and/or
 *	modify it under the terms of the GNU General Public License version
 *	2 as published by the Free Software Foundation.
 *
 */

#include <linux/tty.h>
#include <linux/tty_flip.h>
#include <linux/module.h>
#include <linux/usb.h>
#include <linux/usb/serial.h>
#include <linux/slab.h>
#include "usb-wwan.h"

#define DRIVER_AUTHOR "Qualcomm Inc"
#define DRIVER_DESC "Qualcomm USB Serial driver"

#define DEVICE_G1K(v, p) \
	USB_DEVICE(v, p), .driver_info = 1

static const struct usb_device_id id_table[] = {
	/* Gobi 1000 devices */
	{DEVICE_G1K(0x05c6, 0x9211)},	/* Acer Gobi QDL device */
	{DEVICE_G1K(0x05c6, 0x9212)},	/* Acer Gobi Modem Device */
	{DEVICE_G1K(0x03f0, 0x1f1d)},	/* HP un2400 Gobi Modem Device */
	{DEVICE_G1K(0x03f0, 0x201d)},	/* HP un2400 Gobi QDL Device */
	{DEVICE_G1K(0x04da, 0x250d)},	/* Panasonic Gobi Modem device */
	{DEVICE_G1K(0x04da, 0x250c)},	/* Panasonic Gobi QDL device */
	{DEVICE_G1K(0x413c, 0x8172)},	/* Dell Gobi Modem device */
	{DEVICE_G1K(0x413c, 0x8171)},	/* Dell Gobi QDL device */
	{DEVICE_G1K(0x1410, 0xa001)},	/* Novatel/Verizon USB-1000 */
	{DEVICE_G1K(0x1410, 0xa002)},	/* Novatel Gobi Modem device */
	{DEVICE_G1K(0x1410, 0xa003)},	/* Novatel Gobi Modem device */
	{DEVICE_G1K(0x1410, 0xa004)},	/* Novatel Gobi Modem device */
	{DEVICE_G1K(0x1410, 0xa005)},	/* Novatel Gobi Modem device */
	{DEVICE_G1K(0x1410, 0xa006)},	/* Novatel Gobi Modem device */
	{DEVICE_G1K(0x1410, 0xa007)},	/* Novatel Gobi Modem device */
	{DEVICE_G1K(0x1410, 0xa008)},	/* Novatel Gobi QDL device */
	{DEVICE_G1K(0x0b05, 0x1776)},	/* Asus Gobi Modem device */
	{DEVICE_G1K(0x0b05, 0x1774)},	/* Asus Gobi QDL device */
	{DEVICE_G1K(0x19d2, 0xfff3)},	/* ONDA Gobi Modem device */
	{DEVICE_G1K(0x19d2, 0xfff2)},	/* ONDA Gobi QDL device */
	{DEVICE_G1K(0x1557, 0x0a80)},	/* OQO Gobi QDL device */
	{DEVICE_G1K(0x05c6, 0x9001)},   /* Generic Gobi Modem device */
	{DEVICE_G1K(0x05c6, 0x9002)},	/* Generic Gobi Modem device */
	{DEVICE_G1K(0x05c6, 0x9202)},	/* Generic Gobi Modem device */
	{DEVICE_G1K(0x05c6, 0x9203)},	/* Generic Gobi Modem device */
	{DEVICE_G1K(0x05c6, 0x9222)},	/* Generic Gobi Modem device */
	{DEVICE_G1K(0x05c6, 0x9008)},	/* Generic Gobi QDL device */
	{DEVICE_G1K(0x05c6, 0x9009)},	/* Generic Gobi Modem device */
	{DEVICE_G1K(0x05c6, 0x9201)},	/* Generic Gobi QDL device */
	{DEVICE_G1K(0x05c6, 0x9221)},	/* Generic Gobi QDL device */
	{DEVICE_G1K(0x05c6, 0x9231)},	/* Generic Gobi QDL device */
	{DEVICE_G1K(0x1f45, 0x0001)},	/* Unknown Gobi QDL device */
	{DEVICE_G1K(0x1bc7, 0x900e)},	/* Telit Gobi QDL device */

	/* Gobi 2000 devices */
	{USB_DEVICE(0x1410, 0xa010)},	/* Novatel Gobi 2000 QDL device */
	{USB_DEVICE(0x1410, 0xa011)},	/* Novatel Gobi 2000 QDL device */
	{USB_DEVICE(0x1410, 0xa012)},	/* Novatel Gobi 2000 QDL device */
	{USB_DEVICE(0x1410, 0xa013)},	/* Novatel Gobi 2000 QDL device */
	{USB_DEVICE(0x1410, 0xa014)},	/* Novatel Gobi 2000 QDL device */
	{USB_DEVICE(0x413c, 0x8185)},	/* Dell Gobi 2000 QDL device (N0218, VU936) */
	{USB_DEVICE(0x413c, 0x8186)},	/* Dell Gobi 2000 Modem device (N0218, VU936) */
	{USB_DEVICE(0x05c6, 0x9208)},	/* Generic Gobi 2000 QDL device */
	{USB_DEVICE(0x05c6, 0x920b)},	/* Generic Gobi 2000 Modem device */
	{USB_DEVICE(0x05c6, 0x9224)},	/* Sony Gobi 2000 QDL device (N0279, VU730) */
	{USB_DEVICE(0x05c6, 0x9225)},	/* Sony Gobi 2000 Modem device (N0279, VU730) */
	{USB_DEVICE(0x05c6, 0x9244)},	/* Samsung Gobi 2000 QDL device (VL176) */
	{USB_DEVICE(0x05c6, 0x9245)},	/* Samsung Gobi 2000 Modem device (VL176) */
	{USB_DEVICE(0x03f0, 0x241d)},	/* HP Gobi 2000 QDL device (VP412) */
	{USB_DEVICE(0x03f0, 0x251d)},	/* HP Gobi 2000 Modem device (VP412) */
	{USB_DEVICE(0x05c6, 0x9214)},	/* Acer Gobi 2000 QDL device (VP413) */
	{USB_DEVICE(0x05c6, 0x9215)},	/* Acer Gobi 2000 Modem device (VP413) */
	{USB_DEVICE(0x05c6, 0x9264)},	/* Asus Gobi 2000 QDL device (VR305) */
	{USB_DEVICE(0x05c6, 0x9265)},	/* Asus Gobi 2000 Modem device (VR305) */
	{USB_DEVICE(0x05c6, 0x9234)},	/* Top Global Gobi 2000 QDL device (VR306) */
	{USB_DEVICE(0x05c6, 0x9235)},	/* Top Global Gobi 2000 Modem device (VR306) */
	{USB_DEVICE(0x05c6, 0x9274)},	/* iRex Technologies Gobi 2000 QDL device (VR307) */
	{USB_DEVICE(0x05c6, 0x9275)},	/* iRex Technologies Gobi 2000 Modem device (VR307) */
	{USB_DEVICE(0x1199, 0x9000)},	/* Sierra Wireless Gobi 2000 QDL device (VT773) */
	{USB_DEVICE(0x1199, 0x9001)},	/* Sierra Wireless Gobi 2000 Modem device (VT773) */
	{USB_DEVICE(0x1199, 0x9002)},	/* Sierra Wireless Gobi 2000 Modem device (VT773) */
	{USB_DEVICE(0x1199, 0x9003)},	/* Sierra Wireless Gobi 2000 Modem device (VT773) */
	{USB_DEVICE(0x1199, 0x9004)},	/* Sierra Wireless Gobi 2000 Modem device (VT773) */
	{USB_DEVICE(0x1199, 0x9005)},	/* Sierra Wireless Gobi 2000 Modem device (VT773) */
	{USB_DEVICE(0x1199, 0x9006)},	/* Sierra Wireless Gobi 2000 Modem device (VT773) */
	{USB_DEVICE(0x1199, 0x9007)},	/* Sierra Wireless Gobi 2000 Modem device (VT773) */
	{USB_DEVICE(0x1199, 0x9008)},	/* Sierra Wireless Gobi 2000 Modem device (VT773) */
	{USB_DEVICE(0x1199, 0x9009)},	/* Sierra Wireless Gobi 2000 Modem device (VT773) */
	{USB_DEVICE(0x1199, 0x900a)},	/* Sierra Wireless Gobi 2000 Modem device (VT773) */
	{USB_DEVICE(0x1199, 0x9011)},   /* Sierra Wireless Gobi 2000 Modem device (MC8305) */
	{USB_DEVICE(0x16d8, 0x8001)},	/* CMDTech Gobi 2000 QDL device (VU922) */
	{USB_DEVICE(0x16d8, 0x8002)},	/* CMDTech Gobi 2000 Modem device (VU922) */
	{USB_DEVICE(0x05c6, 0x9204)},	/* Gobi 2000 QDL device */
	{USB_DEVICE(0x05c6, 0x9205)},	/* Gobi 2000 Modem device */

	/* Gobi 3000 devices */
	{USB_DEVICE(0x03f0, 0x371d)},	/* HP un2430 Gobi 3000 QDL */
	{USB_DEVICE(0x05c6, 0x920c)},	/* Gobi 3000 QDL */
	{USB_DEVICE(0x05c6, 0x920d)},	/* Gobi 3000 Composite */
	{USB_DEVICE(0x1410, 0xa020)},   /* Novatel Gobi 3000 QDL */
	{USB_DEVICE(0x1410, 0xa021)},	/* Novatel Gobi 3000 Composite */
	{USB_DEVICE(0x413c, 0x8193)},	/* Dell Gobi 3000 QDL */
	{USB_DEVICE(0x413c, 0x8194)},	/* Dell Gobi 3000 Composite */
	{USB_DEVICE(0x1199, 0x68a4)},	/* Sierra Wireless QDL */
	{USB_DEVICE(0x1199, 0x68a5)},	/* Sierra Wireless Modem */
	{USB_DEVICE(0x1199, 0x68a8)},	/* Sierra Wireless QDL */
	{USB_DEVICE(0x1199, 0x68a9)},	/* Sierra Wireless Modem */
	{USB_DEVICE(0x1199, 0x9010)},	/* Sierra Wireless Gobi 3000 QDL */
	{USB_DEVICE(0x1199, 0x9012)},	/* Sierra Wireless Gobi 3000 QDL */
	{USB_DEVICE(0x1199, 0x9013)},	/* Sierra Wireless Gobi 3000 Modem device (MC8355) */
	{USB_DEVICE(0x1199, 0x9014)},	/* Sierra Wireless Gobi 3000 QDL */
	{USB_DEVICE(0x1199, 0x9015)},	/* Sierra Wireless Gobi 3000 Modem device */
	{USB_DEVICE(0x1199, 0x9018)},	/* Sierra Wireless Gobi 3000 QDL */
	{USB_DEVICE(0x1199, 0x9019)},	/* Sierra Wireless Gobi 3000 Modem device */
	{USB_DEVICE(0x1199, 0x901b)},	/* Sierra Wireless MC7770 */
	{USB_DEVICE(0x12D1, 0x14F0)},	/* Sony Gobi 3000 QDL */
	{USB_DEVICE(0x12D1, 0x14F1)},	/* Sony Gobi 3000 Composite */
	{USB_DEVICE(0x0AF0, 0x8120)},	/* Option GTM681W */

	/* non Gobi Qualcomm serial devices */
	{USB_DEVICE_INTERFACE_NUMBER(0x0f3d, 0x68a2, 0)},	/* Sierra Wireless MC7700 Device Management */
	{USB_DEVICE_INTERFACE_NUMBER(0x0f3d, 0x68a2, 2)},	/* Sierra Wireless MC7700 NMEA */
	{USB_DEVICE_INTERFACE_NUMBER(0x0f3d, 0x68a2, 3)},	/* Sierra Wireless MC7700 Modem */
	{USB_DEVICE_INTERFACE_NUMBER(0x114f, 0x68a2, 0)},	/* Sierra Wireless MC7750 Device Management */
	{USB_DEVICE_INTERFACE_NUMBER(0x114f, 0x68a2, 2)},	/* Sierra Wireless MC7750 NMEA */
	{USB_DEVICE_INTERFACE_NUMBER(0x114f, 0x68a2, 3)},	/* Sierra Wireless MC7750 Modem */
	{USB_DEVICE_INTERFACE_NUMBER(0x1199, 0x68a2, 0)},	/* Sierra Wireless MC7710 Device Management */
	{USB_DEVICE_INTERFACE_NUMBER(0x1199, 0x68a2, 2)},	/* Sierra Wireless MC7710 NMEA */
	{USB_DEVICE_INTERFACE_NUMBER(0x1199, 0x68a2, 3)},	/* Sierra Wireless MC7710 Modem */
	{USB_DEVICE_INTERFACE_NUMBER(0x1199, 0x68c0, 0)},	/* Sierra Wireless MC73xx Device Management */
	{USB_DEVICE_INTERFACE_NUMBER(0x1199, 0x68c0, 2)},	/* Sierra Wireless MC73xx NMEA */
	{USB_DEVICE_INTERFACE_NUMBER(0x1199, 0x68c0, 3)},	/* Sierra Wireless MC73xx Modem */
	{USB_DEVICE_INTERFACE_NUMBER(0x1199, 0x901c, 0)},	/* Sierra Wireless EM7700 Device Management */
	{USB_DEVICE_INTERFACE_NUMBER(0x1199, 0x901c, 2)},	/* Sierra Wireless EM7700 NMEA */
	{USB_DEVICE_INTERFACE_NUMBER(0x1199, 0x901c, 3)},	/* Sierra Wireless EM7700 Modem */
<<<<<<< HEAD
	{USB_DEVICE_INTERFACE_NUMBER(0x1199, 0x9051, 0)},	/* Netgear AirCard 340U Device Management */
	{USB_DEVICE_INTERFACE_NUMBER(0x1199, 0x9051, 2)},	/* Netgear AirCard 340U NMEA */
	{USB_DEVICE_INTERFACE_NUMBER(0x1199, 0x9051, 3)},	/* Netgear AirCard 340U Modem */
=======
	{USB_DEVICE_INTERFACE_NUMBER(0x1199, 0x901f, 0)},	/* Sierra Wireless EM7355 Device Management */
	{USB_DEVICE_INTERFACE_NUMBER(0x1199, 0x901f, 2)},	/* Sierra Wireless EM7355 NMEA */
	{USB_DEVICE_INTERFACE_NUMBER(0x1199, 0x901f, 3)},	/* Sierra Wireless EM7355 Modem */
	{USB_DEVICE_INTERFACE_NUMBER(0x1199, 0x9040, 0)},	/* Sierra Wireless Modem Device Management */
	{USB_DEVICE_INTERFACE_NUMBER(0x1199, 0x9040, 2)},	/* Sierra Wireless Modem NMEA */
	{USB_DEVICE_INTERFACE_NUMBER(0x1199, 0x9040, 3)},	/* Sierra Wireless Modem Modem */
	{USB_DEVICE_INTERFACE_NUMBER(0x1199, 0x9041, 0)},	/* Sierra Wireless MC7305/MC7355 Device Management */
	{USB_DEVICE_INTERFACE_NUMBER(0x1199, 0x9041, 2)},	/* Sierra Wireless MC7305/MC7355 NMEA */
	{USB_DEVICE_INTERFACE_NUMBER(0x1199, 0x9041, 3)},	/* Sierra Wireless MC7305/MC7355 Modem */
	{USB_DEVICE_INTERFACE_NUMBER(0x1199, 0x9051, 0)},	/* Netgear AirCard 340U Device Management */
	{USB_DEVICE_INTERFACE_NUMBER(0x1199, 0x9051, 2)},	/* Netgear AirCard 340U NMEA */
	{USB_DEVICE_INTERFACE_NUMBER(0x1199, 0x9051, 3)},	/* Netgear AirCard 340U Modem */
	{USB_DEVICE_INTERFACE_NUMBER(0x1199, 0x9053, 0)},	/* Sierra Wireless Modem Device Management */
	{USB_DEVICE_INTERFACE_NUMBER(0x1199, 0x9053, 2)},	/* Sierra Wireless Modem NMEA */
	{USB_DEVICE_INTERFACE_NUMBER(0x1199, 0x9053, 3)},	/* Sierra Wireless Modem Modem */
	{USB_DEVICE_INTERFACE_NUMBER(0x1199, 0x9054, 0)},	/* Sierra Wireless Modem Device Management */
	{USB_DEVICE_INTERFACE_NUMBER(0x1199, 0x9054, 2)},	/* Sierra Wireless Modem NMEA */
	{USB_DEVICE_INTERFACE_NUMBER(0x1199, 0x9054, 3)},	/* Sierra Wireless Modem Modem */
	{USB_DEVICE_INTERFACE_NUMBER(0x1199, 0x9055, 0)},	/* Netgear AirCard 341U Device Management */
	{USB_DEVICE_INTERFACE_NUMBER(0x1199, 0x9055, 2)},	/* Netgear AirCard 341U NMEA */
	{USB_DEVICE_INTERFACE_NUMBER(0x1199, 0x9055, 3)},	/* Netgear AirCard 341U Modem */
	{USB_DEVICE_INTERFACE_NUMBER(0x1199, 0x9056, 0)},	/* Sierra Wireless Modem Device Management */
	{USB_DEVICE_INTERFACE_NUMBER(0x1199, 0x9056, 2)},	/* Sierra Wireless Modem NMEA */
	{USB_DEVICE_INTERFACE_NUMBER(0x1199, 0x9056, 3)},	/* Sierra Wireless Modem Modem */
	{USB_DEVICE_INTERFACE_NUMBER(0x1199, 0x9060, 0)},	/* Sierra Wireless Modem Device Management */
	{USB_DEVICE_INTERFACE_NUMBER(0x1199, 0x9060, 2)},	/* Sierra Wireless Modem NMEA */
	{USB_DEVICE_INTERFACE_NUMBER(0x1199, 0x9060, 3)},	/* Sierra Wireless Modem Modem */
	{USB_DEVICE_INTERFACE_NUMBER(0x1199, 0x9061, 0)},	/* Sierra Wireless Modem Device Management */
	{USB_DEVICE_INTERFACE_NUMBER(0x1199, 0x9061, 2)},	/* Sierra Wireless Modem NMEA */
	{USB_DEVICE_INTERFACE_NUMBER(0x1199, 0x9061, 3)},	/* Sierra Wireless Modem Modem */
	{USB_DEVICE_INTERFACE_NUMBER(0x413c, 0x81a2, 0)},	/* Dell Wireless 5806 Gobi(TM) 4G LTE Mobile Broadband Card Device Management */
	{USB_DEVICE_INTERFACE_NUMBER(0x413c, 0x81a2, 2)},	/* Dell Wireless 5806 Gobi(TM) 4G LTE Mobile Broadband Card NMEA */
	{USB_DEVICE_INTERFACE_NUMBER(0x413c, 0x81a2, 3)},	/* Dell Wireless 5806 Gobi(TM) 4G LTE Mobile Broadband Card Modem */
	{USB_DEVICE_INTERFACE_NUMBER(0x413c, 0x81a3, 0)},	/* Dell Wireless 5570 HSPA+ (42Mbps) Mobile Broadband Card Device Management */
	{USB_DEVICE_INTERFACE_NUMBER(0x413c, 0x81a3, 2)},	/* Dell Wireless 5570 HSPA+ (42Mbps) Mobile Broadband Card NMEA */
	{USB_DEVICE_INTERFACE_NUMBER(0x413c, 0x81a3, 3)},	/* Dell Wireless 5570 HSPA+ (42Mbps) Mobile Broadband Card Modem */
	{USB_DEVICE_INTERFACE_NUMBER(0x413c, 0x81a4, 0)},	/* Dell Wireless 5570e HSPA+ (42Mbps) Mobile Broadband Card Device Management */
	{USB_DEVICE_INTERFACE_NUMBER(0x413c, 0x81a4, 2)},	/* Dell Wireless 5570e HSPA+ (42Mbps) Mobile Broadband Card NMEA */
	{USB_DEVICE_INTERFACE_NUMBER(0x413c, 0x81a4, 3)},	/* Dell Wireless 5570e HSPA+ (42Mbps) Mobile Broadband Card Modem */
	{USB_DEVICE_INTERFACE_NUMBER(0x413c, 0x81a8, 0)},	/* Dell Wireless 5808 Gobi(TM) 4G LTE Mobile Broadband Card Device Management */
	{USB_DEVICE_INTERFACE_NUMBER(0x413c, 0x81a8, 2)},	/* Dell Wireless 5808 Gobi(TM) 4G LTE Mobile Broadband Card NMEA */
	{USB_DEVICE_INTERFACE_NUMBER(0x413c, 0x81a8, 3)},	/* Dell Wireless 5808 Gobi(TM) 4G LTE Mobile Broadband Card Modem */
	{USB_DEVICE_INTERFACE_NUMBER(0x413c, 0x81a9, 0)},	/* Dell Wireless 5808e Gobi(TM) 4G LTE Mobile Broadband Card Device Management */
	{USB_DEVICE_INTERFACE_NUMBER(0x413c, 0x81a9, 2)},	/* Dell Wireless 5808e Gobi(TM) 4G LTE Mobile Broadband Card NMEA */
	{USB_DEVICE_INTERFACE_NUMBER(0x413c, 0x81a9, 3)},	/* Dell Wireless 5808e Gobi(TM) 4G LTE Mobile Broadband Card Modem */
>>>>>>> 0c992013

	{ }				/* Terminating entry */
};
MODULE_DEVICE_TABLE(usb, id_table);

static int qcprobe(struct usb_serial *serial, const struct usb_device_id *id)
{
	struct usb_host_interface *intf = serial->interface->cur_altsetting;
	struct device *dev = &serial->dev->dev;
	int retval = -ENODEV;
	__u8 nintf;
	__u8 ifnum;
	bool is_gobi1k = id->driver_info ? true : false;
	int altsetting = -1;

	dev_dbg(dev, "Is Gobi 1000 = %d\n", is_gobi1k);

	nintf = serial->dev->actconfig->desc.bNumInterfaces;
	dev_dbg(dev, "Num Interfaces = %d\n", nintf);
	ifnum = intf->desc.bInterfaceNumber;
	dev_dbg(dev, "This Interface = %d\n", ifnum);

	if (nintf == 1) {
		/* QDL mode */
		/* Gobi 2000 has a single altsetting, older ones have two */
		if (serial->interface->num_altsetting == 2)
			intf = &serial->interface->altsetting[1];
		else if (serial->interface->num_altsetting > 2)
			goto done;

		if (intf->desc.bNumEndpoints == 2 &&
		    usb_endpoint_is_bulk_in(&intf->endpoint[0].desc) &&
		    usb_endpoint_is_bulk_out(&intf->endpoint[1].desc)) {
			dev_dbg(dev, "QDL port found\n");

			if (serial->interface->num_altsetting == 1)
				retval = 0; /* Success */
			else
				altsetting = 1;
		}
		goto done;

	}

	/* allow any number of interfaces when doing direct interface match */
	if (id->match_flags & USB_DEVICE_ID_MATCH_INT_NUMBER) {
		dev_dbg(dev, "Generic Qualcomm serial interface found\n");
		altsetting = 0;
		goto done;
	}

	if (nintf < 3 || nintf > 4) {
		dev_err(dev, "unknown number of interfaces: %d\n", nintf);
		goto done;
	}

	/* default to enabling interface */
	altsetting = 0;

	/* Composite mode; don't bind to the QMI/net interface as that
	 * gets handled by other drivers.
	 */

	if (is_gobi1k) {
		/* Gobi 1K USB layout:
		 * 0: DM/DIAG (use libqcdm from ModemManager for communication)
		 * 1: serial port (doesn't respond)
		 * 2: AT-capable modem port
		 * 3: QMI/net
		 */
		if (ifnum == 0) {
			dev_dbg(dev, "Gobi 1K DM/DIAG interface found\n");
			altsetting = 1;
		} else if (ifnum == 2)
			dev_dbg(dev, "Modem port found\n");
		else
			altsetting = -1;
	} else {
		/* Gobi 2K+ USB layout:
		 * 0: QMI/net
		 * 1: DM/DIAG (use libqcdm from ModemManager for communication)
		 * 2: AT-capable modem port
		 * 3: NMEA
		 */
		switch (ifnum) {
		case 0:
			/* Don't claim the QMI/net interface */
			altsetting = -1;
			break;
		case 1:
			dev_dbg(dev, "Gobi 2K+ DM/DIAG interface found\n");
			break;
		case 2:
			dev_dbg(dev, "Modem port found\n");
			break;
		case 3:
			/*
			 * NMEA (serial line 9600 8N1)
			 * # echo "\$GPS_START" > /dev/ttyUSBx
			 * # echo "\$GPS_STOP"  > /dev/ttyUSBx
			 */
			dev_dbg(dev, "Gobi 2K+ NMEA GPS interface found\n");
			break;
		}
	}

done:
	if (altsetting >= 0) {
		retval = usb_set_interface(serial->dev, ifnum, altsetting);
		if (retval < 0) {
			dev_err(dev,
				"Could not set interface, error %d\n",
				retval);
			retval = -ENODEV;
		}
	}

	return retval;
}

static int qc_attach(struct usb_serial *serial)
{
	struct usb_wwan_intf_private *data;

	data = kzalloc(sizeof(*data), GFP_KERNEL);
	if (!data)
		return -ENOMEM;

	spin_lock_init(&data->susp_lock);

	usb_set_serial_data(serial, data);

	return 0;
}

static void qc_release(struct usb_serial *serial)
{
	struct usb_wwan_intf_private *priv = usb_get_serial_data(serial);

	usb_set_serial_data(serial, NULL);
	kfree(priv);
}

static struct usb_serial_driver qcdevice = {
	.driver = {
		.owner     = THIS_MODULE,
		.name      = "qcserial",
	},
	.description         = "Qualcomm USB modem",
	.id_table            = id_table,
	.num_ports           = 1,
	.probe               = qcprobe,
	.open		     = usb_wwan_open,
	.close		     = usb_wwan_close,
	.write		     = usb_wwan_write,
	.write_room	     = usb_wwan_write_room,
	.chars_in_buffer     = usb_wwan_chars_in_buffer,
	.attach              = qc_attach,
	.release	     = qc_release,
	.port_probe          = usb_wwan_port_probe,
	.port_remove	     = usb_wwan_port_remove,
#ifdef CONFIG_PM
	.suspend	     = usb_wwan_suspend,
	.resume		     = usb_wwan_resume,
#endif
};

static struct usb_serial_driver * const serial_drivers[] = {
	&qcdevice, NULL
};

module_usb_serial_driver(serial_drivers, id_table);

MODULE_AUTHOR(DRIVER_AUTHOR);
MODULE_DESCRIPTION(DRIVER_DESC);
MODULE_LICENSE("GPL v2");<|MERGE_RESOLUTION|>--- conflicted
+++ resolved
@@ -142,11 +142,6 @@
 	{USB_DEVICE_INTERFACE_NUMBER(0x1199, 0x901c, 0)},	/* Sierra Wireless EM7700 Device Management */
 	{USB_DEVICE_INTERFACE_NUMBER(0x1199, 0x901c, 2)},	/* Sierra Wireless EM7700 NMEA */
 	{USB_DEVICE_INTERFACE_NUMBER(0x1199, 0x901c, 3)},	/* Sierra Wireless EM7700 Modem */
-<<<<<<< HEAD
-	{USB_DEVICE_INTERFACE_NUMBER(0x1199, 0x9051, 0)},	/* Netgear AirCard 340U Device Management */
-	{USB_DEVICE_INTERFACE_NUMBER(0x1199, 0x9051, 2)},	/* Netgear AirCard 340U NMEA */
-	{USB_DEVICE_INTERFACE_NUMBER(0x1199, 0x9051, 3)},	/* Netgear AirCard 340U Modem */
-=======
 	{USB_DEVICE_INTERFACE_NUMBER(0x1199, 0x901f, 0)},	/* Sierra Wireless EM7355 Device Management */
 	{USB_DEVICE_INTERFACE_NUMBER(0x1199, 0x901f, 2)},	/* Sierra Wireless EM7355 NMEA */
 	{USB_DEVICE_INTERFACE_NUMBER(0x1199, 0x901f, 3)},	/* Sierra Wireless EM7355 Modem */
@@ -192,7 +187,6 @@
 	{USB_DEVICE_INTERFACE_NUMBER(0x413c, 0x81a9, 0)},	/* Dell Wireless 5808e Gobi(TM) 4G LTE Mobile Broadband Card Device Management */
 	{USB_DEVICE_INTERFACE_NUMBER(0x413c, 0x81a9, 2)},	/* Dell Wireless 5808e Gobi(TM) 4G LTE Mobile Broadband Card NMEA */
 	{USB_DEVICE_INTERFACE_NUMBER(0x413c, 0x81a9, 3)},	/* Dell Wireless 5808e Gobi(TM) 4G LTE Mobile Broadband Card Modem */
->>>>>>> 0c992013
 
 	{ }				/* Terminating entry */
 };
