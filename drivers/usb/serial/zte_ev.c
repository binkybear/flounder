/*
 * ZTE_EV USB serial driver
 *
 * Copyright (C) 2012 Greg Kroah-Hartman <gregkh@linuxfoundation.org>
 * Copyright (C) 2012 Linux Foundation
 *
 * This program is free software; you can redistribute it and/or modify
 * it under the terms of the GNU General Public License version 2 as
 * published by the Free Software Foundation.
 *
 * This driver is based on code found in a ZTE_ENV patch that modified
 * the usb-serial generic driver.  Comments were left in that I think
 * show the commands used to talk to the device, but I am not sure.
 */
#include <linux/kernel.h>
#include <linux/init.h>
#include <linux/tty.h>
#include <linux/slab.h>
#include <linux/module.h>
#include <linux/usb.h>
#include <linux/usb/serial.h>
#include <linux/uaccess.h>

#define  MAX_SETUP_DATA_SIZE	32

static void debug_data(struct device *dev, const char *function, int len,
		       const unsigned char *data, int result)
{
	dev_dbg(dev, "result = %d\n", result);
	if (result == len)
		dev_dbg(dev, "%s - length = %d, data = %*ph\n", function,
			len, len, data);
}

static int zte_ev_usb_serial_open(struct tty_struct *tty,
				  struct usb_serial_port *port)
{
	struct usb_device *udev = port->serial->dev;
	struct device *dev = &port->dev;
	int result = 0;
	int len;
	unsigned char *buf;

	buf = kmalloc(MAX_SETUP_DATA_SIZE, GFP_KERNEL);
	if (!buf)
		return -ENOMEM;

	/* send 1st ctl cmd(CTL    21 22 01 00  00 00 00 00) */
	len = 0;
	result = usb_control_msg(udev, usb_sndctrlpipe(udev, 0),
				 0x22, 0x21,
				 0x0001, 0x0000, NULL, len,
				 USB_CTRL_GET_TIMEOUT);
	dev_dbg(dev, "result = %d\n", result);

	/* send  2st cmd and recieve data */
	/*
	 * 16.0  CTL    a1 21 00 00  00 00 07 00   CLASS              25.1.0(5)
	 * 16.0  DI     00 96 00 00  00 00 08
	 */
	len = 0x0007;
	result = usb_control_msg(udev, usb_rcvctrlpipe(udev, 0),
				 0x21, 0xa1,
				 0x0000, 0x0000, buf, len,
				 USB_CTRL_GET_TIMEOUT);
	debug_data(dev, __func__, len, buf, result);

	/* send 3 cmd */
	/*
	 * 16.0 CTL    21 20 00 00  00 00 07 00    CLASS                30.1.0
	 * 16.0 DO     80 25 00 00  00 00 08       .%.....              30.2.0
	 */
	len = 0x0007;
	buf[0] = 0x80;
	buf[1] = 0x25;
	buf[2] = 0x00;
	buf[3] = 0x00;
	buf[4] = 0x00;
	buf[5] = 0x00;
	buf[6] = 0x08;
	result = usb_control_msg(udev, usb_sndctrlpipe(udev, 0),
				 0x20, 0x21,
				 0x0000, 0x0000, buf, len,
				 USB_CTRL_GET_TIMEOUT);
	debug_data(dev, __func__, len, buf, result);

	/* send 4 cmd */
	/*
	 * 16.0 CTL    21 22 03 00  00 00 00 00
	 */
	len = 0;
	result = usb_control_msg(udev, usb_sndctrlpipe(udev, 0),
				 0x22, 0x21,
				 0x0003, 0x0000, NULL, len,
				 USB_CTRL_GET_TIMEOUT);
	dev_dbg(dev, "result = %d\n", result);

	/* send 5 cmd */
	/*
	 * 16.0  CTL    a1 21 00 00  00 00 07 00   CLASS               33.1.0
	 * 16.0  DI     80 25 00 00  00 00 08
	 */
	len = 0x0007;
	result = usb_control_msg(udev, usb_rcvctrlpipe(udev, 0),
				 0x21, 0xa1,
				 0x0000, 0x0000, buf, len,
				 USB_CTRL_GET_TIMEOUT);
	debug_data(dev, __func__, len, buf, result);

	/* send 6 cmd */
	/*
	 * 16.0  CTL    21 20 00 00  00 00 07 00    CLASS               34.1.0
	 * 16.0  DO     80 25 00 00  00 00 08
	 */
	len = 0x0007;
	buf[0] = 0x80;
	buf[1] = 0x25;
	buf[2] = 0x00;
	buf[3] = 0x00;
	buf[4] = 0x00;
	buf[5] = 0x00;
	buf[6] = 0x08;
	result = usb_control_msg(udev, usb_sndctrlpipe(udev, 0),
				 0x20, 0x21,
				 0x0000, 0x0000, buf, len,
				 USB_CTRL_GET_TIMEOUT);
	debug_data(dev, __func__, len, buf, result);
	kfree(buf);

	return usb_serial_generic_open(tty, port);
}

/*
 *       CTL    21 22 02 00  00 00 00 00         CLASS               338.1.0
 *
 * 16.1  DI     a1 20 00 00  00 00 02 00  02 00  . ........          340.1.0
 * 16.0  CTL    21 22 03 00  00 00 00 00         CLASS               341.1.0
 *
 * 16.0  CTL    a1 21 00 00  00 00 07 00         CLASS               346.1.0(3)
 * 16.0  DI     00 08 07 00  00 00 08            .......             346.2.0
 *
 * 16.0  CTL    21 20 00 00  00 00 07 00         CLASS               349.1.0
 * 16.0  DO     00 c2 01 00  00 00 08            .......             349.2.0
 *
 * 16.0  CTL    21 22 03 00  00 00 00 00         CLASS               350.1.0(2)
 *
 * 16.0  CTL    a1 21 00 00  00 00 07 00         CLASS               352.1.0
 * 16.0  DI     00 c2 01 00  00 00 08            .......             352.2.0
 *
 * 16.1  DI     a1 20 00 00  00 00 02 00  02 00  . ........          353.1.0
 *
 * 16.0  CTL    21 20 00 00  00 00 07 00         CLASS               354.1.0
 * 16.0  DO     00 c2 01 00  00 00 08            .......             354.2.0
 *
 * 16.0  CTL    21 22 03 00  00 00 00 00
*/

static void zte_ev_usb_serial_close(struct usb_serial_port *port)
{
	struct usb_device *udev = port->serial->dev;
	struct device *dev = &port->dev;
	int result = 0;
	int len;
	unsigned char *buf;

	buf = kmalloc(MAX_SETUP_DATA_SIZE, GFP_KERNEL);
	if (!buf)
		return;

	/* send 1st ctl cmd(CTL    21 22 02 00  00 00 00 00) */
	len = 0;
	result = usb_control_msg(udev, usb_sndctrlpipe(udev, 0),
				 0x22, 0x21,
				 0x0002, 0x0000, NULL, len,
				 USB_CTRL_GET_TIMEOUT);
	dev_dbg(dev, "result = %d\n", result);

	/* send 2st ctl cmd(CTL    21 22 03 00  00 00 00 00 ) */
	len = 0;
	result = usb_control_msg(udev, usb_sndctrlpipe(udev, 0),
				 0x22, 0x21,
				 0x0003, 0x0000, NULL, len,
				 USB_CTRL_GET_TIMEOUT);
	dev_dbg(dev, "result = %d\n", result);

	/* send  3st cmd and recieve data */
	/*
	 * 16.0  CTL    a1 21 00 00  00 00 07 00      CLASS         25.1.0(5)
	 * 16.0  DI     00 08 07 00  00 00 08
	 */
	len = 0x0007;
	result = usb_control_msg(udev, usb_rcvctrlpipe(udev, 0),
				 0x21, 0xa1,
				 0x0000, 0x0000, buf, len,
				 USB_CTRL_GET_TIMEOUT);
	debug_data(dev, __func__, len, buf, result);

	/* send 4 cmd */
	/*
	 * 16.0 CTL    21 20 00 00  00 00 07 00      CLASS            30.1.0
	 * 16.0  DO    00 c2 01 00  00 00 08         .%.....          30.2.0
	 */
	len = 0x0007;
	buf[0] = 0x00;
	buf[1] = 0xc2;
	buf[2] = 0x01;
	buf[3] = 0x00;
	buf[4] = 0x00;
	buf[5] = 0x00;
	buf[6] = 0x08;
	result = usb_control_msg(udev, usb_sndctrlpipe(udev, 0),
				 0x20, 0x21,
				 0x0000, 0x0000, buf, len,
				 USB_CTRL_GET_TIMEOUT);
	debug_data(dev, __func__, len, buf, result);

	/* send 5 cmd */
	/*
	 * 16.0 CTL    21 22 03 00  00 00 00 00
	 */
	len = 0;
	result = usb_control_msg(udev, usb_sndctrlpipe(udev, 0),
				 0x22, 0x21,
				 0x0003, 0x0000, NULL, len,
				 USB_CTRL_GET_TIMEOUT);
	dev_dbg(dev, "result = %d\n", result);

	/* send 6 cmd */
	/*
	 * 16.0  CTL    a1 21 00 00  00 00 07 00        CLASS          33.1.0
	 * 16.0  DI     00 c2 01 00  00 00 08
	 */
	len = 0x0007;
	result = usb_control_msg(udev, usb_rcvctrlpipe(udev, 0),
				 0x21, 0xa1,
				 0x0000, 0x0000, buf, len,
				 USB_CTRL_GET_TIMEOUT);
	debug_data(dev, __func__, len, buf, result);

	/* send 7 cmd */
	/*
	 * 16.0  CTL    21 20 00 00  00 00 07 00  CLASS               354.1.0
	 * 16.0  DO     00 c2 01 00  00 00 08     .......             354.2.0
	 */
	len = 0x0007;
	buf[0] = 0x00;
	buf[1] = 0xc2;
	buf[2] = 0x01;
	buf[3] = 0x00;
	buf[4] = 0x00;
	buf[5] = 0x00;
	buf[6] = 0x08;
	result = usb_control_msg(udev, usb_sndctrlpipe(udev, 0),
				 0x20, 0x21,
				 0x0000, 0x0000, buf, len,
				 USB_CTRL_GET_TIMEOUT);
	debug_data(dev, __func__, len, buf, result);

	/* send 8 cmd */
	/*
	 * 16.0 CTL    21 22 03 00  00 00 00 00
	 */
	len = 0;
	result = usb_control_msg(udev, usb_sndctrlpipe(udev, 0),
				 0x22, 0x21,
				 0x0003, 0x0000, NULL, len,
				 USB_CTRL_GET_TIMEOUT);
	dev_dbg(dev, "result = %d\n", result);

	kfree(buf);

	usb_serial_generic_close(port);
}

static const struct usb_device_id id_table[] = {
<<<<<<< HEAD
	/* AC8710, AC8710T */
	{ USB_DEVICE_AND_INTERFACE_INFO(0x19d2, 0xffff, 0xff, 0xff, 0xff) },
	 /* AC8700 */
	{ USB_DEVICE_AND_INTERFACE_INFO(0x19d2, 0xfffe, 0xff, 0xff, 0xff) },
	/* MG880 */
	{ USB_DEVICE(0x19d2, 0xfffd) },
	{ USB_DEVICE(0x19d2, 0xfffc) },
	{ USB_DEVICE(0x19d2, 0xfffb) },
	/* AC8710_V3 */
=======
	{ USB_DEVICE(0x19d2, 0xffec) },
	{ USB_DEVICE(0x19d2, 0xffee) },
>>>>>>> 0c992013
	{ USB_DEVICE(0x19d2, 0xfff6) },
	{ USB_DEVICE(0x19d2, 0xfff7) },
	{ USB_DEVICE(0x19d2, 0xfff8) },
	{ USB_DEVICE(0x19d2, 0xfff9) },
	{ USB_DEVICE(0x19d2, 0xfffb) },
	{ USB_DEVICE(0x19d2, 0xfffc) },
	/* MG880 */
	{ USB_DEVICE(0x19d2, 0xfffd) },
	{ },
};
MODULE_DEVICE_TABLE(usb, id_table);

static struct usb_serial_driver zio_device = {
	.driver = {
		.owner =	THIS_MODULE,
		.name =		"zte_ev",
	},
	.id_table =		id_table,
	.num_ports =		1,
	.open =			zte_ev_usb_serial_open,
	.close =		zte_ev_usb_serial_close,
};

static struct usb_serial_driver * const serial_drivers[] = {
	&zio_device, NULL
};

module_usb_serial_driver(serial_drivers, id_table);
MODULE_LICENSE("GPL v2");<|MERGE_RESOLUTION|>--- conflicted
+++ resolved
@@ -273,20 +273,8 @@
 }
 
 static const struct usb_device_id id_table[] = {
-<<<<<<< HEAD
-	/* AC8710, AC8710T */
-	{ USB_DEVICE_AND_INTERFACE_INFO(0x19d2, 0xffff, 0xff, 0xff, 0xff) },
-	 /* AC8700 */
-	{ USB_DEVICE_AND_INTERFACE_INFO(0x19d2, 0xfffe, 0xff, 0xff, 0xff) },
-	/* MG880 */
-	{ USB_DEVICE(0x19d2, 0xfffd) },
-	{ USB_DEVICE(0x19d2, 0xfffc) },
-	{ USB_DEVICE(0x19d2, 0xfffb) },
-	/* AC8710_V3 */
-=======
 	{ USB_DEVICE(0x19d2, 0xffec) },
 	{ USB_DEVICE(0x19d2, 0xffee) },
->>>>>>> 0c992013
 	{ USB_DEVICE(0x19d2, 0xfff6) },
 	{ USB_DEVICE(0x19d2, 0xfff7) },
 	{ USB_DEVICE(0x19d2, 0xfff8) },
