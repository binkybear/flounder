/*
 * drivers/video/tegra/dc/dc_priv.h
 *
 * Copyright (C) 2010 Google, Inc.
 * Author: Erik Gilling <konkers@android.com>
 *
 * Copyright (c) 2010-2014, NVIDIA CORPORATION, All rights reserved.
 *
 * This software is licensed under the terms of the GNU General Public
 * License version 2, as published by the Free Software Foundation, and
 * may be copied, distributed, and modified under those terms.
 *
 * This program is distributed in the hope that it will be useful,
 * but WITHOUT ANY WARRANTY; without even the implied warranty of
 * MERCHANTABILITY or FITNESS FOR A PARTICULAR PURPOSE.  See the
 * GNU General Public License for more details.
 *
 */

#ifndef __DRIVERS_VIDEO_TEGRA_DC_DC_PRIV_DEFS_H
#define __DRIVERS_VIDEO_TEGRA_DC_DC_PRIV_DEFS_H
#include <linux/io.h>
#include <linux/mutex.h>
#include <linux/wait.h>
#include <linux/fb.h>
#include <linux/clk.h>
#include <linux/completion.h>
#include <linux/switch.h>
#include <linux/nvhost.h>
#include <linux/types.h>
#include <linux/clk/tegra.h>
#include <linux/tegra-soc.h>

#include <mach/dc.h>

#include <mach/tegra_dc_ext.h>
#include <mach/isomgr.h>

#include "dc_reg.h"

#define NEED_UPDATE_EMC_ON_EVERY_FRAME (windows_idle_detection_time == 0)

/* 29 bit offset for window clip number */
#define CURSOR_CLIP_SHIFT_BITS(win)	(win << 29)
#define CURSOR_CLIP_GET_WINDOW(reg)	((reg >> 29) & 3)

static inline u32 ALL_UF_INT(void)
{
	if (tegra_platform_is_fpga())
		return 0;
#if defined(CONFIG_ARCH_TEGRA_14x_SOC) || defined(CONFIG_ARCH_TEGRA_12x_SOC)
	return WIN_A_UF_INT | WIN_B_UF_INT | WIN_C_UF_INT | HC_UF_INT |
		WIN_D_UF_INT | WIN_T_UF_INT;
#else
	return WIN_A_UF_INT | WIN_B_UF_INT | WIN_C_UF_INT;
#endif
}

#if defined(CONFIG_TEGRA_EMC_TO_DDR_CLOCK)
#define EMC_BW_TO_FREQ(bw) (DDR_BW_TO_FREQ(bw) * CONFIG_TEGRA_EMC_TO_DDR_CLOCK)
#else
#define EMC_BW_TO_FREQ(bw) (DDR_BW_TO_FREQ(bw) * 2)
#endif

struct tegra_dc;

struct tegra_dc_blend {
	unsigned z[DC_N_WINDOWS];
	unsigned flags[DC_N_WINDOWS];
	u8 alpha[DC_N_WINDOWS];
};

struct tegra_dc_out_ops {
	/* initialize output.  dc clocks are not on at this point */
	int (*init)(struct tegra_dc *dc);
	/* destroy output.  dc clocks are not on at this point */
	void (*destroy)(struct tegra_dc *dc);
	/* detect connected display.  can sleep.*/
	bool (*detect)(struct tegra_dc *dc);
	/* enable output.  dc clocks are on at this point */
	void (*enable)(struct tegra_dc *dc);
	/* enable dc client.  Panel is enable at this point */
	void (*postpoweron)(struct tegra_dc *dc);
	/* disable output.  dc clocks are on at this point */
	void (*disable)(struct tegra_dc *dc);
	/* dc client is disabled.  dc clocks are on at this point */
	void (*postpoweroff) (struct tegra_dc *dc);
	/* hold output.  keeps dc clocks on. */
	void (*hold)(struct tegra_dc *dc);
	/* release output.  dc clocks may turn off after this. */
	void (*release)(struct tegra_dc *dc);
	/* idle routine of output.  dc clocks may turn off after this. */
	void (*idle)(struct tegra_dc *dc);
	/* suspend output.  dc clocks are on at this point */
	void (*suspend)(struct tegra_dc *dc);
	/* resume output.  dc clocks are on at this point */
	void (*resume)(struct tegra_dc *dc);
	/* mode filter. to provide a list of supported modes*/
	bool (*mode_filter)(const struct tegra_dc *dc,
			struct fb_videomode *mode);
	/* setup pixel clock and parent clock programming */
	long (*setup_clk)(struct tegra_dc *dc, struct clk *clk);
	/*
	 * return true if display client is suspended during OSidle.
	 * If true, dc will not wait on any display client event
	 * during OSidle.
	 */
	bool (*osidle)(struct tegra_dc *dc);
	/* callback after new mode is programmed.
	 * dc clocks are on at this point */
	void (*modeset_notifier)(struct tegra_dc *dc);
	/* Set up interface and sink for partial frame update.
	 */
	int (*partial_update) (struct tegra_dc *dc, unsigned int *xoff,
		unsigned int *yoff, unsigned int *width, unsigned int *height);
};

struct tegra_dc_shift_clk_div {
	unsigned long mul; /* numerator */
	unsigned long div; /* denominator */
};

struct tegra_dc_nvsr_data;

struct tegra_dc {
	struct platform_device		*ndev;
	struct tegra_dc_platform_data	*pdata;

	struct resource			*base_res;
	void __iomem			*base;
	int				irq;

	struct clk			*clk;
#ifdef CONFIG_TEGRA_ISOMGR
	tegra_isomgr_handle		isomgr_handle;
#else
	struct clk			*emc_clk;
#endif
	long				bw_kbps; /* bandwidth in KBps */
	long				new_bw_kbps;
	struct tegra_dc_shift_clk_div	shift_clk_div;

	u32				powergate_id;

	bool				connected;
	bool				enabled;
	bool				suspended;

	/* Some of the setup code could reset display even if
	 * DC is already by bootloader.  This one-time mark is
	 * used to suppress such code blocks during system boot,
	 * a.k.a the call stack above tegra_dc_probe().
	 */
	bool				initialized;

	struct tegra_dc_out		*out;
	struct tegra_dc_out_ops		*out_ops;
	void				*out_data;

	struct tegra_dc_mode		mode;
	s64				frametime_ns;

	struct tegra_dc_win		windows[DC_N_WINDOWS];
	struct tegra_dc_blend		blend;
	int				n_windows;
#ifdef CONFIG_TEGRA_DC_CMU
	struct tegra_dc_cmu		cmu;
#endif
	wait_queue_head_t		wq;
	wait_queue_head_t		timestamp_wq;

	struct mutex			lock;
	struct mutex			one_shot_lock;
	struct mutex			one_shot_lp_lock;

	struct resource			*fb_mem;
	struct tegra_fb_info		*fb;
<<<<<<< HEAD
	struct tegra_adf_info		*adf;
=======
#ifdef CONFIG_ADF_TEGRA
	struct tegra_adf_info		*adf;
#endif
>>>>>>> 22cfe928

	struct {
		u32			id;
		u32			min;
		u32			max;
	} syncpt[DC_N_WINDOWS];
	u32				vblank_syncpt;
	u32				win_syncpt[DC_N_WINDOWS];

	unsigned long int		valid_windows;
	unsigned long int		win_status;

	unsigned long			underflow_mask;
	struct work_struct		reset_work;

#ifdef CONFIG_SWITCH
	struct switch_dev		modeset_switch;
#endif

	struct completion		frame_end_complete;
	struct completion		crc_complete;
	bool				crc_pending;

	struct work_struct		vblank_work;
	long				vblank_ref_count;
	struct work_struct		vpulse2_work;
	long				vpulse2_ref_count;

	struct {
		u64			underflows;
		u64			underflows_a;
		u64			underflows_b;
		u64			underflows_c;
#if defined(CONFIG_ARCH_TEGRA_14x_SOC) || defined(CONFIG_ARCH_TEGRA_12x_SOC)
		u64			underflows_d;
		u64			underflows_h;
		u64			underflows_t;
#endif
	} stats;

	struct tegra_dc_ext		*ext;

	struct tegra_dc_feature		*feature;
	int				gen1_blend_num;

#ifdef CONFIG_DEBUG_FS
	struct dentry			*debugdir;
#endif
	struct tegra_dc_lut		fb_lut;
	struct delayed_work		underflow_work;
	u32				one_shot_delay_ms;
	struct delayed_work		one_shot_work;
	s64				frame_end_timestamp;
	atomic_t			frame_end_ref;

	bool				mode_dirty;

	u32				reserved_bw;
	u32				available_bw;
	struct tegra_dc_win		tmp_wins[DC_N_WINDOWS];

	int				win_blank_saved_flag;
	struct tegra_dc_win		win_blank_saved;
	struct tegra_edid		*edid;

	struct tegra_dc_nvsr_data *nvsr;

	bool	disp_active_dirty;
};

#endif<|MERGE_RESOLUTION|>--- conflicted
+++ resolved
@@ -175,13 +175,9 @@
 
 	struct resource			*fb_mem;
 	struct tegra_fb_info		*fb;
-<<<<<<< HEAD
-	struct tegra_adf_info		*adf;
-=======
 #ifdef CONFIG_ADF_TEGRA
 	struct tegra_adf_info		*adf;
 #endif
->>>>>>> 22cfe928
 
 	struct {
 		u32			id;
