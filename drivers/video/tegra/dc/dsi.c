/*
 * drivers/video/tegra/dc/dsi.c
 *
 * Copyright (c) 2011-2013, NVIDIA CORPORATION, All rights reserved.
 *
 * This software is licensed under the terms of the GNU General Public
 * License version 2, as published by the Free Software Foundation, and
 * may be copied, distributed, and modified under those terms.
 *
 * This program is distributed in the hope that it will be useful,
 * but WITHOUT ANY WARRANTY; without even the implied warranty of
 * MERCHANTABILITY or FITNESS FOR A PARTICULAR PURPOSE.  See the
 * GNU General Public License for more details.
 *
 */

#include <linux/kernel.h>
#include <linux/clk.h>
#include <linux/delay.h>
#include <linux/err.h>
#include <linux/fb.h>
#include <linux/gpio.h>
#include <linux/interrupt.h>
#include <linux/slab.h>
#include <linux/spinlock.h>
#include <linux/workqueue.h>
#include <linux/moduleparam.h>
#include <linux/export.h>
#include <linux/debugfs.h>
#include <linux/seq_file.h>
#include <linux/nvhost.h>
#include <linux/lcm.h>
#include <linux/regulator/consumer.h>
#include <linux/pm_runtime.h>
#include <linux/clk/tegra.h>
#include <linux/tegra-soc.h>
#include <linux/nvhost.h>
#include <linux/of_address.h>

#include <mach/dc.h>
#include <mach/fb.h>
#include <mach/csi.h>

#include "dc_reg.h"
#include "dc_priv.h"
#include "dev.h"
#include "dsi_regs.h"
#include "dsi.h"
#include "mipi_cal.h"

/* HACK! This needs to come from DT */
#include "../../../../arch/arm/mach-tegra/iomap.h"

#define APB_MISC_GP_MIPI_PAD_CTRL_0	(TEGRA_APB_MISC_BASE + 0x820)
#define DSIB_MODE_ENABLE		0x2

/* Only enabling for T124 for now; causes issues for other chips */
#ifdef CONFIG_ARCH_TEGRA_12x_SOC
#define DSI_USE_SYNC_POINTS 1
#else
#define DSI_USE_SYNC_POINTS 0
#endif

#define S_TO_MS(x)			(1000 * (x))
#define MS_TO_US(x)			(1000 * (x))

#define DSI_MODULE_NOT_INIT		0x0
#define DSI_MODULE_INIT			0x1

#define DSI_LPHS_NOT_INIT		0x0
#define DSI_LPHS_IN_LP_MODE		0x1
#define DSI_LPHS_IN_HS_MODE		0x2

#define DSI_VIDEO_TYPE_NOT_INIT		0x0
#define DSI_VIDEO_TYPE_VIDEO_MODE	0x1
#define DSI_VIDEO_TYPE_CMD_MODE		0x2

#define DSI_DRIVEN_MODE_NOT_INIT	0x0
#define DSI_DRIVEN_MODE_DC		0x1
#define DSI_DRIVEN_MODE_HOST		0x2

#define DSI_PHYCLK_OUT_DIS		0x0
#define DSI_PHYCLK_OUT_EN		0x1

#define DSI_PHYCLK_NOT_INIT		0x0
#define DSI_PHYCLK_CONTINUOUS		0x1
#define DSI_PHYCLK_TX_ONLY		0x2

#define DSI_CLK_BURST_NOT_INIT		0x0
#define DSI_CLK_BURST_NONE_BURST	0x1
#define DSI_CLK_BURST_BURST_MODE	0x2

#define DSI_DC_STREAM_DISABLE		0x0
#define DSI_DC_STREAM_ENABLE		0x1

#define DSI_LP_OP_NOT_INIT		0x0
#define DSI_LP_OP_WRITE			0x1
#define DSI_LP_OP_READ			0x2

#define DSI_HOST_IDLE_PERIOD		1000
static atomic_t dsi_syncpt_rst = ATOMIC_INIT(0);

static bool enable_read_debug;
module_param(enable_read_debug, bool, 0644);
MODULE_PARM_DESC(enable_read_debug,
		"Enable to print read fifo and return packet type");

bool tegra_dsi_enable_read_debug(struct tegra_dc_dsi_data *dsi)
{
	enable_read_debug = true;
	return enable_read_debug;
}

bool tegra_dsi_disable_read_debug(struct tegra_dc_dsi_data *dsi)
{
	enable_read_debug = false;
	return enable_read_debug;
}

/* source of video data */
enum {
	TEGRA_DSI_DRIVEN_BY_DC,
	TEGRA_DSI_DRIVEN_BY_HOST,
};

const u32 dsi_pkt_seq_reg[NUMOF_PKT_SEQ] = {
	DSI_PKT_SEQ_0_LO,
	DSI_PKT_SEQ_0_HI,
	DSI_PKT_SEQ_1_LO,
	DSI_PKT_SEQ_1_HI,
	DSI_PKT_SEQ_2_LO,
	DSI_PKT_SEQ_2_HI,
	DSI_PKT_SEQ_3_LO,
	DSI_PKT_SEQ_3_HI,
	DSI_PKT_SEQ_4_LO,
	DSI_PKT_SEQ_4_HI,
	DSI_PKT_SEQ_5_LO,
	DSI_PKT_SEQ_5_HI,
};

const u32 dsi_pkt_seq_video_non_burst_syne[NUMOF_PKT_SEQ] = {
	PKT_ID0(CMD_VS) | PKT_LEN0(0) | PKT_ID1(CMD_EOT) | PKT_LEN1(7) | PKT_LP,
	0,
	PKT_ID0(CMD_VE) | PKT_LEN0(0) | PKT_ID1(CMD_EOT) | PKT_LEN1(7) | PKT_LP,
	0,
	PKT_ID0(CMD_HS) | PKT_LEN0(0) | PKT_ID1(CMD_EOT) | PKT_LEN1(7) | PKT_LP,
	0,
	PKT_ID0(CMD_HS) | PKT_LEN0(0) | PKT_ID1(CMD_BLNK) | PKT_LEN1(1) |
	PKT_ID2(CMD_HE) | PKT_LEN2(0),
	PKT_ID3(CMD_BLNK) | PKT_LEN3(2) | PKT_ID4(CMD_RGB) | PKT_LEN4(3) |
	PKT_ID5(CMD_BLNK) | PKT_LEN5(4),
	PKT_ID0(CMD_HS) | PKT_LEN0(0) | PKT_ID1(CMD_EOT) | PKT_LEN1(7) | PKT_LP,
	0,
	PKT_ID0(CMD_HS) | PKT_LEN0(0) | PKT_ID1(CMD_BLNK) | PKT_LEN1(1) |
	PKT_ID2(CMD_HE) | PKT_LEN2(0),
	PKT_ID3(CMD_BLNK) | PKT_LEN3(2) | PKT_ID4(CMD_RGB) | PKT_LEN4(3) |
	PKT_ID5(CMD_BLNK) | PKT_LEN5(4),
};

const u32 dsi_pkt_seq_video_non_burst[NUMOF_PKT_SEQ] = {
	PKT_ID0(CMD_VS) | PKT_LEN0(0) | PKT_ID1(CMD_EOT) | PKT_LEN1(7) | PKT_LP,
	0,
	PKT_ID0(CMD_HS) | PKT_LEN0(0) | PKT_ID1(CMD_EOT) | PKT_LEN1(7) | PKT_LP,
	0,
	PKT_ID0(CMD_HS) | PKT_LEN0(0) | PKT_ID1(CMD_EOT) | PKT_LEN1(7) | PKT_LP,
	0,
	PKT_ID0(CMD_HS) | PKT_LEN0(0) | PKT_ID1(CMD_BLNK) | PKT_LEN1(2) |
	PKT_ID2(CMD_RGB) | PKT_LEN2(3),
	PKT_ID3(CMD_BLNK) | PKT_LEN3(4),
	PKT_ID0(CMD_HS) | PKT_LEN0(0) | PKT_ID1(CMD_EOT) | PKT_LEN1(7) | PKT_LP,
	0,
	PKT_ID0(CMD_HS) | PKT_LEN0(0) | PKT_ID1(CMD_BLNK) | PKT_LEN1(2) |
	PKT_ID2(CMD_RGB) | PKT_LEN2(3),
	PKT_ID3(CMD_BLNK) | PKT_LEN3(4),
};

const u32 dsi_pkt_seq_video_non_burst_no_eot_no_lp_no_hbp[NUMOF_PKT_SEQ] = {
	PKT_ID0(CMD_VS) | PKT_LEN0(0),
	0,
	PKT_ID0(CMD_HS) | PKT_LEN0(0),
	0,
	PKT_ID0(CMD_HS) | PKT_LEN0(0),
	0,
	PKT_ID0(CMD_HS) | PKT_LEN0(0) | PKT_ID1(CMD_RGB) | PKT_LEN1(3) |
	PKT_ID2(CMD_BLNK) | PKT_LEN2(4),
	0,
	PKT_ID0(CMD_HS) | PKT_LEN0(0),
	0,
	PKT_ID0(CMD_HS) | PKT_LEN0(0) | PKT_ID1(CMD_RGB) | PKT_LEN1(3) |
	PKT_ID2(CMD_BLNK) | PKT_LEN2(4),
	0,
};

static const u32 dsi_pkt_seq_video_burst[NUMOF_PKT_SEQ] = {
	PKT_ID0(CMD_VS) | PKT_LEN0(0) | PKT_ID1(CMD_EOT) | PKT_LEN1(7) | PKT_LP,
	0,
	PKT_ID0(CMD_HS) | PKT_LEN0(0) | PKT_ID1(CMD_EOT) | PKT_LEN1(7) | PKT_LP,
	0,
	PKT_ID0(CMD_HS) | PKT_LEN0(0) | PKT_ID1(CMD_EOT) | PKT_LEN1(7) | PKT_LP,
	0,
	PKT_ID0(CMD_HS) | PKT_LEN0(0) | PKT_ID1(CMD_BLNK) | PKT_LEN1(2)|
	PKT_ID2(CMD_RGB) | PKT_LEN2(3) | PKT_LP,
	PKT_ID0(CMD_EOT) | PKT_LEN0(7),
	PKT_ID0(CMD_HS) | PKT_LEN0(0) | PKT_ID1(CMD_EOT) | PKT_LEN1(7) | PKT_LP,
	0,
	PKT_ID0(CMD_HS) | PKT_LEN0(0) | PKT_ID1(CMD_BLNK) | PKT_LEN1(2)|
	PKT_ID2(CMD_RGB) | PKT_LEN2(3) | PKT_LP,
	PKT_ID0(CMD_EOT) | PKT_LEN0(7),
};

static const u32 dsi_pkt_seq_video_burst_no_eot[NUMOF_PKT_SEQ] = {
	PKT_ID0(CMD_VS) | PKT_LEN0(0) | PKT_LP,
	0,
	PKT_ID0(CMD_HS) | PKT_LEN0(0) | PKT_LP,
	0,
	PKT_ID0(CMD_HS) | PKT_LEN0(0) | PKT_LP,
	0,
	PKT_ID0(CMD_HS) | PKT_LEN0(0) | PKT_ID1(CMD_BLNK) | PKT_LEN1(2)|
	PKT_ID2(CMD_RGB) | PKT_LEN2(3) | PKT_LP,
	0,
	PKT_ID0(CMD_HS) | PKT_LEN0(0) | PKT_LP,
	0,
	PKT_ID0(CMD_HS) | PKT_LEN0(0) | PKT_ID1(CMD_BLNK) | PKT_LEN1(2)|
	PKT_ID2(CMD_RGB) | PKT_LEN2(3) | PKT_LP,
	0,
};

const u32 dsi_pkt_seq_video_non_burst_no_eot[NUMOF_PKT_SEQ] = {
	PKT_ID0(CMD_VS) | PKT_LEN0(0) | PKT_LP,
	0,
	PKT_ID0(CMD_HS) | PKT_LEN0(0) | PKT_LP,
	0,
	PKT_ID0(CMD_HS) | PKT_LEN0(0) | PKT_LP,
	0,
	PKT_ID0(CMD_HS) | PKT_LEN0(0) | PKT_ID1(CMD_BLNK) | PKT_LEN1(2) |
		PKT_ID2(CMD_RGB) | PKT_LEN2(3),
	PKT_ID3(CMD_BLNK) | PKT_LEN3(4),
	PKT_ID0(CMD_HS) | PKT_LEN0(0) | PKT_LP,
	0,
	PKT_ID0(CMD_HS) | PKT_LEN0(0) | PKT_ID1(CMD_BLNK) | PKT_LEN1(2) |
		PKT_ID2(CMD_RGB) | PKT_LEN2(3),
	PKT_ID3(CMD_BLNK) | PKT_LEN3(4),
};

const u32 dsi_pkt_seq_cmd_mode[NUMOF_PKT_SEQ] = {
	0,
	0,
	0,
	0,
	0,
	0,
	PKT_ID0(CMD_LONGW) | PKT_LEN0(3) | PKT_ID1(CMD_EOT) |
		PKT_LEN1(7) | PKT_LP,
	0,
	0,
	0,
	PKT_ID0(CMD_LONGW) | PKT_LEN0(3) | PKT_ID1(CMD_EOT) |
		PKT_LEN1(7) | PKT_LP,
	0,
};

const u32 init_reg[] = {
	DSI_INT_ENABLE,
	DSI_INT_STATUS,
	DSI_INT_MASK,
	DSI_INIT_SEQ_DATA_0,
	DSI_INIT_SEQ_DATA_1,
	DSI_INIT_SEQ_DATA_2,
	DSI_INIT_SEQ_DATA_3,
	DSI_INIT_SEQ_DATA_4,
	DSI_INIT_SEQ_DATA_5,
	DSI_INIT_SEQ_DATA_6,
	DSI_INIT_SEQ_DATA_7,
	DSI_DCS_CMDS,
	DSI_PKT_SEQ_0_LO,
	DSI_PKT_SEQ_1_LO,
	DSI_PKT_SEQ_2_LO,
	DSI_PKT_SEQ_3_LO,
	DSI_PKT_SEQ_4_LO,
	DSI_PKT_SEQ_5_LO,
	DSI_PKT_SEQ_0_HI,
	DSI_PKT_SEQ_1_HI,
	DSI_PKT_SEQ_2_HI,
	DSI_PKT_SEQ_3_HI,
	DSI_PKT_SEQ_4_HI,
	DSI_PKT_SEQ_5_HI,
	DSI_CONTROL,
	DSI_HOST_DSI_CONTROL,
	DSI_PAD_CONTROL,
	DSI_PAD_CONTROL_CD,
	DSI_SOL_DELAY,
	DSI_MAX_THRESHOLD,
	DSI_TRIGGER,
	DSI_TX_CRC,
	DSI_INIT_SEQ_CONTROL,
	DSI_PKT_LEN_0_1,
	DSI_PKT_LEN_2_3,
	DSI_PKT_LEN_4_5,
	DSI_PKT_LEN_6_7,
};

const u32 init_reg_vs1_ext[] = {
	DSI_PAD_CONTROL_0_VS1,
	DSI_PAD_CONTROL_CD_VS1,
	DSI_PAD_CD_STATUS_VS1,
	DSI_PAD_CONTROL_1_VS1,
	DSI_PAD_CONTROL_2_VS1,
	DSI_PAD_CONTROL_3_VS1,
	DSI_PAD_CONTROL_4_VS1,
	DSI_GANGED_MODE_CONTROL,
	DSI_GANGED_MODE_START,
	DSI_GANGED_MODE_SIZE,
};

static int tegra_dsi_host_suspend(struct tegra_dc *dc);
static int tegra_dsi_host_resume(struct tegra_dc *dc);
static void tegra_dc_dsi_idle_work(struct work_struct *work);
static void tegra_dsi_send_dc_frames(struct tegra_dc *dc,
				     struct tegra_dc_dsi_data *dsi,
				     int no_of_frames);

unsigned long tegra_dsi_controller_readl(struct tegra_dc_dsi_data *dsi,
							u32 reg, int index)
{
	unsigned long ret;

	BUG_ON(!nvhost_module_powered_ext(dsi->dc->ndev));
	ret = readl(dsi->base[index] + reg * 4);
	trace_display_readl(dsi->dc, ret, dsi->base[index] + reg * 4);
	return ret;
}
EXPORT_SYMBOL(tegra_dsi_controller_readl);

void tegra_dsi_controller_writel(struct tegra_dc_dsi_data *dsi,
						u32 val, u32 reg, int index)
{
	BUG_ON(!nvhost_module_powered_ext(dsi->dc->ndev));
	trace_display_writel(dsi->dc, val, dsi->base[index] + reg * 4);
	writel(val, dsi->base[index] + reg * 4);
}
EXPORT_SYMBOL(tegra_dsi_controller_writel);

unsigned long tegra_dsi_readl(struct tegra_dc_dsi_data *dsi, u32 reg)
{
	unsigned long ret;
	BUG_ON(!nvhost_module_powered_ext(dsi->dc->ndev));
	ret = readl(dsi->base[DSI_INSTANCE_0] + reg * 4);
	trace_display_readl(dsi->dc, ret, dsi->base[DSI_INSTANCE_0] + reg * 4);
	return ret;
}
EXPORT_SYMBOL(tegra_dsi_readl);

void tegra_dsi_writel(struct tegra_dc_dsi_data *dsi, u32 val, u32 reg)
{
	int  i = 0;
	BUG_ON(!nvhost_module_powered_ext(dsi->dc->ndev));
	for (i = 0; i < dsi->max_instances; i++) {
		trace_display_writel(dsi->dc, val, dsi->base[i] + reg * 4);
		writel(val, dsi->base[i] + reg * 4);
	}
}
EXPORT_SYMBOL(tegra_dsi_writel);

inline void tegra_dsi_reset_deassert(struct tegra_dc_dsi_data *dsi)
{
	int i = 0;
	for (i = 0; i < dsi->max_instances; i++)
		tegra_periph_reset_deassert(dsi->dsi_clk[i]);
}

inline void tegra_dsi_reset_assert(struct tegra_dc_dsi_data *dsi)
{
	int i = 0;
	for (i = 0; i < dsi->max_instances; i++)
		tegra_periph_reset_assert(dsi->dsi_clk[i]);
}

static inline void tegra_dsi_lp_clk_enable(struct tegra_dc_dsi_data *dsi);
static inline void tegra_dsi_lp_clk_disable(struct tegra_dc_dsi_data *dsi);

void tegra_dsi_clk_enable(struct tegra_dc_dsi_data *dsi)
{
	int i = 0;
	for (i = 0; i < dsi->max_instances; i++) {
		clk_prepare_enable(dsi->dsi_clk[i]);
		udelay(800);
	}
}

void tegra_dsi_clk_disable(struct tegra_dc_dsi_data *dsi)
{
	int i = 0;
	for (i = 0; i < dsi->max_instances; i++) {
		clk_disable_unprepare(dsi->dsi_clk[i]);
		udelay(800);
	}
}

static inline void tegra_dsi_lp_clk_enable(struct tegra_dc_dsi_data *dsi)
{
	int i = 0;
	for (i = 0; i < dsi->max_instances; i++) {
		clk_prepare_enable(dsi->dsi_lp_clk[i]);
		udelay(800);
	}
}

static inline void tegra_dsi_lp_clk_disable(struct tegra_dc_dsi_data *dsi)
{
	int i = 0;
	for (i = 0; i < dsi->max_instances; i++) {
		clk_disable_unprepare(dsi->dsi_lp_clk[i]);
		udelay(800);
	}
}

static void tegra_dsi_setup_clk(struct tegra_dc *dc,
	struct tegra_dc_dsi_data *dsi)
{
	int i = 0;
	for (i = 0; i < dsi->max_instances; i++) {
		tegra_dc_setup_clk(dc, dsi->dsi_clk[i]);
		mdelay(3);
	}
}

static void __maybe_unused tegra_dsi_syncpt_reset(
				struct tegra_dc_dsi_data *dsi)
{
	tegra_dsi_writel(dsi, 0x1, DSI_INCR_SYNCPT_CNTRL);
	/* stabilization delay */
	udelay(300);
	tegra_dsi_writel(dsi, 0x0, DSI_INCR_SYNCPT_CNTRL);
	/* stabilization delay */
	udelay(300);
}

static int __maybe_unused tegra_dsi_syncpt
	(struct tegra_dc_dsi_data *dsi, u8 link_id)
{
	u32 val;
	int ret = 0;

	dsi->syncpt_val = nvhost_syncpt_read_ext(dsi->dc->ndev, dsi->syncpt_id);

	val = DSI_INCR_SYNCPT_COND(OP_DONE) |
		DSI_INCR_SYNCPT_INDX(dsi->syncpt_id);
	tegra_dsi_controller_writel(dsi, val, DSI_INCR_SYNCPT, link_id);

	ret = nvhost_syncpt_wait_timeout_ext(dsi->dc->ndev, dsi->syncpt_id,
		dsi->syncpt_val + 1, (u32)MAX_SCHEDULE_TIMEOUT, NULL, NULL);
	if (ret < 0) {
		dev_err(&dsi->dc->ndev->dev, "DSI sync point failure\n");
		goto fail;
	}

	(dsi->syncpt_val)++;
	return 0;
fail:
	return ret;
}

static u32 tegra_dsi_get_hs_clk_rate(struct tegra_dc_dsi_data *dsi)
{
	u32 dsi_clock_rate_khz;

	switch (dsi->info.video_burst_mode) {
	case TEGRA_DSI_VIDEO_BURST_MODE_LOW_SPEED:
	case TEGRA_DSI_VIDEO_BURST_MODE_MEDIUM_SPEED:
	case TEGRA_DSI_VIDEO_BURST_MODE_FAST_SPEED:
	case TEGRA_DSI_VIDEO_BURST_MODE_FASTEST_SPEED:
		/* Calculate DSI HS clock rate for DSI burst mode */
		dsi_clock_rate_khz = dsi->default_pixel_clk_khz *
					dsi->shift_clk_div.mul /
					dsi->shift_clk_div.div;
		break;
	case TEGRA_DSI_VIDEO_NONE_BURST_MODE:
	case TEGRA_DSI_VIDEO_NONE_BURST_MODE_WITH_SYNC_END:
	case TEGRA_DSI_VIDEO_BURST_MODE_LOWEST_SPEED:
	default:
		/* Clock rate is default DSI clock rate for non-burst mode */
		dsi_clock_rate_khz = dsi->default_hs_clk_khz;
		break;
	}

	return dsi_clock_rate_khz;
}

static u32 tegra_dsi_get_lp_clk_rate(struct tegra_dc_dsi_data *dsi, u8 lp_op)
{
	u32 dsi_clock_rate_khz;

	if (dsi->info.enable_hs_clock_on_lp_cmd_mode)
		if (dsi->info.hs_clk_in_lp_cmd_mode_freq_khz)
			dsi_clock_rate_khz =
				dsi->info.hs_clk_in_lp_cmd_mode_freq_khz;
		else
			dsi_clock_rate_khz = tegra_dsi_get_hs_clk_rate(dsi);
	else
		if (lp_op == DSI_LP_OP_READ)
			dsi_clock_rate_khz =
				dsi->info.lp_read_cmd_mode_freq_khz;
		else
			dsi_clock_rate_khz =
				dsi->info.lp_cmd_mode_freq_khz;

	return dsi_clock_rate_khz;
}

static struct tegra_dc_shift_clk_div tegra_dsi_get_shift_clk_div(
						struct tegra_dc_dsi_data *dsi)
{
	struct tegra_dc_shift_clk_div shift_clk_div;
	struct tegra_dc_shift_clk_div max_shift_clk_div;
	u32 temp_lcm;
	u32 burst_width;
	u32 burst_width_max;

	/* Get the real value of default shift_clk_div. default_shift_clk_div
	 * holds the real value of shift_clk_div.
	 */
	shift_clk_div = dsi->default_shift_clk_div;

	/* Calculate shift_clk_div which can match the video_burst_mode. */
	if (dsi->info.video_burst_mode >=
			TEGRA_DSI_VIDEO_BURST_MODE_LOWEST_SPEED) {
		if (dsi->info.max_panel_freq_khz >= dsi->default_hs_clk_khz) {
			/* formula:
			 * dsi->info.max_panel_freq_khz * shift_clk_div /
			 * dsi->default_hs_clk_khz
			 */
			max_shift_clk_div.mul = dsi->info.max_panel_freq_khz *
						shift_clk_div.mul;
			max_shift_clk_div.div = dsi->default_hs_clk_khz *
						dsi->default_shift_clk_div.div;
		} else {
			max_shift_clk_div = shift_clk_div;
		}

		burst_width = dsi->info.video_burst_mode
				- TEGRA_DSI_VIDEO_BURST_MODE_LOWEST_SPEED;
		burst_width_max = TEGRA_DSI_VIDEO_BURST_MODE_FASTEST_SPEED
				- TEGRA_DSI_VIDEO_BURST_MODE_LOWEST_SPEED;

		/* formula:
		 * (max_shift_clk_div - shift_clk_div) *
		 * burst_width / burst_width_max
		 */
		temp_lcm = lcm(max_shift_clk_div.div, shift_clk_div.div);
		shift_clk_div.mul = (max_shift_clk_div.mul * temp_lcm /
					max_shift_clk_div.div -
					shift_clk_div.mul * temp_lcm /
					shift_clk_div.div)*
					burst_width;
		shift_clk_div.div = temp_lcm * burst_width_max;
	}

	return shift_clk_div;
}

static void tegra_dsi_pix_correction(struct tegra_dc *dc,
					struct tegra_dc_dsi_data *dsi)
{
	u32 h_width_pixels;
	u32 h_act_corr = 0;
	u32 hfp_corr = 0;
	u32 temp = 0;

	h_width_pixels = dc->mode.h_back_porch + dc->mode.h_front_porch +
			dc->mode.h_sync_width + dc->mode.h_active;

	if (dsi->info.ganged_type == TEGRA_DSI_GANGED_SYMMETRIC_EVEN_ODD) {
		temp = dc->mode.h_active % dsi->info.n_data_lanes;
		if (temp) {
			h_act_corr = dsi->info.n_data_lanes - temp;
			h_width_pixels += h_act_corr;
		}
	}

	temp = h_width_pixels % dsi->info.n_data_lanes;
	if (temp) {
		hfp_corr = dsi->info.n_data_lanes - temp;
		h_width_pixels += hfp_corr;
	}

	while (1) {
		temp = (h_width_pixels * dsi->pixel_scaler_mul /
			dsi->pixel_scaler_div) % dsi->info.n_data_lanes;
		if (temp) {
			hfp_corr += dsi->info.n_data_lanes;
			h_width_pixels += dsi->info.n_data_lanes;
		}
		else
			break;
	}

	dc->mode.h_front_porch += hfp_corr;
	dc->mode.h_active += h_act_corr;
}

static void tegra_dsi_init_sw(struct tegra_dc *dc,
			struct tegra_dc_dsi_data *dsi)
{
	u32 h_width_pixels;
	u32 v_width_lines;
	u32 pixel_clk_hz;
	u32 byte_clk_hz;
	u32 plld_clk_mhz;
	u8 n_data_lanes;

	switch (dsi->info.pixel_format) {
	case TEGRA_DSI_PIXEL_FORMAT_16BIT_P:
		/* 2 bytes per pixel */
		dsi->pixel_scaler_mul = 2;
		dsi->pixel_scaler_div = 1;
		break;
	case TEGRA_DSI_PIXEL_FORMAT_18BIT_P:
		/* 2.25 bytes per pixel */
		dsi->pixel_scaler_mul = 9;
		dsi->pixel_scaler_div = 4;
		break;
	case TEGRA_DSI_PIXEL_FORMAT_18BIT_NP:
	case TEGRA_DSI_PIXEL_FORMAT_24BIT_P:
		/* 3 bytes per pixel */
		dsi->pixel_scaler_mul = 3;
		dsi->pixel_scaler_div = 1;
		break;
	default:
		break;
	}

	dsi->ulpm = false;
	dsi->enabled = false;
	dsi->clk_ref = false;

	n_data_lanes = dsi->info.n_data_lanes;
	if (dsi->info.ganged_type == TEGRA_DSI_GANGED_SYMMETRIC_LEFT_RIGHT ||
		dsi->info.ganged_type == TEGRA_DSI_GANGED_SYMMETRIC_EVEN_ODD)
		n_data_lanes /= 2;

	dsi->dsi_control_val =
			DSI_CONTROL_VIRTUAL_CHANNEL(dsi->info.virtual_channel) |
			DSI_CONTROL_NUM_DATA_LANES(n_data_lanes - 1) |
			DSI_CONTROL_VID_SOURCE(dc->ndev->id) |
			DSI_CONTROL_DATA_FORMAT(dsi->info.pixel_format);

	if (dsi->info.ganged_type)
		tegra_dsi_pix_correction(dc, dsi);

	/* Below we are going to calculate dsi and dc clock rate.
	 * Calcuate the horizontal and vertical width.
	 */
	h_width_pixels = dc->mode.h_back_porch + dc->mode.h_front_porch +
			dc->mode.h_sync_width + dc->mode.h_active;

	v_width_lines = dc->mode.v_back_porch + dc->mode.v_front_porch +
			dc->mode.v_sync_width + dc->mode.v_active;

	/* Calculate minimum required pixel rate. */
	pixel_clk_hz = h_width_pixels * v_width_lines * dsi->info.refresh_rate;
	if (dc->out->flags & TEGRA_DC_OUT_ONE_SHOT_MODE) {
		if (dsi->info.rated_refresh_rate >= dsi->info.refresh_rate)
			dev_info(&dc->ndev->dev, "DSI: measured refresh rate "
				"should be larger than rated refresh rate.\n");
		dc->mode.rated_pclk = h_width_pixels * v_width_lines *
						dsi->info.rated_refresh_rate;
	}

	/* Calculate minimum byte rate on DSI interface. */
	byte_clk_hz = (pixel_clk_hz * dsi->pixel_scaler_mul) /
			(dsi->pixel_scaler_div * dsi->info.n_data_lanes);

	/* Round up to multiple of mega hz. */
	plld_clk_mhz = DIV_ROUND_UP((byte_clk_hz * NUMOF_BIT_PER_BYTE),
								1000000);

	/* Calculate default real shift_clk_div. */
	dsi->default_shift_clk_div.mul = NUMOF_BIT_PER_BYTE *
					dsi->pixel_scaler_mul;
	dsi->default_shift_clk_div.div = 2 * dsi->pixel_scaler_div *
					dsi->info.n_data_lanes;

	/* Calculate default DSI hs clock. DSI interface is double data rate.
	 * Data is transferred on both rising and falling edge of clk, div by 2
	 * to get the actual clock rate.
	 */
	dsi->default_hs_clk_khz = plld_clk_mhz * 1000 / 2;

	dsi->default_pixel_clk_khz = (plld_clk_mhz * 1000 *
					dsi->default_shift_clk_div.div) /
					(2 * dsi->default_shift_clk_div.mul);

	/* Get the actual shift_clk_div and clock rates. */
	dsi->shift_clk_div = tegra_dsi_get_shift_clk_div(dsi);
	dsi->target_lp_clk_khz =
			tegra_dsi_get_lp_clk_rate(dsi, DSI_LP_OP_WRITE);
	dsi->target_hs_clk_khz = tegra_dsi_get_hs_clk_rate(dsi);

	dev_info(&dc->ndev->dev, "DSI: HS clock rate is %d\n",
					dsi->target_hs_clk_khz);

#if DSI_USE_SYNC_POINTS
	dsi->syncpt_id = NVSYNCPT_DSI;
#endif

	/*
	 * Force video clock to be continuous mode if
	 * enable_hs_clock_on_lp_cmd_mode is set
	 */
	if (dsi->info.enable_hs_clock_on_lp_cmd_mode) {
		if (dsi->info.video_clock_mode !=
					TEGRA_DSI_VIDEO_CLOCK_CONTINUOUS)
			dev_warn(&dc->ndev->dev,
				"Force clock continuous mode\n");

		dsi->info.video_clock_mode = TEGRA_DSI_VIDEO_CLOCK_CONTINUOUS;
	}

	atomic_set(&dsi->host_ref, 0);
	dsi->host_suspended = false;
	mutex_init(&dsi->host_lock);
	init_completion(&dc->out->user_vblank_comp);
	INIT_DELAYED_WORK(&dsi->idle_work, tegra_dc_dsi_idle_work);
	dsi->idle_delay = msecs_to_jiffies(DSI_HOST_IDLE_PERIOD);
}

#define SELECT_T_PHY(platform_t_phy_ps, default_phy, clk_ps, hw_inc) ( \
(platform_t_phy_ps) ? ( \
((DSI_CONVERT_T_PHY_PS_TO_T_PHY(platform_t_phy_ps, clk_ps, hw_inc)) < 0 ? 0 : \
(DSI_CONVERT_T_PHY_PS_TO_T_PHY(platform_t_phy_ps, clk_ps, hw_inc)))) : \
((default_phy) < 0 ? 0 : (default_phy)))

static void tegra_dsi_get_clk_phy_timing(struct tegra_dc_dsi_data *dsi,
		struct dsi_phy_timing_inclk *phy_timing_clk, u32 clk_ps)
{
	phy_timing_clk->t_tlpx = SELECT_T_PHY(
		dsi->info.phy_timing.t_tlpx_ns * 1000,
		T_TLPX_DEFAULT(clk_ps), clk_ps, T_TLPX_HW_INC);

	phy_timing_clk->t_clktrail = SELECT_T_PHY(
		dsi->info.phy_timing.t_clktrail_ns * 1000,
		T_CLKTRAIL_DEFAULT(clk_ps), clk_ps, T_CLKTRAIL_HW_INC);

	phy_timing_clk->t_clkpost = SELECT_T_PHY(
		dsi->info.phy_timing.t_clkpost_ns * 1000,
		T_CLKPOST_DEFAULT(clk_ps), clk_ps, T_CLKPOST_HW_INC);

	phy_timing_clk->t_clkzero = SELECT_T_PHY(
		dsi->info.phy_timing.t_clkzero_ns * 1000,
		T_CLKZERO_DEFAULT(clk_ps), clk_ps, T_CLKZERO_HW_INC);

	phy_timing_clk->t_clkprepare = SELECT_T_PHY(
		dsi->info.phy_timing.t_clkprepare_ns * 1000,
		T_CLKPREPARE_DEFAULT(clk_ps), clk_ps, T_CLKPREPARE_HW_INC);

	phy_timing_clk->t_clkpre = SELECT_T_PHY(
		dsi->info.phy_timing.t_clkpre_ns * 1000,
		T_CLKPRE_DEFAULT, clk_ps, T_CLKPRE_HW_INC);
}

static void tegra_dsi_get_hs_phy_timing(struct tegra_dc_dsi_data *dsi,
		struct dsi_phy_timing_inclk *phy_timing_clk, u32 clk_ps)
{
	phy_timing_clk->t_tlpx = SELECT_T_PHY(
		dsi->info.phy_timing.t_tlpx_ns * 1000,
		T_TLPX_DEFAULT(clk_ps), clk_ps, T_TLPX_HW_INC);

	phy_timing_clk->t_hsdexit = SELECT_T_PHY(
		dsi->info.phy_timing.t_hsdexit_ns * 1000,
		T_HSEXIT_DEFAULT(clk_ps), clk_ps, T_HSEXIT_HW_INC);

	phy_timing_clk->t_hstrail = SELECT_T_PHY(
		dsi->info.phy_timing.t_hstrail_ns * 1000,
		T_HSTRAIL_DEFAULT(clk_ps), clk_ps, T_HSTRAIL_HW_INC);

	phy_timing_clk->t_datzero = SELECT_T_PHY(
		dsi->info.phy_timing.t_datzero_ns * 1000,
		T_DATZERO_DEFAULT(clk_ps), clk_ps, T_DATZERO_HW_INC);

	phy_timing_clk->t_hsprepare = SELECT_T_PHY(
		dsi->info.phy_timing.t_hsprepare_ns * 1000,
		T_HSPREPARE_DEFAULT(clk_ps), clk_ps, T_HSPREPARE_HW_INC);
}

static void tegra_dsi_get_escape_phy_timing(struct tegra_dc_dsi_data *dsi,
		struct dsi_phy_timing_inclk *phy_timing_clk, u32 clk_ps)
{
	phy_timing_clk->t_tlpx = SELECT_T_PHY(
		dsi->info.phy_timing.t_tlpx_ns * 1000,
		T_TLPX_DEFAULT(clk_ps), clk_ps, T_TLPX_HW_INC);
}

static void tegra_dsi_get_bta_phy_timing(struct tegra_dc_dsi_data *dsi,
		struct dsi_phy_timing_inclk *phy_timing_clk, u32 clk_ps)
{
	phy_timing_clk->t_tlpx = SELECT_T_PHY(
		dsi->info.phy_timing.t_tlpx_ns * 1000,
		T_TLPX_DEFAULT(clk_ps), clk_ps, T_TLPX_HW_INC);

	phy_timing_clk->t_taget = SELECT_T_PHY(
		dsi->info.phy_timing.t_taget_ns * 1000,
		T_TAGET_DEFAULT(clk_ps), clk_ps, T_TAGET_HW_INC);

	phy_timing_clk->t_tasure = SELECT_T_PHY(
		dsi->info.phy_timing.t_tasure_ns * 1000,
		T_TASURE_DEFAULT(clk_ps), clk_ps, T_TASURE_HW_INC);

	phy_timing_clk->t_tago = SELECT_T_PHY(
		dsi->info.phy_timing.t_tago_ns * 1000,
		T_TAGO_DEFAULT(clk_ps), clk_ps, T_TAGO_HW_INC);
}

static void tegra_dsi_get_ulps_phy_timing(struct tegra_dc_dsi_data *dsi,
		struct dsi_phy_timing_inclk *phy_timing_clk, u32 clk_ps)
{
	phy_timing_clk->t_tlpx = SELECT_T_PHY(
		dsi->info.phy_timing.t_tlpx_ns * 1000,
		T_TLPX_DEFAULT(clk_ps), clk_ps, T_TLPX_HW_INC);

	phy_timing_clk->t_wakeup = SELECT_T_PHY(
		dsi->info.phy_timing.t_wakeup_ns * 1000,
		T_WAKEUP_DEFAULT, clk_ps, T_WAKEUP_HW_INC);
}

#undef SELECT_T_PHY

static void tegra_dsi_get_phy_timing(struct tegra_dc_dsi_data *dsi,
				struct dsi_phy_timing_inclk *phy_timing_clk,
				u32 clk_ps, u8 lphs)
{
	if (tegra_platform_is_fpga() && !(dsi->info.ganged_type)) {
		clk_ps = (1000 * 1000 * 1000) / (dsi->info.fpga_freq_khz ?
			dsi->info.fpga_freq_khz : DEFAULT_FPGA_FREQ_KHZ);
	}

	if (lphs == DSI_LPHS_IN_HS_MODE) {
		tegra_dsi_get_clk_phy_timing(dsi, phy_timing_clk, clk_ps);
		tegra_dsi_get_hs_phy_timing(dsi, phy_timing_clk, clk_ps);
	} else {
		/* default is LP mode */
		tegra_dsi_get_escape_phy_timing(dsi, phy_timing_clk, clk_ps);
		tegra_dsi_get_bta_phy_timing(dsi, phy_timing_clk, clk_ps);
		tegra_dsi_get_ulps_phy_timing(dsi, phy_timing_clk, clk_ps);
		if (dsi->info.enable_hs_clock_on_lp_cmd_mode)
			tegra_dsi_get_clk_phy_timing(dsi,
					phy_timing_clk, clk_ps);
	}
}

static int tegra_dsi_mipi_phy_timing_range(struct tegra_dc_dsi_data *dsi,
				struct dsi_phy_timing_inclk *phy_timing,
				u32 clk_ps, u8 lphs)
{
	int err = 0;

#define CHECK_RANGE(val, min, max) ( \
		((min) == NOT_DEFINED ? 0 : (val) < (min)) || \
		((max) == NOT_DEFINED ? 0 : (val) > (max)) ? -EINVAL : 0)

	if (tegra_platform_is_fpga())
		clk_ps = dsi->info.fpga_freq_khz ?
			((1000 * 1000 * 1000) / dsi->info.fpga_freq_khz) :
			DEFAULT_FPGA_FREQ_KHZ;

	err = CHECK_RANGE(
	DSI_CONVERT_T_PHY_TO_T_PHY_PS(
			phy_timing->t_tlpx, clk_ps, T_TLPX_HW_INC),
			MIPI_T_TLPX_PS_MIN, MIPI_T_TLPX_PS_MAX);
	if (err < 0) {
		dev_warn(&dsi->dc->ndev->dev,
			"dsi: Tlpx mipi range violated\n");
		goto fail;
	}

	if (lphs == DSI_LPHS_IN_HS_MODE) {
		err = CHECK_RANGE(
		DSI_CONVERT_T_PHY_TO_T_PHY_PS(
			phy_timing->t_hsdexit, clk_ps, T_HSEXIT_HW_INC),
			MIPI_T_HSEXIT_PS_MIN, MIPI_T_HSEXIT_PS_MAX);
		if (err < 0) {
			dev_warn(&dsi->dc->ndev->dev,
				"dsi: HsExit mipi range violated\n");
			goto fail;
		}

		err = CHECK_RANGE(
		DSI_CONVERT_T_PHY_TO_T_PHY_PS(
			phy_timing->t_hstrail, clk_ps, T_HSTRAIL_HW_INC),
			MIPI_T_HSTRAIL_PS_MIN(clk_ps), MIPI_T_HSTRAIL_PS_MAX);
		if (err < 0) {
			dev_warn(&dsi->dc->ndev->dev,
				"dsi: HsTrail mipi range violated\n");
			goto fail;
		}

		err = CHECK_RANGE(
		DSI_CONVERT_T_PHY_TO_T_PHY_PS(
			phy_timing->t_datzero, clk_ps, T_DATZERO_HW_INC),
			MIPI_T_HSZERO_PS_MIN, MIPI_T_HSZERO_PS_MAX);
		if (err < 0) {
			dev_warn(&dsi->dc->ndev->dev,
				"dsi: HsZero mipi range violated\n");
			goto fail;
		}

		err = CHECK_RANGE(
		DSI_CONVERT_T_PHY_TO_T_PHY_PS(
			phy_timing->t_hsprepare, clk_ps, T_HSPREPARE_HW_INC),
			MIPI_T_HSPREPARE_PS_MIN(clk_ps),
			MIPI_T_HSPREPARE_PS_MAX(clk_ps));
		if (err < 0) {
			dev_warn(&dsi->dc->ndev->dev,
				"dsi: HsPrepare mipi range violated\n");
			goto fail;
		}

		err = CHECK_RANGE(
		DSI_CONVERT_T_PHY_TO_T_PHY_PS(
			phy_timing->t_hsprepare, clk_ps, T_HSPREPARE_HW_INC) +
			DSI_CONVERT_T_PHY_TO_T_PHY_PS(
			phy_timing->t_datzero, clk_ps, T_DATZERO_HW_INC),
			MIPI_T_HSPREPARE_ADD_HSZERO_PS_MIN(clk_ps),
			MIPI_T_HSPREPARE_ADD_HSZERO_PS_MAX);
		if (err < 0) {
			dev_warn(&dsi->dc->ndev->dev,
			"dsi: HsPrepare + HsZero mipi range violated\n");
			goto fail;
		}
	} else {
		/* default is LP mode */
		err = CHECK_RANGE(
		DSI_CONVERT_T_PHY_TO_T_PHY_PS(
			phy_timing->t_wakeup, clk_ps, T_WAKEUP_HW_INC),
			MIPI_T_WAKEUP_PS_MIN, MIPI_T_WAKEUP_PS_MAX);
		if (err < 0) {
			dev_warn(&dsi->dc->ndev->dev,
				"dsi: WakeUp mipi range violated\n");
			goto fail;
		}

		err = CHECK_RANGE(
		DSI_CONVERT_T_PHY_TO_T_PHY_PS(
			phy_timing->t_tasure, clk_ps, T_TASURE_HW_INC),
			MIPI_T_TASURE_PS_MIN(DSI_CONVERT_T_PHY_TO_T_PHY_PS(
			phy_timing->t_tlpx, clk_ps, T_TLPX_HW_INC)),
			MIPI_T_TASURE_PS_MAX(DSI_CONVERT_T_PHY_TO_T_PHY_PS(
			phy_timing->t_tlpx, clk_ps, T_TLPX_HW_INC)));
		if (err < 0) {
			dev_warn(&dsi->dc->ndev->dev,
				"dsi: TaSure mipi range violated\n");
			goto fail;
		}
	}

	if (lphs == DSI_LPHS_IN_HS_MODE ||
		dsi->info.enable_hs_clock_on_lp_cmd_mode) {
		err = CHECK_RANGE(
		DSI_CONVERT_T_PHY_TO_T_PHY_PS(
			phy_timing->t_clktrail, clk_ps, T_CLKTRAIL_HW_INC),
			MIPI_T_CLKTRAIL_PS_MIN, MIPI_T_CLKTRAIL_PS_MAX);
		if (err < 0) {
			dev_warn(&dsi->dc->ndev->dev,
				"dsi: ClkTrail mipi range violated\n");
			goto fail;
		}

		err = CHECK_RANGE(
		DSI_CONVERT_T_PHY_TO_T_PHY_PS(
			phy_timing->t_clkpost, clk_ps, T_CLKPOST_HW_INC),
			MIPI_T_CLKPOST_PS_MIN(clk_ps), MIPI_T_CLKPOST_PS_MAX);
		if (err < 0) {
			dev_warn(&dsi->dc->ndev->dev,
				"dsi: ClkPost mipi range violated\n");
			goto fail;
		}

		err = CHECK_RANGE(
		DSI_CONVERT_T_PHY_TO_T_PHY_PS(
			phy_timing->t_clkzero, clk_ps, T_CLKZERO_HW_INC),
			MIPI_T_CLKZERO_PS_MIN, MIPI_T_CLKZERO_PS_MAX);
		if (err < 0) {
			dev_warn(&dsi->dc->ndev->dev,
				"dsi: ClkZero mipi range violated\n");
			goto fail;
		}

		err = CHECK_RANGE(
		DSI_CONVERT_T_PHY_TO_T_PHY_PS(
			phy_timing->t_clkprepare, clk_ps, T_CLKPREPARE_HW_INC),
			MIPI_T_CLKPREPARE_PS_MIN, MIPI_T_CLKPREPARE_PS_MAX);
		if (err < 0) {
			dev_warn(&dsi->dc->ndev->dev,
				"dsi: ClkPrepare mipi range violated\n");
			goto fail;
		}

		err = CHECK_RANGE(
		DSI_CONVERT_T_PHY_TO_T_PHY_PS(
			phy_timing->t_clkpre, clk_ps, T_CLKPRE_HW_INC),
			MIPI_T_CLKPRE_PS_MIN, MIPI_T_CLKPRE_PS_MAX);
		if (err < 0) {
			dev_warn(&dsi->dc->ndev->dev,
				"dsi: ClkPre mipi range violated\n");
			goto fail;
		}

		err = CHECK_RANGE(
		DSI_CONVERT_T_PHY_TO_T_PHY_PS(
		phy_timing->t_clkprepare, clk_ps, T_CLKPREPARE_HW_INC) +
		DSI_CONVERT_T_PHY_TO_T_PHY_PS(
			phy_timing->t_clkzero, clk_ps, T_CLKZERO_HW_INC),
			MIPI_T_CLKPREPARE_ADD_CLKZERO_PS_MIN,
			MIPI_T_CLKPREPARE_ADD_CLKZERO_PS_MAX);
		if (err < 0) {
			dev_warn(&dsi->dc->ndev->dev,
			"dsi: ClkPrepare + ClkZero mipi range violated\n");
			goto fail;
		}
	}
fail:
#undef CHECK_RANGE
	return err;
}

static int tegra_dsi_hs_phy_len(struct tegra_dc_dsi_data *dsi,
				struct dsi_phy_timing_inclk *phy_timing,
				u32 clk_ps, u8 lphs)
{
	u32 hs_t_phy_ps = 0;
	u32 clk_t_phy_ps = 0;
	u32 t_phy_ps;
	u32 h_blank_ps;
	struct tegra_dc_mode *modes;
	u32 t_pix_ps;
	int err = 0;

	if (!(lphs == DSI_LPHS_IN_HS_MODE))
		goto fail;

	if (dsi->info.video_data_type ==
		TEGRA_DSI_VIDEO_TYPE_VIDEO_MODE &&
		dsi->info.video_burst_mode <=
		TEGRA_DSI_VIDEO_NONE_BURST_MODE_WITH_SYNC_END)
		goto fail;

	modes = dsi->dc->out->modes;
	t_pix_ps = clk_ps * BITS_PER_BYTE *
		dsi->pixel_scaler_mul / dsi->pixel_scaler_div;

	hs_t_phy_ps =
		DSI_CONVERT_T_PHY_TO_T_PHY_PS(
		phy_timing->t_tlpx, clk_ps, T_TLPX_HW_INC) +
		DSI_CONVERT_T_PHY_TO_T_PHY_PS(
		phy_timing->t_tlpx, clk_ps, T_TLPX_HW_INC) +
		DSI_CONVERT_T_PHY_TO_T_PHY_PS(
		phy_timing->t_hsprepare, clk_ps, T_HSPREPARE_HW_INC) +
		DSI_CONVERT_T_PHY_TO_T_PHY_PS(
		phy_timing->t_datzero, clk_ps, T_DATZERO_HW_INC) +
		DSI_CONVERT_T_PHY_TO_T_PHY_PS(
		phy_timing->t_hstrail, clk_ps, T_HSTRAIL_HW_INC) +
		DSI_CONVERT_T_PHY_TO_T_PHY_PS(
		phy_timing->t_hsdexit, clk_ps, T_HSEXIT_HW_INC);

	if (dsi->info.video_clock_mode == TEGRA_DSI_VIDEO_CLOCK_TX_ONLY) {
		clk_t_phy_ps =
		DSI_CONVERT_T_PHY_TO_T_PHY_PS(
		phy_timing->t_clkpost, clk_ps, T_CLKPOST_HW_INC) +
		DSI_CONVERT_T_PHY_TO_T_PHY_PS(
		phy_timing->t_clktrail, clk_ps, T_CLKTRAIL_HW_INC) +
		DSI_CONVERT_T_PHY_TO_T_PHY_PS(
		phy_timing->t_hsdexit, clk_ps, T_HSEXIT_HW_INC) +
		DSI_CONVERT_T_PHY_TO_T_PHY_PS(
		phy_timing->t_tlpx, clk_ps, T_TLPX_HW_INC) +
		DSI_CONVERT_T_PHY_TO_T_PHY_PS(
		phy_timing->t_clkprepare, clk_ps, T_CLKPREPARE_HW_INC) +
		DSI_CONVERT_T_PHY_TO_T_PHY_PS(
		phy_timing->t_clkzero, clk_ps, T_CLKZERO_HW_INC) +
		DSI_CONVERT_T_PHY_TO_T_PHY_PS(
		phy_timing->t_clkpre, clk_ps, T_CLKPRE_HW_INC);

		/* clk_pre overlaps LP-11 hs mode start sequence */
		hs_t_phy_ps -= DSI_CONVERT_T_PHY_TO_T_PHY_PS(
			phy_timing->t_tlpx, clk_ps, T_TLPX_HW_INC);
	}

	h_blank_ps = t_pix_ps * (modes->h_sync_width + modes->h_back_porch +
						modes->h_front_porch);

	/* Extra tlpx and byte cycle required by dsi HW */
	t_phy_ps = dsi->info.n_data_lanes * (hs_t_phy_ps + clk_t_phy_ps +
		DSI_CONVERT_T_PHY_TO_T_PHY_PS(
		phy_timing->t_tlpx, clk_ps, T_TLPX_HW_INC) +
		clk_ps * BITS_PER_BYTE);

	if (h_blank_ps < t_phy_ps) {
		err = -EINVAL;
		dev_WARN(&dsi->dc->ndev->dev,
			"dsi: Hblank is smaller than HS phy timing: %u pix\n",
					(t_phy_ps - h_blank_ps) / t_pix_ps);
		goto fail;
	}

	return 0;
fail:
	return err;
}

static int tegra_dsi_constraint_phy_timing(struct tegra_dc_dsi_data *dsi,
				struct dsi_phy_timing_inclk *phy_timing,
				u32 clk_ps, u8 lphs)
{
	int err = 0;

	err = tegra_dsi_mipi_phy_timing_range(dsi, phy_timing, clk_ps, lphs);
	if (err < 0) {
		dev_warn(&dsi->dc->ndev->dev, "dsi: mipi range violated\n");
		goto fail;
	}

	err = tegra_dsi_hs_phy_len(dsi, phy_timing, clk_ps, lphs);
	if (err < 0) {
		dev_err(&dsi->dc->ndev->dev, "dsi: Hblank too short\n");
		goto fail;
	}

	/* TODO: add more contraints */
fail:
	return err;
}

static void tegra_dsi_set_phy_timing(struct tegra_dc_dsi_data *dsi, u8 lphs)
{
	u32 val;
	struct dsi_phy_timing_inclk phy_timing = dsi->phy_timing;

	tegra_dsi_get_phy_timing
		(dsi, &phy_timing, dsi->current_bit_clk_ps, lphs);

	tegra_dsi_constraint_phy_timing(dsi, &phy_timing,
					dsi->current_bit_clk_ps, lphs);

	if (tegra_platform_is_fpga() && dsi->info.ganged_type) {
		phy_timing.t_hsdexit += T_HSEXIT_HW_INC;
		phy_timing.t_hstrail += T_HSTRAIL_HW_INC + 3;
		phy_timing.t_datzero += T_DATZERO_HW_INC;
		phy_timing.t_hsprepare += T_HSPREPARE_HW_INC;

		phy_timing.t_clktrail += T_CLKTRAIL_HW_INC;
		phy_timing.t_clkpost += T_CLKPOST_HW_INC;
		phy_timing.t_clkzero += T_CLKZERO_HW_INC;
		phy_timing.t_tlpx += T_TLPX_HW_INC;

		phy_timing.t_clkprepare += T_CLKPREPARE_HW_INC;
		phy_timing.t_clkpre += T_CLKPRE_HW_INC;
		phy_timing.t_wakeup += T_WAKEUP_HW_INC;

		phy_timing.t_taget += T_TAGET_HW_INC;
		phy_timing.t_tasure += T_TASURE_HW_INC;
		phy_timing.t_tago += T_TAGO_HW_INC;
	}
	val = DSI_PHY_TIMING_0_THSDEXIT(phy_timing.t_hsdexit) |
			DSI_PHY_TIMING_0_THSTRAIL(phy_timing.t_hstrail) |
			DSI_PHY_TIMING_0_TDATZERO(phy_timing.t_datzero) |
			DSI_PHY_TIMING_0_THSPREPR(phy_timing.t_hsprepare);
	tegra_dsi_writel(dsi, val, DSI_PHY_TIMING_0);

	val = DSI_PHY_TIMING_1_TCLKTRAIL(phy_timing.t_clktrail) |
			DSI_PHY_TIMING_1_TCLKPOST(phy_timing.t_clkpost) |
			DSI_PHY_TIMING_1_TCLKZERO(phy_timing.t_clkzero) |
			DSI_PHY_TIMING_1_TTLPX(phy_timing.t_tlpx);
	tegra_dsi_writel(dsi, val, DSI_PHY_TIMING_1);

	val = DSI_PHY_TIMING_2_TCLKPREPARE(phy_timing.t_clkprepare) |
		DSI_PHY_TIMING_2_TCLKPRE(phy_timing.t_clkpre) |
			DSI_PHY_TIMING_2_TWAKEUP(phy_timing.t_wakeup);
	tegra_dsi_writel(dsi, val, DSI_PHY_TIMING_2);

	val = DSI_BTA_TIMING_TTAGET(phy_timing.t_taget) |
			DSI_BTA_TIMING_TTASURE(phy_timing.t_tasure) |
			DSI_BTA_TIMING_TTAGO(phy_timing.t_tago);
	tegra_dsi_writel(dsi, val, DSI_BTA_TIMING);

	dsi->phy_timing = phy_timing;
}

static u32 tegra_dsi_sol_delay_burst(struct tegra_dc *dc,
				struct tegra_dc_dsi_data *dsi)
{
	u32 dsi_to_pixel_clk_ratio;
	u32 temp;
	u32 temp1;
	u32 mipi_clk_adj_kHz = 0;
	u32 sol_delay;
	struct tegra_dc_mode *dc_modes = &dc->mode;

	/* Get Fdsi/Fpixel ration (note: Fdsi is in bit format) */
	dsi_to_pixel_clk_ratio = (dsi->current_dsi_clk_khz * 2 +
		dsi->default_pixel_clk_khz - 1) / dsi->default_pixel_clk_khz;

	/* Convert Fdsi to byte format */
	dsi_to_pixel_clk_ratio *= 1000/8;

	/* Multiplying by 1000 so that we don't loose the fraction part */
	temp = dc_modes->h_active * 1000;
	temp1 = dc_modes->h_active + dc_modes->h_back_porch +
			dc_modes->h_sync_width;

	sol_delay = temp1 * dsi_to_pixel_clk_ratio -
			temp * dsi->pixel_scaler_mul /
			(dsi->pixel_scaler_div * dsi->info.n_data_lanes);

	/* Do rounding on sol delay */
	sol_delay = (sol_delay + 1000 - 1)/1000;

	/* TODO:
	 * 1. find out the correct sol fifo depth to use
	 * 2. verify with hw about the clamping function
	 */
	if (sol_delay > (480 * 4)) {
		sol_delay = (480 * 4);
		mipi_clk_adj_kHz = sol_delay +
			(dc_modes->h_active * dsi->pixel_scaler_mul) /
			(dsi->info.n_data_lanes * dsi->pixel_scaler_div);

		mipi_clk_adj_kHz *= (dsi->default_pixel_clk_khz / temp1);

		mipi_clk_adj_kHz *= 4;
	}

	dsi->target_hs_clk_khz = mipi_clk_adj_kHz;

	return sol_delay;
}

static void tegra_dsi_set_sol_delay(struct tegra_dc *dc,
				struct tegra_dc_dsi_data *dsi)
{
	u32 sol_delay;
	u32 internal_delay;
	u32 h_width_byte_clk;
	u32 h_width_pixels;
	u32 h_width_ganged_byte_clk;
	u8 n_data_lanes_this_cont = 0;
	u8 n_data_lanes_ganged = 0;

	if (!(dsi->info.ganged_type)) {
		if (dsi->info.video_burst_mode ==
			TEGRA_DSI_VIDEO_NONE_BURST_MODE ||
			dsi->info.video_burst_mode ==
			TEGRA_DSI_VIDEO_NONE_BURST_MODE_WITH_SYNC_END) {
#define VIDEO_FIFO_LATENCY_PIXEL_CLK 8
			sol_delay = VIDEO_FIFO_LATENCY_PIXEL_CLK *
				dsi->pixel_scaler_mul / dsi->pixel_scaler_div;
#undef VIDEO_FIFO_LATENCY_PIXEL_CLK
			dsi->status.clk_burst = DSI_CLK_BURST_NONE_BURST;
		} else {
			sol_delay = tegra_dsi_sol_delay_burst(dc, dsi);
			dsi->status.clk_burst = DSI_CLK_BURST_BURST_MODE;
		}
	} else {
#define SOL_TO_VALID_PIX_CLK_DELAY 4
#define VALID_TO_FIFO_PIX_CLK_DELAY 4
#define FIFO_WR_PIX_CLK_DELAY 2
#define FIFO_RD_BYTE_CLK_DELAY 6
#define TOT_INTERNAL_PIX_DELAY (SOL_TO_VALID_PIX_CLK_DELAY + \
				VALID_TO_FIFO_PIX_CLK_DELAY + \
				FIFO_WR_PIX_CLK_DELAY)

		internal_delay = DIV_ROUND_UP(
				TOT_INTERNAL_PIX_DELAY * dsi->pixel_scaler_mul,
				dsi->pixel_scaler_div * dsi->info.n_data_lanes)
				+ FIFO_RD_BYTE_CLK_DELAY;

		h_width_pixels = dc->mode.h_sync_width +
					dc->mode.h_back_porch +
					dc->mode.h_active +
					dc->mode.h_front_porch;

		h_width_byte_clk = DIV_ROUND_UP(h_width_pixels *
					dsi->pixel_scaler_mul,
					dsi->pixel_scaler_div *
					dsi->info.n_data_lanes);

		if (dsi->info.ganged_type ==
			TEGRA_DSI_GANGED_SYMMETRIC_LEFT_RIGHT ||
			dsi->info.ganged_type ==
			TEGRA_DSI_GANGED_SYMMETRIC_EVEN_ODD) {
			n_data_lanes_this_cont = dsi->info.n_data_lanes / 2;
			n_data_lanes_ganged = dsi->info.n_data_lanes;
		}

		h_width_ganged_byte_clk = DIV_ROUND_UP(
					n_data_lanes_this_cont *
					h_width_byte_clk,
					n_data_lanes_ganged);

		sol_delay = h_width_byte_clk - h_width_ganged_byte_clk +
							internal_delay;
		sol_delay = (dsi->info.video_data_type ==
				TEGRA_DSI_VIDEO_TYPE_COMMAND_MODE) ?
				sol_delay + 20 : sol_delay;

#undef SOL_TO_VALID_PIX_CLK_DELAY
#undef VALID_TO_FIFO_PIX_CLK_DELAY
#undef FIFO_WR_PIX_CLK_DELAY
#undef FIFO_RD_BYTE_CLK_DELAY
#undef TOT_INTERNAL_PIX_DELAY
	}

	tegra_dsi_writel(dsi, DSI_SOL_DELAY_SOL_DELAY(sol_delay),
						DSI_SOL_DELAY);
}

static void tegra_dsi_set_timeout(struct tegra_dc_dsi_data *dsi)
{
	u32 val;
	u32 bytes_per_frame;
	u32 timeout = 0;

	/* TODO: verify the following equation */
	bytes_per_frame = dsi->current_dsi_clk_khz * 1000 * 2 /
						(dsi->info.refresh_rate * 8);
	timeout = bytes_per_frame / DSI_CYCLE_COUNTER_VALUE;
	timeout = (timeout + DSI_HTX_TO_MARGIN) & 0xffff;

	val = DSI_TIMEOUT_0_LRXH_TO(DSI_LRXH_TO_VALUE) |
			DSI_TIMEOUT_0_HTX_TO(timeout);
	tegra_dsi_writel(dsi, val, DSI_TIMEOUT_0);

	if (dsi->info.panel_reset_timeout_msec)
		timeout = (dsi->info.panel_reset_timeout_msec * 1000 * 1000 *
					 1000) / dsi->current_bit_clk_ps;
	else
		timeout = DSI_PR_TO_VALUE;

	val = DSI_TIMEOUT_1_PR_TO(timeout) |
		DSI_TIMEOUT_1_TA_TO(DSI_TA_TO_VALUE);
	tegra_dsi_writel(dsi, val, DSI_TIMEOUT_1);

	val = DSI_TO_TALLY_P_RESET_STATUS(IN_RESET) |
		DSI_TO_TALLY_TA_TALLY(DSI_TA_TALLY_VALUE)|
		DSI_TO_TALLY_LRXH_TALLY(DSI_LRXH_TALLY_VALUE)|
		DSI_TO_TALLY_HTX_TALLY(DSI_HTX_TALLY_VALUE);
	tegra_dsi_writel(dsi, val, DSI_TO_TALLY);
}

static void tegra_dsi_setup_ganged_mode_pkt_length(struct tegra_dc *dc,
						struct tegra_dc_dsi_data *dsi)
{
	u32 hact_pkt_len_pix_orig = dc->mode.h_active;
	u32 hact_pkt_len_pix = 0;
	u32 hact_pkt_len_bytes = 0;
	u32 hfp_pkt_len_bytes = 0;
	u32 pix_per_line_orig = 0;
	u32 pix_per_line = 0;
	u32 val = 0;
	int i = 0;

/* hsync + hact + hfp = (4) + (4+2) + (4+2) */
#define HEADER_OVERHEAD 16

	pix_per_line_orig = dc->mode.h_sync_width + dc->mode.h_back_porch +
			dc->mode.h_active + dc->mode.h_front_porch;

	val = DSI_PKT_LEN_0_1_LENGTH_0(0) |
		DSI_PKT_LEN_0_1_LENGTH_1(0);
	tegra_dsi_writel(dsi, val, DSI_PKT_LEN_0_1);

	switch (dsi->info.ganged_type) {
	case TEGRA_DSI_GANGED_SYMMETRIC_LEFT_RIGHT: /* fall through */
	case TEGRA_DSI_GANGED_SYMMETRIC_EVEN_ODD: /* fall through */
		hact_pkt_len_pix = DIV_ROUND_UP(hact_pkt_len_pix_orig, 2);
		pix_per_line = DIV_ROUND_UP(pix_per_line_orig, 2);
		break;
	default:
		dev_err(&dc->ndev->dev, "dsi: invalid ganged type\n");
	}

	for (i = 0; i < dsi->max_instances; i++) {
		hact_pkt_len_bytes = hact_pkt_len_pix *
			dsi->pixel_scaler_mul / dsi->pixel_scaler_div;
		hfp_pkt_len_bytes = pix_per_line *
			dsi->pixel_scaler_mul / dsi->pixel_scaler_div -
			hact_pkt_len_bytes - HEADER_OVERHEAD;

		val = DSI_PKT_LEN_2_3_LENGTH_2(0x0) |
			DSI_PKT_LEN_2_3_LENGTH_3(hact_pkt_len_bytes);
		tegra_dsi_controller_writel(dsi, val, DSI_PKT_LEN_2_3, i);

		val = DSI_PKT_LEN_4_5_LENGTH_4(hfp_pkt_len_bytes) |
			DSI_PKT_LEN_4_5_LENGTH_5(0);
		tegra_dsi_controller_writel(dsi, val, DSI_PKT_LEN_4_5, i);

		hact_pkt_len_pix =
			hact_pkt_len_pix_orig - hact_pkt_len_pix;
		pix_per_line = pix_per_line_orig - pix_per_line;
	}

	val = DSI_PKT_LEN_6_7_LENGTH_6(0) |
		DSI_PKT_LEN_6_7_LENGTH_7(0x0f0f);
	tegra_dsi_writel(dsi, val, DSI_PKT_LEN_6_7);

#undef HEADER_OVERHEAD
}

static void tegra_dsi_setup_video_mode_pkt_length(struct tegra_dc *dc,
						struct tegra_dc_dsi_data *dsi)
{
	u32 val;
	u32 hact_pkt_len;
	u32 hsa_pkt_len;
	u32 hbp_pkt_len;
	u32 hfp_pkt_len;

	hact_pkt_len = dc->mode.h_active * dsi->pixel_scaler_mul /
							dsi->pixel_scaler_div;
	hsa_pkt_len = dc->mode.h_sync_width * dsi->pixel_scaler_mul /
							dsi->pixel_scaler_div;
	hbp_pkt_len = dc->mode.h_back_porch * dsi->pixel_scaler_mul /
							dsi->pixel_scaler_div;
	hfp_pkt_len = dc->mode.h_front_porch * dsi->pixel_scaler_mul /
							dsi->pixel_scaler_div;

	if (dsi->info.video_burst_mode !=
				TEGRA_DSI_VIDEO_NONE_BURST_MODE_WITH_SYNC_END)
		hbp_pkt_len += hsa_pkt_len;

	hsa_pkt_len -= DSI_HSYNC_BLNK_PKT_OVERHEAD;
	hbp_pkt_len -= DSI_HBACK_PORCH_PKT_OVERHEAD;
	hfp_pkt_len -= DSI_HFRONT_PORCH_PKT_OVERHEAD;

	val = DSI_PKT_LEN_0_1_LENGTH_0(0) |
			DSI_PKT_LEN_0_1_LENGTH_1(hsa_pkt_len);
	tegra_dsi_writel(dsi, val, DSI_PKT_LEN_0_1);

	val = DSI_PKT_LEN_2_3_LENGTH_2(hbp_pkt_len) |
			DSI_PKT_LEN_2_3_LENGTH_3(hact_pkt_len);
	tegra_dsi_writel(dsi, val, DSI_PKT_LEN_2_3);

	val = DSI_PKT_LEN_4_5_LENGTH_4(hfp_pkt_len) |
			DSI_PKT_LEN_4_5_LENGTH_5(0);
	tegra_dsi_writel(dsi, val, DSI_PKT_LEN_4_5);

	val = DSI_PKT_LEN_6_7_LENGTH_6(0) | DSI_PKT_LEN_6_7_LENGTH_7(0x0f0f);
	tegra_dsi_writel(dsi, val, DSI_PKT_LEN_6_7);
}

static void tegra_dsi_setup_cmd_mode_pkt_length(struct tegra_dc *dc,
						struct tegra_dc_dsi_data *dsi)
{
	unsigned long	val;
	unsigned long	act_bytes;

	if (dsi->info.ganged_type) {
		act_bytes = DIV_ROUND_UP(dc->mode.h_active, 2);
		act_bytes = (act_bytes) * dsi->pixel_scaler_mul /
				dsi->pixel_scaler_div + 1;
	} else {
		act_bytes = dc->mode.h_active * dsi->pixel_scaler_mul /
				dsi->pixel_scaler_div + 1;
	}
	val = DSI_PKT_LEN_0_1_LENGTH_0(0) | DSI_PKT_LEN_0_1_LENGTH_1(0);
	tegra_dsi_writel(dsi, val, DSI_PKT_LEN_0_1);

	val = DSI_PKT_LEN_2_3_LENGTH_2(0) | DSI_PKT_LEN_2_3_LENGTH_3(act_bytes);
	tegra_dsi_writel(dsi, val, DSI_PKT_LEN_2_3);

	val = DSI_PKT_LEN_4_5_LENGTH_4(0) | DSI_PKT_LEN_4_5_LENGTH_5(act_bytes);
	tegra_dsi_writel(dsi, val, DSI_PKT_LEN_4_5);

	val = DSI_PKT_LEN_6_7_LENGTH_6(0) | DSI_PKT_LEN_6_7_LENGTH_7(0x0f0f);
	tegra_dsi_writel(dsi, val, DSI_PKT_LEN_6_7);
}

static void tegra_dsi_set_pkt_length(struct tegra_dc *dc,
				struct tegra_dc_dsi_data *dsi)
{
	if (dsi->driven_mode == TEGRA_DSI_DRIVEN_BY_HOST)
		return;

	if (dsi->info.video_data_type == TEGRA_DSI_VIDEO_TYPE_VIDEO_MODE) {
		if (dsi->info.ganged_type)
			tegra_dsi_setup_ganged_mode_pkt_length(dc, dsi);
		else
			tegra_dsi_setup_video_mode_pkt_length(dc, dsi);
	} else {
		tegra_dsi_setup_cmd_mode_pkt_length(dc, dsi);
	}
}

static void tegra_dsi_set_pkt_seq(struct tegra_dc *dc,
				struct tegra_dc_dsi_data *dsi)
{
	const u32 *pkt_seq;
	u32 rgb_info;
	u32 pkt_seq_3_5_rgb_lo;
	u32 pkt_seq_3_5_rgb_hi;
	u32	val;
	u32 reg;
	u8  i;

	if (dsi->driven_mode == TEGRA_DSI_DRIVEN_BY_HOST)
		return;

	switch (dsi->info.pixel_format) {
	case TEGRA_DSI_PIXEL_FORMAT_16BIT_P:
		rgb_info = CMD_RGB_16BPP;
		break;
	case TEGRA_DSI_PIXEL_FORMAT_18BIT_P:
		rgb_info = CMD_RGB_18BPP;
		break;
	case TEGRA_DSI_PIXEL_FORMAT_18BIT_NP:
		rgb_info = CMD_RGB_18BPPNP;
		break;
	case TEGRA_DSI_PIXEL_FORMAT_24BIT_P:
	default:
		rgb_info = CMD_RGB_24BPP;
		break;
	}

	pkt_seq_3_5_rgb_lo = 0;
	pkt_seq_3_5_rgb_hi = 0;
	if (dsi->info.pkt_seq)
		pkt_seq = dsi->info.pkt_seq;
	else if (dsi->info.video_data_type ==
		TEGRA_DSI_VIDEO_TYPE_COMMAND_MODE) {
			pkt_seq = dsi_pkt_seq_cmd_mode;
	} else {
		switch (dsi->info.video_burst_mode) {
		case TEGRA_DSI_VIDEO_BURST_MODE_LOWEST_SPEED:
		case TEGRA_DSI_VIDEO_BURST_MODE_LOW_SPEED:
		case TEGRA_DSI_VIDEO_BURST_MODE_MEDIUM_SPEED:
		case TEGRA_DSI_VIDEO_BURST_MODE_FAST_SPEED:
		case TEGRA_DSI_VIDEO_BURST_MODE_FASTEST_SPEED:
			pkt_seq_3_5_rgb_lo =
					DSI_PKT_SEQ_3_LO_PKT_32_ID(rgb_info);
			if (!dsi->info.no_pkt_seq_eot)
				pkt_seq = dsi_pkt_seq_video_burst;
			else
				pkt_seq = dsi_pkt_seq_video_burst_no_eot;
			break;
		case TEGRA_DSI_VIDEO_NONE_BURST_MODE_WITH_SYNC_END:
			pkt_seq_3_5_rgb_hi =
					DSI_PKT_SEQ_3_HI_PKT_34_ID(rgb_info);
			pkt_seq = dsi_pkt_seq_video_non_burst_syne;
			break;
		case TEGRA_DSI_VIDEO_NONE_BURST_MODE:
		default:
			if (dsi->info.ganged_type) {
				pkt_seq_3_5_rgb_lo =
					DSI_PKT_SEQ_3_LO_PKT_31_ID(rgb_info);
				pkt_seq =
				dsi_pkt_seq_video_non_burst_no_eot_no_lp_no_hbp;
			} else {
				pkt_seq_3_5_rgb_lo =
					DSI_PKT_SEQ_3_LO_PKT_32_ID(rgb_info);
				pkt_seq = dsi_pkt_seq_video_non_burst;
			}

			/* Simulator does not support EOT packet yet */
			if (tegra_cpu_is_asim())
				pkt_seq = dsi_pkt_seq_video_non_burst_no_eot;
			break;
		}
	}

	for (i = 0; i < NUMOF_PKT_SEQ; i++) {
		val = pkt_seq[i];
		reg = dsi_pkt_seq_reg[i];
		if ((reg == DSI_PKT_SEQ_3_LO) || (reg == DSI_PKT_SEQ_5_LO))
			val |= pkt_seq_3_5_rgb_lo;
		if ((reg == DSI_PKT_SEQ_3_HI) || (reg == DSI_PKT_SEQ_5_HI))
			val |= pkt_seq_3_5_rgb_hi;
		tegra_dsi_writel(dsi, val, reg);
	}
}

static void tegra_dsi_reset_underflow_overflow
				(struct tegra_dc_dsi_data *dsi)
{
	u32 val;

	val = tegra_dsi_readl(dsi, DSI_STATUS);
	val &= (DSI_STATUS_LB_OVERFLOW(0x1) | DSI_STATUS_LB_UNDERFLOW(0x1));
	if (val) {
		if (val & DSI_STATUS_LB_OVERFLOW(0x1))
			dev_warn(&dsi->dc->ndev->dev,
				"dsi: video fifo overflow. Resetting flag\n");
		if (val & DSI_STATUS_LB_UNDERFLOW(0x1))
			dev_warn(&dsi->dc->ndev->dev,
				"dsi: video fifo underflow. Resetting flag\n");
		val = tegra_dsi_readl(dsi, DSI_HOST_DSI_CONTROL);
		val |= DSI_HOST_CONTROL_FIFO_STAT_RESET(0x1);
		tegra_dsi_writel(dsi, val, DSI_HOST_DSI_CONTROL);
		udelay(5);
	}
}

static void tegra_dsi_soft_reset(struct tegra_dc_dsi_data *dsi)
{
	u32 trigger;
	u32 val;
	u32 frame_period = DIV_ROUND_UP(S_TO_MS(1), dsi->info.refresh_rate);
	struct tegra_dc_mode mode = dsi->dc->mode;
	u32 tot_lines = mode.v_sync_width + mode.v_back_porch +
				mode.v_active + mode.v_front_porch;
	u32 line_period = DIV_ROUND_UP(MS_TO_US(frame_period), tot_lines);
	u32 timeout_cnt = 0;

/* wait for 1 frame duration + few extra cycles for dsi to go idle */
#define DSI_IDLE_TIMEOUT	(tot_lines + 5)

	val = tegra_dsi_readl(dsi, DSI_STATUS);
	while (!(val & DSI_STATUS_IDLE(0x1))) {
		cpu_relax();
		udelay(line_period);
		val = tegra_dsi_readl(dsi, DSI_STATUS);
		if (timeout_cnt++ > DSI_IDLE_TIMEOUT) {
			dev_warn(&dsi->dc->ndev->dev, "dsi not idle when soft reset\n");
			break;
		}
	}

	tegra_dsi_writel(dsi,
		DSI_POWER_CONTROL_LEG_DSI_ENABLE(TEGRA_DSI_DISABLE),
		DSI_POWER_CONTROL);
	/* stabilization delay */
	udelay(300);

	tegra_dsi_writel(dsi,
		DSI_POWER_CONTROL_LEG_DSI_ENABLE(TEGRA_DSI_ENABLE),
		DSI_POWER_CONTROL);
	/* stabilization delay */
	udelay(300);

	/* dsi HW does not clear host trigger bit automatically
	 * on dsi interface disable if host fifo is empty or in mid
	 * of host transmission
	 */
	trigger = tegra_dsi_readl(dsi, DSI_TRIGGER);
	if (trigger)
		tegra_dsi_writel(dsi, 0x0, DSI_TRIGGER);

#undef DSI_IDLE_TIMEOUT
}

static void tegra_dsi_stop_dc_stream(struct tegra_dc *dc,
					struct tegra_dc_dsi_data *dsi)
{
	tegra_dc_get(dc);

	tegra_dc_writel(dc, DISP_CTRL_MODE_STOP, DC_CMD_DISPLAY_COMMAND);
	tegra_dc_writel(dc, 0, DC_DISP_DISP_WIN_OPTIONS);
	tegra_dc_writel(dc, GENERAL_UPDATE, DC_CMD_STATE_CONTROL);
	tegra_dc_writel(dc, GENERAL_ACT_REQ , DC_CMD_STATE_CONTROL);

	tegra_dc_put(dc);

	dsi->status.dc_stream = DSI_DC_STREAM_DISABLE;
}

/* wait for frame end interrupt or (timeout_n_frames * 1 frame duration)
 * whichever happens to occur first
 */
static int tegra_dsi_wait_frame_end(struct tegra_dc *dc,
				struct tegra_dc_dsi_data *dsi,
				u32 timeout_n_frames)
{
	int val;
	long timeout;
	u32 frame_period = DIV_ROUND_UP(S_TO_MS(1), dsi->info.refresh_rate);
	struct tegra_dc_mode mode = dc->mode;
	u32 line_period = DIV_ROUND_UP(
				MS_TO_US(frame_period),
				mode.v_sync_width + mode.v_back_porch +
				mode.v_active + mode.v_front_porch);

	if (timeout_n_frames < 2)
		dev_WARN(&dc->ndev->dev,
		"dsi: to stop at next frame give at least 2 frame delay\n");

	INIT_COMPLETION(dc->frame_end_complete);

	tegra_dc_get(dc);

	tegra_dc_flush_interrupt(dc, FRAME_END_INT);
	/* unmask frame end interrupt */
	val = tegra_dc_unmask_interrupt(dc, FRAME_END_INT);

	timeout = wait_for_completion_interruptible_timeout(
			&dc->frame_end_complete,
			msecs_to_jiffies(timeout_n_frames * frame_period));

	/* reinstate interrupt mask */
	tegra_dc_writel(dc, val, DC_CMD_INT_MASK);

	/* wait for v_ref_to_sync no. of lines after frame end interrupt */
	udelay(mode.v_ref_to_sync * line_period);

	tegra_dc_put(dc);

	return timeout;
}

static void tegra_dsi_stop_dc_stream_at_frame_end(struct tegra_dc *dc,
						struct tegra_dc_dsi_data *dsi,
						u32 timeout_n_frames)
{
	tegra_dsi_stop_dc_stream(dc, dsi);

	tegra_dsi_wait_frame_end(dc, dsi, timeout_n_frames);

	tegra_dsi_soft_reset(dsi);

	tegra_dsi_reset_underflow_overflow(dsi);
}

static void tegra_dc_gpio_to_spio(struct tegra_dc_dsi_data *dsi, unsigned gpio)
{
	int err;

	/* convert to spio */
	err = gpio_request(gpio, "temp_request");
	if (err < 0) {
		dev_err(&dsi->dc->ndev->dev,
			"dsi: %s: gpio request failed %d\n", __func__, err);
		return;
	}
	gpio_free(gpio);
}

static void tegra_dsi_start_dc_stream(struct tegra_dc *dc,
					struct tegra_dc_dsi_data *dsi)
{
	u32 val;

	tegra_dc_get(dc);
	tegra_dvfs_set_rate(dc->clk, dc->mode.pclk);

	tegra_dc_writel(dc, DSI_ENABLE, DC_DISP_DISP_WIN_OPTIONS);

	/* TODO: clean up */
	tegra_dc_writel(dc, PW0_ENABLE | PW1_ENABLE | PW2_ENABLE | PW3_ENABLE |
			PW4_ENABLE | PM0_ENABLE | PM1_ENABLE,
			DC_CMD_DISPLAY_POWER_CONTROL);

	/* Configure one-shot mode or continuous mode */
	if (dc->out->flags & TEGRA_DC_OUT_ONE_SHOT_MODE) {
		/* disable LSPI/LCD_DE output */
		val = PIN_OUTPUT_LSPI_OUTPUT_DIS;
		tegra_dc_writel(dc, val, DC_COM_PIN_OUTPUT_ENABLE3);

		/* enable MSF & set MSF polarity */
		val = MSF_ENABLE | MSF_LSPI;
		if (!dsi->info.te_polarity_low)
			val |= MSF_POLARITY_HIGH;
		else
			val |= MSF_POLARITY_LOW;
		tegra_dc_writel(dc, val, DC_CMD_DISPLAY_COMMAND_OPTION0);

		/* set non-continuous mode */
		tegra_dc_writel(dc, DISP_CTRL_MODE_NC_DISPLAY,
						DC_CMD_DISPLAY_COMMAND);

		tegra_dc_writel(dc, GENERAL_UPDATE, DC_CMD_STATE_CONTROL);
		tegra_dc_writel(dc, GENERAL_ACT_REQ, DC_CMD_STATE_CONTROL);

		if (dsi->info.te_gpio)
			tegra_dc_gpio_to_spio(dsi, dsi->info.te_gpio);
	} else {
		/* set continuous mode */
		tegra_dc_writel(dc, DISP_CTRL_MODE_C_DISPLAY,
						DC_CMD_DISPLAY_COMMAND);
		tegra_dc_writel(dc, GENERAL_UPDATE, DC_CMD_STATE_CONTROL);
		tegra_dc_writel(dc, GENERAL_ACT_REQ, DC_CMD_STATE_CONTROL);
	}

	tegra_dc_put(dc);

	dsi->status.dc_stream = DSI_DC_STREAM_ENABLE;
}

static void tegra_dsi_set_dc_clk(struct tegra_dc *dc,
				struct tegra_dc_dsi_data *dsi)
{
	u32 shift_clk_div_register;
	u32 val;

	/* formula: (dsi->shift_clk_div - 1) * 2 */
	shift_clk_div_register = (dsi->shift_clk_div.mul -
				dsi->shift_clk_div.div) * 2 /
				dsi->shift_clk_div.div;

	if (tegra_platform_is_fpga()) {
		shift_clk_div_register = 1;
		if (dsi->info.ganged_type)
			shift_clk_div_register = 0;
	}

	tegra_dc_get(dc);

	val = PIXEL_CLK_DIVIDER_PCD1 |
		SHIFT_CLK_DIVIDER(shift_clk_div_register + 2);

	/* SW WAR for bug 1045373. To make the shift clk dividor effect under
	 * all circumstances, write N+2 to SHIFT_CLK_DIVIDER and activate it.
	 * After 2us delay, write the target values to it. */
#if defined(CONFIG_ARCH_TEGRA_14x_SOC)
	tegra_dc_writel(dc, val, DC_DISP_DISP_CLOCK_CONTROL);
	tegra_dc_writel(dc, GENERAL_UPDATE, DC_CMD_STATE_CONTROL);
	tegra_dc_writel(dc, GENERAL_ACT_REQ, DC_CMD_STATE_CONTROL);

	udelay(2);
#endif

	/* TODO: find out if PCD3 option is required */
	val = PIXEL_CLK_DIVIDER_PCD1 |
		SHIFT_CLK_DIVIDER(shift_clk_div_register);

	tegra_dc_writel(dc, val, DC_DISP_DISP_CLOCK_CONTROL);

	tegra_dc_put(dc);
}

static void tegra_dsi_set_dsi_clk(struct tegra_dc *dc,
			struct tegra_dc_dsi_data *dsi, u32 clk)
{
	u32 rm;
	u32 pclk_khz;

	/* Round up to MHz */
	rm = clk % 1000;
	if (rm != 0)
		clk -= rm;

	/* Set up pixel clock */
	pclk_khz = (clk * dsi->shift_clk_div.div) /
				dsi->shift_clk_div.mul;

	dc->mode.pclk = pclk_khz * 1000;

	dc->shift_clk_div.mul = dsi->shift_clk_div.mul;
	dc->shift_clk_div.div = dsi->shift_clk_div.div;

	/* TODO: Define one shot work delay in board file. */
	/* Since for one-shot mode, refresh rate is usually set larger than
	 * expected refresh rate, it needs at least 3 frame period. Less
	 * delay one shot work is, more powering saving we have. */
	dc->one_shot_delay_ms = 4 *
			DIV_ROUND_UP(S_TO_MS(1), dsi->info.refresh_rate);

	tegra_dsi_setup_clk(dc, dsi);
	tegra_dsi_reset_deassert(dsi);

	dsi->current_dsi_clk_khz =
			clk_get_rate(dsi->dsi_clk[0]) / 1000;
	dsi->current_bit_clk_ps =  DIV_ROUND_CLOSEST((1000 * 1000 * 1000),
					(dsi->current_dsi_clk_khz * 2));
}

static void tegra_dsi_hs_clk_out_enable(struct tegra_dc_dsi_data *dsi)
{
	u32 val;

	val = tegra_dsi_readl(dsi, DSI_CONTROL);
	val &= ~DSI_CONTROL_HS_CLK_CTRL(1);

	if (dsi->info.video_clock_mode == TEGRA_DSI_VIDEO_CLOCK_CONTINUOUS) {
		val |= DSI_CONTROL_HS_CLK_CTRL(CONTINUOUS);
		dsi->status.clk_mode = DSI_PHYCLK_CONTINUOUS;
	} else {
		val |= DSI_CONTROL_HS_CLK_CTRL(TX_ONLY);
		dsi->status.clk_mode = DSI_PHYCLK_TX_ONLY;
	}
	tegra_dsi_writel(dsi, val, DSI_CONTROL);

	val = tegra_dsi_readl(dsi, DSI_HOST_DSI_CONTROL);
	val &= ~DSI_HOST_DSI_CONTROL_HIGH_SPEED_TRANS(1);
	val |= DSI_HOST_DSI_CONTROL_HIGH_SPEED_TRANS(TEGRA_DSI_HIGH);
	tegra_dsi_writel(dsi, val, DSI_HOST_DSI_CONTROL);

	dsi->status.clk_out = DSI_PHYCLK_OUT_EN;
}

static void tegra_dsi_hs_clk_out_enable_in_lp(struct tegra_dc_dsi_data *dsi)
{
	u32 val;
	tegra_dsi_hs_clk_out_enable(dsi);

	val = tegra_dsi_readl(dsi, DSI_HOST_DSI_CONTROL);
	val &= ~DSI_HOST_DSI_CONTROL_HIGH_SPEED_TRANS(1);
	val |= DSI_HOST_DSI_CONTROL_HIGH_SPEED_TRANS(TEGRA_DSI_LOW);
	tegra_dsi_writel(dsi, val, DSI_HOST_DSI_CONTROL);
}

static void tegra_dsi_hs_clk_out_disable(struct tegra_dc *dc,
						struct tegra_dc_dsi_data *dsi)
{
	u32 val;

	if (dsi->status.dc_stream == DSI_DC_STREAM_ENABLE)
		tegra_dsi_stop_dc_stream_at_frame_end(dc, dsi, 2);

	tegra_dsi_writel(dsi, TEGRA_DSI_DISABLE, DSI_POWER_CONTROL);
	/* stabilization delay */
	udelay(300);

	val = tegra_dsi_readl(dsi, DSI_HOST_DSI_CONTROL);
	val &= ~DSI_HOST_DSI_CONTROL_HIGH_SPEED_TRANS(1);
	val |= DSI_HOST_DSI_CONTROL_HIGH_SPEED_TRANS(TEGRA_DSI_LOW);
	tegra_dsi_writel(dsi, val, DSI_HOST_DSI_CONTROL);

	tegra_dsi_writel(dsi, TEGRA_DSI_ENABLE, DSI_POWER_CONTROL);
	/* stabilization delay */
	udelay(300);

	dsi->status.clk_mode = DSI_PHYCLK_NOT_INIT;
	dsi->status.clk_out = DSI_PHYCLK_OUT_DIS;
}

static void tegra_dsi_set_control_reg_lp(struct tegra_dc_dsi_data *dsi)
{
	u32 dsi_control;
	u32 host_dsi_control;
	u32 max_threshold;

	dsi_control = dsi->dsi_control_val | DSI_CTRL_HOST_DRIVEN;
	host_dsi_control = HOST_DSI_CTRL_COMMON |
			HOST_DSI_CTRL_HOST_DRIVEN |
			DSI_HOST_DSI_CONTROL_HIGH_SPEED_TRANS(TEGRA_DSI_LOW);
	max_threshold = DSI_MAX_THRESHOLD_MAX_THRESHOLD(DSI_HOST_FIFO_DEPTH);

	tegra_dsi_writel(dsi, max_threshold, DSI_MAX_THRESHOLD);
	tegra_dsi_writel(dsi, dsi_control, DSI_CONTROL);
	tegra_dsi_writel(dsi, host_dsi_control, DSI_HOST_DSI_CONTROL);

	dsi->status.driven = DSI_DRIVEN_MODE_HOST;
	dsi->status.clk_burst = DSI_CLK_BURST_NOT_INIT;
	dsi->status.vtype = DSI_VIDEO_TYPE_NOT_INIT;
}

static void tegra_dsi_set_control_reg_hs(struct tegra_dc_dsi_data *dsi,
						u8 driven_mode)
{
	u32 dsi_control;
	u32 host_dsi_control;
	u32 max_threshold;
	u32 dcs_cmd;

	dsi_control = dsi->dsi_control_val;
	host_dsi_control = HOST_DSI_CTRL_COMMON;
	max_threshold = 0;
	dcs_cmd = 0;

	if (driven_mode == TEGRA_DSI_DRIVEN_BY_HOST) {
		dsi_control |= DSI_CTRL_HOST_DRIVEN;
		host_dsi_control |= HOST_DSI_CTRL_HOST_DRIVEN;
		max_threshold =
			DSI_MAX_THRESHOLD_MAX_THRESHOLD(DSI_HOST_FIFO_DEPTH);
		dsi->status.driven = DSI_DRIVEN_MODE_HOST;
	} else {
		dsi_control |= DSI_CTRL_DC_DRIVEN;
		host_dsi_control |= HOST_DSI_CTRL_DC_DRIVEN;
		max_threshold =
			DSI_MAX_THRESHOLD_MAX_THRESHOLD(DSI_VIDEO_FIFO_DEPTH);
		dsi->status.driven = DSI_DRIVEN_MODE_DC;

		if (dsi->info.video_data_type ==
			TEGRA_DSI_VIDEO_TYPE_COMMAND_MODE) {
			dsi_control |= DSI_CTRL_CMD_MODE;
			dcs_cmd = DSI_DCS_CMDS_LT5_DCS_CMD(
				DSI_WRITE_MEMORY_START)|
				DSI_DCS_CMDS_LT3_DCS_CMD(
				DSI_WRITE_MEMORY_CONTINUE);
			dsi->status.vtype = DSI_VIDEO_TYPE_CMD_MODE;
		} else {
			dsi_control |= DSI_CTRL_VIDEO_MODE;
			dsi->status.vtype = DSI_VIDEO_TYPE_VIDEO_MODE;
		}
	}

	tegra_dsi_writel(dsi, max_threshold, DSI_MAX_THRESHOLD);
	tegra_dsi_writel(dsi, dcs_cmd, DSI_DCS_CMDS);
	tegra_dsi_writel(dsi, dsi_control, DSI_CONTROL);
	tegra_dsi_writel(dsi, host_dsi_control, DSI_HOST_DSI_CONTROL);
}

static void tegra_dsi_pad_disable(struct tegra_dc_dsi_data *dsi)
{
	u32 val;

	if (dsi->info.controller_vs == DSI_VS_1) {
		val = tegra_dsi_readl(dsi, DSI_PAD_CONTROL_0_VS1);
		val &= ~(DSI_PAD_CONTROL_0_VS1_PAD_PDIO(0xf) |
			DSI_PAD_CONTROL_0_VS1_PAD_PDIO_CLK(0x1) |
			DSI_PAD_CONTROL_0_VS1_PAD_PULLDN_ENAB(0xf) |
			DSI_PAD_CONTROL_0_VS1_PAD_PULLDN_CLK_ENAB(0x1));
		val |= DSI_PAD_CONTROL_0_VS1_PAD_PDIO(0xf) |
			DSI_PAD_CONTROL_0_VS1_PAD_PDIO_CLK
						(TEGRA_DSI_PAD_DISABLE) |
			DSI_PAD_CONTROL_0_VS1_PAD_PULLDN_ENAB(0xf) |
			DSI_PAD_CONTROL_0_VS1_PAD_PULLDN_CLK_ENAB
						(TEGRA_DSI_PAD_DISABLE);
		tegra_dsi_writel(dsi, val, DSI_PAD_CONTROL_0_VS1);
	} else {
		val = tegra_dsi_readl(dsi, DSI_PAD_CONTROL);
		val &= ~(DSI_PAD_CONTROL_PAD_PDIO(0x3) |
			DSI_PAD_CONTROL_PAD_PDIO_CLK(0x1) |
			DSI_PAD_CONTROL_PAD_PULLDN_ENAB(0x1));
		val |= DSI_PAD_CONTROL_PAD_PDIO(0x3) |
			DSI_PAD_CONTROL_PAD_PDIO_CLK(TEGRA_DSI_PAD_DISABLE) |
			DSI_PAD_CONTROL_PAD_PULLDN_ENAB(TEGRA_DSI_PAD_DISABLE);
		tegra_dsi_writel(dsi, val, DSI_PAD_CONTROL);
	}
}

static void tegra_dsi_pad_enable(struct tegra_dc_dsi_data *dsi)
{
	u32 val;

	if (dsi->info.controller_vs == DSI_VS_1) {
		val = tegra_dsi_readl(dsi, DSI_PAD_CONTROL_0_VS1);
		val &= ~(DSI_PAD_CONTROL_0_VS1_PAD_PDIO(0xf) |
			DSI_PAD_CONTROL_0_VS1_PAD_PDIO_CLK(0x1) |
			DSI_PAD_CONTROL_0_VS1_PAD_PULLDN_ENAB(0xf) |
			DSI_PAD_CONTROL_0_VS1_PAD_PULLDN_CLK_ENAB(0x1));
		val |= DSI_PAD_CONTROL_0_VS1_PAD_PDIO(TEGRA_DSI_PAD_ENABLE) |
			DSI_PAD_CONTROL_0_VS1_PAD_PDIO_CLK(
						TEGRA_DSI_PAD_ENABLE) |
			DSI_PAD_CONTROL_0_VS1_PAD_PULLDN_ENAB(
						TEGRA_DSI_PAD_ENABLE) |
			DSI_PAD_CONTROL_0_VS1_PAD_PULLDN_CLK_ENAB(
						TEGRA_DSI_PAD_ENABLE);
		tegra_dsi_writel(dsi, val, DSI_PAD_CONTROL_0_VS1);
	} else {
		val = tegra_dsi_readl(dsi, DSI_PAD_CONTROL);
		val &= ~(DSI_PAD_CONTROL_PAD_PDIO(0x3) |
			DSI_PAD_CONTROL_PAD_PDIO_CLK(0x1) |
			DSI_PAD_CONTROL_PAD_PULLDN_ENAB(0x1));
		val |= DSI_PAD_CONTROL_PAD_PDIO(TEGRA_DSI_PAD_ENABLE) |
			DSI_PAD_CONTROL_PAD_PDIO_CLK(TEGRA_DSI_PAD_ENABLE) |
			DSI_PAD_CONTROL_PAD_PULLDN_ENAB(TEGRA_DSI_PAD_ENABLE);
		tegra_dsi_writel(dsi, val, DSI_PAD_CONTROL);
	}
}

static void __maybe_unused
tegra_dsi_mipi_calibration_status(struct tegra_dc_dsi_data *dsi)
{
	u32 val = 0;
	u32 timeout = 0;
	/* Start calibration */
	val = tegra_mipi_cal_read(dsi->mipi_cal,
		MIPI_CAL_MIPI_CAL_CTRL_0);
	val |= (MIPI_CAL_STARTCAL(0x1));
	tegra_mipi_cal_write(dsi->mipi_cal, val,
		MIPI_CAL_MIPI_CAL_CTRL_0);

	for (timeout = MIPI_DSI_AUTOCAL_TIMEOUT_USEC;
			timeout; timeout -= 100) {
		val = tegra_mipi_cal_read(dsi->mipi_cal,
		MIPI_CAL_CIL_MIPI_CAL_STATUS_0);
		if (!(val & MIPI_CAL_ACTIVE(0x1)) &&
			(val & MIPI_AUTO_CAL_DONE(0x1))) {
				dev_info(&dsi->dc->ndev->dev, "DSI pad calibration done\n");
				break;
		}
		usleep_range(10, 100);
	}
	if (timeout <= 0)
		dev_info(&dsi->dc->ndev->dev, "DSI calibration timed out\n");
}

#ifdef CONFIG_ARCH_TEGRA_12x_SOC
static void tegra_dsi_mipi_calibration_12x(struct tegra_dc_dsi_data *dsi)
{
	u32 val;
	struct clk *clk72mhz = NULL;

	clk72mhz = clk_get_sys("clk72mhz", NULL);
	if (IS_ERR_OR_NULL(clk72mhz)) {
		dev_err(&dsi->dc->ndev->dev, "dsi: can't get clk72mhz clock\n");
		return;
	}
	clk_prepare_enable(clk72mhz);

	/* Calibration settings begin */
	val = tegra_mipi_cal_read(dsi->mipi_cal,
			MIPI_CAL_MIPI_BIAS_PAD_CFG1_0);
	val &= ~PAD_DRIV_UP_REF(0x7);
	val |= PAD_DRIV_UP_REF(0x3);
	tegra_mipi_cal_write(dsi->mipi_cal, val,
			MIPI_CAL_MIPI_BIAS_PAD_CFG1_0);

	val = (DSI_PAD_SLEWUPADJ(0x7) | DSI_PAD_SLEWDNADJ(0x7) |
		DSI_PAD_LPUPADJ(0x1) | DSI_PAD_LPDNADJ(0x1) |
		DSI_PAD_OUTADJCLK(0x0));
	tegra_dsi_writel(dsi, val, DSI_PAD_CONTROL_2_VS1);

	val = tegra_dsi_readl(dsi, DSI_PAD_CONTROL_3_VS1);
	val |= (DSI_PAD_PREEMP_PU_CLK(0x3) |
		   DSI_PAD_PREEMP_PD(0x3) | DSI_PAD_PREEMP_PU(0x3));
	tegra_dsi_writel(dsi, val, DSI_PAD_CONTROL_3_VS1);

	/* Calibrate DSI 0 */
	if (dsi->info.ganged_type ||
		dsi->info.dsi_instance == DSI_INSTANCE_0) {
		val = MIPI_CAL_OVERIDEDSIA(0x0) |
			MIPI_CAL_SELDSIA(0x1) |
			MIPI_CAL_HSPDOSDSIA(0x0) |
			MIPI_CAL_HSPUOSDSIA(0x0) |
			MIPI_CAL_TERMOSDSIA(0x0);
		tegra_mipi_cal_write(dsi->mipi_cal, val,
			MIPI_CAL_DSIA_MIPI_CAL_CONFIG_0);
		tegra_mipi_cal_write(dsi->mipi_cal, val,
			MIPI_CAL_DSIB_MIPI_CAL_CONFIG_0);

		val = (MIPI_CAL_CLKSELDSIA(0x1) |
				MIPI_CAL_HSCLKPDOSDSIA(0x1) |
				MIPI_CAL_HSCLKPUOSDSIA(0x2));
		tegra_mipi_cal_write(dsi->mipi_cal, val,
			MIPI_CAL_DSIA_MIPI_CAL_CONFIG_2_0);
		tegra_mipi_cal_write(dsi->mipi_cal, val,
			MIPI_CAL_DSIB_MIPI_CAL_CONFIG_2_0);

		/* Deselect PAD C */
		val = tegra_mipi_cal_read(dsi->mipi_cal,
			MIPI_CAL_CILC_MIPI_CAL_CONFIG_2_0);
		val &= ~(MIPI_CAL_SELDSIC(0x1));
		tegra_mipi_cal_write(dsi->mipi_cal, val,
			MIPI_CAL_CILC_MIPI_CAL_CONFIG_2_0);

		/* Deselect PAD D */
		val = tegra_mipi_cal_read(dsi->mipi_cal,
			MIPI_CAL_CILD_MIPI_CAL_CONFIG_2_0);
		val &= ~(MIPI_CAL_SELDSID(0x1));
		tegra_mipi_cal_write(dsi->mipi_cal, val,
			MIPI_CAL_CILD_MIPI_CAL_CONFIG_2_0);

		val = MIPI_CAL_NOISE_FLT(0xa) |
			  MIPI_CAL_PRESCALE(0x2) |
			  MIPI_CAL_CLKEN_OVR(0x1) |
			  MIPI_CAL_AUTOCAL_EN(0x0);
		tegra_mipi_cal_write(dsi->mipi_cal, val,
			MIPI_CAL_MIPI_CAL_CTRL_0);

		tegra_dsi_mipi_calibration_status(dsi);
	}
	/* Calibrate DSI 1 */
	if (dsi->info.ganged_type ||
		dsi->info.dsi_instance == DSI_INSTANCE_1) {
		val = MIPI_CAL_OVERIDEC(0x0) |
			MIPI_CAL_SELC(0x1) |
			MIPI_CAL_HSPDOSC(0x0) |
			MIPI_CAL_HSPUOSC(0x0) |
			MIPI_CAL_TERMOSC(0x0);
		tegra_mipi_cal_write(dsi->mipi_cal, val,
			MIPI_CAL_CILC_MIPI_CAL_CONFIG_0);
		tegra_mipi_cal_write(dsi->mipi_cal, val,
			MIPI_CAL_CILD_MIPI_CAL_CONFIG_0);

		val = (MIPI_CAL_CLKSELDSIA(0x1) |
				MIPI_CAL_HSCLKPDOSDSIA(0x1) |
				MIPI_CAL_HSCLKPUOSDSIA(0x2));
		tegra_mipi_cal_write(dsi->mipi_cal, val,
			MIPI_CAL_CILC_MIPI_CAL_CONFIG_2_0);
		tegra_mipi_cal_write(dsi->mipi_cal, val,
			MIPI_CAL_CILD_MIPI_CAL_CONFIG_2_0);

		/* Deselect PAD A */
		val = tegra_mipi_cal_read(dsi->mipi_cal,
			MIPI_CAL_DSIA_MIPI_CAL_CONFIG_2_0);
		val &= ~(MIPI_CAL_SELDSIC(0x1));
		tegra_mipi_cal_write(dsi->mipi_cal, val,
			MIPI_CAL_DSIA_MIPI_CAL_CONFIG_2_0);

		/* Deselect PAD B */
		val = tegra_mipi_cal_read(dsi->mipi_cal,
			MIPI_CAL_DSIB_MIPI_CAL_CONFIG_2_0);
		val &= ~(MIPI_CAL_SELDSID(0x1));
		tegra_mipi_cal_write(dsi->mipi_cal, val,
			MIPI_CAL_DSIB_MIPI_CAL_CONFIG_2_0);

		val = MIPI_CAL_NOISE_FLT(0xa) |
			  MIPI_CAL_PRESCALE(0x2) |
			  MIPI_CAL_CLKEN_OVR(0x1) |
			  MIPI_CAL_AUTOCAL_EN(0x0);
		tegra_mipi_cal_write(dsi->mipi_cal, val,
			MIPI_CAL_MIPI_CAL_CTRL_0);

		tegra_dsi_mipi_calibration_status(dsi);
	}
}
#endif

#ifdef CONFIG_ARCH_TEGRA_14x_SOC
void tegra_dsi_mipi_calibration_14x(struct tegra_dc_dsi_data *dsi)
{
	u32 val;
	struct clk *clk72mhz = NULL;

	clk72mhz = clk_get_sys("clk72mhz", NULL);
	if (IS_ERR_OR_NULL(clk72mhz)) {
		dev_err(&dsi->dc->ndev->dev, "dsi: can't get clk72mhz clock\n");
		return;
	}
	clk_prepare_enable(clk72mhz);

	tegra_mipi_cal_write(dsi->mipi_cal,
			PAD_DRIV_DN_REF(0x2),
			MIPI_CAL_MIPI_BIAS_PAD_CFG1_0);

	val = (DSI_PAD_SLEWUPADJ(0x7) | DSI_PAD_SLEWDNADJ(0x7) |
		     DSI_PAD_LPUPADJ(0x1) | DSI_PAD_LPDNADJ(0x1));
	tegra_dsi_writel(dsi, val, DSI_PAD_CONTROL_2_VS1);

	val = (DSI_PAD_PREEMP_PD(0x3) | DSI_PAD_PREEMP_PU(0x3));
	tegra_dsi_writel(dsi, val, DSI_PAD_CONTROL_3_VS1);

	val = MIPI_CAL_HSCLKPDOSDSIA(0x2) |
		MIPI_CAL_HSCLKPUOSDSIA(0x2);
	tegra_mipi_cal_write(dsi->mipi_cal, val,
		MIPI_CAL_DSIA_MIPI_CAL_CONFIG_2_0);
	tegra_mipi_cal_write(dsi->mipi_cal, val,
		MIPI_CAL_DSIB_MIPI_CAL_CONFIG_2_0);

	val = MIPI_CAL_OVERIDEDSIA(0x0) |
		MIPI_CAL_SELDSIA(0x1) |
		MIPI_CAL_HSPDOSDSIA(0x0) |
		MIPI_CAL_HSPUOSDSIA(0x0) |
		MIPI_CAL_TERMOSDSIA(0x0);
	tegra_mipi_cal_write(dsi->mipi_cal, val,
		MIPI_CAL_DSIA_MIPI_CAL_CONFIG_0);
	tegra_mipi_cal_write(dsi->mipi_cal, val,
		MIPI_CAL_DSIB_MIPI_CAL_CONFIG_0);

	val = MIPI_CAL_NOISE_FLT(0xa) |
		  MIPI_CAL_PRESCALE(0x2) |
		  MIPI_CAL_CLKEN_OVR(0x1) |
		  MIPI_CAL_AUTOCAL_EN(0x0);
	tegra_mipi_cal_write(dsi->mipi_cal, val,
		MIPI_CAL_MIPI_CAL_CTRL_0);

	tegra_dsi_mipi_calibration_status(dsi);

	clk_disable_unprepare(clk72mhz);
}
#endif

#ifdef CONFIG_ARCH_TEGRA_11x_SOC
static void tegra_dsi_mipi_calibration_11x(struct tegra_dc_dsi_data *dsi)
{
	u32 val;
	/* Calibration settings begin */
	val = (DSI_PAD_SLEWUPADJ(0x7) | DSI_PAD_SLEWDNADJ(0x7) |
		DSI_PAD_LPUPADJ(0x1) | DSI_PAD_LPDNADJ(0x1) |
		DSI_PAD_OUTADJCLK(0x0));
	tegra_dsi_writel(dsi, val, DSI_PAD_CONTROL_2_VS1);

	/* Calibrate DSI 0 */
	if (dsi->info.ganged_type ||
		dsi->info.dsi_instance == DSI_INSTANCE_0) {
		val = tegra_mipi_cal_read(dsi->mipi_cal,
			MIPI_CAL_DSIA_MIPI_CAL_CONFIG_0);
		val = MIPI_CAL_OVERIDEDSIA(0x0) |
			MIPI_CAL_SELDSIA(0x1) |
			MIPI_CAL_HSPDOSDSIA(0x0) |
			MIPI_CAL_HSPUOSDSIA(0x4) |
			MIPI_CAL_TERMOSDSIA(0x5);
		tegra_mipi_cal_write(dsi->mipi_cal, val,
			MIPI_CAL_DSIA_MIPI_CAL_CONFIG_0);
		tegra_mipi_cal_write(dsi->mipi_cal, val,
			MIPI_CAL_DSIB_MIPI_CAL_CONFIG_0);

		/* Deselect PAD C */
		val = tegra_mipi_cal_read(dsi->mipi_cal,
			MIPI_CAL_DSIC_MIPI_CAL_CONFIG_0);
		val &= ~(MIPI_CAL_SELDSIC(0x1));
		tegra_mipi_cal_write(dsi->mipi_cal, val,
			MIPI_CAL_DSIC_MIPI_CAL_CONFIG_0);

		/* Deselect PAD D */
		val = tegra_mipi_cal_read(dsi->mipi_cal,
			MIPI_CAL_DSID_MIPI_CAL_CONFIG_0);
		val &= ~(MIPI_CAL_SELDSID(0x1));
		tegra_mipi_cal_write(dsi->mipi_cal, val,
			MIPI_CAL_DSID_MIPI_CAL_CONFIG_0);

		val = tegra_mipi_cal_read(dsi->mipi_cal,
			MIPI_CAL_MIPI_CAL_CTRL_0);
		val = MIPI_CAL_NOISE_FLT(0xa) |
			  MIPI_CAL_PRESCALE(0x2) |
			  MIPI_CAL_CLKEN_OVR(0x1) |
			  MIPI_CAL_AUTOCAL_EN(0x0);
		tegra_mipi_cal_write(dsi->mipi_cal, val,
			MIPI_CAL_MIPI_CAL_CTRL_0);

		tegra_dsi_mipi_calibration_status(dsi);
	}

	/* Calibrate DSI 1 */
	if (dsi->info.ganged_type ||
		dsi->info.dsi_instance == DSI_INSTANCE_1) {
		val = tegra_mipi_cal_read(dsi->mipi_cal,
			MIPI_CAL_DSIC_MIPI_CAL_CONFIG_0);
		val = MIPI_CAL_OVERIDEDSIC(0x0) |
			MIPI_CAL_SELDSIC(0x1) |
			MIPI_CAL_HSPDOSDSIC(0x0) |
			MIPI_CAL_HSPUOSDSIC(0x4) |
			MIPI_CAL_TERMOSDSIC(0x5);
		tegra_mipi_cal_write(dsi->mipi_cal, val,
			MIPI_CAL_DSIC_MIPI_CAL_CONFIG_0);
		tegra_mipi_cal_write(dsi->mipi_cal, val,
			MIPI_CAL_DSID_MIPI_CAL_CONFIG_0);

		/* Deselect PAD A */
		val = tegra_mipi_cal_read(dsi->mipi_cal,
			MIPI_CAL_DSIA_MIPI_CAL_CONFIG_0);
		val &= ~(MIPI_CAL_SELDSIA(0x1));
		tegra_mipi_cal_write(dsi->mipi_cal, val,
			MIPI_CAL_DSIA_MIPI_CAL_CONFIG_0);

		/* Deselect PAD B */
		val = tegra_mipi_cal_read(dsi->mipi_cal,
			MIPI_CAL_DSIB_MIPI_CAL_CONFIG_0);
		val &= ~(MIPI_CAL_SELDSIB(0x1));
		tegra_mipi_cal_write(dsi->mipi_cal, val,
			MIPI_CAL_DSIB_MIPI_CAL_CONFIG_0);

		val = tegra_mipi_cal_read(dsi->mipi_cal,
			MIPI_CAL_MIPI_CAL_CTRL_0);
		val = MIPI_CAL_NOISE_FLT(0xa) |
			  MIPI_CAL_PRESCALE(0x2) |
			  MIPI_CAL_CLKEN_OVR(0x1) |
			  MIPI_CAL_AUTOCAL_EN(0x0);
		tegra_mipi_cal_write(dsi->mipi_cal, val,
			MIPI_CAL_MIPI_CAL_CTRL_0);

		tegra_dsi_mipi_calibration_status(dsi);
	}
}
#endif
static void tegra_dsi_pad_calibration(struct tegra_dc_dsi_data *dsi)
{
	if (!dsi->ulpm)
		tegra_dsi_pad_enable(dsi);
	else
		tegra_dsi_pad_disable(dsi);

	if (dsi->info.controller_vs == DSI_VS_1) {

		tegra_mipi_cal_init_hw(dsi->mipi_cal);

		tegra_mipi_cal_clk_enable(dsi->mipi_cal);

		tegra_mipi_cal_write(dsi->mipi_cal,
			MIPI_BIAS_PAD_E_VCLAMP_REF(0x1),
			MIPI_CAL_MIPI_BIAS_PAD_CFG0_0);
		tegra_mipi_cal_write(dsi->mipi_cal,
			PAD_PDVREG(0x0) | PAD_VCLAMP_LEVEL(0x0),
			MIPI_CAL_MIPI_BIAS_PAD_CFG2_0);
#if defined(CONFIG_ARCH_TEGRA_11x_SOC)
		tegra_dsi_mipi_calibration_11x(dsi);
#elif defined(CONFIG_ARCH_TEGRA_14x_SOC)
		tegra_dsi_mipi_calibration_14x(dsi);
#elif defined(CONFIG_ARCH_TEGRA_12x_SOC)
		tegra_dsi_mipi_calibration_12x(dsi);
#endif
		tegra_mipi_cal_clk_disable(dsi->mipi_cal);
	} else {
#ifdef CONFIG_ARCH_TEGRA_3x_SOC
		u32 val = 0;

		val = tegra_dsi_readl(dsi, DSI_PAD_CONTROL);
		val &= ~(DSI_PAD_CONTROL_PAD_LPUPADJ(0x3) |
			DSI_PAD_CONTROL_PAD_LPDNADJ(0x3) |
			DSI_PAD_CONTROL_PAD_PREEMP_EN(0x1) |
			DSI_PAD_CONTROL_PAD_SLEWDNADJ(0x7) |
			DSI_PAD_CONTROL_PAD_SLEWUPADJ(0x7));

		val |= DSI_PAD_CONTROL_PAD_LPUPADJ(0x1) |
			DSI_PAD_CONTROL_PAD_LPDNADJ(0x1) |
			DSI_PAD_CONTROL_PAD_PREEMP_EN(0x1) |
			DSI_PAD_CONTROL_PAD_SLEWDNADJ(0x6) |
			DSI_PAD_CONTROL_PAD_SLEWUPADJ(0x6);

		tegra_dsi_writel(dsi, val, DSI_PAD_CONTROL);

		val = MIPI_CAL_TERMOSA(0x4);
		tegra_vi_csi_writel(val, CSI_CILA_MIPI_CAL_CONFIG_0);

		val = MIPI_CAL_TERMOSB(0x4);
		tegra_vi_csi_writel(val, CSI_CILB_MIPI_CAL_CONFIG_0);

		val = MIPI_CAL_HSPUOSD(0x3) | MIPI_CAL_HSPDOSD(0x4);
		tegra_vi_csi_writel(val, CSI_DSI_MIPI_CAL_CONFIG);

		val = PAD_DRIV_DN_REF(0x5) | PAD_DRIV_UP_REF(0x7);
		tegra_vi_csi_writel(val, CSI_MIPIBIAS_PAD_CONFIG);

		val = PAD_CIL_PDVREG(0x0);
		tegra_vi_csi_writel(val, CSI_CIL_PAD_CONFIG);
#endif
	}
}

static void tegra_dsi_panelB_enable(void)
{
	unsigned int val;

	val = readl(IO_ADDRESS(APB_MISC_GP_MIPI_PAD_CTRL_0));
	val |= DSIB_MODE_ENABLE;
	writel(val, (IO_ADDRESS(APB_MISC_GP_MIPI_PAD_CTRL_0)));
}

static int tegra_dsi_init_hw(struct tegra_dc *dc,
				struct tegra_dc_dsi_data *dsi)
{
	u32 i;
	int err = 0;

	if (dsi->avdd_dsi_csi)
		err = regulator_enable(dsi->avdd_dsi_csi);
	if (WARN(err, "unable to enable regulator"))
		return err;
	/* stablization delay */
	mdelay(50);
	/* Enable DSI clocks */
	tegra_dsi_clk_enable(dsi);
	tegra_dsi_set_dsi_clk(dc, dsi, dsi->target_lp_clk_khz);

	/* Stop DC stream before configuring DSI registers
	 * to avoid visible glitches on panel during transition
	 * from bootloader to kernel driver
	 */
	tegra_dsi_stop_dc_stream_at_frame_end(dc, dsi, 2);

	tegra_dsi_writel(dsi,
		DSI_POWER_CONTROL_LEG_DSI_ENABLE(TEGRA_DSI_DISABLE),
		DSI_POWER_CONTROL);
	/* stabilization delay */
	udelay(300);

	if (dsi->info.dsi_instance || dsi->info.ganged_type)
		tegra_dsi_panelB_enable();

	tegra_dsi_set_phy_timing(dsi, DSI_LPHS_IN_LP_MODE);

	/* Initialize DSI registers */
	for (i = 0; i < ARRAY_SIZE(init_reg); i++)
		tegra_dsi_writel(dsi, 0, init_reg[i]);
	if (dsi->info.controller_vs == DSI_VS_1) {
		for (i = 0; i < ARRAY_SIZE(init_reg_vs1_ext); i++)
			tegra_dsi_writel(dsi, 0, init_reg_vs1_ext[i]);
	}

	tegra_dsi_pad_calibration(dsi);

	tegra_dsi_writel(dsi,
		DSI_POWER_CONTROL_LEG_DSI_ENABLE(TEGRA_DSI_ENABLE),
		DSI_POWER_CONTROL);
	/* stabilization delay */
	udelay(300);

	dsi->status.init = DSI_MODULE_INIT;
	dsi->status.lphs = DSI_LPHS_NOT_INIT;
	dsi->status.vtype = DSI_VIDEO_TYPE_NOT_INIT;
	dsi->status.driven = DSI_DRIVEN_MODE_NOT_INIT;
	dsi->status.clk_out = DSI_PHYCLK_OUT_DIS;
	dsi->status.clk_mode = DSI_PHYCLK_NOT_INIT;
	dsi->status.clk_burst = DSI_CLK_BURST_NOT_INIT;
	dsi->status.dc_stream = DSI_DC_STREAM_DISABLE;
	dsi->status.lp_op = DSI_LP_OP_NOT_INIT;

	return 0;
}

static int tegra_dsi_set_to_lp_mode(struct tegra_dc *dc,
			struct tegra_dc_dsi_data *dsi, u8 lp_op)
{
	int err;

	if (dsi->status.init != DSI_MODULE_INIT) {
		err = -EPERM;
		goto fail;
	}

	if (dsi->status.lphs == DSI_LPHS_IN_LP_MODE &&
			dsi->status.lp_op == lp_op)
		goto success;

	if (dsi->status.dc_stream == DSI_DC_STREAM_ENABLE)
		tegra_dsi_stop_dc_stream_at_frame_end(dc, dsi, 2);

	/* disable/enable hs clk according to enable_hs_clock_on_lp_cmd_mode */
	if ((dsi->status.clk_out == DSI_PHYCLK_OUT_EN) &&
		(!dsi->info.enable_hs_clock_on_lp_cmd_mode))
		tegra_dsi_hs_clk_out_disable(dc, dsi);

	dsi->target_lp_clk_khz = tegra_dsi_get_lp_clk_rate(dsi, lp_op);
	if (dsi->current_dsi_clk_khz != dsi->target_lp_clk_khz) {
		tegra_dsi_set_dsi_clk(dc, dsi, dsi->target_lp_clk_khz);
		tegra_dsi_set_timeout(dsi);
	}

	tegra_dsi_set_phy_timing(dsi, DSI_LPHS_IN_LP_MODE);

	tegra_dsi_set_control_reg_lp(dsi);

	if ((dsi->status.clk_out == DSI_PHYCLK_OUT_DIS) &&
		(dsi->info.enable_hs_clock_on_lp_cmd_mode))
		tegra_dsi_hs_clk_out_enable_in_lp(dsi);

	dsi->status.lphs = DSI_LPHS_IN_LP_MODE;
	dsi->status.lp_op = lp_op;
	dsi->driven_mode = TEGRA_DSI_DRIVEN_BY_HOST;
success:
	err = 0;
fail:
	return err;
}

static void tegra_dsi_ganged(struct tegra_dc *dc,
				struct tegra_dc_dsi_data *dsi)
{
	u32 low_width = 0;
	u32 high_width = 0;
	u32 h_active = dc->out->modes->h_active;
	u32 val = 0;

	if (dsi->info.controller_vs < DSI_VS_1) {
		dev_err(&dc->ndev->dev, "dsi: ganged mode not"
		"supported with current controller version\n");
		return;
	}

	if (dsi->info.ganged_type ==
			TEGRA_DSI_GANGED_SYMMETRIC_LEFT_RIGHT) {
		/* DSI 0 */
		tegra_dsi_controller_writel(dsi,
			DSI_GANGED_MODE_START_POINTER(0),
			DSI_GANGED_MODE_START, DSI_INSTANCE_0);
		/* DSI 1 */
		tegra_dsi_controller_writel(dsi,
			DSI_GANGED_MODE_START_POINTER(h_active / 2),
			DSI_GANGED_MODE_START, DSI_INSTANCE_1);

		low_width = DIV_ROUND_UP(h_active, 2);
		high_width = h_active - low_width;
		val = DSI_GANGED_MODE_SIZE_VALID_LOW_WIDTH(low_width) |
			DSI_GANGED_MODE_SIZE_VALID_HIGH_WIDTH(high_width);

	} else if (dsi->info.ganged_type ==
			TEGRA_DSI_GANGED_SYMMETRIC_EVEN_ODD) {
		/* DSI 0 */
		tegra_dsi_controller_writel(dsi,
			DSI_GANGED_MODE_START_POINTER(0),
			DSI_GANGED_MODE_START, DSI_INSTANCE_0);
		/* DSI 1 */
		tegra_dsi_controller_writel(dsi,
			DSI_GANGED_MODE_START_POINTER(1),
			DSI_GANGED_MODE_START, DSI_INSTANCE_1);

		low_width = 0x1;
		high_width = 0x1;
		val = DSI_GANGED_MODE_SIZE_VALID_LOW_WIDTH(low_width) |
			DSI_GANGED_MODE_SIZE_VALID_HIGH_WIDTH(high_width);
	}

	tegra_dsi_writel(dsi, val, DSI_GANGED_MODE_SIZE);

	tegra_dsi_writel(dsi, DSI_GANGED_MODE_CONTROL_EN(TEGRA_DSI_ENABLE),
						DSI_GANGED_MODE_CONTROL);
}

static int tegra_dsi_set_to_hs_mode(struct tegra_dc *dc,
					struct tegra_dc_dsi_data *dsi,
					u8 driven_mode)
{
	int err;

	if (dsi->status.init != DSI_MODULE_INIT) {
		err = -EPERM;
		goto fail;
	}

	if (dsi->status.lphs == DSI_LPHS_IN_HS_MODE &&
		dsi->driven_mode == driven_mode)
		goto success;

	dsi->driven_mode = driven_mode;

	if (dsi->status.dc_stream == DSI_DC_STREAM_ENABLE)
		tegra_dsi_stop_dc_stream_at_frame_end(dc, dsi, 2);

	if ((dsi->status.clk_out == DSI_PHYCLK_OUT_EN) &&
		(!dsi->info.enable_hs_clock_on_lp_cmd_mode))
		tegra_dsi_hs_clk_out_disable(dc, dsi);

	if (dsi->current_dsi_clk_khz != dsi->target_hs_clk_khz) {
		tegra_dsi_set_dsi_clk(dc, dsi, dsi->target_hs_clk_khz);
		tegra_dsi_set_timeout(dsi);
	}

	tegra_dsi_set_phy_timing(dsi, DSI_LPHS_IN_HS_MODE);

	if (driven_mode == TEGRA_DSI_DRIVEN_BY_DC) {
		tegra_dsi_set_pkt_seq(dc, dsi);
		tegra_dsi_set_pkt_length(dc, dsi);
		tegra_dsi_set_sol_delay(dc, dsi);
		tegra_dsi_set_dc_clk(dc, dsi);
	}

	tegra_dsi_set_control_reg_hs(dsi, driven_mode);

	if (dsi->info.ganged_type)
		tegra_dsi_ganged(dc, dsi);

	if (dsi->status.clk_out == DSI_PHYCLK_OUT_DIS ||
		dsi->info.enable_hs_clock_on_lp_cmd_mode)
		tegra_dsi_hs_clk_out_enable(dsi);

	dsi->status.lphs = DSI_LPHS_IN_HS_MODE;
success:
	dsi->status.lp_op = DSI_LP_OP_NOT_INIT;
	err = 0;
fail:
	return err;
}

static bool tegra_dsi_write_busy(struct tegra_dc_dsi_data *dsi, u8 link_id)
{
	u32 timeout = 0;
	bool retVal = true;

	while (timeout <= DSI_MAX_COMMAND_DELAY_USEC) {
		if (!(DSI_TRIGGER_HOST_TRIGGER(0x1) &
			tegra_dsi_controller_readl(dsi,
					DSI_TRIGGER, link_id))) {
			retVal = false;
			break;
		}
		udelay(DSI_COMMAND_DELAY_STEPS_USEC);
		timeout += DSI_COMMAND_DELAY_STEPS_USEC;
	}

	return retVal;
}

static bool tegra_dsi_read_busy(struct tegra_dc_dsi_data *dsi, u8 link_id)
{
	u32 timeout = 0;
	bool retVal = true;

	while (timeout <  DSI_STATUS_POLLING_DURATION_USEC) {
		if (!(DSI_HOST_DSI_CONTROL_IMM_BTA(0x1) &
			tegra_dsi_controller_readl(dsi,
					DSI_HOST_DSI_CONTROL, link_id))) {
			retVal = false;
			break;
		}
		udelay(DSI_STATUS_POLLING_DELAY_USEC);
		timeout += DSI_STATUS_POLLING_DELAY_USEC;
	}

	return retVal;
}

static bool tegra_dsi_host_busy(struct tegra_dc_dsi_data *dsi, u8 link_id)
{
	int err = 0;

	if (tegra_dsi_write_busy(dsi, link_id)) {
		err = -EBUSY;
		dev_err(&dsi->dc->ndev->dev,
			"DSI trigger bit already set\n");
		goto fail;
	}

	if (tegra_dsi_read_busy(dsi, link_id)) {
		err = -EBUSY;
		dev_err(&dsi->dc->ndev->dev,
			"DSI immediate bta bit already set\n");
		goto fail;
	}
fail:
	return (err < 0 ? true : false);
}

static void tegra_dsi_reset_read_count(struct tegra_dc_dsi_data *dsi)
{
	u32 val;

	val = tegra_dsi_readl(dsi, DSI_STATUS);
	val &= DSI_STATUS_RD_FIFO_COUNT(0x1f);
	if (val) {
		dev_warn(&dsi->dc->ndev->dev,
			"DSI read count not zero, resetting\n");
		tegra_dsi_soft_reset(dsi);
	}
}

static struct dsi_status *tegra_dsi_save_state_switch_to_host_cmd_mode(
						struct tegra_dc_dsi_data *dsi,
						struct tegra_dc *dc,
						u8 lp_op)
{
	struct dsi_status *init_status = NULL;
	int err;

	if (dsi->status.init != DSI_MODULE_INIT ||
		dsi->status.lphs == DSI_LPHS_NOT_INIT) {
		err = -EPERM;
		goto fail;
	}

	init_status = kzalloc(sizeof(*init_status), GFP_KERNEL);
	if (!init_status)
		return ERR_PTR(-ENOMEM);

	*init_status = dsi->status;

	if (dsi->info.hs_cmd_mode_supported) {
		err = tegra_dsi_set_to_hs_mode(dc, dsi,
				TEGRA_DSI_DRIVEN_BY_HOST);
		if (err < 0) {
			dev_err(&dc->ndev->dev,
			"Switch to HS host mode failed\n");
			goto fail;
		}

		goto success;
	}

	if (dsi->status.lp_op != lp_op) {
		err = tegra_dsi_set_to_lp_mode(dc, dsi, lp_op);
		if (err < 0) {
			dev_err(&dc->ndev->dev,
			"DSI failed to go to LP mode\n");
			goto fail;
		}
	}
success:
	return init_status;
fail:
	kfree(init_status);
	return ERR_PTR(err);
}

static struct dsi_status *tegra_dsi_prepare_host_transmission(
				struct tegra_dc *dc,
				struct tegra_dc_dsi_data *dsi,
				u8 lp_op)
{
	int i = 0;
	int err = 0;
	struct dsi_status *init_status;
	bool restart_dc_stream = false;

	if (dsi->status.init != DSI_MODULE_INIT ||
		dsi->ulpm) {
		err = -EPERM;
		goto fail;
	}

	if (dsi->status.dc_stream == DSI_DC_STREAM_ENABLE) {
		restart_dc_stream = true;
		tegra_dsi_stop_dc_stream_at_frame_end(dc, dsi, 2);
	}

	for (i = 0; i < dsi->max_instances; i++) {
		if (tegra_dsi_host_busy(dsi, i)) {
			tegra_dsi_soft_reset(dsi);
			if (tegra_dsi_host_busy(dsi, i)) {
				err = -EBUSY;
				dev_err(&dc->ndev->dev, "DSI host busy\n");
				goto fail;
			}
		}
	}

	if (lp_op == DSI_LP_OP_READ)
		tegra_dsi_reset_read_count(dsi);

	if (dsi->status.lphs == DSI_LPHS_NOT_INIT) {
		err = tegra_dsi_set_to_lp_mode(dc, dsi, lp_op);
		if (err < 0) {
			dev_err(&dc->ndev->dev, "Failed to config LP write\n");
			goto fail;
		}
	}

	init_status = tegra_dsi_save_state_switch_to_host_cmd_mode
					(dsi, dc, lp_op);
	if (IS_ERR_OR_NULL(init_status)) {
		err = PTR_ERR(init_status);
		dev_err(&dc->ndev->dev, "DSI state saving failed\n");
		goto fail;
	}

	if (restart_dc_stream)
		init_status->dc_stream = DSI_DC_STREAM_ENABLE;

	if (!tegra_cpu_is_asim() && DSI_USE_SYNC_POINTS)
		if (atomic_read(&dsi_syncpt_rst))
			tegra_dsi_syncpt_reset(dsi);

	return init_status;
fail:
	return ERR_PTR(err);
}

static int tegra_dsi_restore_state(struct tegra_dc *dc,
				struct tegra_dc_dsi_data *dsi,
				struct dsi_status *init_status)
{
	int err = 0;

	if (init_status->lphs == DSI_LPHS_IN_LP_MODE) {
		err = tegra_dsi_set_to_lp_mode(dc, dsi, init_status->lp_op);
		if (err < 0) {
			dev_err(&dc->ndev->dev,
				"Failed to config LP mode\n");
			goto fail;
		}
		goto success;
	}

	if (init_status->lphs == DSI_LPHS_IN_HS_MODE) {
		u8 driven = (init_status->driven == DSI_DRIVEN_MODE_DC) ?
			TEGRA_DSI_DRIVEN_BY_DC : TEGRA_DSI_DRIVEN_BY_HOST;
		err = tegra_dsi_set_to_hs_mode(dc, dsi, driven);
		if (err < 0) {
			dev_err(&dc->ndev->dev, "Failed to config HS mode\n");
			goto fail;
		}
	}

	if (init_status->dc_stream == DSI_DC_STREAM_ENABLE)
		tegra_dsi_start_dc_stream(dc, dsi);
success:
fail:
	kfree(init_status);
	return err;
}

static int tegra_dsi_host_trigger(struct tegra_dc_dsi_data *dsi, u8 link_id)
{
	int status = 0;

	if (tegra_dsi_controller_readl(dsi, DSI_TRIGGER, link_id)) {
		status = -EBUSY;
		goto fail;
	}

	tegra_dsi_controller_writel(dsi,
		DSI_TRIGGER_HOST_TRIGGER(TEGRA_DSI_ENABLE),
				DSI_TRIGGER, link_id);

	if (!tegra_cpu_is_asim() && DSI_USE_SYNC_POINTS) {
		status = tegra_dsi_syncpt(dsi, link_id);
		if (status < 0) {
			dev_err(&dsi->dc->ndev->dev,
				"DSI syncpt for host trigger failed\n");
			goto fail;
		}
	} else {
		if (tegra_dsi_write_busy(dsi, link_id)) {
			status = -EBUSY;
			dev_err(&dsi->dc->ndev->dev,
				"Timeout waiting on write completion\n");
		}
	}

fail:
	return status;
}

static int _tegra_dsi_write_data(struct tegra_dc_dsi_data *dsi,
					struct tegra_dsi_cmd *cmd)
{
	u8 virtual_channel;
	u32 val;
	int err;
	u8 *pdata = cmd->pdata;
	u8 data_id = cmd->data_id;
	u16 data_len = cmd->sp_len_dly.data_len;

	err = 0;

	if (!dsi->info.ganged_type && cmd->link_id == TEGRA_DSI_LINK1) {
		dev_err(&dsi->dc->ndev->dev, "DSI invalid command\n");
		return -EINVAL;
	}

	virtual_channel = dsi->info.virtual_channel <<
						DSI_VIR_CHANNEL_BIT_POSITION;

	/* always use hw for ecc */
	val = (virtual_channel | data_id) << 0 |
			data_len << 8;
	tegra_dsi_controller_writel(dsi, val, DSI_WR_DATA, cmd->link_id);

	/* if pdata != NULL, pkt type is long pkt */
	if (pdata != NULL) {
		while (data_len) {
			if (data_len >= 4) {
				val = ((u32 *) pdata)[0];
				data_len -= 4;
				pdata += 4;
			} else {
				val = 0;
				memcpy(&val, pdata, data_len);
				pdata += data_len;
				data_len = 0;
			}
			tegra_dsi_controller_writel(dsi, val,
				DSI_WR_DATA, cmd->link_id);
		}
	}

	if (cmd->cmd_type != TEGRA_DSI_PACKET_VIDEO_VBLANK_CMD) {
		err = tegra_dsi_host_trigger(dsi, cmd->link_id);
		if (err < 0)
			dev_err(&dsi->dc->ndev->dev, "DSI host trigger failed\n");
	}

	return err;
}

static void tegra_dc_dsi_hold_host(struct tegra_dc *dc)
{
	struct tegra_dc_dsi_data *dsi = tegra_dc_get_outdata(dc);

	if (dc->out->flags & TEGRA_DC_OUT_ONE_SHOT_LP_MODE) {
		atomic_inc(&dsi->host_ref);
		tegra_dsi_host_resume(dc);
	}
}

static void tegra_dc_dsi_release_host(struct tegra_dc *dc)
{
	struct tegra_dc_dsi_data *dsi = tegra_dc_get_outdata(dc);

	if (dc->out->flags & TEGRA_DC_OUT_ONE_SHOT_LP_MODE) {
		atomic_dec(&dsi->host_ref);

		if (!atomic_read(&dsi->host_ref) &&
		    (dsi->status.dc_stream == DSI_DC_STREAM_ENABLE))
			schedule_delayed_work(&dsi->idle_work, dsi->idle_delay);
	}
}

static void tegra_dc_dsi_idle_work(struct work_struct *work)
{
	struct tegra_dc_dsi_data *dsi = container_of(
		to_delayed_work(work), struct tegra_dc_dsi_data, idle_work);

	if (dsi->dc->out->flags & TEGRA_DC_OUT_ONE_SHOT_LP_MODE)
		tegra_dsi_host_suspend(dsi->dc);
}

static int tegra_dsi_write_data_nosync(struct tegra_dc *dc,
			struct tegra_dc_dsi_data *dsi,
			struct tegra_dsi_cmd *cmd, u8 delay_ms)
{
	int err = 0;
	struct dsi_status *init_status;

	init_status = tegra_dsi_prepare_host_transmission(
				dc, dsi, DSI_LP_OP_WRITE);
	if (IS_ERR_OR_NULL(init_status)) {
		err = PTR_ERR(init_status);
		dev_err(&dc->ndev->dev, "DSI host config failed\n");
		goto fail;
	}

	err = _tegra_dsi_write_data(dsi, cmd);
	mdelay(delay_ms);
fail:
	err = tegra_dsi_restore_state(dc, dsi, init_status);
	if (err < 0)
		dev_err(&dc->ndev->dev, "Failed to restore prev state\n");

	return err;
}

int tegra_dsi_write_data(struct tegra_dc *dc,
			struct tegra_dc_dsi_data *dsi,
			struct tegra_dsi_cmd *cmd, u8 delay_ms)
{
	int err;

	tegra_dc_io_start(dc);
	tegra_dc_dsi_hold_host(dc);

	err = tegra_dsi_write_data_nosync(dc, dsi, cmd, delay_ms);

	tegra_dc_dsi_release_host(dc);
	tegra_dc_io_end(dc);

	return err;
}

EXPORT_SYMBOL(tegra_dsi_write_data);

int tegra_dsi_start_host_cmd_v_blank_video(struct tegra_dc_dsi_data *dsi,
	struct tegra_dsi_cmd *cmd)
{
	struct tegra_dc *dc = dsi->dc;
	int err = 0;
	u32 val;

	if (!dsi->enabled) {
		dev_err(&dsi->dc->ndev->dev, "DSI controller suspended\n");
		return -EINVAL;
	}

	tegra_dc_io_start(dc);
	tegra_dc_dsi_hold_host(dc);
	val = (DSI_CMD_PKT_VID_ENABLE(1) | DSI_LINE_TYPE(4));
	tegra_dsi_writel(dsi, val, DSI_VID_MODE_CONTROL);
	_tegra_dsi_write_data(dsi, cmd);
	if (dsi->status.lphs != DSI_LPHS_IN_HS_MODE) {
		err = tegra_dsi_set_to_hs_mode(dc, dsi,
				TEGRA_DSI_DRIVEN_BY_DC);
		if (err < 0) {
			dev_err(&dc->ndev->dev,
				"dsi: not able to set to hs mode\n");
<<<<<<< HEAD
			return err;
		}
		tegra_dsi_start_dc_stream(dc, dsi);
		tegra_dsi_wait_frame_end(dc, dsi, 2);
	} else
		tegra_dsi_wait_frame_end(dc, dsi, 2);

	tegra_dc_dsi_release_host(dc);
	tegra_dc_io_end(dc);

	return 0;
=======
			goto fail;
		}
		tegra_dsi_start_dc_stream(dc, dsi);
		tegra_dsi_wait_frame_end(dc, dsi, 2);
		err = tegra_dsi_set_to_lp_mode(dc, dsi, DSI_LP_OP_WRITE);
		if (err < 0) {
			dev_err(&dc->ndev->dev,
				"dsi: not able to set to lp mode\n");
			goto fail;
		}
	}
 fail:
	tegra_dc_dsi_release_host(dc);
	tegra_dc_io_end(dc);

	return err;
>>>>>>> 1e3ab552
}
EXPORT_SYMBOL(tegra_dsi_start_host_cmd_v_blank_video);

int tegra_dsi_end_host_cmd_v_blank_video(struct tegra_dc *dc,
					struct tegra_dc_dsi_data *dsi)
{
<<<<<<< HEAD
	u32 val;

=======
>>>>>>> 1e3ab552
	if (!dsi->enabled) {
		dev_err(&dsi->dc->ndev->dev, "DSI controller suspended\n");
		return -EINVAL;
	}

	tegra_dc_io_start(dc);
	tegra_dsi_writel(dsi, 0, DSI_VID_MODE_CONTROL);
	tegra_dc_io_end(dc);

	return 0;
}
EXPORT_SYMBOL(tegra_dsi_end_host_cmd_v_blank_video);

static int tegra_dsi_send_panel_cmd(struct tegra_dc *dc,
					struct tegra_dc_dsi_data *dsi,
					struct tegra_dsi_cmd *cmd,
					u32 n_cmd)
{
	u32 i;
	int err;
	u8 delay_ms;

	err = 0;
	for (i = 0; i < n_cmd; i++) {
		struct tegra_dsi_cmd *cur_cmd;
		cur_cmd = &cmd[i];

		/*
		 * Some Panels need reset midway in the command sequence.
		 */
		if (cur_cmd->cmd_type == TEGRA_DSI_GPIO_SET) {
			gpio_set_value(cur_cmd->sp_len_dly.gpio,
				       cur_cmd->data_id);
		} else if (cur_cmd->cmd_type == TEGRA_DSI_DELAY_MS) {
			mdelay(cur_cmd->sp_len_dly.delay_ms);
		} else if (cur_cmd->cmd_type == TEGRA_DSI_SEND_FRAME) {
				tegra_dsi_send_dc_frames(dc,
						dsi,
						cur_cmd->sp_len_dly.frame_cnt);
		} else if (cur_cmd->cmd_type ==
					TEGRA_DSI_PACKET_VIDEO_VBLANK_CMD) {
			tegra_dsi_start_host_cmd_v_blank_video(dsi, cur_cmd);
			tegra_dsi_end_host_cmd_v_blank_video(dc, dsi);
		} else {
			/* default delay 1ms after command */
			delay_ms = 1;
			if ((i + 1 < n_cmd) &&
				(cmd[i + 1].cmd_type == TEGRA_DSI_DELAY_MS)) {
				delay_ms = cmd[i + 1].sp_len_dly.delay_ms;
				i++;
			}
			err = tegra_dsi_write_data_nosync(dc, dsi,
							cur_cmd, delay_ms);
			if (err < 0)
				break;
		}
	}
	return err;
}

static u8 tegra_dsi_ecc(u32 header)
{
	char ecc_parity[24] = {
		0x07, 0x0b, 0x0d, 0x0e, 0x13, 0x15, 0x16, 0x19,
		0x1a, 0x1c, 0x23, 0x25, 0x26, 0x29, 0x2a, 0x2c,
		0x31, 0x32, 0x34, 0x38, 0x1f, 0x2f, 0x37, 0x3b
	};
	u8 ecc_byte;
	int i;

	ecc_byte = 0;
	for (i = 0; i < 24; i++)
		ecc_byte ^= ((header >> i) & 1) ? ecc_parity[i] : 0x00;

	return ecc_byte;
}

static u16 tegra_dsi_cs(char *pdata, u16 data_len)
{
	u16 byte_cnt;
	u8 bit_cnt;
	char curr_byte;
	u16 crc = 0xFFFF;
	u16 poly = 0x8408;

	if (data_len > 0) {
		for (byte_cnt = 0; byte_cnt < data_len; byte_cnt++) {
			curr_byte = pdata[byte_cnt];
			for (bit_cnt = 0; bit_cnt < 8; bit_cnt++) {
				if (((crc & 0x0001 ) ^
					(curr_byte & 0x0001)) > 0)
					crc = ((crc >> 1) & 0x7FFF) ^ poly;
				else
					crc = (crc >> 1) & 0x7FFF;

				curr_byte = (curr_byte >> 1 ) & 0x7F;
			}
		}
	}
	return crc;
}

static int tegra_dsi_dcs_pkt_seq_ctrl_init(struct tegra_dc_dsi_data *dsi,
						struct tegra_dsi_cmd *cmd)
{
	u8 virtual_channel;
	u32 val;
	u16 data_len = cmd->sp_len_dly.data_len;
	u8 seq_ctrl_reg = 0;

	virtual_channel = dsi->info.virtual_channel <<
				DSI_VIR_CHANNEL_BIT_POSITION;

	val = (virtual_channel | cmd->data_id) << 0 |
		data_len << 8;

	val |= tegra_dsi_ecc(val) << 24;

	tegra_dsi_writel(dsi, val, DSI_INIT_SEQ_DATA_0 + seq_ctrl_reg++);

	/* if pdata != NULL, pkt type is long pkt */
	if (cmd->pdata != NULL) {
		u8 *pdata;
		u8 *pdata_mem;
		/* allocate memory for pdata + 2 bytes checksum */
		pdata_mem = kzalloc(sizeof(u8) * data_len + 2, GFP_KERNEL);
		if (!pdata_mem) {
			dev_err(&dsi->dc->ndev->dev, "dsi: memory err\n");
			tegra_dsi_soft_reset(dsi);
			return -ENOMEM;
		}

		memcpy(pdata_mem, cmd->pdata, data_len);
		pdata = pdata_mem;
		*((u16 *)(pdata + data_len)) = tegra_dsi_cs(pdata, data_len);

		/* data_len = length of pdata + 2 byte checksum */
		data_len += 2;

		while (data_len) {
			if (data_len >= 4) {
				val = ((u32 *) pdata)[0];
				data_len -= 4;
				pdata += 4;
			} else {
				val = 0;
				memcpy(&val, pdata, data_len);
				pdata += data_len;
				data_len = 0;
			}
			tegra_dsi_writel(dsi, val, DSI_INIT_SEQ_DATA_0 +
							seq_ctrl_reg++);
		}
		kfree(pdata_mem);
	}

	return 0;
}

int tegra_dsi_start_host_cmd_v_blank_dcs(struct tegra_dc_dsi_data *dsi,
						struct tegra_dsi_cmd *cmd)
{
#define PKT_HEADER_LEN_BYTE	4
#define CHECKSUM_LEN_BYTE	2

	int err = 0;
	u32 val;
	u16 tot_pkt_len = PKT_HEADER_LEN_BYTE;
	struct tegra_dc *dc = dsi->dc;

	if (cmd->cmd_type != TEGRA_DSI_PACKET_CMD)
		return -EINVAL;

	mutex_lock(&dsi->lock);
	tegra_dc_io_start(dc);
	tegra_dc_dsi_hold_host(dc);

#if DSI_USE_SYNC_POINTS
	atomic_set(&dsi_syncpt_rst, 1);
#endif

	err = tegra_dsi_dcs_pkt_seq_ctrl_init(dsi, cmd);
	if (err < 0) {
		dev_err(&dsi->dc->ndev->dev,
			"dsi: dcs pkt seq ctrl init failed\n");
		goto fail;
	}

	if (cmd->pdata) {
		u16 data_len = cmd->sp_len_dly.data_len;
		tot_pkt_len += data_len + CHECKSUM_LEN_BYTE;
	}

	val = DSI_INIT_SEQ_CONTROL_DSI_FRAME_INIT_BYTE_COUNT(tot_pkt_len) |
		DSI_INIT_SEQ_CONTROL_DSI_SEND_INIT_SEQUENCE(
						TEGRA_DSI_ENABLE);
	tegra_dsi_writel(dsi, val, DSI_INIT_SEQ_CONTROL);

fail:
	tegra_dc_dsi_release_host(dc);
	tegra_dc_io_end(dc);
	mutex_unlock(&dsi->lock);
	return err;

#undef PKT_HEADER_LEN_BYTE
#undef CHECKSUM_LEN_BYTE
}
EXPORT_SYMBOL(tegra_dsi_start_host_cmd_v_blank_dcs);

void tegra_dsi_stop_host_cmd_v_blank_dcs(struct tegra_dc_dsi_data *dsi)
{
	struct tegra_dc *dc = dsi->dc;
	u32 cnt;

	mutex_lock(&dsi->lock);
	tegra_dc_io_start(dc);
	tegra_dc_dsi_hold_host(dc);

	if (!tegra_cpu_is_asim() && DSI_USE_SYNC_POINTS)
		if (atomic_read(&dsi_syncpt_rst)) {
			tegra_dsi_wait_frame_end(dc, dsi, 2);
			tegra_dsi_syncpt_reset(dsi);
			atomic_set(&dsi_syncpt_rst, 0);
		}

	tegra_dsi_writel(dsi, TEGRA_DSI_DISABLE, DSI_INIT_SEQ_CONTROL);

	/* clear seq data registers */
	for (cnt = 0; cnt < 8; cnt++)
		tegra_dsi_writel(dsi, 0, DSI_INIT_SEQ_DATA_0 + cnt);

	tegra_dc_dsi_release_host(dc);
	tegra_dc_io_end(dc);

	mutex_unlock(&dsi->lock);
}
EXPORT_SYMBOL(tegra_dsi_stop_host_cmd_v_blank_dcs);

static int tegra_dsi_bta(struct tegra_dc_dsi_data *dsi)
{
	u32 val;
	int err = 0;

	val = tegra_dsi_readl(dsi, DSI_HOST_DSI_CONTROL);
	val |= DSI_HOST_DSI_CONTROL_IMM_BTA(TEGRA_DSI_ENABLE);
	tegra_dsi_controller_writel(dsi, val,
				DSI_HOST_DSI_CONTROL, TEGRA_DSI_LINK0);

	if (!tegra_cpu_is_asim() && DSI_USE_SYNC_POINTS) {
		err = tegra_dsi_syncpt(dsi, TEGRA_DSI_LINK0);
		if (err < 0) {
			dev_err(&dsi->dc->ndev->dev,
				"DSI syncpt for bta failed\n");
		}
	} else {
		if (tegra_dsi_read_busy(dsi, TEGRA_DSI_LINK0)) {
			err = -EBUSY;
			dev_err(&dsi->dc->ndev->dev,
				"Timeout wating on read completion\n");
		}
	}

	return err;
}

static int tegra_dsi_parse_read_response(struct tegra_dc *dc,
					u32 rd_fifo_cnt, u8 *read_fifo)
{
	int err;
	u32 payload_size;

	payload_size = 0;
	err = 0;

	switch (read_fifo[0]) {
	case DSI_ESCAPE_CMD:
		dev_info(&dc->ndev->dev, "escape cmd[0x%x]\n", read_fifo[0]);
		break;
	case DSI_ACK_NO_ERR:
		dev_info(&dc->ndev->dev,
			"Panel ack, no err[0x%x]\n", read_fifo[0]);
		return err;
	default:
		dev_info(&dc->ndev->dev, "Invalid read response\n");
		break;
	}

	switch (read_fifo[4] & 0xff) {
	case GEN_LONG_RD_RES:
		/* Fall through */
	case DCS_LONG_RD_RES:
		payload_size = (read_fifo[5] |
				(read_fifo[6] << 8)) & 0xFFFF;
		dev_info(&dc->ndev->dev, "Long read response Packet\n"
				"payload_size[0x%x]\n", payload_size);
		break;
	case GEN_1_BYTE_SHORT_RD_RES:
		/* Fall through */
	case DCS_1_BYTE_SHORT_RD_RES:
		payload_size = 1;
		dev_info(&dc->ndev->dev, "Short read response Packet\n"
			"payload_size[0x%x]\n", payload_size);
		break;
	case GEN_2_BYTE_SHORT_RD_RES:
		/* Fall through */
	case DCS_2_BYTE_SHORT_RD_RES:
		payload_size = 2;
		dev_info(&dc->ndev->dev, "Short read response Packet\n"
			"payload_size[0x%x]\n", payload_size);
		break;
	case ACK_ERR_RES:
		payload_size = 2;
		dev_info(&dc->ndev->dev, "Acknowledge error report response\n"
			"Packet payload_size[0x%x]\n", payload_size);
		break;
	default:
		dev_info(&dc->ndev->dev, "Invalid response packet\n");
		err = -EINVAL;
		break;
	}
	return err;
}

static int tegra_dsi_read_fifo(struct tegra_dc *dc,
			struct tegra_dc_dsi_data *dsi,
			u8 *read_fifo)
{
	u32 val;
	u32 i;
	u32 poll_time = 0;
	u32 rd_fifo_cnt;
	int err = 0;
	u8 *read_fifo_cp = read_fifo;

	while (poll_time <  DSI_DELAY_FOR_READ_FIFO) {
		mdelay(1);
		val = tegra_dsi_readl(dsi, DSI_STATUS);
		rd_fifo_cnt = val & DSI_STATUS_RD_FIFO_COUNT(0x1f);
		if (rd_fifo_cnt << 2 > DSI_READ_FIFO_DEPTH) {
			dev_err(&dc->ndev->dev,
			"DSI RD_FIFO_CNT is greater than RD_FIFO_DEPTH\n");
			break;
		}
		poll_time++;
	}

	if (rd_fifo_cnt == 0) {
		dev_info(&dc->ndev->dev,
			"DSI RD_FIFO_CNT is zero\n");
		err = -EINVAL;
		goto fail;
	}

	if (val & (DSI_STATUS_LB_UNDERFLOW(0x1) |
		DSI_STATUS_LB_OVERFLOW(0x1))) {
		dev_warn(&dc->ndev->dev,
			"DSI overflow/underflow error\n");
	}

	/* Read data from FIFO */
	for (i = 0; i < rd_fifo_cnt; i++) {
		val = tegra_dsi_readl(dsi, DSI_RD_DATA);
		if (enable_read_debug)
			dev_info(&dc->ndev->dev,
			"Read data[%d]: 0x%x\n", i, val);
		memcpy(read_fifo, &val, 4);
		read_fifo += 4;
	}

	/* Make sure all the data is read from the FIFO */
	val = tegra_dsi_readl(dsi, DSI_STATUS);
	val &= DSI_STATUS_RD_FIFO_COUNT(0x1f);
	if (val)
		dev_err(&dc->ndev->dev, "DSI FIFO_RD_CNT not zero"
		" even after reading FIFO_RD_CNT words from read fifo\n");

	if (enable_read_debug) {
		err =
		tegra_dsi_parse_read_response(dc, rd_fifo_cnt, read_fifo_cp);
		if (err < 0)
			dev_warn(&dc->ndev->dev, "Unexpected read data\n");
	}
fail:
	return err;
}

int tegra_dsi_read_data(struct tegra_dc *dc,
				struct tegra_dc_dsi_data *dsi,
				u16 max_ret_payload_size,
				u8 panel_reg_addr, u8 *read_data)
{
	int err = 0;
	struct dsi_status *init_status;
	static struct tegra_dsi_cmd temp_cmd;

	if (!dsi->enabled) {
		dev_err(&dc->ndev->dev, "DSI controller suspended\n");
		return -EINVAL;
	}
	tegra_dc_dsi_hold_host(dc);
	mutex_lock(&dsi->lock);
	tegra_dc_io_start(dc);
	clk_prepare_enable(dsi->dsi_fixed_clk);
	tegra_dsi_lp_clk_enable(dsi);
	init_status = tegra_dsi_prepare_host_transmission(
				dc, dsi, DSI_LP_OP_WRITE);
	if (IS_ERR_OR_NULL(init_status)) {
		err = PTR_ERR(init_status);
		dev_err(&dc->ndev->dev, "DSI host config failed\n");
		goto fail;
	}

	/* Set max return payload size in words */
	temp_cmd.data_id = dsi_command_max_return_pkt_size;
	temp_cmd.sp_len_dly.data_len = max_ret_payload_size;
	err = _tegra_dsi_write_data(dsi, &temp_cmd);
	if (err < 0) {
		dev_err(&dc->ndev->dev,
				"DSI write failed\n");
		goto fail;
	}

	/* DCS to read given panel register */
	temp_cmd.data_id = dsi_command_dcs_read_with_no_params;
	temp_cmd.sp_len_dly.sp.data0 = panel_reg_addr;
	temp_cmd.sp_len_dly.sp.data1 = 0;
	err = _tegra_dsi_write_data(dsi, &temp_cmd);
	if (err < 0) {
		dev_err(&dc->ndev->dev,
				"DSI write failed\n");
		goto fail;
	}

	tegra_dsi_reset_read_count(dsi);

	if (dsi->status.lp_op == DSI_LP_OP_WRITE) {
		err = tegra_dsi_set_to_lp_mode(dc, dsi, DSI_LP_OP_READ);
		if (err < 0) {
			dev_err(&dc->ndev->dev,
			"DSI failed to go to LP read mode\n");
			goto fail;
		}
	}

	err = tegra_dsi_bta(dsi);
	if (err < 0) {
		dev_err(&dc->ndev->dev,
			"DSI IMM BTA timeout\n");
		goto fail;
	}

	err = tegra_dsi_read_fifo(dc, dsi, read_data);
	if (err < 0) {
		dev_err(&dc->ndev->dev, "DSI read fifo failure\n");
		goto fail;
	}
fail:
	err = tegra_dsi_restore_state(dc, dsi, init_status);
	if (err < 0)
		dev_err(&dc->ndev->dev, "Failed to restore prev state\n");
	tegra_dsi_lp_clk_disable(dsi);
	clk_disable_unprepare(dsi->dsi_fixed_clk);
	tegra_dc_io_end(dc);
	mutex_unlock(&dsi->lock);
	tegra_dc_dsi_release_host(dc);
	return err;
}
EXPORT_SYMBOL(tegra_dsi_read_data);

int tegra_dsi_panel_sanity_check(struct tegra_dc *dc,
				struct tegra_dc_dsi_data *dsi)
{
	int err = 0;
	u8 read_fifo[DSI_READ_FIFO_DEPTH];
	struct dsi_status *init_status;
	static struct tegra_dsi_cmd dsi_nop_cmd =
			DSI_CMD_SHORT(0x05, 0x0, 0x0);

	if (!dsi->enabled) {
		dev_err(&dc->ndev->dev, "DSI controller suspended\n");
		return -EINVAL;
	}
	tegra_dc_dsi_hold_host(dc);
	tegra_dc_io_start(dc);
	clk_prepare_enable(dsi->dsi_fixed_clk);
	tegra_dsi_lp_clk_enable(dsi);

	init_status = tegra_dsi_prepare_host_transmission(
				dc, dsi, DSI_LP_OP_WRITE);
	if (IS_ERR_OR_NULL(init_status)) {
		err = PTR_ERR(init_status);
		dev_err(&dc->ndev->dev, "DSI host config failed\n");
		goto fail;
	}

	err = _tegra_dsi_write_data(dsi, &dsi_nop_cmd);
	if (err < 0) {
		dev_err(&dc->ndev->dev, "DSI nop write failed\n");
		goto fail;
	}

	tegra_dsi_reset_read_count(dsi);

	if (dsi->status.lp_op == DSI_LP_OP_WRITE) {
		err = tegra_dsi_set_to_lp_mode(dc, dsi, DSI_LP_OP_READ);
		if (err < 0) {
			dev_err(&dc->ndev->dev,
			"DSI failed to go to LP read mode\n");
			goto fail;
		}
	}

	err = tegra_dsi_bta(dsi);
	if (err < 0) {
		dev_err(&dc->ndev->dev, "DSI BTA failed\n");
		goto fail;
	}

	err = tegra_dsi_read_fifo(dc, dsi, read_fifo);
	if (err < 0) {
		dev_err(&dc->ndev->dev, "DSI read fifo failure\n");
		goto fail;
	}

	if (read_fifo[0] != DSI_ACK_NO_ERR) {
		dev_warn(&dc->ndev->dev,
			"Ack no error trigger message not received\n");
		err = -EAGAIN;
	}
fail:
	err = tegra_dsi_restore_state(dc, dsi, init_status);
	if (err < 0)
		dev_err(&dc->ndev->dev, "Failed to restore prev state\n");
	tegra_dsi_lp_clk_disable(dsi);
	clk_disable_unprepare(dsi->dsi_fixed_clk);
	tegra_dc_io_end(dc);
	tegra_dc_dsi_release_host(dc);
	return err;
}
EXPORT_SYMBOL(tegra_dsi_panel_sanity_check);

static int tegra_dsi_enter_ulpm(struct tegra_dc_dsi_data *dsi)
{
	u32 val;
	int ret = 0;

	if (dsi->info.ulpm_not_supported)
		return 0;

	if (!tegra_cpu_is_asim() && DSI_USE_SYNC_POINTS)
		if (atomic_read(&dsi_syncpt_rst))
			tegra_dsi_syncpt_reset(dsi);

	val = tegra_dsi_readl(dsi, DSI_HOST_DSI_CONTROL);
	val &= ~DSI_HOST_DSI_CONTROL_ULTRA_LOW_POWER(3);
	val |= DSI_HOST_DSI_CONTROL_ULTRA_LOW_POWER(ENTER_ULPM);
	tegra_dsi_writel(dsi, val, DSI_HOST_DSI_CONTROL);

	if (!tegra_cpu_is_asim() && DSI_USE_SYNC_POINTS) {
		ret = tegra_dsi_syncpt(dsi, TEGRA_DSI_LINK0);
		if (ret < 0) {
			dev_err(&dsi->dc->ndev->dev,
				"DSI syncpt for ulpm enter failed\n");
			return ret;
		}
	} else {
		/* TODO: Find exact delay required */
		mdelay(10);
	}
	dsi->ulpm = true;

	return ret;
}

static int tegra_dsi_exit_ulpm(struct tegra_dc_dsi_data *dsi)
{
	u32 val;
	int ret = 0;

	if (!tegra_cpu_is_asim() && DSI_USE_SYNC_POINTS)
		if (atomic_read(&dsi_syncpt_rst))
			tegra_dsi_syncpt_reset(dsi);

	val = tegra_dsi_readl(dsi, DSI_HOST_DSI_CONTROL);
	val &= ~DSI_HOST_DSI_CONTROL_ULTRA_LOW_POWER(3);
	val |= DSI_HOST_DSI_CONTROL_ULTRA_LOW_POWER(EXIT_ULPM);
	tegra_dsi_writel(dsi, val, DSI_HOST_DSI_CONTROL);

	if (!tegra_cpu_is_asim() && DSI_USE_SYNC_POINTS) {
		ret = tegra_dsi_syncpt(dsi, TEGRA_DSI_LINK0);
		if (ret < 0) {
			dev_err(&dsi->dc->ndev->dev,
				"DSI syncpt for ulpm exit failed\n");
			return ret;
		}
	} else {
		/* TODO: Find exact delay required */
		mdelay(10);
	}
	dsi->ulpm = false;

	val = tegra_dsi_readl(dsi, DSI_HOST_DSI_CONTROL);
	val &= ~DSI_HOST_DSI_CONTROL_ULTRA_LOW_POWER(0x3);
	val |= DSI_HOST_DSI_CONTROL_ULTRA_LOW_POWER(NORMAL);
	tegra_dsi_writel(dsi, val, DSI_HOST_DSI_CONTROL);

	return ret;
}

static void tegra_dsi_send_dc_frames(struct tegra_dc *dc,
				     struct tegra_dc_dsi_data *dsi,
				     int no_of_frames)
{
	int err;
	u32 frame_period = DIV_ROUND_UP(S_TO_MS(1), dsi->info.refresh_rate);
	u8 lp_op = dsi->status.lp_op;
	bool switch_to_lp = (dsi->status.lphs == DSI_LPHS_IN_LP_MODE);

	if (dsi->status.lphs != DSI_LPHS_IN_HS_MODE) {
		err = tegra_dsi_set_to_hs_mode(dc, dsi,
				TEGRA_DSI_DRIVEN_BY_DC);
		if (err < 0) {
			dev_err(&dc->ndev->dev,
				"Switch to HS host mode failed\n");
			return;
		}
	}

	/*
	 * Some panels need DC frames be sent under certain
	 * conditions. We are working on the right fix for this
	 * requirement, while using this current fix.
	 */
	tegra_dsi_start_dc_stream(dc, dsi);

	/*
	 * Send frames in Continuous or One-shot mode.
	 */
	if (dc->out->flags & TEGRA_DC_OUT_ONE_SHOT_MODE) {
		/* FIX ME: tegra_dc_blank() implicitly takes lock */
		int flag = mutex_is_locked(&dc->lock);
		if (flag)
			mutex_unlock(&dc->lock);
		while (no_of_frames--)
			tegra_dc_blank(dc);
		if (flag)
			mutex_lock(&dc->lock);
	} else
		mdelay(no_of_frames * frame_period);

	tegra_dsi_stop_dc_stream_at_frame_end(dc, dsi, 2);

	if (switch_to_lp) {
		err = tegra_dsi_set_to_lp_mode(dc, dsi, lp_op);
		if (err < 0)
			dev_err(&dc->ndev->dev,
				"DSI failed to go to LP mode\n");
	}
}

static void tegra_dsi_setup_initialized_panel(struct tegra_dc_dsi_data *dsi)
{
	int err = 0;

	if (dsi->avdd_dsi_csi)
		err = regulator_enable(dsi->avdd_dsi_csi);
	WARN(err, "unable to enable regulator");

	dsi->status.init = DSI_MODULE_INIT;
	dsi->status.lphs = DSI_LPHS_IN_HS_MODE;
	dsi->status.driven = DSI_DRIVEN_MODE_DC;
	dsi->driven_mode = TEGRA_DSI_DRIVEN_BY_DC;
	dsi->status.clk_out = DSI_PHYCLK_OUT_EN;
	dsi->status.lp_op = DSI_LP_OP_NOT_INIT;
	dsi->status.dc_stream = DSI_DC_STREAM_ENABLE;

	if (dsi->info.video_clock_mode == TEGRA_DSI_VIDEO_CLOCK_CONTINUOUS)
		dsi->status.clk_mode = DSI_PHYCLK_CONTINUOUS;
	else
		dsi->status.clk_mode = DSI_PHYCLK_TX_ONLY;

	if (!(dsi->info.ganged_type)) {
		if (dsi->info.video_burst_mode ==
			TEGRA_DSI_VIDEO_NONE_BURST_MODE ||
			dsi->info.video_burst_mode ==
			TEGRA_DSI_VIDEO_NONE_BURST_MODE_WITH_SYNC_END)
			dsi->status.clk_burst = DSI_CLK_BURST_NONE_BURST;
		else
			dsi->status.clk_burst = DSI_CLK_BURST_BURST_MODE;
	}

	if (dsi->info.video_data_type == TEGRA_DSI_VIDEO_TYPE_COMMAND_MODE)
		dsi->status.vtype = DSI_VIDEO_TYPE_CMD_MODE;
	else
		dsi->status.vtype = DSI_VIDEO_TYPE_VIDEO_MODE;

	tegra_dsi_clk_enable(dsi);

	dsi->enabled = true;
}

static void tegra_dc_dsi_enable(struct tegra_dc *dc)
{
	struct tegra_dc_dsi_data *dsi = tegra_dc_get_outdata(dc);
	int err = 0;

	mutex_lock(&dsi->lock);
	tegra_dc_io_start(dc);

	/*
	 * Do not program this panel as the bootloader as has already
	 * initialized it. This avoids periods of blanking during boot.
	 */
	if (dc->out->flags & TEGRA_DC_OUT_INITIALIZED_MODE) {
		tegra_dsi_setup_initialized_panel(dsi);
		goto fail;
	}

	/* Stop DC stream before configuring DSI registers
	 * to avoid visible glitches on panel during transition
	 * from bootloader to kernel driver
	 */
	tegra_dsi_stop_dc_stream(dc, dsi);

	if (dsi->enabled) {
		if (dsi->ulpm) {
			if (tegra_dsi_exit_ulpm(dsi) < 0) {
				dev_err(&dc->ndev->dev,
					"DSI failed to exit ulpm\n");
				goto fail;
			}
		}

		if (dsi->info.panel_reset) {
			/*
			 * Certain panels need dc frames be sent before
			 * waking panel.
			 */
			if (dsi->info.panel_send_dc_frames)
				tegra_dsi_send_dc_frames(dc, dsi, 2);

			err = tegra_dsi_send_panel_cmd(dc, dsi,
							dsi->info.dsi_init_cmd,
							dsi->info.n_init_cmd);
			if (err < 0) {
				dev_err(&dc->ndev->dev,
				"dsi: error sending dsi init cmd\n");
				goto fail;
			}
		} else if (dsi->info.dsi_late_resume_cmd) {
			err = tegra_dsi_send_panel_cmd(dc, dsi,
						dsi->info.dsi_late_resume_cmd,
						dsi->info.n_late_resume_cmd);
			if (err < 0) {
				dev_err(&dc->ndev->dev,
				"dsi: error sending late resume cmd\n");
				goto fail;
			}
		}
	} else {
		err = tegra_dsi_init_hw(dc, dsi);
		if (err < 0) {
			dev_err(&dc->ndev->dev,
				"dsi: not able to init dsi hardware\n");
			goto fail;
		}

		if (dsi->ulpm) {
			if (tegra_dsi_enter_ulpm(dsi) < 0) {
				dev_err(&dc->ndev->dev,
					"DSI failed to enter ulpm\n");
				goto fail;
			}

			tegra_dsi_pad_enable(dsi);

			if (tegra_dsi_exit_ulpm(dsi) < 0) {
				dev_err(&dc->ndev->dev,
					"DSI failed to exit ulpm\n");
				goto fail;
			}
		}

		/*
		 * Certain panels need dc frames be sent before
		 * waking panel.
		 */
		if (dsi->info.panel_send_dc_frames)
			tegra_dsi_send_dc_frames(dc, dsi, 2);

		err = tegra_dsi_set_to_lp_mode(dc, dsi, DSI_LP_OP_WRITE);
		if (err < 0) {
			dev_err(&dc->ndev->dev,
				"dsi: not able to set to lp mode\n");
			goto fail;
		}

		if (dsi->info.lp00_pre_panel_wakeup)
			tegra_dsi_pad_disable(dsi);

		dsi->enabled = true;
	}

	if (dsi->out_ops && dsi->out_ops->enable)
		dsi->out_ops->enable(dsi);
fail:
	tegra_dc_io_end(dc);
	mutex_unlock(&dsi->lock);
}

static void tegra_dc_dsi_postpoweron(struct tegra_dc *dc)
{
	struct tegra_dc_dsi_data *dsi = tegra_dc_get_outdata(dc);
	int err = 0;

	/*
	 * Do not configure. Use bootloader configuration.
	 * This avoids periods of blanking during boot.
	 */
	if (dc->out->flags & TEGRA_DC_OUT_INITIALIZED_MODE)
		return;

	mutex_lock(&dsi->lock);
	tegra_dc_io_start(dc);

	if (dsi->enabled) {
		if (dsi->info.lp00_pre_panel_wakeup)
			tegra_dsi_pad_enable(dsi);

		err = tegra_dsi_send_panel_cmd(dc, dsi, dsi->info.dsi_init_cmd,
							dsi->info.n_init_cmd);
		if (err < 0) {
			dev_err(&dc->ndev->dev,
				"dsi: error while sending dsi init cmd\n");
			goto fail;
		}

		err = tegra_dsi_set_to_hs_mode(dc, dsi,
				TEGRA_DSI_DRIVEN_BY_DC);
		if (err < 0) {
			dev_err(&dc->ndev->dev,
				"dsi: not able to set to hs mode\n");
			goto fail;
		}

		if (dsi->status.driven == DSI_DRIVEN_MODE_DC)
			tegra_dsi_start_dc_stream(dc, dsi);

		dsi->host_suspended = false;
	}
fail:
	tegra_dc_io_end(dc);
	mutex_unlock(&dsi->lock);
}

static void __tegra_dc_dsi_init(struct tegra_dc *dc)
{
	struct tegra_dc_dsi_data *dsi = tegra_dc_get_outdata(dc);

#ifdef CONFIG_DEBUG_FS
	tegra_dc_dsi_debug_create(dsi);
#endif

	if (dsi->info.dsi2lvds_bridge_enable)
		dsi->out_ops = &tegra_dsi2lvds_ops;
	else if (dsi->info.dsi2edp_bridge_enable)
		dsi->out_ops = &tegra_dsi2edp_ops;
	else
		dsi->out_ops = NULL;

	if (dsi->out_ops && dsi->out_ops->init)
		dsi->out_ops->init(dsi);

	tegra_dsi_init_sw(dc, dsi);
}

static int tegra_dc_dsi_cp_p_cmd(struct tegra_dsi_cmd *src,
					struct tegra_dsi_cmd *dst, u16 n_cmd)
{
	u16 i;
	u16 len;

	memcpy(dst, src, sizeof(*dst) * n_cmd);

	for (i = 0; i < n_cmd; i++)
		if (src[i].pdata) {
			len = sizeof(*src[i].pdata) *
					src[i].sp_len_dly.data_len;
			dst[i].pdata = kzalloc(len, GFP_KERNEL);
			if (!dst[i].pdata)
				goto free_cmd_pdata;
			memcpy(dst[i].pdata, src[i].pdata, len);
		}

	return 0;

free_cmd_pdata:
	while (i--)
		if (dst[i].pdata)
			kfree(dst[i].pdata);
	return -ENOMEM;
}

static int tegra_dc_dsi_cp_info(struct tegra_dc_dsi_data *dsi,
						struct tegra_dsi_out *p_dsi)
{
	struct tegra_dsi_cmd *p_init_cmd;
	struct tegra_dsi_cmd *p_early_suspend_cmd = NULL;
	struct tegra_dsi_cmd *p_late_resume_cmd = NULL;
	struct tegra_dsi_cmd *p_suspend_cmd;
	int err = 0;

	if (dsi->info.n_data_lanes > MAX_DSI_DATA_LANES)
		return -EINVAL;

	p_init_cmd = kzalloc(sizeof(*p_init_cmd) *
				p_dsi->n_init_cmd, GFP_KERNEL);
	if (!p_init_cmd)
		return -ENOMEM;

	if (p_dsi->dsi_early_suspend_cmd) {
		p_early_suspend_cmd = kzalloc(sizeof(*p_early_suspend_cmd) *
					p_dsi->n_early_suspend_cmd,
					GFP_KERNEL);
		if (!p_early_suspend_cmd) {
			err = -ENOMEM;
			goto err_free_init_cmd;
		}
	}

	if (p_dsi->dsi_late_resume_cmd) {
		p_late_resume_cmd = kzalloc(sizeof(*p_late_resume_cmd) *
					p_dsi->n_late_resume_cmd,
					GFP_KERNEL);
		if (!p_late_resume_cmd) {
			err = -ENOMEM;
			goto err_free_p_early_suspend_cmd;
		}
	}

	p_suspend_cmd = kzalloc(sizeof(*p_suspend_cmd) * p_dsi->n_suspend_cmd,
				GFP_KERNEL);
	if (!p_suspend_cmd) {
		err = -ENOMEM;
		goto err_free_p_late_resume_cmd;
	}

	memcpy(&dsi->info, p_dsi, sizeof(dsi->info));

	/* Copy panel init cmd */
	err = tegra_dc_dsi_cp_p_cmd(p_dsi->dsi_init_cmd,
						p_init_cmd, p_dsi->n_init_cmd);
	if (err < 0)
		goto err_free;
	dsi->info.dsi_init_cmd = p_init_cmd;

	/* Copy panel early suspend cmd */
	if (p_dsi->dsi_early_suspend_cmd) {
		err = tegra_dc_dsi_cp_p_cmd(p_dsi->dsi_early_suspend_cmd,
					p_early_suspend_cmd,
					p_dsi->n_early_suspend_cmd);
		if (err < 0)
			goto err_free;
		dsi->info.dsi_early_suspend_cmd = p_early_suspend_cmd;
	}

	/* Copy panel late resume cmd */
	if (p_dsi->dsi_late_resume_cmd) {
		err = tegra_dc_dsi_cp_p_cmd(p_dsi->dsi_late_resume_cmd,
						p_late_resume_cmd,
						p_dsi->n_late_resume_cmd);
		if (err < 0)
			goto err_free;
		dsi->info.dsi_late_resume_cmd = p_late_resume_cmd;
	}

	/* Copy panel suspend cmd */
	err = tegra_dc_dsi_cp_p_cmd(p_dsi->dsi_suspend_cmd, p_suspend_cmd,
					p_dsi->n_suspend_cmd);
	if (err < 0)
		goto err_free;
	dsi->info.dsi_suspend_cmd = p_suspend_cmd;

	if (!dsi->info.panel_reset_timeout_msec)
		dsi->info.panel_reset_timeout_msec =
						DEFAULT_PANEL_RESET_TIMEOUT;
	if (!dsi->info.panel_buffer_size_byte)
		dsi->info.panel_buffer_size_byte = DEFAULT_PANEL_BUFFER_BYTE;

	if (!dsi->info.max_panel_freq_khz) {
		dsi->info.max_panel_freq_khz = DEFAULT_MAX_DSI_PHY_CLK_KHZ;

		if (dsi->info.video_burst_mode >
				TEGRA_DSI_VIDEO_NONE_BURST_MODE_WITH_SYNC_END){
			dev_err(&dsi->dc->ndev->dev, "DSI: max_panel_freq_khz"
					"is not set for DSI burst mode.\n");
			dsi->info.video_burst_mode =
				TEGRA_DSI_VIDEO_BURST_MODE_LOWEST_SPEED;
		}
	}

	if (!dsi->info.lp_cmd_mode_freq_khz)
		dsi->info.lp_cmd_mode_freq_khz = DEFAULT_LP_CMD_MODE_CLK_KHZ;

	if (!dsi->info.chip_id || !dsi->info.chip_rev)
		dev_warn(&dsi->dc->ndev->dev,
			"DSI: Failed to get chip info\n");

	if (!dsi->info.lp_read_cmd_mode_freq_khz)
		dsi->info.lp_read_cmd_mode_freq_khz =
			dsi->info.lp_cmd_mode_freq_khz;

	/* host mode is for testing only */
	dsi->driven_mode = TEGRA_DSI_DRIVEN_BY_DC;
	return 0;

err_free:
	kfree(p_suspend_cmd);
err_free_p_late_resume_cmd:
	kfree(p_late_resume_cmd);
err_free_p_early_suspend_cmd:
	kfree(p_early_suspend_cmd);
err_free_init_cmd:
	kfree(p_init_cmd);
	return err;
}

static int _tegra_dc_dsi_init(struct tegra_dc *dc)
{
	struct tegra_dc_dsi_data *dsi;
	struct resource *res;
	struct resource *base_res;
	struct resource dsi_res;
	void __iomem *base;
	struct clk *dc_clk = NULL;
	struct clk *dsi_clk;
	struct clk *dsi_fixed_clk = NULL;
	struct clk *dsi_lp_clk = NULL;
	struct tegra_dsi_out *dsi_pdata;
	int err = 0, i;
	char *ganged_reg_name[2] = {"ganged_dsia_regs", "ganged_dsib_regs"};
	char *dsi_clk_name[2] = {"dsia", "dsib"};
	char *dsi_lp_clk_name[2] = {"dsialp", "dsiblp"};
	struct device_node *np = dc->ndev->dev.of_node;
#ifdef CONFIG_USE_OF
	struct device_node *np_dsi =
		of_find_node_by_path("/host1x/dsi");
#else
	struct device_node *np_dsi = NULL;
#endif
	dsi = kzalloc(sizeof(*dsi), GFP_KERNEL);
	if (!dsi) {
		dev_err(&dc->ndev->dev, "dsi: memory allocation failed\n");
		return -ENOMEM;
	}

	dsi->max_instances = dc->out->dsi->ganged_type ? MAX_DSI_INSTANCE : 1;
	for (i = 0; i < dsi->max_instances; i++) {
		if (np) {
			if (np_dsi && of_device_is_available(np_dsi)) {
				of_address_to_resource(np_dsi, i, &dsi_res);
				res = &dsi_res;
			} else {
				err = -EINVAL;
				goto err_free_dsi;
			}
		} else {
			res = platform_get_resource_byname(dc->ndev,
					IORESOURCE_MEM,
					dc->out->dsi->ganged_type ?
					ganged_reg_name[i] : "dsi_regs");
		}
		if (!res) {
			dev_err(&dc->ndev->dev, "dsi: no mem resource\n");
			err = -ENOENT;
			goto err_free_dsi;
		}

		base_res = request_mem_region(res->start, resource_size(res),
					dc->ndev->name);
		if (!base_res) {
			dev_err(&dc->ndev->dev,
				"dsi: request_mem_region failed\n");
			err = -EBUSY;
			goto err_free_dsi;
		}

		base = ioremap(res->start, resource_size(res));
		if (!base) {
			dev_err(&dc->ndev->dev,
				"dsi: registers can't be mapped\n");
			err = -EBUSY;
			goto err_release_regs;
		}

		dsi_pdata = dc->pdata->default_out->dsi;
		if (!dsi_pdata) {
			dev_err(&dc->ndev->dev, "dsi: dsi data not available\n");
			goto err_release_regs;
		}

		dsi_clk = dsi->info.dsi_instance ?
				clk_get(&dc->ndev->dev,
				dsi_clk_name[DSI_INSTANCE_1]) :
				clk_get(&dc->ndev->dev, dsi_clk_name[i]);
		dsi_lp_clk = dsi->info.dsi_instance ?
				clk_get(&dc->ndev->dev,
				dsi_lp_clk_name[DSI_INSTANCE_1]) :
				clk_get(&dc->ndev->dev, dsi_lp_clk_name[i]);

		if (IS_ERR_OR_NULL(dsi_clk) || IS_ERR_OR_NULL(dsi_lp_clk)) {
			dev_err(&dc->ndev->dev, "dsi: can't get clock\n");
			err = -EBUSY;
			goto err_dsi_clk_put;
		}

		dsi->base[i] = base;
		dsi->base_res[i] = base_res;
		dsi->dsi_clk[i] = dsi_clk;
		dsi->dsi_lp_clk[i] = dsi_lp_clk;
	}

	dsi_fixed_clk = clk_get(&dc->ndev->dev, "dsi-fixed");

	if (IS_ERR_OR_NULL(dsi_fixed_clk)) {
		dev_err(&dc->ndev->dev, "dsi: can't get fixed clock\n");
		err = -EBUSY;
		goto err_release_regs;
	}

	dc_clk = clk_get_sys(dev_name(&dc->ndev->dev), NULL);
	if (IS_ERR_OR_NULL(dc_clk)) {
		dev_err(&dc->ndev->dev, "dsi: dc clock %s unavailable\n",
			dev_name(&dc->ndev->dev));
		err = -EBUSY;
		goto err_dsi_fixed_clk_put;
	}

	mutex_init(&dsi->lock);
	dsi->dc = dc;
	dsi->dc_clk = dc_clk;
	dsi->dsi_fixed_clk = dsi_fixed_clk;

	err = tegra_dc_dsi_cp_info(dsi, dsi_pdata);
	if (err < 0)
		goto err_dc_clk_put;

	tegra_dc_set_outdata(dc, dsi);
	__tegra_dc_dsi_init(dc);

	return 0;

err_dc_clk_put:
	clk_put(dc_clk);
err_dsi_fixed_clk_put:
	clk_put(dsi_fixed_clk);
err_dsi_clk_put:
	for (i = 0; i < dsi->max_instances; i++) {
		clk_put(dsi->dsi_lp_clk[i]);
		clk_put(dsi->dsi_clk[i]);
	}
err_release_regs:
	for (i = 0; i < dsi->max_instances; i++)
		release_resource(dsi->base_res[i]);
err_free_dsi:
	kfree(dsi);

	return err;
}

static void _tegra_dc_dsi_destroy(struct tegra_dc *dc)
{
	struct tegra_dc_dsi_data *dsi = tegra_dc_get_outdata(dc);
	u16 i;
	u32 val;

	mutex_lock(&dsi->lock);
	tegra_dc_io_start(dc);

	if (dsi->out_ops && dsi->out_ops->destroy)
		dsi->out_ops->destroy(dsi);

	/* free up the pdata */
	for (i = 0; i < dsi->info.n_init_cmd; i++) {
		if (dsi->info.dsi_init_cmd[i].pdata)
			kfree(dsi->info.dsi_init_cmd[i].pdata);
	}
	kfree(dsi->info.dsi_init_cmd);

	/* Disable dc stream */
	if (dsi->status.dc_stream == DSI_DC_STREAM_ENABLE)
		tegra_dsi_stop_dc_stream_at_frame_end(dc, dsi, 2);

	/* Disable dsi phy clock */
	if (dsi->status.clk_out == DSI_PHYCLK_OUT_EN)
		tegra_dsi_hs_clk_out_disable(dc, dsi);

	val = DSI_POWER_CONTROL_LEG_DSI_ENABLE(TEGRA_DSI_DISABLE);
	tegra_dsi_writel(dsi, val, DSI_POWER_CONTROL);

	for (i = 0; i < dsi->max_instances; i++) {
		iounmap(dsi->base[i]);
		release_resource(dsi->base_res[i]);
	}
	clk_put(dsi->dc_clk);
	for (i = 0; i < dsi->max_instances; i++)
		clk_put(dsi->dsi_clk[i]);

	tegra_dc_io_end(dc);
	mutex_unlock(&dsi->lock);
	mutex_destroy(&dsi->lock);
	kfree(dsi);
}

static void tegra_dsi_config_phy_clk(struct tegra_dc_dsi_data *dsi,
							u32 settings)
{
	struct clk *parent_clk = NULL;
	struct clk *base_clk = NULL;
	int i = 0;

	for (i = 0; i < dsi->max_instances; i++) {
		parent_clk = clk_get_parent(dsi->dsi_clk[i]);
		base_clk = clk_get_parent(parent_clk);

#ifdef CONFIG_ARCH_TEGRA_3x_SOC
		if (dsi->info.dsi_instance)
			tegra_clk_cfg_ex(base_clk,
					TEGRA_CLK_PLLD_CSI_OUT_ENB,
					settings);
		else
			tegra_clk_cfg_ex(base_clk,
					TEGRA_CLK_PLLD_DSI_OUT_ENB,
					settings);
#else
		tegra_clk_cfg_ex(base_clk,
				TEGRA_CLK_PLLD_DSI_OUT_ENB,
				settings);
#endif
	}
}

static int tegra_dsi_te_on_off(struct tegra_dc_dsi_data *dsi, bool flag)
{
	int ret;

	struct tegra_dsi_cmd te_enable[] = {
		DSI_CMD_SHORT(DSI_DCS_WRITE_0_PARAM,
				DSI_DCS_SET_TEARING_EFFECT_ON, 0x0),
	};

	struct tegra_dsi_cmd te_disable[] = {
		DSI_CMD_SHORT(DSI_DCS_WRITE_0_PARAM,
				DSI_DCS_SET_TEARING_EFFECT_OFF, 0x0),
	};

	if (flag)
		ret = tegra_dsi_send_panel_cmd(dsi->dc, dsi, te_enable,
					ARRAY_SIZE(te_enable));
	else
		ret = tegra_dsi_send_panel_cmd(dsi->dc, dsi, te_disable,
					ARRAY_SIZE(te_disable));

	return ret;
}

static int _tegra_dsi_host_suspend(struct tegra_dc *dc,
					struct tegra_dc_dsi_data *dsi,
					u32 suspend_aggr)
{
	u32 val = 0;
	int err = 0;

	switch (suspend_aggr) {
	case DSI_HOST_SUSPEND_LV2:
		if (!dsi->ulpm) {
			err = tegra_dsi_enter_ulpm(dsi);
			if (err < 0) {
				dev_err(&dc->ndev->dev,
					"DSI failed to enter ulpm\n");
				goto fail;
			}
		}

		tegra_dsi_pad_disable(dsi);

		/* Suspend core-logic */
		val = DSI_POWER_CONTROL_LEG_DSI_ENABLE(TEGRA_DSI_DISABLE);
		tegra_dsi_writel(dsi, val, DSI_POWER_CONTROL);

		/* disable HS logic */
		val = tegra_dsi_readl(dsi, DSI_PAD_CONTROL_3_VS1);
		val |= DSI_PAD_PDVCLAMP(0x1);
		tegra_dsi_writel(dsi, val, DSI_PAD_CONTROL_3_VS1);

		/* disable mipi bias pad */
		tegra_mipi_cal_clk_enable(dsi->mipi_cal);
		val = tegra_mipi_cal_read(dsi->mipi_cal,
				MIPI_CAL_MIPI_BIAS_PAD_CFG0_0);
		val |= MIPI_BIAS_PAD_PDVCLAMP(0x1);
		tegra_mipi_cal_write(dsi->mipi_cal, val,
				MIPI_CAL_MIPI_BIAS_PAD_CFG0_0);
		tegra_mipi_cal_clk_disable(dsi->mipi_cal);

		/* fall through */
	case DSI_HOST_SUSPEND_LV1:
		/* Disable dsi fast and slow clock */
		tegra_dsi_config_phy_clk(dsi, TEGRA_DSI_DISABLE);
		/* fall through */
	case DSI_HOST_SUSPEND_LV0:
		/* Disable dsi source clock */
		tegra_dsi_clk_disable(dsi);
		break;
	case DSI_NO_SUSPEND:
		break;
	default:
		dev_err(&dc->ndev->dev, "DSI suspend aggressiveness"
						"is not supported.\n");
	}

	tegra_dvfs_set_rate(dc->clk, 0);

	return 0;
fail:
	return err;
}

static int _tegra_dsi_host_resume(struct tegra_dc *dc,
					struct tegra_dc_dsi_data *dsi,
					u32 suspend_aggr)
{
	u32 val;
	int err;

	switch (dsi->info.suspend_aggr) {
	case DSI_HOST_SUSPEND_LV0:
		tegra_dsi_clk_enable(dsi);
		break;
	case DSI_HOST_SUSPEND_LV1:
		tegra_dsi_config_phy_clk(dsi, TEGRA_DSI_ENABLE);
		tegra_dsi_clk_enable(dsi);
		break;
	case DSI_HOST_SUSPEND_LV2:
		tegra_dsi_config_phy_clk(dsi, TEGRA_DSI_ENABLE);
		tegra_dsi_clk_enable(dsi);

		/* enable mipi bias pad */
		tegra_mipi_cal_clk_enable(dsi->mipi_cal);
		val = tegra_mipi_cal_read(dsi->mipi_cal,
				MIPI_CAL_MIPI_BIAS_PAD_CFG0_0);
		val &= ~MIPI_BIAS_PAD_PDVCLAMP(0x1);
		tegra_mipi_cal_write(dsi->mipi_cal, val,
				MIPI_CAL_MIPI_BIAS_PAD_CFG0_0);
		tegra_mipi_cal_clk_disable(dsi->mipi_cal);

		/* enable HS logic */
		val = tegra_dsi_readl(dsi, DSI_PAD_CONTROL_3_VS1);
		val &= ~DSI_PAD_PDVCLAMP(0x1);
		tegra_dsi_writel(dsi, val, DSI_PAD_CONTROL_3_VS1);

		tegra_dsi_writel(dsi,
			DSI_POWER_CONTROL_LEG_DSI_ENABLE(TEGRA_DSI_ENABLE),
			DSI_POWER_CONTROL);

		if (dsi->ulpm) {
			err = tegra_dsi_enter_ulpm(dsi);
			if (err < 0) {
				dev_err(&dc->ndev->dev,
					"DSI failed to enter ulpm\n");
				goto fail;
			}

			tegra_dsi_pad_enable(dsi);

			if (tegra_dsi_exit_ulpm(dsi) < 0) {
				dev_err(&dc->ndev->dev,
					"DSI failed to exit ulpm\n");
				goto fail;
			}
		} else {
			tegra_dsi_pad_enable(dsi);
		}
		break;
	case DSI_NO_SUSPEND:
		break;
	default:
		dev_err(&dc->ndev->dev, "DSI suspend aggressivenes"
						"is not supported.\n");
	}

	tegra_dvfs_set_rate(dc->clk, dc->mode.pclk);

	return 0;
fail:
	return err;
}

static int tegra_dsi_host_suspend_trylock(struct tegra_dc *dc,
					struct tegra_dc_dsi_data *dsi)
{
	if (!mutex_trylock(&dc->one_shot_lp_lock))
		goto fail;
	if (!mutex_trylock(&dc->lock))
		goto unlock_one_shot_lp;
	if (!mutex_trylock(&dsi->host_lock))
		goto unlock_dc_lock;
	if (!mutex_trylock(&dc->one_shot_lock))
		goto unlock_host_lock;

	return 1;

unlock_host_lock:
	mutex_unlock(&dsi->host_lock);
unlock_dc_lock:
	mutex_unlock(&dc->lock);
unlock_one_shot_lp:
	mutex_unlock(&dc->one_shot_lp_lock);
fail:
	return 0;
}

static void tegra_dsi_host_suspend_unlock(struct tegra_dc *dc,
					struct tegra_dc_dsi_data *dsi)
{
	mutex_unlock(&dc->one_shot_lock);
	mutex_unlock(&dsi->host_lock);
	mutex_unlock(&dc->lock);
	mutex_unlock(&dc->one_shot_lp_lock);
}

static int tegra_dsi_host_suspend(struct tegra_dc *dc)
{
	int err = 0;
	struct tegra_dc_dsi_data *dsi = tegra_dc_get_outdata(dc);

	if (!dsi->enabled)
		return -EINVAL;

	if (dsi->host_suspended)
		return 0;

	while (!tegra_dsi_host_suspend_trylock(dc, dsi))
		cond_resched();

	tegra_dc_io_start(dc);

	dsi->host_suspended = true;

	tegra_dsi_stop_dc_stream(dc, dsi);

	tegra_dsi_te_on_off(dsi, false);

	err = _tegra_dsi_host_suspend(dc, dsi, dsi->info.suspend_aggr);
	if (err < 0) {
		dev_err(&dc->ndev->dev,
			"DSI host suspend failed\n");
		goto fail;
	}

	/* Shutting down. Drop any reference to dc clk */
	while (tegra_is_clk_enabled(dc->clk))
		tegra_dc_put(dc);

	pm_runtime_put_sync(&dc->ndev->dev);
fail:
	tegra_dc_io_end(dc);
	tegra_dsi_host_suspend_unlock(dc, dsi);
	return err;
}

static bool tegra_dc_dsi_osidle(struct tegra_dc *dc)
{
	struct tegra_dc_dsi_data *dsi = tegra_dc_get_outdata(dc);

	if (dc->out->flags & TEGRA_DC_OUT_ONE_SHOT_MODE)
		return dsi->host_suspended;
	else
		return false;
}

static void tegra_dsi_bl_off(struct backlight_device *bd)
{
	if (!bd)
		return;

	bd->props.brightness = 0;
	backlight_update_status(bd);
}

static int tegra_dsi_deep_sleep(struct tegra_dc *dc,
				struct tegra_dc_dsi_data *dsi)
{
	int val = 0;
	int err = 0;

	if (!dsi->enabled)
		return 0;

	tegra_dsi_bl_off(get_backlight_device_by_name(dsi->info.bl_name));

	err = tegra_dsi_set_to_lp_mode(dc, dsi, DSI_LP_OP_WRITE);
	if (err < 0) {
		dev_err(&dc->ndev->dev,
		"DSI failed to go to LP mode\n");
		goto fail;
	}

	/* Suspend DSI panel */
	err = tegra_dsi_send_panel_cmd(dc, dsi,
			dsi->info.dsi_suspend_cmd,
			dsi->info.n_suspend_cmd);

	/*
	 * Certain panels need dc frames be sent after
	 * putting panel to sleep.
	 */
	if (dsi->info.panel_send_dc_frames)
		tegra_dsi_send_dc_frames(dc, dsi, 2);

	if (err < 0) {
		dev_err(&dc->ndev->dev,
			"dsi: Error sending suspend cmd\n");
		goto fail;
	}

	if (!dsi->ulpm) {
		err = tegra_dsi_enter_ulpm(dsi);
		if (err < 0) {
			dev_err(&dc->ndev->dev,
				"DSI failed to enter ulpm\n");
			goto fail;
		}
	}

	tegra_dsi_pad_disable(dsi);

	/* Suspend core-logic */
	val = DSI_POWER_CONTROL_LEG_DSI_ENABLE(TEGRA_DSI_DISABLE);
	tegra_dsi_writel(dsi, val, DSI_POWER_CONTROL);

	/* Disable dsi fast and slow clock */
	tegra_dsi_config_phy_clk(dsi, TEGRA_DSI_DISABLE);

	/* Disable dsi source clock */
	tegra_dsi_clk_disable(dsi);

	dsi->enabled = false;
	dsi->host_suspended = true;

	return 0;
fail:
	return err;
}

static void tegra_dc_dsi_postpoweroff(struct tegra_dc *dc)
{
	struct tegra_dc_dsi_data *dsi = tegra_dc_get_outdata(dc);

	if (!dsi->enabled)
		regulator_disable(dsi->avdd_dsi_csi);
}

static int tegra_dsi_host_resume(struct tegra_dc *dc)
{
	int err = 0;
	struct tegra_dc_dsi_data *dsi = tegra_dc_get_outdata(dc);

	if (!dsi->enabled)
		return -EINVAL;

	cancel_delayed_work(&dsi->idle_work);

	mutex_lock(&dsi->host_lock);
	if (!dsi->host_suspended) {
		mutex_unlock(&dsi->host_lock);
		return 0;
	}

	tegra_dc_io_start(dc);

	pm_runtime_get_sync(&dc->ndev->dev);

	err = _tegra_dsi_host_resume(dc, dsi, dsi->info.suspend_aggr);
	if (err < 0) {
		dev_err(&dc->ndev->dev,
			"DSI host resume failed\n");
		goto fail;
	}

	tegra_dsi_te_on_off(dsi, true);

	tegra_dsi_start_dc_stream(dc, dsi);
	dsi->host_suspended = false;
fail:
	tegra_dc_io_end(dc);
	mutex_unlock(&dsi->host_lock);
	return err;
}

static void tegra_dc_dsi_disable(struct tegra_dc *dc)
{
	int err;
	struct tegra_dc_dsi_data *dsi = tegra_dc_get_outdata(dc);

	if (dsi->host_suspended)
		tegra_dsi_host_resume(dc);

	mutex_lock(&dsi->lock);
	tegra_dc_io_start(dc);

	if (dsi->status.dc_stream == DSI_DC_STREAM_ENABLE)
		tegra_dsi_stop_dc_stream_at_frame_end(dc, dsi, 2);

	if (dsi->out_ops && dsi->out_ops->disable)
		dsi->out_ops->disable(dsi);

	if (dsi->info.power_saving_suspend) {
		if (tegra_dsi_deep_sleep(dc, dsi) < 0) {
			dev_err(&dc->ndev->dev,
				"DSI failed to enter deep sleep\n");
			goto fail;
		}
	} else {
		if (dsi->info.dsi_early_suspend_cmd) {
			err = tegra_dsi_send_panel_cmd(dc, dsi,
				dsi->info.dsi_early_suspend_cmd,
				dsi->info.n_early_suspend_cmd);
			if (err < 0) {
				dev_err(&dc->ndev->dev,
				"dsi: Error sending early suspend cmd\n");
				goto fail;
			}
		}

		if (!dsi->ulpm) {
			if (tegra_dsi_enter_ulpm(dsi) < 0) {
				dev_err(&dc->ndev->dev,
					"DSI failed to enter ulpm\n");
				goto fail;
			}
		}
	}
fail:
	mutex_unlock(&dsi->lock);
	tegra_dc_io_end(dc);
}

#ifdef CONFIG_PM
static void tegra_dc_dsi_suspend(struct tegra_dc *dc)
{
	struct tegra_dc_dsi_data *dsi;

	dsi = tegra_dc_get_outdata(dc);

	if (!dsi->enabled)
		return;

	if (dsi->host_suspended)
		tegra_dsi_host_resume(dc);

	tegra_dc_io_start(dc);
	mutex_lock(&dsi->lock);

	if (dsi->out_ops && dsi->out_ops->suspend)
		dsi->out_ops->suspend(dsi);

	if (!dsi->info.power_saving_suspend) {
		if (dsi->ulpm) {
			if (tegra_dsi_exit_ulpm(dsi) < 0) {
				dev_err(&dc->ndev->dev,
					"DSI failed to exit ulpm");
				goto fail;
			}
		}

		if (tegra_dsi_deep_sleep(dc, dsi) < 0) {
			dev_err(&dc->ndev->dev,
				"DSI failed to enter deep sleep\n");
			goto fail;
		}
	}
fail:
	mutex_unlock(&dsi->lock);
	tegra_dc_io_end(dc);
}

static void tegra_dc_dsi_resume(struct tegra_dc *dc)
{
	struct tegra_dc_dsi_data *dsi;

	dsi = tegra_dc_get_outdata(dc);

	/* No dsi config required since tegra_dc_dsi_enable
	 * will reconfigure the controller from scratch
	 */

	 if (dsi->out_ops && dsi->out_ops->resume)
		dsi->out_ops->resume(dsi);
}
#endif

static int tegra_dc_dsi_init(struct tegra_dc *dc)
{
	struct tegra_dc_dsi_data *dsi;
	int err = 0;

	err = _tegra_dc_dsi_init(dc);
	if (err < 0) {
		dev_err(&dc->ndev->dev,
			"dsi: Instance A init failed\n");
		goto err;
	}

	dsi = tegra_dc_get_outdata(dc);

	dsi->avdd_dsi_csi =  regulator_get(&dc->ndev->dev, "avdd_dsi_csi");
	if (IS_ERR_OR_NULL(dsi->avdd_dsi_csi)) {
		dev_err(&dc->ndev->dev, "dsi: avdd_dsi_csi reg get failed\n");
		err = PTR_ERR(dsi->avdd_dsi_csi);
		goto err_reg;
	}

	dsi->mipi_cal = tegra_mipi_cal_init_sw(dc);
	if (IS_ERR(dsi->mipi_cal)) {
		dev_err(&dc->ndev->dev, "dsi: mipi_cal sw init failed\n");
		err = PTR_ERR(dsi->mipi_cal);
		goto err_mipi;
	}
	return 0;
err_mipi:
	regulator_put(dsi->avdd_dsi_csi);
err_reg:
	_tegra_dc_dsi_destroy(dc);
	tegra_dc_set_outdata(dc, NULL);
err:
	return err;
}

static void tegra_dc_dsi_destroy(struct tegra_dc *dc)
{
	struct regulator *avdd_dsi_csi;
	struct tegra_dc_dsi_data *dsi = tegra_dc_get_outdata(dc);

	avdd_dsi_csi = dsi->avdd_dsi_csi;

	_tegra_dc_dsi_destroy(dc);
	regulator_put(avdd_dsi_csi);
	tegra_mipi_cal_destroy(dc);
}

static long tegra_dc_dsi_setup_clk(struct tegra_dc *dc, struct clk *clk)
{
	unsigned long rate;
	struct clk *parent_clk;
	struct clk *base_clk;
	struct tegra_dc_dsi_data *dsi = tegra_dc_get_outdata(dc);

	/* divide by 1000 to avoid overflow */
	dc->mode.pclk /= 1000;
	rate = (dc->mode.pclk * dc->shift_clk_div.mul * 2)
				/ dc->shift_clk_div.div;
	rate *= 1000;
	dc->mode.pclk *= 1000;

	if (dc->out->flags & TEGRA_DC_OUT_INITIALIZED_MODE)
		goto skip_setup;

	if (clk == dc->clk) {
		parent_clk = clk_get_sys(NULL,
				dc->out->parent_clk ? : "pll_d_out0");
		base_clk = clk_get_parent(parent_clk);
	} else {
		if (dc->pdata->default_out->dsi->dsi_instance) {
			parent_clk = clk_get_sys(NULL,
				dc->out->parent_clk ? : "pll_d2_out0");
			base_clk = clk_get_parent(parent_clk);
		} else {
			parent_clk = clk_get_sys(NULL,
				dc->out->parent_clk ? : "pll_d_out0");
			base_clk = clk_get_parent(parent_clk);
		}
	}
	tegra_dsi_config_phy_clk(dsi, TEGRA_DSI_ENABLE);

	if (rate != clk_get_rate(base_clk))
		clk_set_rate(base_clk, rate);

	if (clk_get_parent(clk) != parent_clk)
		clk_set_parent(clk, parent_clk);

skip_setup:
	tegra_dvfs_set_rate(dc->clk, dc->mode.pclk);

	return tegra_dc_pclk_round_rate(dc, dc->mode.pclk);
}

struct tegra_dc_out_ops tegra_dc_dsi_ops = {
	.init = tegra_dc_dsi_init,
	.destroy = tegra_dc_dsi_destroy,
	.enable = tegra_dc_dsi_enable,
	.postpoweron = tegra_dc_dsi_postpoweron,
	.disable = tegra_dc_dsi_disable,
	.postpoweroff = tegra_dc_dsi_postpoweroff,
	.hold = tegra_dc_dsi_hold_host,
	.release = tegra_dc_dsi_release_host,
#ifdef CONFIG_PM
	.suspend = tegra_dc_dsi_suspend,
	.resume = tegra_dc_dsi_resume,
#endif
	.setup_clk = tegra_dc_dsi_setup_clk,
	.osidle = tegra_dc_dsi_osidle,
};<|MERGE_RESOLUTION|>--- conflicted
+++ resolved
@@ -3027,19 +3027,6 @@
 		if (err < 0) {
 			dev_err(&dc->ndev->dev,
 				"dsi: not able to set to hs mode\n");
-<<<<<<< HEAD
-			return err;
-		}
-		tegra_dsi_start_dc_stream(dc, dsi);
-		tegra_dsi_wait_frame_end(dc, dsi, 2);
-	} else
-		tegra_dsi_wait_frame_end(dc, dsi, 2);
-
-	tegra_dc_dsi_release_host(dc);
-	tegra_dc_io_end(dc);
-
-	return 0;
-=======
 			goto fail;
 		}
 		tegra_dsi_start_dc_stream(dc, dsi);
@@ -3056,18 +3043,12 @@
 	tegra_dc_io_end(dc);
 
 	return err;
->>>>>>> 1e3ab552
 }
 EXPORT_SYMBOL(tegra_dsi_start_host_cmd_v_blank_video);
 
 int tegra_dsi_end_host_cmd_v_blank_video(struct tegra_dc *dc,
 					struct tegra_dc_dsi_data *dsi)
 {
-<<<<<<< HEAD
-	u32 val;
-
-=======
->>>>>>> 1e3ab552
 	if (!dsi->enabled) {
 		dev_err(&dsi->dc->ndev->dev, "DSI controller suspended\n");
 		return -EINVAL;
