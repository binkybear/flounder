/*
 * drivers/video/tegra/dc/dsi.c
 *
 * Copyright (c) 2011-2014, NVIDIA CORPORATION, All rights reserved.
 *
 * This software is licensed under the terms of the GNU General Public
 * License version 2, as published by the Free Software Foundation, and
 * may be copied, distributed, and modified under those terms.
 *
 * This program is distributed in the hope that it will be useful,
 * but WITHOUT ANY WARRANTY; without even the implied warranty of
 * MERCHANTABILITY or FITNESS FOR A PARTICULAR PURPOSE.  See the
 * GNU General Public License for more details.
 *
 */

#include <linux/kernel.h>
#include <linux/clk.h>
#include <linux/delay.h>
#include <linux/err.h>
#include <linux/fb.h>
#include <linux/gpio.h>
#include <linux/interrupt.h>
#include <linux/slab.h>
#include <linux/spinlock.h>
#include <linux/workqueue.h>
#include <linux/moduleparam.h>
#include <linux/export.h>
#include <linux/debugfs.h>
#include <linux/seq_file.h>
#include <linux/nvhost.h>
#include <linux/lcm.h>
#include <linux/gcd.h>
#include <linux/regulator/consumer.h>
#include <linux/pm_runtime.h>
#include <linux/clk/tegra.h>
#include <linux/tegra-soc.h>
#include <linux/nvhost.h>
#include <linux/of_address.h>

#include <mach/dc.h>
#include <mach/fb.h>
#include <mach/csi.h>

#include "dc_reg.h"
#include "dc_priv.h"
#include "dev.h"
#include "dsi_regs.h"
#include "dsi.h"
#include "mipi_cal.h"

/* HACK! This needs to come from DT */
#include "../../../../arch/arm/mach-tegra/iomap.h"

#define APB_MISC_GP_MIPI_PAD_CTRL_0	(TEGRA_APB_MISC_BASE + 0x820)
#define DSIB_MODE_ENABLE		0x2

/* Only enabling for T124 for now; causes issues for other chips */
#ifdef CONFIG_ARCH_TEGRA_12x_SOC
#define DSI_USE_SYNC_POINTS 1
#else
#define DSI_USE_SYNC_POINTS 0
#endif

#define S_TO_MS(x)			(1000 * (x))
#define MS_TO_US(x)			(1000 * (x))

#define DSI_MODULE_NOT_INIT		0x0
#define DSI_MODULE_INIT			0x1

#define DSI_LPHS_NOT_INIT		0x0
#define DSI_LPHS_IN_LP_MODE		0x1
#define DSI_LPHS_IN_HS_MODE		0x2

#define DSI_VIDEO_TYPE_NOT_INIT		0x0
#define DSI_VIDEO_TYPE_VIDEO_MODE	0x1
#define DSI_VIDEO_TYPE_CMD_MODE		0x2

#define DSI_DRIVEN_MODE_NOT_INIT	0x0
#define DSI_DRIVEN_MODE_DC		0x1
#define DSI_DRIVEN_MODE_HOST		0x2

#define DSI_PHYCLK_OUT_DIS		0x0
#define DSI_PHYCLK_OUT_EN		0x1

#define DSI_PHYCLK_NOT_INIT		0x0
#define DSI_PHYCLK_CONTINUOUS		0x1
#define DSI_PHYCLK_TX_ONLY		0x2

#define DSI_CLK_BURST_NOT_INIT		0x0
#define DSI_CLK_BURST_NONE_BURST	0x1
#define DSI_CLK_BURST_BURST_MODE	0x2

#define DSI_DC_STREAM_DISABLE		0x0
#define DSI_DC_STREAM_ENABLE		0x1

#define DSI_LP_OP_NOT_INIT		0x0
#define DSI_LP_OP_WRITE			0x1
#define DSI_LP_OP_READ			0x2

#define DSI_HOST_IDLE_PERIOD		1000
static atomic_t dsi_syncpt_rst = ATOMIC_INIT(0);

static bool enable_read_debug;
module_param(enable_read_debug, bool, 0644);
MODULE_PARM_DESC(enable_read_debug,
		"Enable to print read fifo and return packet type");

bool tegra_dsi_enable_read_debug(struct tegra_dc_dsi_data *dsi)
{
	enable_read_debug = true;
	return enable_read_debug;
}

bool tegra_dsi_disable_read_debug(struct tegra_dc_dsi_data *dsi)
{
	enable_read_debug = false;
	return enable_read_debug;
}

/* source of video data */
enum {
	TEGRA_DSI_DRIVEN_BY_DC,
	TEGRA_DSI_DRIVEN_BY_HOST,
};

const u32 dsi_pkt_seq_reg[NUMOF_PKT_SEQ] = {
	DSI_PKT_SEQ_0_LO,
	DSI_PKT_SEQ_0_HI,
	DSI_PKT_SEQ_1_LO,
	DSI_PKT_SEQ_1_HI,
	DSI_PKT_SEQ_2_LO,
	DSI_PKT_SEQ_2_HI,
	DSI_PKT_SEQ_3_LO,
	DSI_PKT_SEQ_3_HI,
	DSI_PKT_SEQ_4_LO,
	DSI_PKT_SEQ_4_HI,
	DSI_PKT_SEQ_5_LO,
	DSI_PKT_SEQ_5_HI,
};

const u32 dsi_pkt_seq_video_non_burst_syne[NUMOF_PKT_SEQ] = {
	PKT_ID0(CMD_VS) | PKT_LEN0(0) | PKT_ID1(CMD_EOT) | PKT_LEN1(7) | PKT_LP,
	0,
	PKT_ID0(CMD_VE) | PKT_LEN0(0) | PKT_ID1(CMD_EOT) | PKT_LEN1(7) | PKT_LP,
	0,
	PKT_ID0(CMD_HS) | PKT_LEN0(0) | PKT_ID1(CMD_EOT) | PKT_LEN1(7) | PKT_LP,
	0,
	PKT_ID0(CMD_HS) | PKT_LEN0(0) | PKT_ID1(CMD_BLNK) | PKT_LEN1(1) |
	PKT_ID2(CMD_HE) | PKT_LEN2(0),
	PKT_ID3(CMD_BLNK) | PKT_LEN3(2) | PKT_ID4(CMD_RGB) | PKT_LEN4(3) |
	PKT_ID5(CMD_BLNK) | PKT_LEN5(4),
	PKT_ID0(CMD_HS) | PKT_LEN0(0) | PKT_ID1(CMD_EOT) | PKT_LEN1(7) | PKT_LP,
	0,
	PKT_ID0(CMD_HS) | PKT_LEN0(0) | PKT_ID1(CMD_BLNK) | PKT_LEN1(1) |
	PKT_ID2(CMD_HE) | PKT_LEN2(0),
	PKT_ID3(CMD_BLNK) | PKT_LEN3(2) | PKT_ID4(CMD_RGB) | PKT_LEN4(3) |
	PKT_ID5(CMD_BLNK) | PKT_LEN5(4),
};

const u32 dsi_pkt_seq_video_non_burst[NUMOF_PKT_SEQ] = {
	PKT_ID0(CMD_VS) | PKT_LEN0(0) | PKT_ID1(CMD_EOT) | PKT_LEN1(7) | PKT_LP,
	0,
	PKT_ID0(CMD_HS) | PKT_LEN0(0) | PKT_ID1(CMD_EOT) | PKT_LEN1(7) | PKT_LP,
	0,
	PKT_ID0(CMD_HS) | PKT_LEN0(0) | PKT_ID1(CMD_EOT) | PKT_LEN1(7) | PKT_LP,
	0,
	PKT_ID0(CMD_HS) | PKT_LEN0(0) | PKT_ID1(CMD_BLNK) | PKT_LEN1(2) |
	PKT_ID2(CMD_RGB) | PKT_LEN2(3),
	PKT_ID3(CMD_BLNK) | PKT_LEN3(4),
	PKT_ID0(CMD_HS) | PKT_LEN0(0) | PKT_ID1(CMD_EOT) | PKT_LEN1(7) | PKT_LP,
	0,
	PKT_ID0(CMD_HS) | PKT_LEN0(0) | PKT_ID1(CMD_BLNK) | PKT_LEN1(2) |
	PKT_ID2(CMD_RGB) | PKT_LEN2(3),
	PKT_ID3(CMD_BLNK) | PKT_LEN3(4),
};

const u32 dsi_pkt_seq_video_non_burst_no_eot_no_lp_no_hbp[NUMOF_PKT_SEQ] = {
	PKT_ID0(CMD_VS) | PKT_LEN0(0),
	0,
	PKT_ID0(CMD_HS) | PKT_LEN0(0),
	0,
	PKT_ID0(CMD_HS) | PKT_LEN0(0),
	0,
	PKT_ID0(CMD_HS) | PKT_LEN0(0) | PKT_ID1(CMD_RGB) | PKT_LEN1(3) |
	PKT_ID2(CMD_BLNK) | PKT_LEN2(4),
	0,
	PKT_ID0(CMD_HS) | PKT_LEN0(0),
	0,
	PKT_ID0(CMD_HS) | PKT_LEN0(0) | PKT_ID1(CMD_RGB) | PKT_LEN1(3) |
	PKT_ID2(CMD_BLNK) | PKT_LEN2(4),
	0,
};

static const u32 dsi_pkt_seq_video_burst[NUMOF_PKT_SEQ] = {
	PKT_ID0(CMD_VS) | PKT_LEN0(0) | PKT_ID1(CMD_EOT) | PKT_LEN1(7) | PKT_LP,
	0,
	PKT_ID0(CMD_HS) | PKT_LEN0(0) | PKT_ID1(CMD_EOT) | PKT_LEN1(7) | PKT_LP,
	0,
	PKT_ID0(CMD_HS) | PKT_LEN0(0) | PKT_ID1(CMD_EOT) | PKT_LEN1(7) | PKT_LP,
	0,
	PKT_ID0(CMD_HS) | PKT_LEN0(0) | PKT_ID1(CMD_BLNK) | PKT_LEN1(2)|
	PKT_ID2(CMD_RGB) | PKT_LEN2(3) | PKT_LP,
	PKT_ID0(CMD_EOT) | PKT_LEN0(7),
	PKT_ID0(CMD_HS) | PKT_LEN0(0) | PKT_ID1(CMD_EOT) | PKT_LEN1(7) | PKT_LP,
	0,
	PKT_ID0(CMD_HS) | PKT_LEN0(0) | PKT_ID1(CMD_BLNK) | PKT_LEN1(2)|
	PKT_ID2(CMD_RGB) | PKT_LEN2(3) | PKT_LP,
	PKT_ID0(CMD_EOT) | PKT_LEN0(7),
};

static const u32 dsi_pkt_seq_video_burst_no_eot[NUMOF_PKT_SEQ] = {
	PKT_ID0(CMD_VS) | PKT_LEN0(0) | PKT_LP,
	0,
	PKT_ID0(CMD_HS) | PKT_LEN0(0) | PKT_LP,
	0,
	PKT_ID0(CMD_HS) | PKT_LEN0(0) | PKT_LP,
	0,
	PKT_ID0(CMD_HS) | PKT_LEN0(0) | PKT_ID1(CMD_BLNK) | PKT_LEN1(2)|
	PKT_ID2(CMD_RGB) | PKT_LEN2(3) | PKT_LP,
	0,
	PKT_ID0(CMD_HS) | PKT_LEN0(0) | PKT_LP,
	0,
	PKT_ID0(CMD_HS) | PKT_LEN0(0) | PKT_ID1(CMD_BLNK) | PKT_LEN1(2)|
	PKT_ID2(CMD_RGB) | PKT_LEN2(3) | PKT_LP,
	0,
};

const u32 dsi_pkt_seq_video_non_burst_no_eot[NUMOF_PKT_SEQ] = {
	PKT_ID0(CMD_VS) | PKT_LEN0(0) | PKT_LP,
	0,
	PKT_ID0(CMD_HS) | PKT_LEN0(0) | PKT_LP,
	0,
	PKT_ID0(CMD_HS) | PKT_LEN0(0) | PKT_LP,
	0,
	PKT_ID0(CMD_HS) | PKT_LEN0(0) | PKT_ID1(CMD_BLNK) | PKT_LEN1(2) |
		PKT_ID2(CMD_RGB) | PKT_LEN2(3),
	PKT_ID3(CMD_BLNK) | PKT_LEN3(4),
	PKT_ID0(CMD_HS) | PKT_LEN0(0) | PKT_LP,
	0,
	PKT_ID0(CMD_HS) | PKT_LEN0(0) | PKT_ID1(CMD_BLNK) | PKT_LEN1(2) |
		PKT_ID2(CMD_RGB) | PKT_LEN2(3),
	PKT_ID3(CMD_BLNK) | PKT_LEN3(4),
};

const u32 dsi_pkt_seq_cmd_mode[NUMOF_PKT_SEQ] = {
	0,
	0,
	0,
	0,
	0,
	0,
	PKT_ID0(CMD_LONGW) | PKT_LEN0(3) | PKT_ID1(CMD_EOT) |
		PKT_LEN1(7) | PKT_LP,
	0,
	0,
	0,
	PKT_ID0(CMD_LONGW) | PKT_LEN0(3) | PKT_ID1(CMD_EOT) |
		PKT_LEN1(7) | PKT_LP,
	0,
};

const u32 init_reg[] = {
	DSI_INT_ENABLE,
	DSI_INT_STATUS,
	DSI_INT_MASK,
	DSI_INIT_SEQ_DATA_0,
	DSI_INIT_SEQ_DATA_1,
	DSI_INIT_SEQ_DATA_2,
	DSI_INIT_SEQ_DATA_3,
	DSI_INIT_SEQ_DATA_4,
	DSI_INIT_SEQ_DATA_5,
	DSI_INIT_SEQ_DATA_6,
	DSI_INIT_SEQ_DATA_7,
	DSI_DCS_CMDS,
	DSI_PKT_SEQ_0_LO,
	DSI_PKT_SEQ_1_LO,
	DSI_PKT_SEQ_2_LO,
	DSI_PKT_SEQ_3_LO,
	DSI_PKT_SEQ_4_LO,
	DSI_PKT_SEQ_5_LO,
	DSI_PKT_SEQ_0_HI,
	DSI_PKT_SEQ_1_HI,
	DSI_PKT_SEQ_2_HI,
	DSI_PKT_SEQ_3_HI,
	DSI_PKT_SEQ_4_HI,
	DSI_PKT_SEQ_5_HI,
	DSI_CONTROL,
	DSI_HOST_DSI_CONTROL,
	DSI_PAD_CONTROL,
	DSI_PAD_CONTROL_CD,
	DSI_SOL_DELAY,
	DSI_MAX_THRESHOLD,
	DSI_TRIGGER,
	DSI_TX_CRC,
	DSI_INIT_SEQ_CONTROL,
	DSI_PKT_LEN_0_1,
	DSI_PKT_LEN_2_3,
	DSI_PKT_LEN_4_5,
	DSI_PKT_LEN_6_7,
};

const u32 init_reg_vs1_ext[] = {
	DSI_PAD_CONTROL_0_VS1,
	DSI_PAD_CONTROL_CD_VS1,
	DSI_PAD_CD_STATUS_VS1,
	DSI_PAD_CONTROL_1_VS1,
	DSI_PAD_CONTROL_2_VS1,
	DSI_PAD_CONTROL_3_VS1,
	DSI_PAD_CONTROL_4_VS1,
	DSI_GANGED_MODE_CONTROL,
	DSI_GANGED_MODE_START,
	DSI_GANGED_MODE_SIZE,
};

static int tegra_dsi_host_suspend(struct tegra_dc *dc);
static int tegra_dsi_host_resume(struct tegra_dc *dc);
static void tegra_dc_dsi_idle_work(struct work_struct *work);
static void tegra_dsi_send_dc_frames(struct tegra_dc *dc,
				     struct tegra_dc_dsi_data *dsi,
				     int no_of_frames);

unsigned long tegra_dsi_controller_readl(struct tegra_dc_dsi_data *dsi,
							u32 reg, int index)
{
	unsigned long ret;

	BUG_ON(!nvhost_module_powered_ext(dsi->dc->ndev));
	ret = readl(dsi->base[index] + reg * 4);
	trace_display_readl(dsi->dc, ret, dsi->base[index] + reg * 4);
	return ret;
}
EXPORT_SYMBOL(tegra_dsi_controller_readl);

void tegra_dsi_controller_writel(struct tegra_dc_dsi_data *dsi,
						u32 val, u32 reg, int index)
{
	BUG_ON(!nvhost_module_powered_ext(dsi->dc->ndev));
	trace_display_writel(dsi->dc, val, dsi->base[index] + reg * 4);
	writel(val, dsi->base[index] + reg * 4);
}
EXPORT_SYMBOL(tegra_dsi_controller_writel);

unsigned long tegra_dsi_readl(struct tegra_dc_dsi_data *dsi, u32 reg)
{
	unsigned long ret;
	BUG_ON(!nvhost_module_powered_ext(dsi->dc->ndev));
	ret = readl(dsi->base[DSI_INSTANCE_0] + reg * 4);
	trace_display_readl(dsi->dc, ret, dsi->base[DSI_INSTANCE_0] + reg * 4);
	return ret;
}
EXPORT_SYMBOL(tegra_dsi_readl);

void tegra_dsi_writel(struct tegra_dc_dsi_data *dsi, u32 val, u32 reg)
{
	int  i = 0;
	BUG_ON(!nvhost_module_powered_ext(dsi->dc->ndev));
	for (i = 0; i < dsi->max_instances; i++) {
		trace_display_writel(dsi->dc, val, dsi->base[i] + reg * 4);
		writel(val, dsi->base[i] + reg * 4);
	}
}
EXPORT_SYMBOL(tegra_dsi_writel);

inline void tegra_dsi_reset_deassert(struct tegra_dc_dsi_data *dsi)
{
	int i = 0;
	for (i = 0; i < dsi->max_instances; i++)
		tegra_periph_reset_deassert(dsi->dsi_clk[i]);
}

inline void tegra_dsi_reset_assert(struct tegra_dc_dsi_data *dsi)
{
	int i = 0;
	for (i = 0; i < dsi->max_instances; i++)
		tegra_periph_reset_assert(dsi->dsi_clk[i]);
}

static inline void tegra_dsi_lp_clk_enable(struct tegra_dc_dsi_data *dsi);
static inline void tegra_dsi_lp_clk_disable(struct tegra_dc_dsi_data *dsi);

void tegra_dsi_clk_enable(struct tegra_dc_dsi_data *dsi)
{
	int i = 0;
	for (i = 0; i < dsi->max_instances; i++) {
		clk_prepare_enable(dsi->dsi_clk[i]);
		udelay(800);
	}
}

void tegra_dsi_clk_disable(struct tegra_dc_dsi_data *dsi)
{
	int i = 0;
	for (i = 0; i < dsi->max_instances; i++) {
		clk_disable_unprepare(dsi->dsi_clk[i]);
		udelay(800);
	}
}

static inline void tegra_dsi_lp_clk_enable(struct tegra_dc_dsi_data *dsi)
{
	int i = 0;
	for (i = 0; i < dsi->max_instances; i++) {
		clk_prepare_enable(dsi->dsi_lp_clk[i]);
		udelay(800);
	}
}

static inline void tegra_dsi_lp_clk_disable(struct tegra_dc_dsi_data *dsi)
{
	int i = 0;
	for (i = 0; i < dsi->max_instances; i++) {
		clk_disable_unprepare(dsi->dsi_lp_clk[i]);
		udelay(800);
	}
}

static void tegra_dsi_setup_clk(struct tegra_dc *dc,
	struct tegra_dc_dsi_data *dsi)
{
	int i = 0;
	for (i = 0; i < dsi->max_instances; i++) {
		tegra_dc_setup_clk(dc, dsi->dsi_clk[i]);
		mdelay(3);
	}
}

static void __maybe_unused tegra_dsi_syncpt_reset(
				struct tegra_dc_dsi_data *dsi)
{
	tegra_dsi_writel(dsi, 0x1, DSI_INCR_SYNCPT_CNTRL);
	/* stabilization delay */
	udelay(300);
	tegra_dsi_writel(dsi, 0x0, DSI_INCR_SYNCPT_CNTRL);
	/* stabilization delay */
	udelay(300);
}

static int __maybe_unused tegra_dsi_syncpt
	(struct tegra_dc_dsi_data *dsi, u8 link_id)
{
	u32 val;
	int ret = 0;

	if (!nvhost_syncpt_read_ext_check(dsi->dc->ndev, dsi->syncpt_id, &val))
		dsi->syncpt_val = val;

	val = DSI_INCR_SYNCPT_COND(OP_DONE) |
		DSI_INCR_SYNCPT_INDX(dsi->syncpt_id);
	tegra_dsi_controller_writel(dsi, val, DSI_INCR_SYNCPT, link_id);

	ret = nvhost_syncpt_wait_timeout_ext(dsi->dc->ndev, dsi->syncpt_id,
		dsi->syncpt_val + 1, (u32)MAX_SCHEDULE_TIMEOUT, NULL, NULL);
	if (ret < 0) {
		dev_err(&dsi->dc->ndev->dev, "DSI sync point failure\n");
		goto fail;
	}

	(dsi->syncpt_val)++;
	return 0;
fail:
	return ret;
}

static u32 tegra_dsi_get_hs_clk_rate(struct tegra_dc_dsi_data *dsi)
{
	u32 dsi_clock_rate_khz;

	switch (dsi->info.video_burst_mode) {
	case TEGRA_DSI_VIDEO_BURST_MODE_LOW_SPEED:
	case TEGRA_DSI_VIDEO_BURST_MODE_MEDIUM_SPEED:
	case TEGRA_DSI_VIDEO_BURST_MODE_FAST_SPEED:
	case TEGRA_DSI_VIDEO_BURST_MODE_FASTEST_SPEED:
		/* Calculate DSI HS clock rate for DSI burst mode */
		dsi_clock_rate_khz = dsi->default_pixel_clk_khz *
					dsi->shift_clk_div.mul /
					dsi->shift_clk_div.div;
		break;
	case TEGRA_DSI_VIDEO_NONE_BURST_MODE:
	case TEGRA_DSI_VIDEO_NONE_BURST_MODE_WITH_SYNC_END:
	case TEGRA_DSI_VIDEO_BURST_MODE_LOWEST_SPEED:
	default:
		/* Clock rate is default DSI clock rate for non-burst mode */
		dsi_clock_rate_khz = dsi->default_hs_clk_khz;
		break;
	}

	return dsi_clock_rate_khz;
}

static u32 tegra_dsi_get_lp_clk_rate(struct tegra_dc_dsi_data *dsi, u8 lp_op)
{
	u32 dsi_clock_rate_khz;

	if (dsi->info.enable_hs_clock_on_lp_cmd_mode)
		if (dsi->info.hs_clk_in_lp_cmd_mode_freq_khz)
			dsi_clock_rate_khz =
				dsi->info.hs_clk_in_lp_cmd_mode_freq_khz;
		else
			dsi_clock_rate_khz = tegra_dsi_get_hs_clk_rate(dsi);
	else
		if (lp_op == DSI_LP_OP_READ)
			dsi_clock_rate_khz =
				dsi->info.lp_read_cmd_mode_freq_khz;
		else
			dsi_clock_rate_khz =
				dsi->info.lp_cmd_mode_freq_khz;

	return dsi_clock_rate_khz;
}

static struct tegra_dc_shift_clk_div tegra_dsi_get_shift_clk_div(
						struct tegra_dc_dsi_data *dsi)
{
	struct tegra_dc_shift_clk_div shift_clk_div;
	struct tegra_dc_shift_clk_div max_shift_clk_div;
	struct tegra_dc_shift_clk_div delta_shift_clk_div;
	u32 temp_lcm;
	u32 burst_width;
	u32 burst_width_max;
	u32 temp_gcd;
	u32 default_hs_clk_mhz =
		DIV_ROUND_CLOSEST(dsi->default_hs_clk_khz, 1000);
	u32 max_panel_freq_mhz =
		DIV_ROUND_CLOSEST(dsi->info.max_panel_freq_khz, 1000);

	/* Get the real value of default shift_clk_div. default_shift_clk_div
	 * holds the real value of shift_clk_div.
	 */
	shift_clk_div = dsi->default_shift_clk_div;

	/* Calculate shift_clk_div which can match the video_burst_mode. */
	if (dsi->info.video_burst_mode >=
			TEGRA_DSI_VIDEO_BURST_MODE_LOWEST_SPEED) {
		if (max_panel_freq_mhz >= default_hs_clk_mhz) {
			/* formula:
			 * dsi->info.max_panel_freq_khz * shift_clk_div /
			 * dsi->default_hs_clk_khz
			 */
			max_shift_clk_div.mul = max_panel_freq_mhz *
						shift_clk_div.mul;
			max_shift_clk_div.div = default_hs_clk_mhz *
						shift_clk_div.div;
		} else {
			max_shift_clk_div = shift_clk_div;
		}

		burst_width = dsi->info.video_burst_mode
				- TEGRA_DSI_VIDEO_BURST_MODE_LOWEST_SPEED;
		burst_width_max = TEGRA_DSI_VIDEO_BURST_MODE_FASTEST_SPEED
				- TEGRA_DSI_VIDEO_BURST_MODE_LOWEST_SPEED;

		/* formula:
		 * (max_shift_clk_div - shift_clk_div) *
		 * burst_width / burst_width_max
		 */
		temp_lcm = lcm(max_shift_clk_div.div, shift_clk_div.div);
		delta_shift_clk_div.mul = (temp_lcm / max_shift_clk_div.div *
					max_shift_clk_div.mul -
					temp_lcm / shift_clk_div.div *
					shift_clk_div.mul) *
					burst_width;
		delta_shift_clk_div.div = temp_lcm * burst_width_max;

		/* formula:
		 * shift_clk_div + delta_shift_clk_div
		 */
		temp_lcm = lcm(shift_clk_div.div, delta_shift_clk_div.div);
		shift_clk_div.mul = temp_lcm / shift_clk_div.div *
				shift_clk_div.mul +
				temp_lcm / delta_shift_clk_div.div *
				delta_shift_clk_div.mul;
		shift_clk_div.div = temp_lcm;

		/* crunch shift clk numerator and denominator */
		temp_gcd = gcd(shift_clk_div.mul, shift_clk_div.div);
		shift_clk_div.mul /= temp_gcd;
		shift_clk_div.div /= temp_gcd;
	}

	return shift_clk_div;
}

static void tegra_dsi_pix_correction(struct tegra_dc *dc,
					struct tegra_dc_dsi_data *dsi)
{
	u32 h_width_pixels;
	u32 h_act_corr = 0;
	u32 hfp_corr = 0;
	u32 temp = 0;

	h_width_pixels = dc->mode.h_back_porch + dc->mode.h_front_porch +
			dc->mode.h_sync_width + dc->mode.h_active;

	if (WARN(!dsi->info.n_data_lanes, "dsi n_data_lanes is 0\n"))
		return;

	if (dsi->info.ganged_type == TEGRA_DSI_GANGED_SYMMETRIC_EVEN_ODD) {
		temp = dc->mode.h_active % dsi->info.n_data_lanes;
		if (temp) {
			h_act_corr = dsi->info.n_data_lanes - temp;
			h_width_pixels += h_act_corr;
		}
	}

	temp = h_width_pixels % dsi->info.n_data_lanes;
	if (temp) {
		hfp_corr = dsi->info.n_data_lanes - temp;
		h_width_pixels += hfp_corr;
	}

	while (1) {
		if (WARN(!dsi->pixel_scaler_div, "dsi pixel_scaler_div is 0"))
			temp = 0;
		else
			temp = (h_width_pixels * dsi->pixel_scaler_mul /
				dsi->pixel_scaler_div) % dsi->info.n_data_lanes;
		if (temp) {
			hfp_corr += dsi->info.n_data_lanes;
			h_width_pixels += dsi->info.n_data_lanes;
		}
		else
			break;
	}

	dc->mode.h_front_porch += hfp_corr;
	dc->mode.h_active += h_act_corr;
}

static void tegra_dsi_init_sw(struct tegra_dc *dc,
			struct tegra_dc_dsi_data *dsi)
{
	u32 h_width_pixels;
	u32 v_width_lines;
	u32 pixel_clk_hz;
	u32 byte_clk_hz;
	u32 plld_clk_mhz;
	u8 n_data_lanes;

	switch (dsi->info.pixel_format) {
	case TEGRA_DSI_PIXEL_FORMAT_16BIT_P:
		/* 2 bytes per pixel */
		dsi->pixel_scaler_mul = 2;
		dsi->pixel_scaler_div = 1;
		break;
	case TEGRA_DSI_PIXEL_FORMAT_18BIT_P:
		/* 2.25 bytes per pixel */
		dsi->pixel_scaler_mul = 9;
		dsi->pixel_scaler_div = 4;
		break;
	case TEGRA_DSI_PIXEL_FORMAT_18BIT_NP:
	case TEGRA_DSI_PIXEL_FORMAT_24BIT_P:
		/* 3 bytes per pixel */
		dsi->pixel_scaler_mul = 3;
		dsi->pixel_scaler_div = 1;
		break;
	default:
		break;
	}

	dsi->ulpm = false;
	dsi->enabled = false;
	dsi->clk_ref = false;

	n_data_lanes = dsi->info.n_data_lanes;
	if (dsi->info.ganged_type == TEGRA_DSI_GANGED_SYMMETRIC_LEFT_RIGHT ||
		dsi->info.ganged_type == TEGRA_DSI_GANGED_SYMMETRIC_EVEN_ODD)
		n_data_lanes /= 2;

	dsi->dsi_control_val =
			DSI_CONTROL_VIRTUAL_CHANNEL(dsi->info.virtual_channel) |
			DSI_CONTROL_NUM_DATA_LANES(n_data_lanes - 1) |
			DSI_CONTROL_VID_SOURCE(dc->ndev->id) |
			DSI_CONTROL_DATA_FORMAT(dsi->info.pixel_format);

	if (dsi->info.ganged_type)
		tegra_dsi_pix_correction(dc, dsi);

	/* Below we are going to calculate dsi and dc clock rate.
	 * Calcuate the horizontal and vertical width.
	 */
	h_width_pixels = dc->mode.h_back_porch + dc->mode.h_front_porch +
			dc->mode.h_sync_width + dc->mode.h_active;

	v_width_lines = dc->mode.v_back_porch + dc->mode.v_front_porch +
			dc->mode.v_sync_width + dc->mode.v_active;

	/* Calculate minimum required pixel rate. */
	pixel_clk_hz = h_width_pixels * v_width_lines * dsi->info.refresh_rate;
	if (dc->out->flags & TEGRA_DC_OUT_ONE_SHOT_MODE) {
		if (dsi->info.rated_refresh_rate >= dsi->info.refresh_rate)
			dev_info(&dc->ndev->dev, "DSI: measured refresh rate "
				"should be larger than rated refresh rate.\n");
		dc->mode.rated_pclk = h_width_pixels * v_width_lines *
						dsi->info.rated_refresh_rate;
	}

	/* Calculate minimum byte rate on DSI interface. */
	byte_clk_hz = (pixel_clk_hz * dsi->pixel_scaler_mul) /
			(dsi->pixel_scaler_div * dsi->info.n_data_lanes);

	/* Round up to multiple of mega hz. */
	plld_clk_mhz = DIV_ROUND_UP((byte_clk_hz * NUMOF_BIT_PER_BYTE),
								1000000);

	/* Calculate default real shift_clk_div. */
	dsi->default_shift_clk_div.mul = NUMOF_BIT_PER_BYTE *
					dsi->pixel_scaler_mul;
	dsi->default_shift_clk_div.div = 2 * dsi->pixel_scaler_div *
					dsi->info.n_data_lanes;

	/* Calculate default DSI hs clock. DSI interface is double data rate.
	 * Data is transferred on both rising and falling edge of clk, div by 2
	 * to get the actual clock rate.
	 */
	dsi->default_hs_clk_khz = plld_clk_mhz * 1000 / 2;

	dsi->default_pixel_clk_khz = (plld_clk_mhz * 1000 *
					dsi->default_shift_clk_div.div) /
					(2 * dsi->default_shift_clk_div.mul);

	/* Get the actual shift_clk_div and clock rates. */
	dsi->shift_clk_div = tegra_dsi_get_shift_clk_div(dsi);
	dsi->target_lp_clk_khz =
			tegra_dsi_get_lp_clk_rate(dsi, DSI_LP_OP_WRITE);
	dsi->target_hs_clk_khz = tegra_dsi_get_hs_clk_rate(dsi);

	dev_info(&dc->ndev->dev, "DSI: HS clock rate is %d\n",
					dsi->target_hs_clk_khz);

#if DSI_USE_SYNC_POINTS
	dsi->syncpt_id = nvhost_get_syncpt_client_managed("dsi");
#endif

	/*
	 * Force video clock to be continuous mode if
	 * enable_hs_clock_on_lp_cmd_mode is set
	 */
	if (dsi->info.enable_hs_clock_on_lp_cmd_mode) {
		if (dsi->info.video_clock_mode !=
					TEGRA_DSI_VIDEO_CLOCK_CONTINUOUS)
			dev_warn(&dc->ndev->dev,
				"Force clock continuous mode\n");

		dsi->info.video_clock_mode = TEGRA_DSI_VIDEO_CLOCK_CONTINUOUS;
	}

	atomic_set(&dsi->host_ref, 0);
	dsi->host_suspended = false;
	mutex_init(&dsi->host_lock);
	init_completion(&dc->out->user_vblank_comp);
	INIT_DELAYED_WORK(&dsi->idle_work, tegra_dc_dsi_idle_work);
	dsi->idle_delay = msecs_to_jiffies(DSI_HOST_IDLE_PERIOD);
}

#define SELECT_T_PHY(platform_t_phy_ps, default_phy, clk_ps, hw_inc) ( \
(platform_t_phy_ps) ? ( \
((DSI_CONVERT_T_PHY_PS_TO_T_PHY(platform_t_phy_ps, clk_ps, hw_inc)) < 0 ? 0 : \
(DSI_CONVERT_T_PHY_PS_TO_T_PHY(platform_t_phy_ps, clk_ps, hw_inc)))) : \
((default_phy) < 0 ? 0 : (default_phy)))

static void tegra_dsi_get_clk_phy_timing(struct tegra_dc_dsi_data *dsi,
		struct dsi_phy_timing_inclk *phy_timing_clk, u32 clk_ps)
{
	phy_timing_clk->t_tlpx = SELECT_T_PHY(
		dsi->info.phy_timing.t_tlpx_ns * 1000,
		T_TLPX_DEFAULT(clk_ps), clk_ps, T_TLPX_HW_INC);

	phy_timing_clk->t_clktrail = SELECT_T_PHY(
		dsi->info.phy_timing.t_clktrail_ns * 1000,
		T_CLKTRAIL_DEFAULT(clk_ps), clk_ps, T_CLKTRAIL_HW_INC);

	phy_timing_clk->t_clkpost = SELECT_T_PHY(
		dsi->info.phy_timing.t_clkpost_ns * 1000,
		T_CLKPOST_DEFAULT(clk_ps), clk_ps, T_CLKPOST_HW_INC);

	phy_timing_clk->t_clkzero = SELECT_T_PHY(
		dsi->info.phy_timing.t_clkzero_ns * 1000,
		T_CLKZERO_DEFAULT(clk_ps), clk_ps, T_CLKZERO_HW_INC);

	phy_timing_clk->t_clkprepare = SELECT_T_PHY(
		dsi->info.phy_timing.t_clkprepare_ns * 1000,
		T_CLKPREPARE_DEFAULT(clk_ps), clk_ps, T_CLKPREPARE_HW_INC);

	phy_timing_clk->t_clkpre = SELECT_T_PHY(
		dsi->info.phy_timing.t_clkpre_ns * 1000,
		T_CLKPRE_DEFAULT, clk_ps, T_CLKPRE_HW_INC);
}

static void tegra_dsi_get_hs_phy_timing(struct tegra_dc_dsi_data *dsi,
		struct dsi_phy_timing_inclk *phy_timing_clk, u32 clk_ps)
{
	phy_timing_clk->t_tlpx = SELECT_T_PHY(
		dsi->info.phy_timing.t_tlpx_ns * 1000,
		T_TLPX_DEFAULT(clk_ps), clk_ps, T_TLPX_HW_INC);

	phy_timing_clk->t_hsdexit = SELECT_T_PHY(
		dsi->info.phy_timing.t_hsdexit_ns * 1000,
		T_HSEXIT_DEFAULT(clk_ps), clk_ps, T_HSEXIT_HW_INC);

	phy_timing_clk->t_hstrail = SELECT_T_PHY(
		dsi->info.phy_timing.t_hstrail_ns * 1000,
		T_HSTRAIL_DEFAULT(clk_ps), clk_ps, T_HSTRAIL_HW_INC);

	phy_timing_clk->t_datzero = SELECT_T_PHY(
		dsi->info.phy_timing.t_datzero_ns * 1000,
		T_DATZERO_DEFAULT(clk_ps), clk_ps, T_DATZERO_HW_INC);

	phy_timing_clk->t_hsprepare = SELECT_T_PHY(
		dsi->info.phy_timing.t_hsprepare_ns * 1000,
		T_HSPREPARE_DEFAULT(clk_ps), clk_ps, T_HSPREPARE_HW_INC);
}

static void tegra_dsi_get_escape_phy_timing(struct tegra_dc_dsi_data *dsi,
		struct dsi_phy_timing_inclk *phy_timing_clk, u32 clk_ps)
{
	phy_timing_clk->t_tlpx = SELECT_T_PHY(
		dsi->info.phy_timing.t_tlpx_ns * 1000,
		T_TLPX_DEFAULT(clk_ps), clk_ps, T_TLPX_HW_INC);
}

static void tegra_dsi_get_bta_phy_timing(struct tegra_dc_dsi_data *dsi,
		struct dsi_phy_timing_inclk *phy_timing_clk, u32 clk_ps)
{
	phy_timing_clk->t_tlpx = SELECT_T_PHY(
		dsi->info.phy_timing.t_tlpx_ns * 1000,
		T_TLPX_DEFAULT(clk_ps), clk_ps, T_TLPX_HW_INC);

	phy_timing_clk->t_taget = SELECT_T_PHY(
		dsi->info.phy_timing.t_taget_ns * 1000,
		T_TAGET_DEFAULT(clk_ps), clk_ps, T_TAGET_HW_INC);

	phy_timing_clk->t_tasure = SELECT_T_PHY(
		dsi->info.phy_timing.t_tasure_ns * 1000,
		T_TASURE_DEFAULT(clk_ps), clk_ps, T_TASURE_HW_INC);

	phy_timing_clk->t_tago = SELECT_T_PHY(
		dsi->info.phy_timing.t_tago_ns * 1000,
		T_TAGO_DEFAULT(clk_ps), clk_ps, T_TAGO_HW_INC);
}

static void tegra_dsi_get_ulps_phy_timing(struct tegra_dc_dsi_data *dsi,
		struct dsi_phy_timing_inclk *phy_timing_clk, u32 clk_ps)
{
	phy_timing_clk->t_tlpx = SELECT_T_PHY(
		dsi->info.phy_timing.t_tlpx_ns * 1000,
		T_TLPX_DEFAULT(clk_ps), clk_ps, T_TLPX_HW_INC);

	phy_timing_clk->t_wakeup = SELECT_T_PHY(
		dsi->info.phy_timing.t_wakeup_ns * 1000,
		T_WAKEUP_DEFAULT, clk_ps, T_WAKEUP_HW_INC);
}

#undef SELECT_T_PHY

static void tegra_dsi_get_phy_timing(struct tegra_dc_dsi_data *dsi,
				struct dsi_phy_timing_inclk *phy_timing_clk,
				u32 clk_ps, u8 lphs)
{
	if (tegra_platform_is_fpga() && !(dsi->info.ganged_type)) {
		clk_ps = (1000 * 1000 * 1000) / (dsi->info.fpga_freq_khz ?
			dsi->info.fpga_freq_khz : DEFAULT_FPGA_FREQ_KHZ);
	}

	if (lphs == DSI_LPHS_IN_HS_MODE) {
		tegra_dsi_get_clk_phy_timing(dsi, phy_timing_clk, clk_ps);
		tegra_dsi_get_hs_phy_timing(dsi, phy_timing_clk, clk_ps);
	} else {
		/* default is LP mode */
		tegra_dsi_get_escape_phy_timing(dsi, phy_timing_clk, clk_ps);
		tegra_dsi_get_bta_phy_timing(dsi, phy_timing_clk, clk_ps);
		tegra_dsi_get_ulps_phy_timing(dsi, phy_timing_clk, clk_ps);
		if (dsi->info.enable_hs_clock_on_lp_cmd_mode)
			tegra_dsi_get_clk_phy_timing(dsi,
					phy_timing_clk, clk_ps);
	}
}

static int tegra_dsi_mipi_phy_timing_range(struct tegra_dc_dsi_data *dsi,
				struct dsi_phy_timing_inclk *phy_timing,
				u32 clk_ps, u8 lphs)
{
	int err = 0;

#define CHECK_RANGE(val, min, max) ( \
		((min) == NOT_DEFINED ? 0 : (val) < (min)) || \
		((max) == NOT_DEFINED ? 0 : (val) > (max)) ? -EINVAL : 0)

	if (tegra_platform_is_fpga())
		clk_ps = dsi->info.fpga_freq_khz ?
			((1000 * 1000 * 1000) / dsi->info.fpga_freq_khz) :
			DEFAULT_FPGA_FREQ_KHZ;

	err = CHECK_RANGE(
	DSI_CONVERT_T_PHY_TO_T_PHY_PS(
			phy_timing->t_tlpx, clk_ps, T_TLPX_HW_INC),
			MIPI_T_TLPX_PS_MIN, MIPI_T_TLPX_PS_MAX);
	if (err < 0) {
		dev_warn(&dsi->dc->ndev->dev,
			"dsi: Tlpx mipi range violated\n");
		goto fail;
	}

	if (lphs == DSI_LPHS_IN_HS_MODE) {
		err = CHECK_RANGE(
		DSI_CONVERT_T_PHY_TO_T_PHY_PS(
			phy_timing->t_hsdexit, clk_ps, T_HSEXIT_HW_INC),
			MIPI_T_HSEXIT_PS_MIN, MIPI_T_HSEXIT_PS_MAX);
		if (err < 0) {
			dev_warn(&dsi->dc->ndev->dev,
				"dsi: HsExit mipi range violated\n");
			goto fail;
		}

		err = CHECK_RANGE(
		DSI_CONVERT_T_PHY_TO_T_PHY_PS(
			phy_timing->t_hstrail, clk_ps, T_HSTRAIL_HW_INC),
			MIPI_T_HSTRAIL_PS_MIN(clk_ps), MIPI_T_HSTRAIL_PS_MAX);
		if (err < 0) {
			dev_warn(&dsi->dc->ndev->dev,
				"dsi: HsTrail mipi range violated\n");
			goto fail;
		}

		err = CHECK_RANGE(
		DSI_CONVERT_T_PHY_TO_T_PHY_PS(
			phy_timing->t_datzero, clk_ps, T_DATZERO_HW_INC),
			MIPI_T_HSZERO_PS_MIN, MIPI_T_HSZERO_PS_MAX);
		if (err < 0) {
			dev_warn(&dsi->dc->ndev->dev,
				"dsi: HsZero mipi range violated\n");
			goto fail;
		}

		err = CHECK_RANGE(
		DSI_CONVERT_T_PHY_TO_T_PHY_PS(
			phy_timing->t_hsprepare, clk_ps, T_HSPREPARE_HW_INC),
			MIPI_T_HSPREPARE_PS_MIN(clk_ps),
			MIPI_T_HSPREPARE_PS_MAX(clk_ps));
		if (err < 0) {
			dev_warn(&dsi->dc->ndev->dev,
				"dsi: HsPrepare mipi range violated\n");
			goto fail;
		}

		err = CHECK_RANGE(
		DSI_CONVERT_T_PHY_TO_T_PHY_PS(
			phy_timing->t_hsprepare, clk_ps, T_HSPREPARE_HW_INC) +
			DSI_CONVERT_T_PHY_TO_T_PHY_PS(
			phy_timing->t_datzero, clk_ps, T_DATZERO_HW_INC),
			MIPI_T_HSPREPARE_ADD_HSZERO_PS_MIN(clk_ps),
			MIPI_T_HSPREPARE_ADD_HSZERO_PS_MAX);
		if (err < 0) {
			dev_warn(&dsi->dc->ndev->dev,
			"dsi: HsPrepare + HsZero mipi range violated\n");
			goto fail;
		}
	} else {
		/* default is LP mode */
		err = CHECK_RANGE(
		DSI_CONVERT_T_PHY_TO_T_PHY_PS(
			phy_timing->t_wakeup, clk_ps, T_WAKEUP_HW_INC),
			MIPI_T_WAKEUP_PS_MIN, MIPI_T_WAKEUP_PS_MAX);
		if (err < 0) {
			dev_warn(&dsi->dc->ndev->dev,
				"dsi: WakeUp mipi range violated\n");
			goto fail;
		}

		err = CHECK_RANGE(
		DSI_CONVERT_T_PHY_TO_T_PHY_PS(
			phy_timing->t_tasure, clk_ps, T_TASURE_HW_INC),
			MIPI_T_TASURE_PS_MIN(DSI_CONVERT_T_PHY_TO_T_PHY_PS(
			phy_timing->t_tlpx, clk_ps, T_TLPX_HW_INC)),
			MIPI_T_TASURE_PS_MAX(DSI_CONVERT_T_PHY_TO_T_PHY_PS(
			phy_timing->t_tlpx, clk_ps, T_TLPX_HW_INC)));
		if (err < 0) {
			dev_warn(&dsi->dc->ndev->dev,
				"dsi: TaSure mipi range violated\n");
			goto fail;
		}
	}

	if (lphs == DSI_LPHS_IN_HS_MODE ||
		dsi->info.enable_hs_clock_on_lp_cmd_mode) {
		err = CHECK_RANGE(
		DSI_CONVERT_T_PHY_TO_T_PHY_PS(
			phy_timing->t_clktrail, clk_ps, T_CLKTRAIL_HW_INC),
			MIPI_T_CLKTRAIL_PS_MIN, MIPI_T_CLKTRAIL_PS_MAX);
		if (err < 0) {
			dev_warn(&dsi->dc->ndev->dev,
				"dsi: ClkTrail mipi range violated\n");
			goto fail;
		}

		err = CHECK_RANGE(
		DSI_CONVERT_T_PHY_TO_T_PHY_PS(
			phy_timing->t_clkpost, clk_ps, T_CLKPOST_HW_INC),
			MIPI_T_CLKPOST_PS_MIN(clk_ps), MIPI_T_CLKPOST_PS_MAX);
		if (err < 0) {
			dev_warn(&dsi->dc->ndev->dev,
				"dsi: ClkPost mipi range violated\n");
			goto fail;
		}

		err = CHECK_RANGE(
		DSI_CONVERT_T_PHY_TO_T_PHY_PS(
			phy_timing->t_clkzero, clk_ps, T_CLKZERO_HW_INC),
			MIPI_T_CLKZERO_PS_MIN, MIPI_T_CLKZERO_PS_MAX);
		if (err < 0) {
			dev_warn(&dsi->dc->ndev->dev,
				"dsi: ClkZero mipi range violated\n");
			goto fail;
		}

		err = CHECK_RANGE(
		DSI_CONVERT_T_PHY_TO_T_PHY_PS(
			phy_timing->t_clkprepare, clk_ps, T_CLKPREPARE_HW_INC),
			MIPI_T_CLKPREPARE_PS_MIN, MIPI_T_CLKPREPARE_PS_MAX);
		if (err < 0) {
			dev_warn(&dsi->dc->ndev->dev,
				"dsi: ClkPrepare mipi range violated\n");
			goto fail;
		}

		err = CHECK_RANGE(
		DSI_CONVERT_T_PHY_TO_T_PHY_PS(
			phy_timing->t_clkpre, clk_ps, T_CLKPRE_HW_INC),
			MIPI_T_CLKPRE_PS_MIN, MIPI_T_CLKPRE_PS_MAX);
		if (err < 0) {
			dev_warn(&dsi->dc->ndev->dev,
				"dsi: ClkPre mipi range violated\n");
			goto fail;
		}

		err = CHECK_RANGE(
		DSI_CONVERT_T_PHY_TO_T_PHY_PS(
		phy_timing->t_clkprepare, clk_ps, T_CLKPREPARE_HW_INC) +
		DSI_CONVERT_T_PHY_TO_T_PHY_PS(
			phy_timing->t_clkzero, clk_ps, T_CLKZERO_HW_INC),
			MIPI_T_CLKPREPARE_ADD_CLKZERO_PS_MIN,
			MIPI_T_CLKPREPARE_ADD_CLKZERO_PS_MAX);
		if (err < 0) {
			dev_warn(&dsi->dc->ndev->dev,
			"dsi: ClkPrepare + ClkZero mipi range violated\n");
			goto fail;
		}
	}
fail:
#undef CHECK_RANGE
	return err;
}

static int tegra_dsi_hs_phy_len(struct tegra_dc_dsi_data *dsi,
				struct dsi_phy_timing_inclk *phy_timing,
				u32 clk_ps, u8 lphs)
{
	u32 hs_t_phy_ps = 0;
	u32 clk_t_phy_ps = 0;
	u32 t_phy_ps;
	u32 h_blank_ps;
	struct tegra_dc_mode *modes;
	u32 t_pix_ps;
	int err = 0;

	if (!(lphs == DSI_LPHS_IN_HS_MODE))
		goto fail;

	if (dsi->info.video_data_type ==
		TEGRA_DSI_VIDEO_TYPE_VIDEO_MODE &&
		dsi->info.video_burst_mode <=
		TEGRA_DSI_VIDEO_NONE_BURST_MODE_WITH_SYNC_END)
		goto fail;

	modes = dsi->dc->out->modes;
	t_pix_ps = clk_ps * BITS_PER_BYTE *
		dsi->pixel_scaler_mul / dsi->pixel_scaler_div;

	hs_t_phy_ps =
		DSI_CONVERT_T_PHY_TO_T_PHY_PS(
		phy_timing->t_tlpx, clk_ps, T_TLPX_HW_INC) +
		DSI_CONVERT_T_PHY_TO_T_PHY_PS(
		phy_timing->t_tlpx, clk_ps, T_TLPX_HW_INC) +
		DSI_CONVERT_T_PHY_TO_T_PHY_PS(
		phy_timing->t_hsprepare, clk_ps, T_HSPREPARE_HW_INC) +
		DSI_CONVERT_T_PHY_TO_T_PHY_PS(
		phy_timing->t_datzero, clk_ps, T_DATZERO_HW_INC) +
		DSI_CONVERT_T_PHY_TO_T_PHY_PS(
		phy_timing->t_hstrail, clk_ps, T_HSTRAIL_HW_INC) +
		DSI_CONVERT_T_PHY_TO_T_PHY_PS(
		phy_timing->t_hsdexit, clk_ps, T_HSEXIT_HW_INC);

	if (dsi->info.video_clock_mode == TEGRA_DSI_VIDEO_CLOCK_TX_ONLY) {
		clk_t_phy_ps =
		DSI_CONVERT_T_PHY_TO_T_PHY_PS(
		phy_timing->t_clkpost, clk_ps, T_CLKPOST_HW_INC) +
		DSI_CONVERT_T_PHY_TO_T_PHY_PS(
		phy_timing->t_clktrail, clk_ps, T_CLKTRAIL_HW_INC) +
		DSI_CONVERT_T_PHY_TO_T_PHY_PS(
		phy_timing->t_hsdexit, clk_ps, T_HSEXIT_HW_INC) +
		DSI_CONVERT_T_PHY_TO_T_PHY_PS(
		phy_timing->t_tlpx, clk_ps, T_TLPX_HW_INC) +
		DSI_CONVERT_T_PHY_TO_T_PHY_PS(
		phy_timing->t_clkprepare, clk_ps, T_CLKPREPARE_HW_INC) +
		DSI_CONVERT_T_PHY_TO_T_PHY_PS(
		phy_timing->t_clkzero, clk_ps, T_CLKZERO_HW_INC) +
		DSI_CONVERT_T_PHY_TO_T_PHY_PS(
		phy_timing->t_clkpre, clk_ps, T_CLKPRE_HW_INC);

		/* clk_pre overlaps LP-11 hs mode start sequence */
		hs_t_phy_ps -= DSI_CONVERT_T_PHY_TO_T_PHY_PS(
			phy_timing->t_tlpx, clk_ps, T_TLPX_HW_INC);
	}

	h_blank_ps = t_pix_ps * (modes->h_sync_width + modes->h_back_porch +
						modes->h_front_porch);

	/* Extra tlpx and byte cycle required by dsi HW */
	t_phy_ps = dsi->info.n_data_lanes * (hs_t_phy_ps + clk_t_phy_ps +
		DSI_CONVERT_T_PHY_TO_T_PHY_PS(
		phy_timing->t_tlpx, clk_ps, T_TLPX_HW_INC) +
		clk_ps * BITS_PER_BYTE);

	if (h_blank_ps < t_phy_ps) {
		err = -EINVAL;
		dev_WARN(&dsi->dc->ndev->dev,
			"dsi: Hblank is smaller than HS phy timing: %u pix\n",
					(t_phy_ps - h_blank_ps) / t_pix_ps);
		goto fail;
	}

	return 0;
fail:
	return err;
}

static int tegra_dsi_constraint_phy_timing(struct tegra_dc_dsi_data *dsi,
				struct dsi_phy_timing_inclk *phy_timing,
				u32 clk_ps, u8 lphs)
{
	int err = 0;

	err = tegra_dsi_mipi_phy_timing_range(dsi, phy_timing, clk_ps, lphs);
	if (err < 0) {
		dev_warn(&dsi->dc->ndev->dev, "dsi: mipi range violated\n");
		goto fail;
	}

	err = tegra_dsi_hs_phy_len(dsi, phy_timing, clk_ps, lphs);
	if (err < 0) {
		dev_err(&dsi->dc->ndev->dev, "dsi: Hblank too short\n");
		goto fail;
	}

	/* TODO: add more contraints */
fail:
	return err;
}

static void tegra_dsi_set_phy_timing(struct tegra_dc_dsi_data *dsi, u8 lphs)
{
	u32 val;
	struct dsi_phy_timing_inclk phy_timing = dsi->phy_timing;

	tegra_dsi_get_phy_timing
		(dsi, &phy_timing, dsi->current_bit_clk_ps, lphs);

	tegra_dsi_constraint_phy_timing(dsi, &phy_timing,
					dsi->current_bit_clk_ps, lphs);

	if (tegra_platform_is_fpga() && dsi->info.ganged_type) {
		phy_timing.t_hsdexit += T_HSEXIT_HW_INC;
		phy_timing.t_hstrail += T_HSTRAIL_HW_INC + 3;
		phy_timing.t_datzero += T_DATZERO_HW_INC;
		phy_timing.t_hsprepare += T_HSPREPARE_HW_INC;

		phy_timing.t_clktrail += T_CLKTRAIL_HW_INC;
		phy_timing.t_clkpost += T_CLKPOST_HW_INC;
		phy_timing.t_clkzero += T_CLKZERO_HW_INC;
		phy_timing.t_tlpx += T_TLPX_HW_INC;

		phy_timing.t_clkprepare += T_CLKPREPARE_HW_INC;
		phy_timing.t_clkpre += T_CLKPRE_HW_INC;
		phy_timing.t_wakeup += T_WAKEUP_HW_INC;

		phy_timing.t_taget += T_TAGET_HW_INC;
		phy_timing.t_tasure += T_TASURE_HW_INC;
		phy_timing.t_tago += T_TAGO_HW_INC;
	}
	val = DSI_PHY_TIMING_0_THSDEXIT(phy_timing.t_hsdexit) |
			DSI_PHY_TIMING_0_THSTRAIL(phy_timing.t_hstrail) |
			DSI_PHY_TIMING_0_TDATZERO(phy_timing.t_datzero) |
			DSI_PHY_TIMING_0_THSPREPR(phy_timing.t_hsprepare);
	tegra_dsi_writel(dsi, val, DSI_PHY_TIMING_0);

	val = DSI_PHY_TIMING_1_TCLKTRAIL(phy_timing.t_clktrail) |
			DSI_PHY_TIMING_1_TCLKPOST(phy_timing.t_clkpost) |
			DSI_PHY_TIMING_1_TCLKZERO(phy_timing.t_clkzero) |
			DSI_PHY_TIMING_1_TTLPX(phy_timing.t_tlpx);
	tegra_dsi_writel(dsi, val, DSI_PHY_TIMING_1);

	val = DSI_PHY_TIMING_2_TCLKPREPARE(phy_timing.t_clkprepare) |
		DSI_PHY_TIMING_2_TCLKPRE(phy_timing.t_clkpre) |
			DSI_PHY_TIMING_2_TWAKEUP(phy_timing.t_wakeup);
	tegra_dsi_writel(dsi, val, DSI_PHY_TIMING_2);

	val = DSI_BTA_TIMING_TTAGET(phy_timing.t_taget) |
			DSI_BTA_TIMING_TTASURE(phy_timing.t_tasure) |
			DSI_BTA_TIMING_TTAGO(phy_timing.t_tago);
	tegra_dsi_writel(dsi, val, DSI_BTA_TIMING);

	dsi->phy_timing = phy_timing;
}

static u32 tegra_dsi_sol_delay_burst(struct tegra_dc *dc,
				struct tegra_dc_dsi_data *dsi)
{
	u32 dsi_to_pixel_clk_ratio;
	u32 temp;
	u32 temp1;
	u32 mipi_clk_adj_kHz = 0;
	u32 sol_delay;
	struct tegra_dc_mode *dc_modes = &dc->mode;

	/* Get Fdsi/Fpixel ration (note: Fdsi is in bit format) */
	dsi_to_pixel_clk_ratio = (dsi->current_dsi_clk_khz * 2 +
		dsi->default_pixel_clk_khz - 1) / dsi->default_pixel_clk_khz;

	/* Convert Fdsi to byte format */
	dsi_to_pixel_clk_ratio *= 1000/8;

	/* Multiplying by 1000 so that we don't loose the fraction part */
	temp = dc_modes->h_active * 1000;
	temp1 = dc_modes->h_active + dc_modes->h_back_porch +
			dc_modes->h_sync_width;

	sol_delay = temp1 * dsi_to_pixel_clk_ratio -
			temp * dsi->pixel_scaler_mul /
			(dsi->pixel_scaler_div * dsi->info.n_data_lanes);

	/* Do rounding on sol delay */
	sol_delay = (sol_delay + 1000 - 1)/1000;

	/* TODO:
	 * 1. find out the correct sol fifo depth to use
	 * 2. verify with hw about the clamping function
	 */
	if (sol_delay > (480 * 4)) {
		sol_delay = (480 * 4);
		mipi_clk_adj_kHz = sol_delay +
			(dc_modes->h_active * dsi->pixel_scaler_mul) /
			(dsi->info.n_data_lanes * dsi->pixel_scaler_div);

		mipi_clk_adj_kHz *= (dsi->default_pixel_clk_khz / temp1);

		mipi_clk_adj_kHz *= 4;
	}

	dsi->target_hs_clk_khz = mipi_clk_adj_kHz;

	return sol_delay;
}

static void tegra_dsi_set_sol_delay(struct tegra_dc *dc,
				struct tegra_dc_dsi_data *dsi)
{
	u32 sol_delay;
	u32 internal_delay;
	u32 h_width_byte_clk;
	u32 h_width_pixels;
	u32 h_width_ganged_byte_clk;
	u8 n_data_lanes_this_cont = 0;
	u8 n_data_lanes_ganged = 0;

	if (!(dsi->info.ganged_type)) {
		if (dsi->info.video_burst_mode ==
			TEGRA_DSI_VIDEO_NONE_BURST_MODE ||
			dsi->info.video_burst_mode ==
			TEGRA_DSI_VIDEO_NONE_BURST_MODE_WITH_SYNC_END) {
#define VIDEO_FIFO_LATENCY_PIXEL_CLK 8
			sol_delay = VIDEO_FIFO_LATENCY_PIXEL_CLK *
				dsi->pixel_scaler_mul / dsi->pixel_scaler_div;
#undef VIDEO_FIFO_LATENCY_PIXEL_CLK
			dsi->status.clk_burst = DSI_CLK_BURST_NONE_BURST;
		} else {
			sol_delay = tegra_dsi_sol_delay_burst(dc, dsi);
			dsi->status.clk_burst = DSI_CLK_BURST_BURST_MODE;
		}
	} else {
#define SOL_TO_VALID_PIX_CLK_DELAY 4
#define VALID_TO_FIFO_PIX_CLK_DELAY 4
#define FIFO_WR_PIX_CLK_DELAY 2
#define FIFO_RD_BYTE_CLK_DELAY 6
#define TOT_INTERNAL_PIX_DELAY (SOL_TO_VALID_PIX_CLK_DELAY + \
				VALID_TO_FIFO_PIX_CLK_DELAY + \
				FIFO_WR_PIX_CLK_DELAY)

		internal_delay = DIV_ROUND_UP(
				TOT_INTERNAL_PIX_DELAY * dsi->pixel_scaler_mul,
				dsi->pixel_scaler_div * dsi->info.n_data_lanes)
				+ FIFO_RD_BYTE_CLK_DELAY;

		h_width_pixels = dc->mode.h_sync_width +
					dc->mode.h_back_porch +
					dc->mode.h_active +
					dc->mode.h_front_porch;

		h_width_byte_clk = DIV_ROUND_UP(h_width_pixels *
					dsi->pixel_scaler_mul,
					dsi->pixel_scaler_div *
					dsi->info.n_data_lanes);

		if (dsi->info.ganged_type ==
			TEGRA_DSI_GANGED_SYMMETRIC_LEFT_RIGHT ||
			dsi->info.ganged_type ==
			TEGRA_DSI_GANGED_SYMMETRIC_EVEN_ODD) {
			n_data_lanes_this_cont = dsi->info.n_data_lanes / 2;
			n_data_lanes_ganged = dsi->info.n_data_lanes;
		}

		h_width_ganged_byte_clk = DIV_ROUND_UP(
					n_data_lanes_this_cont *
					h_width_byte_clk,
					n_data_lanes_ganged);

		sol_delay = h_width_byte_clk - h_width_ganged_byte_clk +
							internal_delay;
		sol_delay = (dsi->info.video_data_type ==
				TEGRA_DSI_VIDEO_TYPE_COMMAND_MODE) ?
				sol_delay + 20 : sol_delay;

#undef SOL_TO_VALID_PIX_CLK_DELAY
#undef VALID_TO_FIFO_PIX_CLK_DELAY
#undef FIFO_WR_PIX_CLK_DELAY
#undef FIFO_RD_BYTE_CLK_DELAY
#undef TOT_INTERNAL_PIX_DELAY
	}

	tegra_dsi_writel(dsi, DSI_SOL_DELAY_SOL_DELAY(sol_delay),
						DSI_SOL_DELAY);
}

static void tegra_dsi_set_timeout(struct tegra_dc_dsi_data *dsi)
{
	u32 val;
	u32 bytes_per_frame;
	u32 timeout = 0;

	/* TODO: verify the following equation */
	bytes_per_frame = dsi->current_dsi_clk_khz * 1000 * 2 /
						(dsi->info.refresh_rate * 8);
	timeout = bytes_per_frame / DSI_CYCLE_COUNTER_VALUE;
	timeout = (timeout + DSI_HTX_TO_MARGIN) & 0xffff;

	val = DSI_TIMEOUT_0_LRXH_TO(DSI_LRXH_TO_VALUE) |
			DSI_TIMEOUT_0_HTX_TO(timeout);
	tegra_dsi_writel(dsi, val, DSI_TIMEOUT_0);

	if (dsi->info.panel_reset_timeout_msec)
		timeout = (dsi->info.panel_reset_timeout_msec * 1000 * 1000 *
					 1000) / dsi->current_bit_clk_ps;
	else
		timeout = DSI_PR_TO_VALUE;

	val = DSI_TIMEOUT_1_PR_TO(timeout) |
		DSI_TIMEOUT_1_TA_TO(DSI_TA_TO_VALUE);
	tegra_dsi_writel(dsi, val, DSI_TIMEOUT_1);

	val = DSI_TO_TALLY_P_RESET_STATUS(IN_RESET) |
		DSI_TO_TALLY_TA_TALLY(DSI_TA_TALLY_VALUE)|
		DSI_TO_TALLY_LRXH_TALLY(DSI_LRXH_TALLY_VALUE)|
		DSI_TO_TALLY_HTX_TALLY(DSI_HTX_TALLY_VALUE);
	tegra_dsi_writel(dsi, val, DSI_TO_TALLY);
}

static void tegra_dsi_setup_ganged_mode_pkt_length(struct tegra_dc *dc,
						struct tegra_dc_dsi_data *dsi)
{
	u32 hact_pkt_len_pix_orig = dc->mode.h_active;
	u32 hact_pkt_len_pix = 0;
	u32 hact_pkt_len_bytes = 0;
	u32 hfp_pkt_len_bytes = 0;
	u32 pix_per_line_orig = 0;
	u32 pix_per_line = 0;
	u32 val = 0;
	int i = 0;
	u32 hsync_hbp_len_pix_orig = dc->mode.h_sync_width + dc->mode.h_back_porch;
	u32 hsync_hbp_len_pix = 0;
	u32 hfp_len_pix_orig = dc->mode.h_front_porch;
	u32 hfp_len_pix = 0;
	u32 hsync_hbp_len_bytes = 0;

/* hsync + hact + hfp = (4) + (4+2) + (4+2) */
#define HEADER_OVERHEAD 16

	pix_per_line_orig = dc->mode.h_sync_width + dc->mode.h_back_porch +
			dc->mode.h_active + dc->mode.h_front_porch;

	val = DSI_PKT_LEN_0_1_LENGTH_0(0) |
		DSI_PKT_LEN_0_1_LENGTH_1(0);
	tegra_dsi_writel(dsi, val, DSI_PKT_LEN_0_1);

	switch (dsi->info.ganged_type) {
	case TEGRA_DSI_GANGED_SYMMETRIC_LEFT_RIGHT: /* fall through */
	case TEGRA_DSI_GANGED_SYMMETRIC_EVEN_ODD: /* fall through */
		hact_pkt_len_pix = DIV_ROUND_UP(hact_pkt_len_pix_orig, 2);
		pix_per_line = DIV_ROUND_UP(pix_per_line_orig, 2);

		hsync_hbp_len_pix = DIV_ROUND_UP(hsync_hbp_len_pix_orig, 2);
		hfp_len_pix = DIV_ROUND_UP(hfp_len_pix_orig, 2);
		break;
	default:
		dev_err(&dc->ndev->dev, "dsi: invalid ganged type\n");
	}

	for (i = 0; i < dsi->max_instances; i++) {
		hact_pkt_len_bytes = hact_pkt_len_pix *
			dsi->pixel_scaler_mul / dsi->pixel_scaler_div;
		if (dsi->info.no_pkt_seq_hbp) {
			hfp_pkt_len_bytes = pix_per_line *
				dsi->pixel_scaler_mul / dsi->pixel_scaler_div -
				hact_pkt_len_bytes - HEADER_OVERHEAD;

			val = DSI_PKT_LEN_2_3_LENGTH_2(0x0) |
				DSI_PKT_LEN_2_3_LENGTH_3(hact_pkt_len_bytes);
			tegra_dsi_controller_writel(dsi, val, DSI_PKT_LEN_2_3, i);
		} else {
			hsync_hbp_len_bytes = hsync_hbp_len_pix *
				dsi->pixel_scaler_mul / dsi->pixel_scaler_div;
			hsync_hbp_len_bytes -= DSI_HBACK_PORCH_PKT_OVERHEAD;
				hfp_pkt_len_bytes = hfp_len_pix *
					dsi->pixel_scaler_mul / dsi->pixel_scaler_div;
			hfp_pkt_len_bytes -= DSI_HFRONT_PORCH_PKT_OVERHEAD;

			val = DSI_PKT_LEN_2_3_LENGTH_2(hsync_hbp_len_bytes) |
				DSI_PKT_LEN_2_3_LENGTH_3(hact_pkt_len_bytes);
			tegra_dsi_controller_writel(dsi, val, DSI_PKT_LEN_2_3, i);
		}

		val = DSI_PKT_LEN_4_5_LENGTH_4(hfp_pkt_len_bytes) |
			DSI_PKT_LEN_4_5_LENGTH_5(0);
		tegra_dsi_controller_writel(dsi, val, DSI_PKT_LEN_4_5, i);

		hact_pkt_len_pix =
			hact_pkt_len_pix_orig - hact_pkt_len_pix;
		pix_per_line = pix_per_line_orig - pix_per_line;

		if (!dsi->info.no_pkt_seq_hbp) {
			hsync_hbp_len_pix =
				hsync_hbp_len_pix_orig - hsync_hbp_len_pix;

			hfp_len_pix =
				hfp_len_pix_orig - hfp_len_pix;
		}
	}

	val = DSI_PKT_LEN_6_7_LENGTH_6(0) |
		DSI_PKT_LEN_6_7_LENGTH_7(0x0f0f);
	tegra_dsi_writel(dsi, val, DSI_PKT_LEN_6_7);

#undef HEADER_OVERHEAD
}

static void tegra_dsi_setup_video_mode_pkt_length(struct tegra_dc *dc,
						struct tegra_dc_dsi_data *dsi)
{
	u32 val;
	u32 hact_pkt_len;
	u32 hsa_pkt_len;
	u32 hbp_pkt_len;
	u32 hfp_pkt_len;

	hact_pkt_len = dc->mode.h_active * dsi->pixel_scaler_mul /
							dsi->pixel_scaler_div;
	hsa_pkt_len = dc->mode.h_sync_width * dsi->pixel_scaler_mul /
							dsi->pixel_scaler_div;
	hbp_pkt_len = dc->mode.h_back_porch * dsi->pixel_scaler_mul /
							dsi->pixel_scaler_div;
	hfp_pkt_len = dc->mode.h_front_porch * dsi->pixel_scaler_mul /
							dsi->pixel_scaler_div;

	if (dsi->info.video_burst_mode !=
				TEGRA_DSI_VIDEO_NONE_BURST_MODE_WITH_SYNC_END)
		hbp_pkt_len += hsa_pkt_len;

	hsa_pkt_len -= DSI_HSYNC_BLNK_PKT_OVERHEAD;
	hbp_pkt_len -= DSI_HBACK_PORCH_PKT_OVERHEAD;
	hfp_pkt_len -= DSI_HFRONT_PORCH_PKT_OVERHEAD;

	val = DSI_PKT_LEN_0_1_LENGTH_0(0) |
			DSI_PKT_LEN_0_1_LENGTH_1(hsa_pkt_len);
	tegra_dsi_writel(dsi, val, DSI_PKT_LEN_0_1);

	val = DSI_PKT_LEN_2_3_LENGTH_2(hbp_pkt_len) |
			DSI_PKT_LEN_2_3_LENGTH_3(hact_pkt_len);
	tegra_dsi_writel(dsi, val, DSI_PKT_LEN_2_3);

	val = DSI_PKT_LEN_4_5_LENGTH_4(hfp_pkt_len) |
			DSI_PKT_LEN_4_5_LENGTH_5(0);
	tegra_dsi_writel(dsi, val, DSI_PKT_LEN_4_5);

	val = DSI_PKT_LEN_6_7_LENGTH_6(0) | DSI_PKT_LEN_6_7_LENGTH_7(0x0f0f);
	tegra_dsi_writel(dsi, val, DSI_PKT_LEN_6_7);
}

static void tegra_dsi_setup_cmd_mode_pkt_length(struct tegra_dc *dc,
						struct tegra_dc_dsi_data *dsi)
{
	unsigned long	val;
	unsigned long	act_bytes;

	if (dsi->info.ganged_type) {
		act_bytes = DIV_ROUND_UP(dc->mode.h_active, 2);
		act_bytes = (act_bytes) * dsi->pixel_scaler_mul /
				dsi->pixel_scaler_div + 1;
	} else {
		act_bytes = dc->mode.h_active * dsi->pixel_scaler_mul /
				dsi->pixel_scaler_div + 1;
	}
	val = DSI_PKT_LEN_0_1_LENGTH_0(0) | DSI_PKT_LEN_0_1_LENGTH_1(0);
	tegra_dsi_writel(dsi, val, DSI_PKT_LEN_0_1);

	val = DSI_PKT_LEN_2_3_LENGTH_2(0) | DSI_PKT_LEN_2_3_LENGTH_3(act_bytes);
	tegra_dsi_writel(dsi, val, DSI_PKT_LEN_2_3);

	val = DSI_PKT_LEN_4_5_LENGTH_4(0) | DSI_PKT_LEN_4_5_LENGTH_5(act_bytes);
	tegra_dsi_writel(dsi, val, DSI_PKT_LEN_4_5);

	val = DSI_PKT_LEN_6_7_LENGTH_6(0) | DSI_PKT_LEN_6_7_LENGTH_7(0x0f0f);
	tegra_dsi_writel(dsi, val, DSI_PKT_LEN_6_7);
}

static void tegra_dsi_set_pkt_length(struct tegra_dc *dc,
				struct tegra_dc_dsi_data *dsi)
{
	if (dsi->driven_mode == TEGRA_DSI_DRIVEN_BY_HOST)
		return;

	if (dsi->info.video_data_type == TEGRA_DSI_VIDEO_TYPE_VIDEO_MODE) {
		if (dsi->info.ganged_type)
			tegra_dsi_setup_ganged_mode_pkt_length(dc, dsi);
		else
			tegra_dsi_setup_video_mode_pkt_length(dc, dsi);
	} else {
		tegra_dsi_setup_cmd_mode_pkt_length(dc, dsi);
	}
}

static void tegra_dsi_set_pkt_seq(struct tegra_dc *dc,
				struct tegra_dc_dsi_data *dsi)
{
	const u32 *pkt_seq;
	u32 rgb_info;
	u32 pkt_seq_3_5_rgb_lo;
	u32 pkt_seq_3_5_rgb_hi;
	u32	val;
	u32 reg;
	u8  i;

	if (dsi->driven_mode == TEGRA_DSI_DRIVEN_BY_HOST)
		return;

	switch (dsi->info.pixel_format) {
	case TEGRA_DSI_PIXEL_FORMAT_16BIT_P:
		rgb_info = CMD_RGB_16BPP;
		break;
	case TEGRA_DSI_PIXEL_FORMAT_18BIT_P:
		rgb_info = CMD_RGB_18BPP;
		break;
	case TEGRA_DSI_PIXEL_FORMAT_18BIT_NP:
		rgb_info = CMD_RGB_18BPPNP;
		break;
	case TEGRA_DSI_PIXEL_FORMAT_24BIT_P:
	default:
		rgb_info = CMD_RGB_24BPP;
		break;
	}

	pkt_seq_3_5_rgb_lo = 0;
	pkt_seq_3_5_rgb_hi = 0;
	if (dsi->info.pkt_seq)
		pkt_seq = dsi->info.pkt_seq;
	else if (dsi->info.video_data_type ==
		TEGRA_DSI_VIDEO_TYPE_COMMAND_MODE) {
			pkt_seq = dsi_pkt_seq_cmd_mode;
	} else {
		switch (dsi->info.video_burst_mode) {
		case TEGRA_DSI_VIDEO_BURST_MODE_LOWEST_SPEED:
		case TEGRA_DSI_VIDEO_BURST_MODE_LOW_SPEED:
		case TEGRA_DSI_VIDEO_BURST_MODE_MEDIUM_SPEED:
		case TEGRA_DSI_VIDEO_BURST_MODE_FAST_SPEED:
		case TEGRA_DSI_VIDEO_BURST_MODE_FASTEST_SPEED:
			pkt_seq_3_5_rgb_lo =
					DSI_PKT_SEQ_3_LO_PKT_32_ID(rgb_info);
			if (!dsi->info.no_pkt_seq_eot)
				pkt_seq = dsi_pkt_seq_video_burst;
			else
				pkt_seq = dsi_pkt_seq_video_burst_no_eot;
			break;
		case TEGRA_DSI_VIDEO_NONE_BURST_MODE_WITH_SYNC_END:
			pkt_seq_3_5_rgb_hi =
					DSI_PKT_SEQ_3_HI_PKT_34_ID(rgb_info);
			pkt_seq = dsi_pkt_seq_video_non_burst_syne;
			break;
		case TEGRA_DSI_VIDEO_NONE_BURST_MODE:
		default:
			if (dsi->info.ganged_type) {
				if (dsi->info.no_pkt_seq_hbp) {
					pkt_seq_3_5_rgb_lo =
						DSI_PKT_SEQ_3_LO_PKT_31_ID(rgb_info);
					pkt_seq =
					dsi_pkt_seq_video_non_burst_no_eot_no_lp_no_hbp;
				} else {
					pkt_seq_3_5_rgb_lo =
						DSI_PKT_SEQ_3_LO_PKT_32_ID(rgb_info);
					pkt_seq = dsi_pkt_seq_video_non_burst;
				}
			} else {
				pkt_seq_3_5_rgb_lo =
					DSI_PKT_SEQ_3_LO_PKT_32_ID(rgb_info);
				pkt_seq = dsi_pkt_seq_video_non_burst;
			}

			/* Simulator does not support EOT packet yet */
			if (tegra_cpu_is_asim())
				pkt_seq = dsi_pkt_seq_video_non_burst_no_eot;
			break;
		}
	}

	for (i = 0; i < NUMOF_PKT_SEQ; i++) {
		val = pkt_seq[i];
		reg = dsi_pkt_seq_reg[i];
		if ((reg == DSI_PKT_SEQ_3_LO) || (reg == DSI_PKT_SEQ_5_LO))
			val |= pkt_seq_3_5_rgb_lo;
		if ((reg == DSI_PKT_SEQ_3_HI) || (reg == DSI_PKT_SEQ_5_HI))
			val |= pkt_seq_3_5_rgb_hi;
		tegra_dsi_writel(dsi, val, reg);
	}
}

static void tegra_dsi_reset_underflow_overflow
				(struct tegra_dc_dsi_data *dsi)
{
	u32 val;

	val = tegra_dsi_readl(dsi, DSI_STATUS);
	val &= (DSI_STATUS_LB_OVERFLOW(0x1) | DSI_STATUS_LB_UNDERFLOW(0x1));
	if (val) {
		if (val & DSI_STATUS_LB_OVERFLOW(0x1))
			dev_warn(&dsi->dc->ndev->dev,
				"dsi: video fifo overflow. Resetting flag\n");
		if (val & DSI_STATUS_LB_UNDERFLOW(0x1))
			dev_warn(&dsi->dc->ndev->dev,
				"dsi: video fifo underflow. Resetting flag\n");
		val = tegra_dsi_readl(dsi, DSI_HOST_DSI_CONTROL);
		val |= DSI_HOST_CONTROL_FIFO_STAT_RESET(0x1);
		tegra_dsi_writel(dsi, val, DSI_HOST_DSI_CONTROL);
		udelay(5);
	}
}

static void tegra_dsi_soft_reset(struct tegra_dc_dsi_data *dsi)
{
	u32 trigger;
	u32 val;
	u32 frame_period = DIV_ROUND_UP(S_TO_MS(1), dsi->info.refresh_rate);
	struct tegra_dc_mode mode = dsi->dc->mode;
	u32 tot_lines = mode.v_sync_width + mode.v_back_porch +
				mode.v_active + mode.v_front_porch;
	u32 line_period = DIV_ROUND_UP(MS_TO_US(frame_period), tot_lines);
	u32 timeout_cnt = 0;

/* wait for 1 frame duration + few extra cycles for dsi to go idle */
#define DSI_IDLE_TIMEOUT	(tot_lines + 5)

	val = tegra_dsi_readl(dsi, DSI_STATUS);
	while (!(val & DSI_STATUS_IDLE(0x1))) {
		cpu_relax();
		udelay(line_period);
		val = tegra_dsi_readl(dsi, DSI_STATUS);
		if (timeout_cnt++ > DSI_IDLE_TIMEOUT) {
			dev_warn(&dsi->dc->ndev->dev, "dsi not idle when soft reset\n");
			break;
		}
	}

	tegra_dsi_writel(dsi,
		DSI_POWER_CONTROL_LEG_DSI_ENABLE(TEGRA_DSI_DISABLE),
		DSI_POWER_CONTROL);
	/* stabilization delay */
	udelay(300);

	tegra_dsi_writel(dsi,
		DSI_POWER_CONTROL_LEG_DSI_ENABLE(TEGRA_DSI_ENABLE),
		DSI_POWER_CONTROL);
	/* stabilization delay */
	udelay(300);

	/* dsi HW does not clear host trigger bit automatically
	 * on dsi interface disable if host fifo is empty or in mid
	 * of host transmission
	 */
	trigger = tegra_dsi_readl(dsi, DSI_TRIGGER);
	if (trigger)
		tegra_dsi_writel(dsi, 0x0, DSI_TRIGGER);

#undef DSI_IDLE_TIMEOUT
}

static void tegra_dsi_stop_dc_stream(struct tegra_dc *dc,
					struct tegra_dc_dsi_data *dsi)
{
	tegra_dc_get(dc);

	tegra_dc_writel(dc, DISP_CTRL_MODE_STOP, DC_CMD_DISPLAY_COMMAND);
	tegra_dc_writel(dc, 0, DC_DISP_DISP_WIN_OPTIONS);
	tegra_dc_writel(dc, GENERAL_ACT_REQ , DC_CMD_STATE_CONTROL);

	tegra_dc_put(dc);

	dsi->status.dc_stream = DSI_DC_STREAM_DISABLE;
}

/* wait for frame end interrupt or (timeout_n_frames * 1 frame duration)
 * whichever happens to occur first
 */
static int tegra_dsi_wait_frame_end(struct tegra_dc *dc,
				struct tegra_dc_dsi_data *dsi,
				u32 timeout_n_frames)
{
	int val;
	long timeout;
	u32 frame_period = DIV_ROUND_UP(S_TO_MS(1), dsi->info.refresh_rate);
	struct tegra_dc_mode mode = dc->mode;
	u32 line_period = DIV_ROUND_UP(
				MS_TO_US(frame_period),
				mode.v_sync_width + mode.v_back_porch +
				mode.v_active + mode.v_front_porch);

	if (timeout_n_frames < 2)
		dev_WARN(&dc->ndev->dev,
		"dsi: to stop at next frame give at least 2 frame delay\n");

	INIT_COMPLETION(dc->frame_end_complete);

	tegra_dc_get(dc);

	tegra_dc_flush_interrupt(dc, FRAME_END_INT);
	/* unmask frame end interrupt */
	val = tegra_dc_unmask_interrupt(dc, FRAME_END_INT);

	timeout = wait_for_completion_interruptible_timeout(
			&dc->frame_end_complete,
			msecs_to_jiffies(timeout_n_frames * frame_period));

	/* reinstate interrupt mask */
	tegra_dc_writel(dc, val, DC_CMD_INT_MASK);

	/* wait for v_ref_to_sync no. of lines after frame end interrupt */
	udelay(mode.v_ref_to_sync * line_period);

	tegra_dc_put(dc);

	return timeout;
}

static void tegra_dsi_stop_dc_stream_at_frame_end(struct tegra_dc *dc,
						struct tegra_dc_dsi_data *dsi,
						u32 timeout_n_frames)
{
	tegra_dsi_stop_dc_stream(dc, dsi);

	tegra_dsi_wait_frame_end(dc, dsi, timeout_n_frames);

	tegra_dsi_soft_reset(dsi);

	tegra_dsi_reset_underflow_overflow(dsi);
}

static void tegra_dc_gpio_to_spio(struct tegra_dc_dsi_data *dsi, unsigned gpio)
{
	int err;

	/* convert to spio */
	err = gpio_request(gpio, "temp_request");
	if (err < 0) {
		dev_err(&dsi->dc->ndev->dev,
			"dsi: %s: gpio request failed %d\n", __func__, err);
		return;
	}
	gpio_free(gpio);
}

static void tegra_dsi_start_dc_stream(struct tegra_dc *dc,
					struct tegra_dc_dsi_data *dsi)
{
	u32 val;

	tegra_dc_get(dc);
	tegra_dvfs_set_rate(dc->clk, dc->mode.pclk);

	tegra_dc_writel(dc, DSI_ENABLE, DC_DISP_DISP_WIN_OPTIONS);

	/* TODO: clean up */
	tegra_dc_writel(dc, PW0_ENABLE | PW1_ENABLE | PW2_ENABLE | PW3_ENABLE |
			PW4_ENABLE | PM0_ENABLE | PM1_ENABLE,
			DC_CMD_DISPLAY_POWER_CONTROL);

	/* Configure one-shot mode or continuous mode */
	if (dc->out->flags & TEGRA_DC_OUT_ONE_SHOT_MODE) {
		/* disable LSPI/LCD_DE output */
		val = PIN_OUTPUT_LSPI_OUTPUT_DIS;
		tegra_dc_writel(dc, val, DC_COM_PIN_OUTPUT_ENABLE3);

		/* enable MSF & set MSF polarity */
		val = MSF_ENABLE | MSF_LSPI;
		if (!dsi->info.te_polarity_low)
			val |= MSF_POLARITY_HIGH;
		else
			val |= MSF_POLARITY_LOW;
		tegra_dc_writel(dc, val, DC_CMD_DISPLAY_COMMAND_OPTION0);

		/* set non-continuous mode */
		tegra_dc_writel(dc, DISP_CTRL_MODE_NC_DISPLAY,
						DC_CMD_DISPLAY_COMMAND);

		tegra_dc_writel(dc, GENERAL_ACT_REQ, DC_CMD_STATE_CONTROL);

		if (dsi->info.te_gpio)
			tegra_dc_gpio_to_spio(dsi, dsi->info.te_gpio);
	} else {
		/* set continuous mode */
		tegra_dc_writel(dc, DISP_CTRL_MODE_C_DISPLAY,
						DC_CMD_DISPLAY_COMMAND);
		tegra_dc_writel(dc, GENERAL_ACT_REQ, DC_CMD_STATE_CONTROL);
	}

	tegra_dc_put(dc);

	dsi->status.dc_stream = DSI_DC_STREAM_ENABLE;
}

static void tegra_dsi_set_dc_clk(struct tegra_dc *dc,
				struct tegra_dc_dsi_data *dsi)
{
	u32 shift_clk_div_register;
	u32 val;

	/* formula: (dsi->shift_clk_div - 1) * 2 */
	shift_clk_div_register = DIV_ROUND_CLOSEST(
				((dsi->shift_clk_div.mul -
				dsi->shift_clk_div.div) * 2),
				dsi->shift_clk_div.div);

	if (tegra_platform_is_fpga()) {
		shift_clk_div_register = 1;
		if (dsi->info.ganged_type)
			shift_clk_div_register = 0;
	}

	tegra_dc_get(dc);

	val = PIXEL_CLK_DIVIDER_PCD1 |
		SHIFT_CLK_DIVIDER(shift_clk_div_register + 2);

	/* SW WAR for bug 1045373. To make the shift clk dividor effect under
	 * all circumstances, write N+2 to SHIFT_CLK_DIVIDER and activate it.
	 * After 2us delay, write the target values to it. */
#if defined(CONFIG_ARCH_TEGRA_14x_SOC) || defined(CONFIG_ARCH_11x_SOC)
	tegra_dc_writel(dc, val, DC_DISP_DISP_CLOCK_CONTROL);
	tegra_dc_writel(dc, GENERAL_ACT_REQ, DC_CMD_STATE_CONTROL);

	udelay(2);
#endif

	/* TODO: find out if PCD3 option is required */
	val = PIXEL_CLK_DIVIDER_PCD1 |
		SHIFT_CLK_DIVIDER(shift_clk_div_register);

	tegra_dc_writel(dc, val, DC_DISP_DISP_CLOCK_CONTROL);

	tegra_dc_put(dc);
}

static void tegra_dsi_set_dsi_clk(struct tegra_dc *dc,
			struct tegra_dc_dsi_data *dsi, u32 clk)
{
	u32 rm;
	u32 pclk_khz;

	/* Round up to MHz */
	rm = clk % 1000;
	if (rm != 0)
		clk -= rm;

	/* Set up pixel clock */
	pclk_khz = (clk * dsi->shift_clk_div.div) /
				dsi->shift_clk_div.mul;

	dc->mode.pclk = pclk_khz * 1000;

	dc->shift_clk_div.mul = dsi->shift_clk_div.mul;
	dc->shift_clk_div.div = dsi->shift_clk_div.div;

	/* TODO: Define one shot work delay in board file. */
	/* Since for one-shot mode, refresh rate is usually set larger than
	 * expected refresh rate, it needs at least 3 frame period. Less
	 * delay one shot work is, more powering saving we have. */
	dc->one_shot_delay_ms = 4 *
			DIV_ROUND_UP(S_TO_MS(1), dsi->info.refresh_rate);

	tegra_dsi_setup_clk(dc, dsi);
	tegra_dsi_reset_deassert(dsi);

	dsi->current_dsi_clk_khz =
			clk_get_rate(dsi->dsi_clk[0]) / 1000;
	dsi->current_bit_clk_ps =  DIV_ROUND_CLOSEST((1000 * 1000 * 1000),
					(dsi->current_dsi_clk_khz * 2));
}

static void tegra_dsi_hs_clk_out_enable(struct tegra_dc_dsi_data *dsi)
{
	u32 val;

	val = tegra_dsi_readl(dsi, DSI_CONTROL);
	val &= ~DSI_CONTROL_HS_CLK_CTRL(1);

	if (dsi->info.video_clock_mode == TEGRA_DSI_VIDEO_CLOCK_CONTINUOUS) {
		val |= DSI_CONTROL_HS_CLK_CTRL(CONTINUOUS);
		dsi->status.clk_mode = DSI_PHYCLK_CONTINUOUS;
	} else {
		val |= DSI_CONTROL_HS_CLK_CTRL(TX_ONLY);
		dsi->status.clk_mode = DSI_PHYCLK_TX_ONLY;
	}
	tegra_dsi_writel(dsi, val, DSI_CONTROL);

	val = tegra_dsi_readl(dsi, DSI_HOST_DSI_CONTROL);
	val &= ~DSI_HOST_DSI_CONTROL_HIGH_SPEED_TRANS(1);
	val |= DSI_HOST_DSI_CONTROL_HIGH_SPEED_TRANS(TEGRA_DSI_HIGH);
	tegra_dsi_writel(dsi, val, DSI_HOST_DSI_CONTROL);

	dsi->status.clk_out = DSI_PHYCLK_OUT_EN;
}

static void tegra_dsi_hs_clk_out_enable_in_lp(struct tegra_dc_dsi_data *dsi)
{
	u32 val;
	tegra_dsi_hs_clk_out_enable(dsi);

	val = tegra_dsi_readl(dsi, DSI_HOST_DSI_CONTROL);
	val &= ~DSI_HOST_DSI_CONTROL_HIGH_SPEED_TRANS(1);
	val |= DSI_HOST_DSI_CONTROL_HIGH_SPEED_TRANS(TEGRA_DSI_LOW);
	tegra_dsi_writel(dsi, val, DSI_HOST_DSI_CONTROL);
}

static void tegra_dsi_hs_clk_out_disable(struct tegra_dc *dc,
						struct tegra_dc_dsi_data *dsi)
{
	u32 val;

	if (dsi->status.dc_stream == DSI_DC_STREAM_ENABLE)
		tegra_dsi_stop_dc_stream_at_frame_end(dc, dsi, 2);

	tegra_dsi_writel(dsi, TEGRA_DSI_DISABLE, DSI_POWER_CONTROL);
	/* stabilization delay */
	udelay(300);

	val = tegra_dsi_readl(dsi, DSI_HOST_DSI_CONTROL);
	val &= ~DSI_HOST_DSI_CONTROL_HIGH_SPEED_TRANS(1);
	val |= DSI_HOST_DSI_CONTROL_HIGH_SPEED_TRANS(TEGRA_DSI_LOW);
	tegra_dsi_writel(dsi, val, DSI_HOST_DSI_CONTROL);

	tegra_dsi_writel(dsi, TEGRA_DSI_ENABLE, DSI_POWER_CONTROL);
	/* stabilization delay */
	udelay(300);

	dsi->status.clk_mode = DSI_PHYCLK_NOT_INIT;
	dsi->status.clk_out = DSI_PHYCLK_OUT_DIS;
}

static void tegra_dsi_set_control_reg_lp(struct tegra_dc_dsi_data *dsi)
{
	u32 dsi_control;
	u32 host_dsi_control;
	u32 max_threshold;

	dsi_control = dsi->dsi_control_val | DSI_CTRL_HOST_DRIVEN;
	host_dsi_control = HOST_DSI_CTRL_COMMON |
			HOST_DSI_CTRL_HOST_DRIVEN |
			DSI_HOST_DSI_CONTROL_HIGH_SPEED_TRANS(TEGRA_DSI_LOW);
	max_threshold = DSI_MAX_THRESHOLD_MAX_THRESHOLD(DSI_HOST_FIFO_DEPTH);

	tegra_dsi_writel(dsi, max_threshold, DSI_MAX_THRESHOLD);
	tegra_dsi_writel(dsi, dsi_control, DSI_CONTROL);
	tegra_dsi_writel(dsi, host_dsi_control, DSI_HOST_DSI_CONTROL);

	dsi->status.driven = DSI_DRIVEN_MODE_HOST;
	dsi->status.clk_burst = DSI_CLK_BURST_NOT_INIT;
	dsi->status.vtype = DSI_VIDEO_TYPE_NOT_INIT;
}

static void tegra_dsi_set_control_reg_hs(struct tegra_dc_dsi_data *dsi,
						u8 driven_mode)
{
	u32 dsi_control;
	u32 host_dsi_control;
	u32 max_threshold;
	u32 dcs_cmd;

	dsi_control = dsi->dsi_control_val;
	host_dsi_control = HOST_DSI_CTRL_COMMON;
	max_threshold = 0;
	dcs_cmd = 0;

	if (driven_mode == TEGRA_DSI_DRIVEN_BY_HOST) {
		dsi_control |= DSI_CTRL_HOST_DRIVEN;
		host_dsi_control |= HOST_DSI_CTRL_HOST_DRIVEN;
		max_threshold =
			DSI_MAX_THRESHOLD_MAX_THRESHOLD(DSI_HOST_FIFO_DEPTH);
		dsi->status.driven = DSI_DRIVEN_MODE_HOST;
	} else {
		dsi_control |= DSI_CTRL_DC_DRIVEN;
		host_dsi_control |= HOST_DSI_CTRL_DC_DRIVEN;
		max_threshold =
			DSI_MAX_THRESHOLD_MAX_THRESHOLD(DSI_VIDEO_FIFO_DEPTH);
		dsi->status.driven = DSI_DRIVEN_MODE_DC;

		if (dsi->info.video_data_type ==
			TEGRA_DSI_VIDEO_TYPE_COMMAND_MODE) {
			dsi_control |= DSI_CTRL_CMD_MODE;
			dcs_cmd = DSI_DCS_CMDS_LT5_DCS_CMD(
				DSI_WRITE_MEMORY_START)|
				DSI_DCS_CMDS_LT3_DCS_CMD(
				DSI_WRITE_MEMORY_CONTINUE);
			dsi->status.vtype = DSI_VIDEO_TYPE_CMD_MODE;
		} else {
			dsi_control |= DSI_CTRL_VIDEO_MODE;
			dsi->status.vtype = DSI_VIDEO_TYPE_VIDEO_MODE;
		}
	}

	tegra_dsi_writel(dsi, max_threshold, DSI_MAX_THRESHOLD);
	tegra_dsi_writel(dsi, dcs_cmd, DSI_DCS_CMDS);
	tegra_dsi_writel(dsi, dsi_control, DSI_CONTROL);
	tegra_dsi_writel(dsi, host_dsi_control, DSI_HOST_DSI_CONTROL);
}

static void tegra_dsi_pad_disable(struct tegra_dc_dsi_data *dsi)
{
	u32 val;

	if (dsi->info.controller_vs == DSI_VS_1) {
		val = tegra_dsi_readl(dsi, DSI_PAD_CONTROL_0_VS1);
		val &= ~(DSI_PAD_CONTROL_0_VS1_PAD_PDIO(0xf) |
			DSI_PAD_CONTROL_0_VS1_PAD_PDIO_CLK(0x1) |
			DSI_PAD_CONTROL_0_VS1_PAD_PULLDN_ENAB(0xf) |
			DSI_PAD_CONTROL_0_VS1_PAD_PULLDN_CLK_ENAB(0x1));
		val |= DSI_PAD_CONTROL_0_VS1_PAD_PDIO(0xf) |
			DSI_PAD_CONTROL_0_VS1_PAD_PDIO_CLK
						(TEGRA_DSI_PAD_DISABLE) |
			DSI_PAD_CONTROL_0_VS1_PAD_PULLDN_ENAB(0xf) |
			DSI_PAD_CONTROL_0_VS1_PAD_PULLDN_CLK_ENAB
						(TEGRA_DSI_PAD_DISABLE);
		tegra_dsi_writel(dsi, val, DSI_PAD_CONTROL_0_VS1);
	} else {
		val = tegra_dsi_readl(dsi, DSI_PAD_CONTROL);
		val &= ~(DSI_PAD_CONTROL_PAD_PDIO(0x3) |
			DSI_PAD_CONTROL_PAD_PDIO_CLK(0x1) |
			DSI_PAD_CONTROL_PAD_PULLDN_ENAB(0x1));
		val |= DSI_PAD_CONTROL_PAD_PDIO(0x3) |
			DSI_PAD_CONTROL_PAD_PDIO_CLK(TEGRA_DSI_PAD_DISABLE) |
			DSI_PAD_CONTROL_PAD_PULLDN_ENAB(TEGRA_DSI_PAD_DISABLE);
		tegra_dsi_writel(dsi, val, DSI_PAD_CONTROL);
	}
}

static void tegra_dsi_pad_enable(struct tegra_dc_dsi_data *dsi)
{
	u32 val;

	if (dsi->info.controller_vs == DSI_VS_1) {
		val = tegra_dsi_readl(dsi, DSI_PAD_CONTROL_0_VS1);
		val &= ~(DSI_PAD_CONTROL_0_VS1_PAD_PDIO(0xf) |
			DSI_PAD_CONTROL_0_VS1_PAD_PDIO_CLK(0x1) |
			DSI_PAD_CONTROL_0_VS1_PAD_PULLDN_ENAB(0xf) |
			DSI_PAD_CONTROL_0_VS1_PAD_PULLDN_CLK_ENAB(0x1));
		val |= DSI_PAD_CONTROL_0_VS1_PAD_PDIO(TEGRA_DSI_PAD_ENABLE) |
			DSI_PAD_CONTROL_0_VS1_PAD_PDIO_CLK(
						TEGRA_DSI_PAD_ENABLE) |
			DSI_PAD_CONTROL_0_VS1_PAD_PULLDN_ENAB(
						TEGRA_DSI_PAD_ENABLE) |
			DSI_PAD_CONTROL_0_VS1_PAD_PULLDN_CLK_ENAB(
						TEGRA_DSI_PAD_ENABLE);
		tegra_dsi_writel(dsi, val, DSI_PAD_CONTROL_0_VS1);
	} else {
		val = tegra_dsi_readl(dsi, DSI_PAD_CONTROL);
		val &= ~(DSI_PAD_CONTROL_PAD_PDIO(0x3) |
			DSI_PAD_CONTROL_PAD_PDIO_CLK(0x1) |
			DSI_PAD_CONTROL_PAD_PULLDN_ENAB(0x1));
		val |= DSI_PAD_CONTROL_PAD_PDIO(TEGRA_DSI_PAD_ENABLE) |
			DSI_PAD_CONTROL_PAD_PDIO_CLK(TEGRA_DSI_PAD_ENABLE) |
			DSI_PAD_CONTROL_PAD_PULLDN_ENAB(TEGRA_DSI_PAD_ENABLE);
		tegra_dsi_writel(dsi, val, DSI_PAD_CONTROL);
	}
}

static void __maybe_unused
tegra_dsi_mipi_calibration_status(struct tegra_dc_dsi_data *dsi)
{
	u32 val = 0;
	u32 timeout = 0;
	/* Start calibration */
	val = tegra_mipi_cal_read(dsi->mipi_cal,
		MIPI_CAL_MIPI_CAL_CTRL_0);
	val |= (MIPI_CAL_STARTCAL(0x1));
	tegra_mipi_cal_write(dsi->mipi_cal, val,
		MIPI_CAL_MIPI_CAL_CTRL_0);

	for (timeout = MIPI_DSI_AUTOCAL_TIMEOUT_USEC;
			timeout; timeout -= 100) {
		val = tegra_mipi_cal_read(dsi->mipi_cal,
		MIPI_CAL_CIL_MIPI_CAL_STATUS_0);
		if (!(val & MIPI_CAL_ACTIVE(0x1)) &&
			(val & MIPI_AUTO_CAL_DONE(0x1))) {
				dev_info(&dsi->dc->ndev->dev, "DSI pad calibration done\n");
				break;
		}
		usleep_range(10, 100);
	}
	if (timeout <= 0)
		dev_info(&dsi->dc->ndev->dev, "DSI calibration timed out\n");
}

#ifdef CONFIG_ARCH_TEGRA_12x_SOC
static void tegra_dsi_mipi_calibration_12x(struct tegra_dc_dsi_data *dsi)
{
	u32 val;
	struct clk *clk72mhz = NULL;

	clk72mhz = clk_get_sys("clk72mhz", NULL);
	if (IS_ERR_OR_NULL(clk72mhz)) {
		dev_err(&dsi->dc->ndev->dev, "dsi: can't get clk72mhz clock\n");
		return;
	}
	clk_prepare_enable(clk72mhz);

	/* Calibration settings begin */
	val = tegra_mipi_cal_read(dsi->mipi_cal,
			MIPI_CAL_MIPI_BIAS_PAD_CFG1_0);
	val &= ~PAD_DRIV_UP_REF(0x7);
	val |= PAD_DRIV_UP_REF(0x3);
	tegra_mipi_cal_write(dsi->mipi_cal, val,
			MIPI_CAL_MIPI_BIAS_PAD_CFG1_0);
	/*Bug 1445912: override tap delay for panel-a-1200-1920-7-0 */
	if (dsi->info.boardinfo.platform_boardid == BOARD_P1761 &&
		dsi->info.boardinfo.display_boardversion == 1) {
		val = (DSI_PAD_OUTADJ3(0x4) | DSI_PAD_OUTADJ2(0x4) |
		   DSI_PAD_OUTADJ1(0x4) | DSI_PAD_OUTADJ0(0x4));
		tegra_dsi_writel(dsi, val, DSI_PAD_CONTROL_1_VS1);
	}

	val = (DSI_PAD_SLEWUPADJ(0x7) | DSI_PAD_SLEWDNADJ(0x7) |
		DSI_PAD_LPUPADJ(0x1) | DSI_PAD_LPDNADJ(0x1) |
		DSI_PAD_OUTADJCLK(0x0));
	tegra_dsi_writel(dsi, val, DSI_PAD_CONTROL_2_VS1);

	val = tegra_dsi_readl(dsi, DSI_PAD_CONTROL_3_VS1);
	val |= (DSI_PAD_PREEMP_PD_CLK(0x3) | DSI_PAD_PREEMP_PU_CLK(0x3) |
		   DSI_PAD_PREEMP_PD(0x3) | DSI_PAD_PREEMP_PU(0x3));
	tegra_dsi_writel(dsi, val, DSI_PAD_CONTROL_3_VS1);

	/* Calibrate DSI 0 */
	if (dsi->info.ganged_type ||
		dsi->info.dsi_instance == DSI_INSTANCE_0) {
		val = MIPI_CAL_OVERIDEDSIA(0x0) |
			MIPI_CAL_SELDSIA(0x1) |
			MIPI_CAL_HSPDOSDSIA(0x0) |
			MIPI_CAL_HSPUOSDSIA(0x0) |
			MIPI_CAL_TERMOSDSIA(0x0);
		tegra_mipi_cal_write(dsi->mipi_cal, val,
			MIPI_CAL_DSIA_MIPI_CAL_CONFIG_0);
		tegra_mipi_cal_write(dsi->mipi_cal, val,
			MIPI_CAL_DSIB_MIPI_CAL_CONFIG_0);

		val = (MIPI_CAL_CLKSELDSIA(0x1) |
				MIPI_CAL_HSCLKPDOSDSIA(0x1) |
				MIPI_CAL_HSCLKPUOSDSIA(0x2));
		tegra_mipi_cal_write(dsi->mipi_cal, val,
			MIPI_CAL_DSIA_MIPI_CAL_CONFIG_2_0);
		tegra_mipi_cal_write(dsi->mipi_cal, val,
			MIPI_CAL_DSIB_MIPI_CAL_CONFIG_2_0);

		/* Deselect PAD C */
		val = tegra_mipi_cal_read(dsi->mipi_cal,
			MIPI_CAL_CILC_MIPI_CAL_CONFIG_2_0);
		val &= ~(MIPI_CAL_SELDSIC(0x1));
		tegra_mipi_cal_write(dsi->mipi_cal, val,
			MIPI_CAL_CILC_MIPI_CAL_CONFIG_2_0);

		/* Deselect PAD D */
		val = tegra_mipi_cal_read(dsi->mipi_cal,
			MIPI_CAL_CILD_MIPI_CAL_CONFIG_2_0);
		val &= ~(MIPI_CAL_SELDSID(0x1));
		tegra_mipi_cal_write(dsi->mipi_cal, val,
			MIPI_CAL_CILD_MIPI_CAL_CONFIG_2_0);

		val = MIPI_CAL_NOISE_FLT(0xa) |
			  MIPI_CAL_PRESCALE(0x2) |
			  MIPI_CAL_CLKEN_OVR(0x1) |
			  MIPI_CAL_AUTOCAL_EN(0x0);
		tegra_mipi_cal_write(dsi->mipi_cal, val,
			MIPI_CAL_MIPI_CAL_CTRL_0);

		tegra_dsi_mipi_calibration_status(dsi);
	}
	/* Calibrate DSI 1 */
	if (dsi->info.ganged_type ||
		dsi->info.dsi_instance == DSI_INSTANCE_1) {
		val = MIPI_CAL_OVERIDEC(0x0) |
			MIPI_CAL_SELC(0x1) |
			MIPI_CAL_HSPDOSC(0x0) |
			MIPI_CAL_HSPUOSC(0x0) |
			MIPI_CAL_TERMOSC(0x0);
		tegra_mipi_cal_write(dsi->mipi_cal, val,
			MIPI_CAL_CILC_MIPI_CAL_CONFIG_0);
		tegra_mipi_cal_write(dsi->mipi_cal, val,
			MIPI_CAL_CILD_MIPI_CAL_CONFIG_0);

		val = (MIPI_CAL_CLKSELDSIA(0x1) |
				MIPI_CAL_HSCLKPDOSDSIA(0x1) |
				MIPI_CAL_HSCLKPUOSDSIA(0x2));
		tegra_mipi_cal_write(dsi->mipi_cal, val,
			MIPI_CAL_CILC_MIPI_CAL_CONFIG_2_0);
		tegra_mipi_cal_write(dsi->mipi_cal, val,
			MIPI_CAL_CILD_MIPI_CAL_CONFIG_2_0);

		/* Deselect PAD A */
		val = tegra_mipi_cal_read(dsi->mipi_cal,
			MIPI_CAL_DSIA_MIPI_CAL_CONFIG_2_0);
		val &= ~(MIPI_CAL_SELDSIC(0x1));
		tegra_mipi_cal_write(dsi->mipi_cal, val,
			MIPI_CAL_DSIA_MIPI_CAL_CONFIG_2_0);

		/* Deselect PAD B */
		val = tegra_mipi_cal_read(dsi->mipi_cal,
			MIPI_CAL_DSIB_MIPI_CAL_CONFIG_2_0);
		val &= ~(MIPI_CAL_SELDSID(0x1));
		tegra_mipi_cal_write(dsi->mipi_cal, val,
			MIPI_CAL_DSIB_MIPI_CAL_CONFIG_2_0);

		val = MIPI_CAL_NOISE_FLT(0xa) |
			  MIPI_CAL_PRESCALE(0x2) |
			  MIPI_CAL_CLKEN_OVR(0x1) |
			  MIPI_CAL_AUTOCAL_EN(0x0);
		tegra_mipi_cal_write(dsi->mipi_cal, val,
			MIPI_CAL_MIPI_CAL_CTRL_0);

		tegra_dsi_mipi_calibration_status(dsi);
	}

	clk_disable_unprepare(clk72mhz);
}
#endif

#ifdef CONFIG_ARCH_TEGRA_14x_SOC
void tegra_dsi_mipi_calibration_14x(struct tegra_dc_dsi_data *dsi)
{
	u32 val;
	struct clk *clk72mhz = NULL;

	clk72mhz = clk_get_sys("clk72mhz", NULL);
	if (IS_ERR_OR_NULL(clk72mhz)) {
		dev_err(&dsi->dc->ndev->dev, "dsi: can't get clk72mhz clock\n");
		return;
	}
	clk_prepare_enable(clk72mhz);

	tegra_mipi_cal_write(dsi->mipi_cal,
			PAD_DRIV_DN_REF(0x2),
			MIPI_CAL_MIPI_BIAS_PAD_CFG1_0);

	val = (DSI_PAD_SLEWUPADJ(0x7) | DSI_PAD_SLEWDNADJ(0x7) |
		     DSI_PAD_LPUPADJ(0x1) | DSI_PAD_LPDNADJ(0x1));
	tegra_dsi_writel(dsi, val, DSI_PAD_CONTROL_2_VS1);

	val = (DSI_PAD_PREEMP_PD(0x3) | DSI_PAD_PREEMP_PU(0x3));
	tegra_dsi_writel(dsi, val, DSI_PAD_CONTROL_3_VS1);

	val = MIPI_CAL_HSCLKPDOSDSIA(0x2) |
		MIPI_CAL_HSCLKPUOSDSIA(0x2);
	tegra_mipi_cal_write(dsi->mipi_cal, val,
		MIPI_CAL_DSIA_MIPI_CAL_CONFIG_2_0);
	tegra_mipi_cal_write(dsi->mipi_cal, val,
		MIPI_CAL_DSIB_MIPI_CAL_CONFIG_2_0);

	val = MIPI_CAL_OVERIDEDSIA(0x0) |
		MIPI_CAL_SELDSIA(0x1) |
		MIPI_CAL_HSPDOSDSIA(0x0) |
		MIPI_CAL_HSPUOSDSIA(0x0) |
		MIPI_CAL_TERMOSDSIA(0x0);
	tegra_mipi_cal_write(dsi->mipi_cal, val,
		MIPI_CAL_DSIA_MIPI_CAL_CONFIG_0);
	tegra_mipi_cal_write(dsi->mipi_cal, val,
		MIPI_CAL_DSIB_MIPI_CAL_CONFIG_0);

	val = MIPI_CAL_NOISE_FLT(0xa) |
		  MIPI_CAL_PRESCALE(0x2) |
		  MIPI_CAL_CLKEN_OVR(0x1) |
		  MIPI_CAL_AUTOCAL_EN(0x0);
	tegra_mipi_cal_write(dsi->mipi_cal, val,
		MIPI_CAL_MIPI_CAL_CTRL_0);

	tegra_dsi_mipi_calibration_status(dsi);

	clk_disable_unprepare(clk72mhz);
}
#endif

#ifdef CONFIG_ARCH_TEGRA_11x_SOC
static void tegra_dsi_mipi_calibration_11x(struct tegra_dc_dsi_data *dsi)
{
	u32 val;
	/* Calibration settings begin */
	val = (DSI_PAD_SLEWUPADJ(0x7) | DSI_PAD_SLEWDNADJ(0x7) |
		DSI_PAD_LPUPADJ(0x1) | DSI_PAD_LPDNADJ(0x1) |
		DSI_PAD_OUTADJCLK(0x0));
	tegra_dsi_writel(dsi, val, DSI_PAD_CONTROL_2_VS1);

	/* Calibrate DSI 0 */
	if (dsi->info.ganged_type ||
		dsi->info.dsi_instance == DSI_INSTANCE_0) {
		val = tegra_mipi_cal_read(dsi->mipi_cal,
			MIPI_CAL_DSIA_MIPI_CAL_CONFIG_0);
		val = MIPI_CAL_OVERIDEDSIA(0x0) |
			MIPI_CAL_SELDSIA(0x1) |
			MIPI_CAL_HSPDOSDSIA(0x0) |
			MIPI_CAL_HSPUOSDSIA(0x4) |
			MIPI_CAL_TERMOSDSIA(0x5);
		tegra_mipi_cal_write(dsi->mipi_cal, val,
			MIPI_CAL_DSIA_MIPI_CAL_CONFIG_0);
		tegra_mipi_cal_write(dsi->mipi_cal, val,
			MIPI_CAL_DSIB_MIPI_CAL_CONFIG_0);

		/* Deselect PAD C */
		val = tegra_mipi_cal_read(dsi->mipi_cal,
			MIPI_CAL_DSIC_MIPI_CAL_CONFIG_0);
		val &= ~(MIPI_CAL_SELDSIC(0x1));
		tegra_mipi_cal_write(dsi->mipi_cal, val,
			MIPI_CAL_DSIC_MIPI_CAL_CONFIG_0);

		/* Deselect PAD D */
		val = tegra_mipi_cal_read(dsi->mipi_cal,
			MIPI_CAL_DSID_MIPI_CAL_CONFIG_0);
		val &= ~(MIPI_CAL_SELDSID(0x1));
		tegra_mipi_cal_write(dsi->mipi_cal, val,
			MIPI_CAL_DSID_MIPI_CAL_CONFIG_0);

		val = tegra_mipi_cal_read(dsi->mipi_cal,
			MIPI_CAL_MIPI_CAL_CTRL_0);
		val = MIPI_CAL_NOISE_FLT(0xa) |
			  MIPI_CAL_PRESCALE(0x2) |
			  MIPI_CAL_CLKEN_OVR(0x1) |
			  MIPI_CAL_AUTOCAL_EN(0x0);
		tegra_mipi_cal_write(dsi->mipi_cal, val,
			MIPI_CAL_MIPI_CAL_CTRL_0);

		tegra_dsi_mipi_calibration_status(dsi);
	}

	/* Calibrate DSI 1 */
	if (dsi->info.ganged_type ||
		dsi->info.dsi_instance == DSI_INSTANCE_1) {
		val = tegra_mipi_cal_read(dsi->mipi_cal,
			MIPI_CAL_DSIC_MIPI_CAL_CONFIG_0);
		val = MIPI_CAL_OVERIDEDSIC(0x0) |
			MIPI_CAL_SELDSIC(0x1) |
			MIPI_CAL_HSPDOSDSIC(0x0) |
			MIPI_CAL_HSPUOSDSIC(0x4) |
			MIPI_CAL_TERMOSDSIC(0x5);
		tegra_mipi_cal_write(dsi->mipi_cal, val,
			MIPI_CAL_DSIC_MIPI_CAL_CONFIG_0);
		tegra_mipi_cal_write(dsi->mipi_cal, val,
			MIPI_CAL_DSID_MIPI_CAL_CONFIG_0);

		/* Deselect PAD A */
		val = tegra_mipi_cal_read(dsi->mipi_cal,
			MIPI_CAL_DSIA_MIPI_CAL_CONFIG_0);
		val &= ~(MIPI_CAL_SELDSIA(0x1));
		tegra_mipi_cal_write(dsi->mipi_cal, val,
			MIPI_CAL_DSIA_MIPI_CAL_CONFIG_0);

		/* Deselect PAD B */
		val = tegra_mipi_cal_read(dsi->mipi_cal,
			MIPI_CAL_DSIB_MIPI_CAL_CONFIG_0);
		val &= ~(MIPI_CAL_SELDSIB(0x1));
		tegra_mipi_cal_write(dsi->mipi_cal, val,
			MIPI_CAL_DSIB_MIPI_CAL_CONFIG_0);

		val = tegra_mipi_cal_read(dsi->mipi_cal,
			MIPI_CAL_MIPI_CAL_CTRL_0);
		val = MIPI_CAL_NOISE_FLT(0xa) |
			  MIPI_CAL_PRESCALE(0x2) |
			  MIPI_CAL_CLKEN_OVR(0x1) |
			  MIPI_CAL_AUTOCAL_EN(0x0);
		tegra_mipi_cal_write(dsi->mipi_cal, val,
			MIPI_CAL_MIPI_CAL_CTRL_0);

		tegra_dsi_mipi_calibration_status(dsi);
	}
}
#endif
static void tegra_dsi_pad_calibration(struct tegra_dc_dsi_data *dsi)
{
	if (!dsi->ulpm)
		tegra_dsi_pad_enable(dsi);
	else
		tegra_dsi_pad_disable(dsi);

	if (dsi->info.controller_vs == DSI_VS_1) {

		tegra_mipi_cal_init_hw(dsi->mipi_cal);

		tegra_mipi_cal_clk_enable(dsi->mipi_cal);

		tegra_mipi_cal_write(dsi->mipi_cal,
			MIPI_BIAS_PAD_E_VCLAMP_REF(0x1),
			MIPI_CAL_MIPI_BIAS_PAD_CFG0_0);
		tegra_mipi_cal_write(dsi->mipi_cal,
			PAD_PDVREG(0x0) | PAD_VCLAMP_LEVEL(0x0),
			MIPI_CAL_MIPI_BIAS_PAD_CFG2_0);
#if defined(CONFIG_ARCH_TEGRA_11x_SOC)
		tegra_dsi_mipi_calibration_11x(dsi);
#elif defined(CONFIG_ARCH_TEGRA_14x_SOC)
		tegra_dsi_mipi_calibration_14x(dsi);
#elif defined(CONFIG_ARCH_TEGRA_12x_SOC)
		tegra_dsi_mipi_calibration_12x(dsi);
#endif
		tegra_mipi_cal_clk_disable(dsi->mipi_cal);
	} else {
#ifdef CONFIG_ARCH_TEGRA_3x_SOC
		u32 val = 0;

		val = tegra_dsi_readl(dsi, DSI_PAD_CONTROL);
		val &= ~(DSI_PAD_CONTROL_PAD_LPUPADJ(0x3) |
			DSI_PAD_CONTROL_PAD_LPDNADJ(0x3) |
			DSI_PAD_CONTROL_PAD_PREEMP_EN(0x1) |
			DSI_PAD_CONTROL_PAD_SLEWDNADJ(0x7) |
			DSI_PAD_CONTROL_PAD_SLEWUPADJ(0x7));

		val |= DSI_PAD_CONTROL_PAD_LPUPADJ(0x1) |
			DSI_PAD_CONTROL_PAD_LPDNADJ(0x1) |
			DSI_PAD_CONTROL_PAD_PREEMP_EN(0x1) |
			DSI_PAD_CONTROL_PAD_SLEWDNADJ(0x6) |
			DSI_PAD_CONTROL_PAD_SLEWUPADJ(0x6);

		tegra_dsi_writel(dsi, val, DSI_PAD_CONTROL);

		val = MIPI_CAL_TERMOSA(0x4);
		tegra_vi_csi_writel(val, CSI_CILA_MIPI_CAL_CONFIG_0);

		val = MIPI_CAL_TERMOSB(0x4);
		tegra_vi_csi_writel(val, CSI_CILB_MIPI_CAL_CONFIG_0);

		val = MIPI_CAL_HSPUOSD(0x3) | MIPI_CAL_HSPDOSD(0x4);
		tegra_vi_csi_writel(val, CSI_DSI_MIPI_CAL_CONFIG);

		val = PAD_DRIV_DN_REF(0x5) | PAD_DRIV_UP_REF(0x7);
		tegra_vi_csi_writel(val, CSI_MIPIBIAS_PAD_CONFIG);

		val = PAD_CIL_PDVREG(0x0);
		tegra_vi_csi_writel(val, CSI_CIL_PAD_CONFIG);
#endif
	}
}

static void tegra_dsi_panelB_enable(void)
{
	unsigned int val;

	val = readl(IO_ADDRESS(APB_MISC_GP_MIPI_PAD_CTRL_0));
	val |= DSIB_MODE_ENABLE;
	writel(val, (IO_ADDRESS(APB_MISC_GP_MIPI_PAD_CTRL_0)));
}

static int tegra_dsi_init_hw(struct tegra_dc *dc,
				struct tegra_dc_dsi_data *dsi)
{
	u32 i;
	int err = 0;

	if (dsi->avdd_dsi_csi)
		err = regulator_enable(dsi->avdd_dsi_csi);
	if (WARN(err, "unable to enable regulator"))
		return err;
	/* stablization delay */
	mdelay(50);
	/* Enable DSI clocks */
	tegra_dsi_clk_enable(dsi);
	tegra_dsi_set_dsi_clk(dc, dsi, dsi->target_lp_clk_khz);

	/* Stop DC stream before configuring DSI registers
	 * to avoid visible glitches on panel during transition
	 * from bootloader to kernel driver
	 */
	tegra_dsi_stop_dc_stream_at_frame_end(dc, dsi, 2);

	tegra_dsi_writel(dsi,
		DSI_POWER_CONTROL_LEG_DSI_ENABLE(TEGRA_DSI_DISABLE),
		DSI_POWER_CONTROL);
	/* stabilization delay */
	udelay(300);

	if (dsi->info.dsi_instance || dsi->info.ganged_type)
		tegra_dsi_panelB_enable();

	tegra_dsi_set_phy_timing(dsi, DSI_LPHS_IN_LP_MODE);

	/* Initialize DSI registers */
	for (i = 0; i < ARRAY_SIZE(init_reg); i++)
		tegra_dsi_writel(dsi, 0, init_reg[i]);
	if (dsi->info.controller_vs == DSI_VS_1) {
		for (i = 0; i < ARRAY_SIZE(init_reg_vs1_ext); i++)
			tegra_dsi_writel(dsi, 0, init_reg_vs1_ext[i]);
	}

	tegra_dsi_pad_calibration(dsi);

	tegra_dsi_writel(dsi,
		DSI_POWER_CONTROL_LEG_DSI_ENABLE(TEGRA_DSI_ENABLE),
		DSI_POWER_CONTROL);
	/* stabilization delay */
	udelay(300);

	dsi->status.init = DSI_MODULE_INIT;
	dsi->status.lphs = DSI_LPHS_NOT_INIT;
	dsi->status.vtype = DSI_VIDEO_TYPE_NOT_INIT;
	dsi->status.driven = DSI_DRIVEN_MODE_NOT_INIT;
	dsi->status.clk_out = DSI_PHYCLK_OUT_DIS;
	dsi->status.clk_mode = DSI_PHYCLK_NOT_INIT;
	dsi->status.clk_burst = DSI_CLK_BURST_NOT_INIT;
	dsi->status.dc_stream = DSI_DC_STREAM_DISABLE;
	dsi->status.lp_op = DSI_LP_OP_NOT_INIT;

	if (!tegra_cpu_is_asim() && DSI_USE_SYNC_POINTS)
		tegra_dsi_syncpt_reset(dsi);

	return 0;
}

static int tegra_dsi_set_to_lp_mode(struct tegra_dc *dc,
			struct tegra_dc_dsi_data *dsi, u8 lp_op)
{
	int err;

	if (dsi->status.init != DSI_MODULE_INIT) {
		err = -EPERM;
		goto fail;
	}

	if (dsi->status.lphs == DSI_LPHS_IN_LP_MODE &&
			dsi->status.lp_op == lp_op)
		goto success;

	if (dsi->status.dc_stream == DSI_DC_STREAM_ENABLE)
		tegra_dsi_stop_dc_stream_at_frame_end(dc, dsi, 2);

	/* disable/enable hs clk according to enable_hs_clock_on_lp_cmd_mode */
	if ((dsi->status.clk_out == DSI_PHYCLK_OUT_EN) &&
		(!dsi->info.enable_hs_clock_on_lp_cmd_mode))
		tegra_dsi_hs_clk_out_disable(dc, dsi);

	dsi->target_lp_clk_khz = tegra_dsi_get_lp_clk_rate(dsi, lp_op);
	if (dsi->current_dsi_clk_khz != dsi->target_lp_clk_khz) {
		tegra_dsi_set_dsi_clk(dc, dsi, dsi->target_lp_clk_khz);
		tegra_dsi_set_timeout(dsi);
	}

	tegra_dsi_set_phy_timing(dsi, DSI_LPHS_IN_LP_MODE);

	tegra_dsi_set_control_reg_lp(dsi);

	if ((dsi->status.clk_out == DSI_PHYCLK_OUT_DIS) &&
		(dsi->info.enable_hs_clock_on_lp_cmd_mode))
		tegra_dsi_hs_clk_out_enable_in_lp(dsi);

	dsi->status.lphs = DSI_LPHS_IN_LP_MODE;
	dsi->status.lp_op = lp_op;
	dsi->driven_mode = TEGRA_DSI_DRIVEN_BY_HOST;
success:
	err = 0;
fail:
	return err;
}

static void tegra_dsi_ganged(struct tegra_dc *dc,
				struct tegra_dc_dsi_data *dsi)
{
	u32 low_width = 0;
	u32 high_width = 0;
	u32 h_active = dc->out->modes->h_active;
	u32 val = 0;

	if (dsi->info.controller_vs < DSI_VS_1) {
		dev_err(&dc->ndev->dev, "dsi: ganged mode not"
		"supported with current controller version\n");
		return;
	}

	if (dsi->info.ganged_type ==
			TEGRA_DSI_GANGED_SYMMETRIC_LEFT_RIGHT) {
		/* DSI 0 */
		tegra_dsi_controller_writel(dsi,
			DSI_GANGED_MODE_START_POINTER(0),
			DSI_GANGED_MODE_START, DSI_INSTANCE_0);
		/* DSI 1 */
		tegra_dsi_controller_writel(dsi,
			DSI_GANGED_MODE_START_POINTER(h_active / 2),
			DSI_GANGED_MODE_START, DSI_INSTANCE_1);

		low_width = DIV_ROUND_UP(h_active, 2);
		high_width = h_active - low_width;
		val = DSI_GANGED_MODE_SIZE_VALID_LOW_WIDTH(low_width) |
			DSI_GANGED_MODE_SIZE_VALID_HIGH_WIDTH(high_width);

	} else if (dsi->info.ganged_type ==
			TEGRA_DSI_GANGED_SYMMETRIC_EVEN_ODD) {
		/* DSI 0 */
		tegra_dsi_controller_writel(dsi,
			DSI_GANGED_MODE_START_POINTER(0),
			DSI_GANGED_MODE_START, DSI_INSTANCE_0);
		/* DSI 1 */
		tegra_dsi_controller_writel(dsi,
			DSI_GANGED_MODE_START_POINTER(1),
			DSI_GANGED_MODE_START, DSI_INSTANCE_1);

		low_width = 0x1;
		high_width = 0x1;
		val = DSI_GANGED_MODE_SIZE_VALID_LOW_WIDTH(low_width) |
			DSI_GANGED_MODE_SIZE_VALID_HIGH_WIDTH(high_width);
	}

	tegra_dsi_writel(dsi, val, DSI_GANGED_MODE_SIZE);

	tegra_dsi_writel(dsi, DSI_GANGED_MODE_CONTROL_EN(TEGRA_DSI_ENABLE),
						DSI_GANGED_MODE_CONTROL);
}

static int tegra_dsi_set_to_hs_mode(struct tegra_dc *dc,
					struct tegra_dc_dsi_data *dsi,
					u8 driven_mode)
{
	int err;

	if (dsi->status.init != DSI_MODULE_INIT) {
		err = -EPERM;
		goto fail;
	}

	if (dsi->status.lphs == DSI_LPHS_IN_HS_MODE &&
		dsi->driven_mode == driven_mode)
		goto success;

	dsi->driven_mode = driven_mode;

	if (dsi->status.dc_stream == DSI_DC_STREAM_ENABLE)
		tegra_dsi_stop_dc_stream_at_frame_end(dc, dsi, 2);

	if ((dsi->status.clk_out == DSI_PHYCLK_OUT_EN) &&
		(!dsi->info.enable_hs_clock_on_lp_cmd_mode))
		tegra_dsi_hs_clk_out_disable(dc, dsi);

	if (dsi->current_dsi_clk_khz != dsi->target_hs_clk_khz) {
		tegra_dsi_set_dsi_clk(dc, dsi, dsi->target_hs_clk_khz);
		tegra_dsi_set_timeout(dsi);
	}

	tegra_dsi_set_phy_timing(dsi, DSI_LPHS_IN_HS_MODE);

	if (driven_mode == TEGRA_DSI_DRIVEN_BY_DC) {
		tegra_dsi_set_pkt_seq(dc, dsi);
		tegra_dsi_set_pkt_length(dc, dsi);
		tegra_dsi_set_sol_delay(dc, dsi);
		tegra_dsi_set_dc_clk(dc, dsi);
	}

	tegra_dsi_set_control_reg_hs(dsi, driven_mode);

	if (dsi->info.ganged_type)
		tegra_dsi_ganged(dc, dsi);

	if (dsi->status.clk_out == DSI_PHYCLK_OUT_DIS ||
		dsi->info.enable_hs_clock_on_lp_cmd_mode)
		tegra_dsi_hs_clk_out_enable(dsi);

	dsi->status.lphs = DSI_LPHS_IN_HS_MODE;
success:
	dsi->status.lp_op = DSI_LP_OP_NOT_INIT;
	err = 0;
fail:
	return err;
}

static bool tegra_dsi_write_busy(struct tegra_dc_dsi_data *dsi, u8 link_id)
{
	u32 timeout = 0;
	bool retVal = true;

	while (timeout <= DSI_MAX_COMMAND_DELAY_USEC) {
		if (!(DSI_TRIGGER_HOST_TRIGGER(0x1) &
			tegra_dsi_controller_readl(dsi,
					DSI_TRIGGER, link_id))) {
			retVal = false;
			break;
		}
		udelay(DSI_COMMAND_DELAY_STEPS_USEC);
		timeout += DSI_COMMAND_DELAY_STEPS_USEC;
	}

	return retVal;
}

static bool tegra_dsi_read_busy(struct tegra_dc_dsi_data *dsi, u8 link_id)
{
	u32 timeout = 0;
	bool retVal = true;

	while (timeout <  DSI_STATUS_POLLING_DURATION_USEC) {
		if (!(DSI_HOST_DSI_CONTROL_IMM_BTA(0x1) &
			tegra_dsi_controller_readl(dsi,
					DSI_HOST_DSI_CONTROL, link_id))) {
			retVal = false;
			break;
		}
		udelay(DSI_STATUS_POLLING_DELAY_USEC);
		timeout += DSI_STATUS_POLLING_DELAY_USEC;
	}

	return retVal;
}

static bool tegra_dsi_host_busy(struct tegra_dc_dsi_data *dsi, u8 link_id)
{
	int err = 0;

	if (tegra_dsi_write_busy(dsi, link_id)) {
		err = -EBUSY;
		dev_err(&dsi->dc->ndev->dev,
			"DSI trigger bit already set\n");
		goto fail;
	}

	if (tegra_dsi_read_busy(dsi, link_id)) {
		err = -EBUSY;
		dev_err(&dsi->dc->ndev->dev,
			"DSI immediate bta bit already set\n");
		goto fail;
	}
fail:
	return (err < 0 ? true : false);
}

static void tegra_dsi_reset_read_count(struct tegra_dc_dsi_data *dsi)
{
	u32 val;

	val = tegra_dsi_readl(dsi, DSI_STATUS);
	val &= DSI_STATUS_RD_FIFO_COUNT(0x1f);
	if (val) {
		dev_warn(&dsi->dc->ndev->dev,
			"DSI read count not zero, resetting\n");
		tegra_dsi_soft_reset(dsi);
	}
}

static struct dsi_status *tegra_dsi_save_state_switch_to_host_cmd_mode(
						struct tegra_dc_dsi_data *dsi,
						struct tegra_dc *dc,
						u8 lp_op)
{
	struct dsi_status *init_status = NULL;
	int err;

	if (dsi->status.init != DSI_MODULE_INIT ||
		dsi->status.lphs == DSI_LPHS_NOT_INIT) {
		err = -EPERM;
		goto fail;
	}

	init_status = kzalloc(sizeof(*init_status), GFP_KERNEL);
	if (!init_status)
		return ERR_PTR(-ENOMEM);

	*init_status = dsi->status;

	if (dsi->info.hs_cmd_mode_supported) {
		err = tegra_dsi_set_to_hs_mode(dc, dsi,
				TEGRA_DSI_DRIVEN_BY_HOST);
		if (err < 0) {
			dev_err(&dc->ndev->dev,
			"Switch to HS host mode failed\n");
			goto fail;
		}

		goto success;
	}

	if (dsi->status.lp_op != lp_op) {
		err = tegra_dsi_set_to_lp_mode(dc, dsi, lp_op);
		if (err < 0) {
			dev_err(&dc->ndev->dev,
			"DSI failed to go to LP mode\n");
			goto fail;
		}
	}
success:
	return init_status;
fail:
	kfree(init_status);
	return ERR_PTR(err);
}

static struct dsi_status *tegra_dsi_prepare_host_transmission(
				struct tegra_dc *dc,
				struct tegra_dc_dsi_data *dsi,
				u8 lp_op)
{
	int i = 0;
	int err = 0;
	struct dsi_status *init_status;
	bool restart_dc_stream = false;

	if (dsi->status.init != DSI_MODULE_INIT ||
		dsi->ulpm) {
		err = -EPERM;
		goto fail;
	}

	if (dsi->status.dc_stream == DSI_DC_STREAM_ENABLE) {
		restart_dc_stream = true;
		tegra_dsi_stop_dc_stream_at_frame_end(dc, dsi, 2);
	}

	for (i = 0; i < dsi->max_instances; i++) {
		if (tegra_dsi_host_busy(dsi, i)) {
			tegra_dsi_soft_reset(dsi);
			if (tegra_dsi_host_busy(dsi, i)) {
				err = -EBUSY;
				dev_err(&dc->ndev->dev, "DSI host busy\n");
				goto fail;
			}
		}
	}

	if (lp_op == DSI_LP_OP_READ)
		tegra_dsi_reset_read_count(dsi);

	if (dsi->status.lphs == DSI_LPHS_NOT_INIT) {
		err = tegra_dsi_set_to_lp_mode(dc, dsi, lp_op);
		if (err < 0) {
			dev_err(&dc->ndev->dev, "Failed to config LP write\n");
			goto fail;
		}
	}

	init_status = tegra_dsi_save_state_switch_to_host_cmd_mode
					(dsi, dc, lp_op);
	if (IS_ERR_OR_NULL(init_status)) {
		err = PTR_ERR(init_status);
		dev_err(&dc->ndev->dev, "DSI state saving failed\n");
		goto fail;
	}

	if (restart_dc_stream)
		init_status->dc_stream = DSI_DC_STREAM_ENABLE;

	if (!tegra_cpu_is_asim() && DSI_USE_SYNC_POINTS)
		if (atomic_read(&dsi_syncpt_rst))
			tegra_dsi_syncpt_reset(dsi);

	return init_status;
fail:
	return ERR_PTR(err);
}

static int tegra_dsi_restore_state(struct tegra_dc *dc,
				struct tegra_dc_dsi_data *dsi,
				struct dsi_status *init_status)
{
	int err = 0;

	if (init_status->lphs == DSI_LPHS_IN_LP_MODE) {
		err = tegra_dsi_set_to_lp_mode(dc, dsi, init_status->lp_op);
		if (err < 0) {
			dev_err(&dc->ndev->dev,
				"Failed to config LP mode\n");
			goto fail;
		}
		goto success;
	}

	if (init_status->lphs == DSI_LPHS_IN_HS_MODE) {
		u8 driven = (init_status->driven == DSI_DRIVEN_MODE_DC) ?
			TEGRA_DSI_DRIVEN_BY_DC : TEGRA_DSI_DRIVEN_BY_HOST;
		err = tegra_dsi_set_to_hs_mode(dc, dsi, driven);
		if (err < 0) {
			dev_err(&dc->ndev->dev, "Failed to config HS mode\n");
			goto fail;
		}
	}

	if (init_status->dc_stream == DSI_DC_STREAM_ENABLE)
		tegra_dsi_start_dc_stream(dc, dsi);
success:
fail:
	kfree(init_status);
	return err;
}

static int tegra_dsi_host_trigger(struct tegra_dc_dsi_data *dsi, u8 link_id)
{
	int status = 0;

	if (tegra_dsi_controller_readl(dsi, DSI_TRIGGER, link_id)) {
		status = -EBUSY;
		goto fail;
	}

	tegra_dsi_controller_writel(dsi,
		DSI_TRIGGER_HOST_TRIGGER(TEGRA_DSI_ENABLE),
				DSI_TRIGGER, link_id);

	if (!tegra_cpu_is_asim() && DSI_USE_SYNC_POINTS) {
		status = tegra_dsi_syncpt(dsi, link_id);
		if (status < 0) {
			dev_err(&dsi->dc->ndev->dev,
				"DSI syncpt for host trigger failed\n");
			goto fail;
		}
	} else {
		if (tegra_dsi_write_busy(dsi, link_id)) {
			status = -EBUSY;
			dev_err(&dsi->dc->ndev->dev,
				"Timeout waiting on write completion\n");
		}
	}

fail:
	return status;
}

static int _tegra_dsi_write_data(struct tegra_dc_dsi_data *dsi,
					struct tegra_dsi_cmd *cmd)
{
	u8 virtual_channel;
	u32 val;
	int err;
	u8 *pdata = cmd->pdata;
	u8 data_id = cmd->data_id;
	u16 data_len = cmd->sp_len_dly.data_len;

	err = 0;

	if (!dsi->info.ganged_type && cmd->link_id == TEGRA_DSI_LINK1) {
		dev_err(&dsi->dc->ndev->dev, "DSI invalid command\n");
		return -EINVAL;
	}

	virtual_channel = dsi->info.virtual_channel <<
						DSI_VIR_CHANNEL_BIT_POSITION;

	/* always use hw for ecc */
	val = (virtual_channel | data_id) << 0 |
			data_len << 8;
	tegra_dsi_controller_writel(dsi, val, DSI_WR_DATA, cmd->link_id);

	/* if pdata != NULL, pkt type is long pkt */
	if (pdata != NULL) {
		while (data_len) {
			if (data_len >= 4) {
				val = ((u32 *) pdata)[0];
				data_len -= 4;
				pdata += 4;
			} else {
				val = 0;
				memcpy(&val, pdata, data_len);
				pdata += data_len;
				data_len = 0;
			}
			tegra_dsi_controller_writel(dsi, val,
				DSI_WR_DATA, cmd->link_id);
		}
	}

	if (cmd->cmd_type != TEGRA_DSI_PACKET_VIDEO_VBLANK_CMD) {
		err = tegra_dsi_host_trigger(dsi, cmd->link_id);
		if (err < 0)
			dev_err(&dsi->dc->ndev->dev, "DSI host trigger failed\n");
	}

	return err;
}

static void tegra_dc_dsi_hold_host(struct tegra_dc *dc)
{
	struct tegra_dc_dsi_data *dsi = tegra_dc_get_outdata(dc);

	if (dc->out->flags & TEGRA_DC_OUT_ONE_SHOT_LP_MODE) {
		atomic_inc(&dsi->host_ref);
		tegra_dsi_host_resume(dc);
	}
}

static void tegra_dc_dsi_release_host(struct tegra_dc *dc)
{
	struct tegra_dc_dsi_data *dsi = tegra_dc_get_outdata(dc);

	if (dc->out->flags & TEGRA_DC_OUT_ONE_SHOT_LP_MODE) {
		atomic_dec(&dsi->host_ref);

		if (!atomic_read(&dsi->host_ref) &&
		    (dsi->status.dc_stream == DSI_DC_STREAM_ENABLE))
			schedule_delayed_work(&dsi->idle_work, dsi->idle_delay);
	}
}

static void tegra_dc_dsi_idle_work(struct work_struct *work)
{
	struct tegra_dc_dsi_data *dsi = container_of(
		to_delayed_work(work), struct tegra_dc_dsi_data, idle_work);

	if (dsi->dc->out->flags & TEGRA_DC_OUT_ONE_SHOT_LP_MODE)
		tegra_dsi_host_suspend(dsi->dc);
}

static int tegra_dsi_write_data_nosync(struct tegra_dc *dc,
			struct tegra_dc_dsi_data *dsi,
			struct tegra_dsi_cmd *cmd, u8 delay_ms)
{
	int err = 0;
	struct dsi_status *init_status;

	init_status = tegra_dsi_prepare_host_transmission(
				dc, dsi, DSI_LP_OP_WRITE);
	if (IS_ERR_OR_NULL(init_status)) {
		err = PTR_ERR(init_status);
		dev_err(&dc->ndev->dev, "DSI host config failed\n");
		goto fail;
	}

	err = _tegra_dsi_write_data(dsi, cmd);
	mdelay(delay_ms);
fail:
	err = tegra_dsi_restore_state(dc, dsi, init_status);
	if (err < 0)
		dev_err(&dc->ndev->dev, "Failed to restore prev state\n");

	return err;
}

int tegra_dsi_write_data(struct tegra_dc *dc,
			struct tegra_dc_dsi_data *dsi,
			struct tegra_dsi_cmd *cmd, u8 delay_ms)
{
	int err;

	tegra_dc_io_start(dc);
	tegra_dc_dsi_hold_host(dc);

	err = tegra_dsi_write_data_nosync(dc, dsi, cmd, delay_ms);

	tegra_dc_dsi_release_host(dc);
	tegra_dc_io_end(dc);

	return err;
}

EXPORT_SYMBOL(tegra_dsi_write_data);

int tegra_dsi_start_host_cmd_v_blank_video(struct tegra_dc_dsi_data *dsi,
				struct tegra_dsi_cmd *cmd, u8 clubbed_cmd_no)
{
	struct tegra_dc *dc = dsi->dc;
	int err = 0;
	u32 val;
	u8 i;

	if (!dsi->enabled) {
		dev_err(&dsi->dc->ndev->dev, "DSI controller suspended\n");
		return -EINVAL;
	}

	tegra_dc_io_start(dc);
	tegra_dc_dsi_hold_host(dc);

	val = (DSI_CMD_PKT_VID_ENABLE(1) | DSI_LINE_TYPE(4));
	tegra_dsi_writel(dsi, val, DSI_VID_MODE_CONTROL);
	if (clubbed_cmd_no)
		for (i = 0; i < clubbed_cmd_no; i++)
			_tegra_dsi_write_data(dsi, &cmd[i]);
	else
		_tegra_dsi_write_data(dsi, &cmd[0]);

	if (dsi->status.lphs != DSI_LPHS_IN_HS_MODE) {
		err = tegra_dsi_set_to_hs_mode(dc, dsi,
				TEGRA_DSI_DRIVEN_BY_DC);
		if (err < 0) {
			dev_err(&dc->ndev->dev,
				"dsi: not able to set to hs mode\n");
			goto fail;
		}
	}

	tegra_dsi_start_dc_stream(dc, dsi);
	tegra_dsi_wait_frame_end(dc, dsi, 2);
fail:
	tegra_dc_dsi_release_host(dc);
	tegra_dc_io_end(dc);

	return err;
}
EXPORT_SYMBOL(tegra_dsi_start_host_cmd_v_blank_video);

int tegra_dsi_end_host_cmd_v_blank_video(struct tegra_dc *dc,
					struct tegra_dc_dsi_data *dsi)
{
	if (!dsi->enabled) {
		dev_err(&dsi->dc->ndev->dev, "DSI controller suspended\n");
		return -EINVAL;
	}

	tegra_dc_io_start(dc);
	tegra_dsi_writel(dsi, 0, DSI_VID_MODE_CONTROL);
	tegra_dc_io_end(dc);

	return 0;
}
EXPORT_SYMBOL(tegra_dsi_end_host_cmd_v_blank_video);

int tegra_dsi_send_panel_cmd(struct tegra_dc *dc,
					struct tegra_dc_dsi_data *dsi,
					struct tegra_dsi_cmd *cmd,
					u32 n_cmd)
{
#define DEFAULT_DELAY_MS 1
	u32 i;
	int err;
	u8 delay_ms;

	err = 0;
	for (i = 0; i < n_cmd; i++) {
		struct tegra_dsi_cmd *cur_cmd;
		cur_cmd = &cmd[i];

		if (cur_cmd->cmd_type == TEGRA_DSI_GPIO_SET) {
			gpio_set_value(cur_cmd->sp_len_dly.gpio,
				       cur_cmd->data_id);
		} else if (cur_cmd->cmd_type == TEGRA_DSI_DELAY_MS) {
			usleep_range(cur_cmd->sp_len_dly.delay_ms * 1000,
				(cur_cmd->sp_len_dly.delay_ms * 1000) + 500);
		} else if (cur_cmd->cmd_type == TEGRA_DSI_SEND_FRAME) {
				tegra_dsi_send_dc_frames(dc,
						dsi,
						cur_cmd->sp_len_dly.frame_cnt);
		} else if (cur_cmd->cmd_type ==
					TEGRA_DSI_PACKET_VIDEO_VBLANK_CMD) {
			u32 j;
			for (j = i; j < n_cmd; j++) {
<<<<<<< HEAD
				if ( ! IS_DSI_SHORT_PKT(cmd[j]))
=======
				if (!IS_DSI_SHORT_PKT(cmd[j]))
>>>>>>> 64f2e810
					break;
				if (cmd[j].club_cmd != CMD_CLUBBED)
					break;
				if (j - i + 1 > DSI_HOST_FIFO_DEPTH)
					break;
			}
			/* i..j-1: clubbable streak */
<<<<<<< HEAD
			tegra_dsi_start_host_cmd_v_blank_video(dsi, cur_cmd, j - i);
=======
			tegra_dsi_start_host_cmd_v_blank_video(dsi, cur_cmd,
									j - i);
>>>>>>> 64f2e810
			tegra_dsi_end_host_cmd_v_blank_video(dc, dsi);
			if (j != i)
				i = j - 1;
		} else {
			delay_ms = DEFAULT_DELAY_MS;
			if ((i + 1 < n_cmd) &&
				(cmd[i + 1].cmd_type == TEGRA_DSI_DELAY_MS)) {
				delay_ms = cmd[i + 1].sp_len_dly.delay_ms;
				i++;
			}
			err = tegra_dsi_write_data_nosync(dc, dsi,
							cur_cmd, delay_ms);
			if (err < 0)
				break;
		}
	}
	return err;
#undef DEFAULT_DELAY_MS
}

int send_backlight_cmd(struct tegra_dc *dc, int brightness)
{
	int err = 0;
	struct tegra_dc_dsi_data *dsi = tegra_dc_get_outdata(dc);
	struct tegra_dsi_cmd *cur_cmd;

	if(dsi->info.dsi_backlight_cmd)
		cur_cmd = dsi->info.dsi_backlight_cmd;
	else
		return -EINVAL;

	mutex_lock(&dsi->lock);

	cur_cmd->sp_len_dly.sp.data1 = brightness;
	err = tegra_dsi_send_panel_cmd(dc, dsi,
			dsi->info.dsi_backlight_cmd,
			dsi->info.n_backlight_cmd);

	if (err < 0) {
		dev_err(&dc->ndev->dev,
				"dsi: error sending dsi init cmd\n");
		goto fail;
	}

fail:
	mutex_unlock(&dsi->lock);

	return err;
}
EXPORT_SYMBOL(send_backlight_cmd);

static u8 tegra_dsi_ecc(u32 header)
{
	char ecc_parity[24] = {
		0x07, 0x0b, 0x0d, 0x0e, 0x13, 0x15, 0x16, 0x19,
		0x1a, 0x1c, 0x23, 0x25, 0x26, 0x29, 0x2a, 0x2c,
		0x31, 0x32, 0x34, 0x38, 0x1f, 0x2f, 0x37, 0x3b
	};
	u8 ecc_byte;
	int i;

	ecc_byte = 0;
	for (i = 0; i < 24; i++)
		ecc_byte ^= ((header >> i) & 1) ? ecc_parity[i] : 0x00;

	return ecc_byte;
}

static u16 tegra_dsi_cs(char *pdata, u16 data_len)
{
	u16 byte_cnt;
	u8 bit_cnt;
	char curr_byte;
	u16 crc = 0xFFFF;
	u16 poly = 0x8408;

	if (data_len > 0) {
		for (byte_cnt = 0; byte_cnt < data_len; byte_cnt++) {
			curr_byte = pdata[byte_cnt];
			for (bit_cnt = 0; bit_cnt < 8; bit_cnt++) {
				if (((crc & 0x0001 ) ^
					(curr_byte & 0x0001)) > 0)
					crc = ((crc >> 1) & 0x7FFF) ^ poly;
				else
					crc = (crc >> 1) & 0x7FFF;

				curr_byte = (curr_byte >> 1 ) & 0x7F;
			}
		}
	}
	return crc;
}

static int tegra_dsi_dcs_pkt_seq_ctrl_init(struct tegra_dc_dsi_data *dsi,
						struct tegra_dsi_cmd *cmd)
{
	u8 virtual_channel;
	u32 val;
	u16 data_len = cmd->sp_len_dly.data_len;
	u8 seq_ctrl_reg = 0;

	virtual_channel = dsi->info.virtual_channel <<
				DSI_VIR_CHANNEL_BIT_POSITION;

	val = (virtual_channel | cmd->data_id) << 0 |
		data_len << 8;

	val |= tegra_dsi_ecc(val) << 24;

	tegra_dsi_writel(dsi, val, DSI_INIT_SEQ_DATA_0 + seq_ctrl_reg++);

	/* if pdata != NULL, pkt type is long pkt */
	if (cmd->pdata != NULL) {
		u8 *pdata;
		u8 *pdata_mem;
		/* allocate memory for pdata + 2 bytes checksum */
		pdata_mem = kzalloc(sizeof(u8) * data_len + 2, GFP_KERNEL);
		if (!pdata_mem) {
			dev_err(&dsi->dc->ndev->dev, "dsi: memory err\n");
			tegra_dsi_soft_reset(dsi);
			return -ENOMEM;
		}

		memcpy(pdata_mem, cmd->pdata, data_len);
		pdata = pdata_mem;
		*((u16 *)(pdata + data_len)) = tegra_dsi_cs(pdata, data_len);

		/* data_len = length of pdata + 2 byte checksum */
		data_len += 2;

		while (data_len) {
			if (data_len >= 4) {
				val = ((u32 *) pdata)[0];
				data_len -= 4;
				pdata += 4;
			} else {
				val = 0;
				memcpy(&val, pdata, data_len);
				pdata += data_len;
				data_len = 0;
			}
			tegra_dsi_writel(dsi, val, DSI_INIT_SEQ_DATA_0 +
							seq_ctrl_reg++);
		}
		kfree(pdata_mem);
	}

	return 0;
}

int tegra_dsi_start_host_cmd_v_blank_dcs(struct tegra_dc_dsi_data *dsi,
						struct tegra_dsi_cmd *cmd)
{
#define PKT_HEADER_LEN_BYTE	4
#define CHECKSUM_LEN_BYTE	2

	int err = 0;
	u32 val;
	u16 tot_pkt_len = PKT_HEADER_LEN_BYTE;
	struct tegra_dc *dc = dsi->dc;

	if (cmd->cmd_type != TEGRA_DSI_PACKET_CMD)
		return -EINVAL;

	mutex_lock(&dsi->lock);
	tegra_dc_io_start(dc);
	tegra_dc_dsi_hold_host(dc);

#if DSI_USE_SYNC_POINTS
	atomic_set(&dsi_syncpt_rst, 1);
#endif

	err = tegra_dsi_dcs_pkt_seq_ctrl_init(dsi, cmd);
	if (err < 0) {
		dev_err(&dsi->dc->ndev->dev,
			"dsi: dcs pkt seq ctrl init failed\n");
		goto fail;
	}

	if (cmd->pdata) {
		u16 data_len = cmd->sp_len_dly.data_len;
		tot_pkt_len += data_len + CHECKSUM_LEN_BYTE;
	}

	val = DSI_INIT_SEQ_CONTROL_DSI_FRAME_INIT_BYTE_COUNT(tot_pkt_len) |
		DSI_INIT_SEQ_CONTROL_DSI_SEND_INIT_SEQUENCE(
						TEGRA_DSI_ENABLE);
	tegra_dsi_writel(dsi, val, DSI_INIT_SEQ_CONTROL);

fail:
	tegra_dc_dsi_release_host(dc);
	tegra_dc_io_end(dc);
	mutex_unlock(&dsi->lock);
	return err;

#undef PKT_HEADER_LEN_BYTE
#undef CHECKSUM_LEN_BYTE
}
EXPORT_SYMBOL(tegra_dsi_start_host_cmd_v_blank_dcs);

void tegra_dsi_stop_host_cmd_v_blank_dcs(struct tegra_dc_dsi_data *dsi)
{
	struct tegra_dc *dc = dsi->dc;
	u32 cnt;

	mutex_lock(&dsi->lock);
	tegra_dc_io_start(dc);
	tegra_dc_dsi_hold_host(dc);

	if (!tegra_cpu_is_asim() && DSI_USE_SYNC_POINTS)
		if (atomic_read(&dsi_syncpt_rst)) {
			tegra_dsi_wait_frame_end(dc, dsi, 2);
			tegra_dsi_syncpt_reset(dsi);
			atomic_set(&dsi_syncpt_rst, 0);
		}

	tegra_dsi_writel(dsi, TEGRA_DSI_DISABLE, DSI_INIT_SEQ_CONTROL);

	/* clear seq data registers */
	for (cnt = 0; cnt < 8; cnt++)
		tegra_dsi_writel(dsi, 0, DSI_INIT_SEQ_DATA_0 + cnt);

	tegra_dc_dsi_release_host(dc);
	tegra_dc_io_end(dc);

	mutex_unlock(&dsi->lock);
}
EXPORT_SYMBOL(tegra_dsi_stop_host_cmd_v_blank_dcs);

static int tegra_dsi_bta(struct tegra_dc_dsi_data *dsi)
{
	u32 val;
	int err = 0;

	val = tegra_dsi_readl(dsi, DSI_HOST_DSI_CONTROL);
	val |= DSI_HOST_DSI_CONTROL_IMM_BTA(TEGRA_DSI_ENABLE);
	tegra_dsi_controller_writel(dsi, val,
				DSI_HOST_DSI_CONTROL, TEGRA_DSI_LINK0);

	if (!tegra_cpu_is_asim() && DSI_USE_SYNC_POINTS) {
		err = tegra_dsi_syncpt(dsi, TEGRA_DSI_LINK0);
		if (err < 0) {
			dev_err(&dsi->dc->ndev->dev,
				"DSI syncpt for bta failed\n");
		}
	} else {
		if (tegra_dsi_read_busy(dsi, TEGRA_DSI_LINK0)) {
			err = -EBUSY;
			dev_err(&dsi->dc->ndev->dev,
				"Timeout wating on read completion\n");
		}
	}

	return err;
}

static int tegra_dsi_parse_read_response(struct tegra_dc *dc,
					u32 rd_fifo_cnt, u8 *read_fifo)
{
	int err;
	u32 payload_size;

	payload_size = 0;
	err = 0;

	switch (read_fifo[0]) {
	case DSI_ESCAPE_CMD:
		dev_info(&dc->ndev->dev, "escape cmd[0x%x]\n", read_fifo[0]);
		break;
	case DSI_ACK_NO_ERR:
		dev_info(&dc->ndev->dev,
			"Panel ack, no err[0x%x]\n", read_fifo[0]);
		return err;
	default:
		dev_info(&dc->ndev->dev, "Invalid read response\n");
		break;
	}

	switch (read_fifo[4] & 0xff) {
	case GEN_LONG_RD_RES:
		/* Fall through */
	case DCS_LONG_RD_RES:
		payload_size = (read_fifo[5] |
				(read_fifo[6] << 8)) & 0xFFFF;
		dev_info(&dc->ndev->dev, "Long read response Packet\n"
				"payload_size[0x%x]\n", payload_size);
		break;
	case GEN_1_BYTE_SHORT_RD_RES:
		/* Fall through */
	case DCS_1_BYTE_SHORT_RD_RES:
		payload_size = 1;
		dev_info(&dc->ndev->dev, "Short read response Packet\n"
			"payload_size[0x%x]\n", payload_size);
		break;
	case GEN_2_BYTE_SHORT_RD_RES:
		/* Fall through */
	case DCS_2_BYTE_SHORT_RD_RES:
		payload_size = 2;
		dev_info(&dc->ndev->dev, "Short read response Packet\n"
			"payload_size[0x%x]\n", payload_size);
		break;
	case ACK_ERR_RES:
		payload_size = 2;
		dev_info(&dc->ndev->dev, "Acknowledge error report response\n"
			"Packet payload_size[0x%x]\n", payload_size);
		break;
	default:
		dev_info(&dc->ndev->dev, "Invalid response packet\n");
		err = -EINVAL;
		break;
	}
	return err;
}

static int tegra_dsi_read_fifo(struct tegra_dc *dc,
			struct tegra_dc_dsi_data *dsi,
			u8 *read_fifo)
{
	u32 val;
	u32 i;
	u32 poll_time = 0;
	u32 rd_fifo_cnt;
	int err = 0;
	u8 *read_fifo_cp = read_fifo;

	while (poll_time <  DSI_DELAY_FOR_READ_FIFO) {
		mdelay(1);
		val = tegra_dsi_readl(dsi, DSI_STATUS);
		rd_fifo_cnt = val & DSI_STATUS_RD_FIFO_COUNT(0x1f);
		if (rd_fifo_cnt << 2 > DSI_READ_FIFO_DEPTH) {
			dev_err(&dc->ndev->dev,
			"DSI RD_FIFO_CNT is greater than RD_FIFO_DEPTH\n");
			break;
		}
		poll_time++;
	}

	if (rd_fifo_cnt == 0) {
		dev_info(&dc->ndev->dev,
			"DSI RD_FIFO_CNT is zero\n");
		err = -EINVAL;
		goto fail;
	}

	if (val & (DSI_STATUS_LB_UNDERFLOW(0x1) |
		DSI_STATUS_LB_OVERFLOW(0x1))) {
		dev_warn(&dc->ndev->dev,
			"DSI overflow/underflow error\n");
	}

	/* Read data from FIFO */
	for (i = 0; i < rd_fifo_cnt; i++) {
		val = tegra_dsi_readl(dsi, DSI_RD_DATA);
		if (enable_read_debug)
			dev_info(&dc->ndev->dev,
			"Read data[%d]: 0x%x\n", i, val);
		memcpy(read_fifo, &val, 4);
		read_fifo += 4;
	}

	/* Make sure all the data is read from the FIFO */
	val = tegra_dsi_readl(dsi, DSI_STATUS);
	val &= DSI_STATUS_RD_FIFO_COUNT(0x1f);
	if (val)
		dev_err(&dc->ndev->dev, "DSI FIFO_RD_CNT not zero"
		" even after reading FIFO_RD_CNT words from read fifo\n");

	if (enable_read_debug) {
		err =
		tegra_dsi_parse_read_response(dc, rd_fifo_cnt, read_fifo_cp);
		if (err < 0)
			dev_warn(&dc->ndev->dev, "Unexpected read data\n");
	}
fail:
	return err;
}

int tegra_dsi_read_data(struct tegra_dc *dc,
				struct tegra_dc_dsi_data *dsi,
				u16 max_ret_payload_size,
				u8 panel_reg_addr, u8 *read_data)
{
	int err = 0;
	struct dsi_status *init_status;
	static struct tegra_dsi_cmd temp_cmd;

	if (!dsi->enabled) {
		dev_err(&dc->ndev->dev, "DSI controller suspended\n");
		return -EINVAL;
	}
	tegra_dc_dsi_hold_host(dc);
	mutex_lock(&dsi->lock);
	tegra_dc_io_start(dc);
	clk_prepare_enable(dsi->dsi_fixed_clk);
	tegra_dsi_lp_clk_enable(dsi);
	init_status = tegra_dsi_prepare_host_transmission(
				dc, dsi, DSI_LP_OP_WRITE);
	if (IS_ERR_OR_NULL(init_status)) {
		err = PTR_ERR(init_status);
		dev_err(&dc->ndev->dev, "DSI host config failed\n");
		goto fail;
	}

	/* Set max return payload size in words */
	temp_cmd.data_id = dsi_command_max_return_pkt_size;
	temp_cmd.sp_len_dly.data_len = max_ret_payload_size;
	err = _tegra_dsi_write_data(dsi, &temp_cmd);
	if (err < 0) {
		dev_err(&dc->ndev->dev,
				"DSI write failed\n");
		goto fail;
	}

	/* DCS to read given panel register */
	temp_cmd.data_id = dsi_command_dcs_read_with_no_params;
	temp_cmd.sp_len_dly.sp.data0 = panel_reg_addr;
	temp_cmd.sp_len_dly.sp.data1 = 0;
	err = _tegra_dsi_write_data(dsi, &temp_cmd);
	if (err < 0) {
		dev_err(&dc->ndev->dev,
				"DSI write failed\n");
		goto fail;
	}

	tegra_dsi_reset_read_count(dsi);

	if (dsi->status.lp_op == DSI_LP_OP_WRITE) {
		err = tegra_dsi_set_to_lp_mode(dc, dsi, DSI_LP_OP_READ);
		if (err < 0) {
			dev_err(&dc->ndev->dev,
			"DSI failed to go to LP read mode\n");
			goto fail;
		}
	}

	err = tegra_dsi_bta(dsi);
	if (err < 0) {
		dev_err(&dc->ndev->dev,
			"DSI IMM BTA timeout\n");
		goto fail;
	}

	err = tegra_dsi_read_fifo(dc, dsi, read_data);
	if (err < 0) {
		dev_err(&dc->ndev->dev, "DSI read fifo failure\n");
		goto fail;
	}
fail:
	err = tegra_dsi_restore_state(dc, dsi, init_status);
	if (err < 0)
		dev_err(&dc->ndev->dev, "Failed to restore prev state\n");
	tegra_dsi_lp_clk_disable(dsi);
	clk_disable_unprepare(dsi->dsi_fixed_clk);
	tegra_dc_io_end(dc);
	mutex_unlock(&dsi->lock);
	tegra_dc_dsi_release_host(dc);
	return err;
}
EXPORT_SYMBOL(tegra_dsi_read_data);

static const char * const error_sanity[] = {
		"SoT Error",
		"SoT Sync Error",
		"EoT Sync Error",
		"Escape Mode Entry Comand Error",
		"Low-Power Transmit Sync Error",
		"HS Receive Timeout Error",
		"False Control Error",
		"Reserved",
		"ECC Error,Single Bit",
		"ECC Error, Multi Bit",
		"Checksum Error",
		"DSI Data Type Not recognized",
		"DSI VC ID Invalid",
		"DSI Protocol Violation",
		"Reserved",
		"Reserved",
};

int tegra_dsi_panel_sanity_check(struct tegra_dc *dc,
				struct tegra_dc_dsi_data *dsi,
				struct sanity_status *san)
{
	int err = 0;
	u32 flagset[16];
	u8 read_fifo[DSI_READ_FIFO_DEPTH];
	struct dsi_status *init_status;
	static struct tegra_dsi_cmd dsi_nop_cmd =
			DSI_CMD_SHORT(0x05, 0x0, 0x0);

	if (!dsi->enabled) {
		dev_err(&dc->ndev->dev, "DSI controller suspended\n");
		return -EINVAL;
	}
	tegra_dc_dsi_hold_host(dc);
	tegra_dc_io_start(dc);
	clk_prepare_enable(dsi->dsi_fixed_clk);
	tegra_dsi_lp_clk_enable(dsi);
	memset(flagset, 0, sizeof(flagset));
	init_status = tegra_dsi_prepare_host_transmission(
				dc, dsi, DSI_LP_OP_WRITE);
	if (IS_ERR_OR_NULL(init_status)) {
		err = PTR_ERR(init_status);
		dev_err(&dc->ndev->dev, "DSI host config failed\n");
		goto fail;
	}

	err = _tegra_dsi_write_data(dsi, &dsi_nop_cmd);
	if (err < 0) {
		dev_err(&dc->ndev->dev, "DSI nop write failed\n");
		goto fail;
	}

	tegra_dsi_reset_read_count(dsi);

	if (dsi->status.lp_op == DSI_LP_OP_WRITE) {
		err = tegra_dsi_set_to_lp_mode(dc, dsi, DSI_LP_OP_READ);
		if (err < 0) {
			dev_err(&dc->ndev->dev,
			"DSI failed to go to LP read mode\n");
			goto fail;
		}
	}

	err = tegra_dsi_bta(dsi);
	if (err < 0) {
		dev_err(&dc->ndev->dev, "DSI BTA failed\n");
		goto fail;
	}

	err = tegra_dsi_read_fifo(dc, dsi, read_fifo);
	if (err < 0) {
		dev_err(&dc->ndev->dev, "DSI read fifo failure\n");
		goto fail;
	}

	if (read_fifo[0] != DSI_ACK_NO_ERR) {
		if (read_fifo[4] == ACK_ERR_RES) {
			u16 payload = read_fifo[5] | (read_fifo[6] << 8);
			int i = 0;
			for (; payload; payload >>= 1, i++) {
				if (payload & 1) {
					flagset[i] = 0x01;
					if (enable_read_debug)
						dev_info(&dc->ndev->dev,
							" %s => error flag number %d\n",
							error_sanity[i], i);
				}
			}
			if (san != NULL) {
				san->sot_error = flagset[0];
				san->sot_sync_error = flagset[1];
				san->eot_sync_error = flagset[2];
				san->escape_mode_entry_comand_error =
						flagset[3];
				san->low_power_transmit_sync_error = flagset[4];
				san->hs_receive_timeout_error = flagset[5];
				san->false_control_error = flagset[6];
				san->reserved1 = flagset[7];
				san->ecc_error_single_bit = flagset[8];
				san->ecc_error_multi_bit = flagset[9];
				san->checksum_error = flagset[10];
				san->dsi_data_type_not_recognized = flagset[11];
				san->dsi_vc_id_invalid = flagset[12];
				san->dsi_protocol_violation = flagset[13];
				san->reserved2 = flagset[14];
				san->reserved3 = flagset[15];
			}
		}
		dev_warn(&dc->ndev->dev,
			"Ack no error trigger message not received\n");
		err = -EAGAIN;
	}

fail:
	err = tegra_dsi_restore_state(dc, dsi, init_status);
	if (err < 0)
		dev_err(&dc->ndev->dev, "Failed to restore prev state\n");
	tegra_dsi_lp_clk_disable(dsi);
	clk_disable_unprepare(dsi->dsi_fixed_clk);
	tegra_dc_io_end(dc);
	tegra_dc_dsi_release_host(dc);
	return err;
}
EXPORT_SYMBOL(tegra_dsi_panel_sanity_check);

static int tegra_dsi_enter_ulpm(struct tegra_dc_dsi_data *dsi)
{
	u32 val;
	int ret = 0;

	if (dsi->info.ulpm_not_supported)
		return 0;

	if (!tegra_cpu_is_asim() && DSI_USE_SYNC_POINTS)
		if (atomic_read(&dsi_syncpt_rst))
			tegra_dsi_syncpt_reset(dsi);

	val = tegra_dsi_readl(dsi, DSI_HOST_DSI_CONTROL);
	val &= ~DSI_HOST_DSI_CONTROL_ULTRA_LOW_POWER(3);
	val |= DSI_HOST_DSI_CONTROL_ULTRA_LOW_POWER(ENTER_ULPM);
	tegra_dsi_writel(dsi, val, DSI_HOST_DSI_CONTROL);

	if (!tegra_cpu_is_asim() && DSI_USE_SYNC_POINTS) {
		ret = tegra_dsi_syncpt(dsi, TEGRA_DSI_LINK0);
		if (ret < 0) {
			dev_err(&dsi->dc->ndev->dev,
				"DSI syncpt for ulpm enter failed\n");
			return ret;
		}
	} else {
		/* TODO: Find exact delay required */
		mdelay(10);
	}
	dsi->ulpm = true;

	return ret;
}

static int tegra_dsi_exit_ulpm(struct tegra_dc_dsi_data *dsi)
{
	u32 val;
	int ret = 0;

	if (dsi->info.ulpm_not_supported)
		return 0;

	if (!tegra_cpu_is_asim() && DSI_USE_SYNC_POINTS)
		if (atomic_read(&dsi_syncpt_rst))
			tegra_dsi_syncpt_reset(dsi);

	val = tegra_dsi_readl(dsi, DSI_HOST_DSI_CONTROL);
	val &= ~DSI_HOST_DSI_CONTROL_ULTRA_LOW_POWER(3);
	val |= DSI_HOST_DSI_CONTROL_ULTRA_LOW_POWER(EXIT_ULPM);
	tegra_dsi_writel(dsi, val, DSI_HOST_DSI_CONTROL);

	if (!tegra_cpu_is_asim() && DSI_USE_SYNC_POINTS) {
		ret = tegra_dsi_syncpt(dsi, TEGRA_DSI_LINK0);
		if (ret < 0) {
			dev_err(&dsi->dc->ndev->dev,
				"DSI syncpt for ulpm exit failed\n");
			return ret;
		}
	} else {
		/* TODO: Find exact delay required */
		mdelay(10);
	}
	dsi->ulpm = false;

	val = tegra_dsi_readl(dsi, DSI_HOST_DSI_CONTROL);
	val &= ~DSI_HOST_DSI_CONTROL_ULTRA_LOW_POWER(0x3);
	val |= DSI_HOST_DSI_CONTROL_ULTRA_LOW_POWER(NORMAL);
	tegra_dsi_writel(dsi, val, DSI_HOST_DSI_CONTROL);

	return ret;
}

static void tegra_dsi_send_dc_frames(struct tegra_dc *dc,
				     struct tegra_dc_dsi_data *dsi,
				     int no_of_frames)
{
	int err;
	u32 frame_period = DIV_ROUND_UP(S_TO_MS(1), dsi->info.refresh_rate);
	u8 lp_op = dsi->status.lp_op;
	bool switch_to_lp = (dsi->status.lphs == DSI_LPHS_IN_LP_MODE);

	if (dsi->status.lphs != DSI_LPHS_IN_HS_MODE) {
		err = tegra_dsi_set_to_hs_mode(dc, dsi,
				TEGRA_DSI_DRIVEN_BY_DC);
		if (err < 0) {
			dev_err(&dc->ndev->dev,
				"Switch to HS host mode failed\n");
			return;
		}
	}

	/*
	 * Some panels need DC frames be sent under certain
	 * conditions. We are working on the right fix for this
	 * requirement, while using this current fix.
	 */
	tegra_dsi_start_dc_stream(dc, dsi);

	/*
	 * Send frames in Continuous or One-shot mode.
	 */
	if (dc->out->flags & TEGRA_DC_OUT_ONE_SHOT_MODE) {
		/* FIX ME: tegra_dc_blank() implicitly takes lock */
		int flag = mutex_is_locked(&dc->lock);
		if (flag)
			mutex_unlock(&dc->lock);
		while (no_of_frames--)
			tegra_dc_blank(dc, BLANK_ALL);
		if (flag)
			mutex_lock(&dc->lock);
	} else
		mdelay(no_of_frames * frame_period);

	tegra_dsi_stop_dc_stream_at_frame_end(dc, dsi, 2);

	if (switch_to_lp) {
		err = tegra_dsi_set_to_lp_mode(dc, dsi, lp_op);
		if (err < 0)
			dev_err(&dc->ndev->dev,
				"DSI failed to go to LP mode\n");
	}
}

static void tegra_dsi_setup_initialized_panel(struct tegra_dc_dsi_data *dsi)
{
	int err = 0;

	if (dsi->avdd_dsi_csi)
		err = regulator_enable(dsi->avdd_dsi_csi);
	WARN(err, "unable to enable regulator");

	dsi->status.init = DSI_MODULE_INIT;
	dsi->status.lphs = DSI_LPHS_IN_HS_MODE;
	dsi->status.driven = DSI_DRIVEN_MODE_DC;
	dsi->driven_mode = TEGRA_DSI_DRIVEN_BY_DC;
	dsi->status.clk_out = DSI_PHYCLK_OUT_EN;
	dsi->status.lp_op = DSI_LP_OP_NOT_INIT;
	dsi->status.dc_stream = DSI_DC_STREAM_ENABLE;

	if (dsi->info.video_clock_mode == TEGRA_DSI_VIDEO_CLOCK_CONTINUOUS)
		dsi->status.clk_mode = DSI_PHYCLK_CONTINUOUS;
	else
		dsi->status.clk_mode = DSI_PHYCLK_TX_ONLY;

	if (!(dsi->info.ganged_type)) {
		if (dsi->info.video_burst_mode ==
			TEGRA_DSI_VIDEO_NONE_BURST_MODE ||
			dsi->info.video_burst_mode ==
			TEGRA_DSI_VIDEO_NONE_BURST_MODE_WITH_SYNC_END)
			dsi->status.clk_burst = DSI_CLK_BURST_NONE_BURST;
		else
			dsi->status.clk_burst = DSI_CLK_BURST_BURST_MODE;
	}

	if (dsi->info.video_data_type == TEGRA_DSI_VIDEO_TYPE_COMMAND_MODE)
		dsi->status.vtype = DSI_VIDEO_TYPE_CMD_MODE;
	else
		dsi->status.vtype = DSI_VIDEO_TYPE_VIDEO_MODE;

	tegra_dsi_clk_enable(dsi);

	dsi->enabled = true;
}

static void tegra_dc_dsi_enable(struct tegra_dc *dc)
{
	struct tegra_dc_dsi_data *dsi = tegra_dc_get_outdata(dc);
	int err = 0;

	mutex_lock(&dsi->lock);
	tegra_dc_io_start(dc);

	/*
	 * Do not program this panel as the bootloader as has already
	 * initialized it. This avoids periods of blanking during boot.
	 */
	if (dc->out->flags & TEGRA_DC_OUT_INITIALIZED_MODE) {
		tegra_dsi_setup_initialized_panel(dsi);
		goto fail;
	}

	/* Stop DC stream before configuring DSI registers
	 * to avoid visible glitches on panel during transition
	 * from bootloader to kernel driver
	 */
	tegra_dsi_stop_dc_stream(dc, dsi);

	if (dsi->enabled) {
		if (dsi->ulpm) {
			if (tegra_dsi_exit_ulpm(dsi) < 0) {
				dev_err(&dc->ndev->dev,
					"DSI failed to exit ulpm\n");
				goto fail;
			}
		}

		if (dsi->info.panel_reset) {
			/*
			 * Certain panels need dc frames be sent before
			 * waking panel.
			 */
			if (dsi->info.panel_send_dc_frames)
				tegra_dsi_send_dc_frames(dc, dsi, 2);

			err = tegra_dsi_send_panel_cmd(dc, dsi,
							dsi->info.dsi_init_cmd,
							dsi->info.n_init_cmd);
			if (err < 0) {
				dev_err(&dc->ndev->dev,
				"dsi: error sending dsi init cmd\n");
				goto fail;
			}
		} else if (dsi->info.dsi_late_resume_cmd) {
			err = tegra_dsi_send_panel_cmd(dc, dsi,
						dsi->info.dsi_late_resume_cmd,
						dsi->info.n_late_resume_cmd);
			if (err < 0) {
				dev_err(&dc->ndev->dev,
				"dsi: error sending late resume cmd\n");
				goto fail;
			}
		}
	} else {
		err = tegra_dsi_init_hw(dc, dsi);
		if (err < 0) {
			dev_err(&dc->ndev->dev,
				"dsi: not able to init dsi hardware\n");
			goto fail;
		}

		if (dsi->ulpm) {
			if (tegra_dsi_enter_ulpm(dsi) < 0) {
				dev_err(&dc->ndev->dev,
					"DSI failed to enter ulpm\n");
				goto fail;
			}

			tegra_dsi_pad_enable(dsi);

			if (tegra_dsi_exit_ulpm(dsi) < 0) {
				dev_err(&dc->ndev->dev,
					"DSI failed to exit ulpm\n");
				goto fail;
			}
		}

		/*
		 * Certain panels need dc frames be sent before
		 * waking panel.
		 */
		if (dsi->info.panel_send_dc_frames)
			tegra_dsi_send_dc_frames(dc, dsi, 2);

		err = tegra_dsi_set_to_lp_mode(dc, dsi, DSI_LP_OP_WRITE);
		if (err < 0) {
			dev_err(&dc->ndev->dev,
				"dsi: not able to set to lp mode\n");
			goto fail;
		}

		if (dsi->info.lp00_pre_panel_wakeup)
			tegra_dsi_pad_disable(dsi);

		dsi->enabled = true;
	}

	if (dsi->out_ops && dsi->out_ops->enable)
		dsi->out_ops->enable(dsi);
fail:
	tegra_dc_io_end(dc);
	mutex_unlock(&dsi->lock);
}

static void tegra_dc_dsi_postpoweron(struct tegra_dc *dc)
{
	struct tegra_dc_dsi_data *dsi = tegra_dc_get_outdata(dc);
	int err = 0;

	/*
	 * Do not configure. Use bootloader configuration.
	 * This avoids periods of blanking during boot.
	 */
	if (dc->out->flags & TEGRA_DC_OUT_INITIALIZED_MODE)
		return;

	mutex_lock(&dsi->lock);
	tegra_dc_io_start(dc);

	if (dsi->enabled) {
		if (dsi->info.lp00_pre_panel_wakeup)
			tegra_dsi_pad_enable(dsi);

		err = tegra_dsi_send_panel_cmd(dc, dsi, dsi->info.dsi_init_cmd,
							dsi->info.n_init_cmd);
		if (err < 0) {
			dev_err(&dc->ndev->dev,
				"dsi: error while sending dsi init cmd\n");
			goto fail;
		}

		err = tegra_dsi_set_to_hs_mode(dc, dsi,
				TEGRA_DSI_DRIVEN_BY_DC);
		if (err < 0) {
			dev_err(&dc->ndev->dev,
				"dsi: not able to set to hs mode\n");
			goto fail;
		}

		if (dsi->status.driven == DSI_DRIVEN_MODE_DC)
			tegra_dsi_start_dc_stream(dc, dsi);

		dsi->host_suspended = false;
	}
fail:
	tegra_dc_io_end(dc);
	mutex_unlock(&dsi->lock);
}

static void __tegra_dc_dsi_init(struct tegra_dc *dc)
{
	struct tegra_dc_dsi_data *dsi = tegra_dc_get_outdata(dc);

#ifdef CONFIG_DEBUG_FS
	tegra_dc_dsi_debug_create(dsi);
#endif

	if (dsi->info.dsi2lvds_bridge_enable)
		dsi->out_ops = &tegra_dsi2lvds_ops;
	else if (dsi->info.dsi2edp_bridge_enable)
		dsi->out_ops = &tegra_dsi2edp_ops;
	else
		dsi->out_ops = NULL;

	if (dsi->out_ops && dsi->out_ops->init)
		dsi->out_ops->init(dsi);

	tegra_dsi_init_sw(dc, dsi);
}

static int tegra_dc_dsi_cp_p_cmd(struct tegra_dsi_cmd *src,
					struct tegra_dsi_cmd *dst, u16 n_cmd)
{
	u16 i;
	u16 len;

	memcpy(dst, src, sizeof(*dst) * n_cmd);

	for (i = 0; i < n_cmd; i++)
		if (src[i].pdata) {
			len = sizeof(*src[i].pdata) *
					src[i].sp_len_dly.data_len;
			dst[i].pdata = kzalloc(len, GFP_KERNEL);
			if (!dst[i].pdata)
				goto free_cmd_pdata;
			memcpy(dst[i].pdata, src[i].pdata, len);
		}

	return 0;

free_cmd_pdata:
	while (i--)
		if (dst[i].pdata)
			kfree(dst[i].pdata);
	return -ENOMEM;
}

static int tegra_dc_dsi_cp_info(struct tegra_dc_dsi_data *dsi,
						struct tegra_dsi_out *p_dsi)
{
	struct tegra_dsi_cmd *p_init_cmd;
	struct tegra_dsi_cmd *p_early_suspend_cmd = NULL;
	struct tegra_dsi_cmd *p_late_resume_cmd = NULL;
	struct tegra_dsi_cmd *p_suspend_cmd;
	int err = 0;

	if (dsi->info.n_data_lanes > MAX_DSI_DATA_LANES)
		return -EINVAL;

	p_init_cmd = kzalloc(sizeof(*p_init_cmd) *
				p_dsi->n_init_cmd, GFP_KERNEL);
	if (!p_init_cmd)
		return -ENOMEM;

	if (p_dsi->dsi_early_suspend_cmd) {
		p_early_suspend_cmd = kzalloc(sizeof(*p_early_suspend_cmd) *
					p_dsi->n_early_suspend_cmd,
					GFP_KERNEL);
		if (!p_early_suspend_cmd) {
			err = -ENOMEM;
			goto err_free_init_cmd;
		}
	}

	if (p_dsi->dsi_late_resume_cmd) {
		p_late_resume_cmd = kzalloc(sizeof(*p_late_resume_cmd) *
					p_dsi->n_late_resume_cmd,
					GFP_KERNEL);
		if (!p_late_resume_cmd) {
			err = -ENOMEM;
			goto err_free_p_early_suspend_cmd;
		}
	}

	p_suspend_cmd = kzalloc(sizeof(*p_suspend_cmd) * p_dsi->n_suspend_cmd,
				GFP_KERNEL);
	if (!p_suspend_cmd) {
		err = -ENOMEM;
		goto err_free_p_late_resume_cmd;
	}

	memcpy(&dsi->info, p_dsi, sizeof(dsi->info));

	/* Copy panel init cmd */
	err = tegra_dc_dsi_cp_p_cmd(p_dsi->dsi_init_cmd,
						p_init_cmd, p_dsi->n_init_cmd);
	if (err < 0)
		goto err_free;
	dsi->info.dsi_init_cmd = p_init_cmd;

	/* Copy panel early suspend cmd */
	if (p_dsi->dsi_early_suspend_cmd) {
		err = tegra_dc_dsi_cp_p_cmd(p_dsi->dsi_early_suspend_cmd,
					p_early_suspend_cmd,
					p_dsi->n_early_suspend_cmd);
		if (err < 0)
			goto err_free;
		dsi->info.dsi_early_suspend_cmd = p_early_suspend_cmd;
	}

	/* Copy panel late resume cmd */
	if (p_dsi->dsi_late_resume_cmd) {
		err = tegra_dc_dsi_cp_p_cmd(p_dsi->dsi_late_resume_cmd,
						p_late_resume_cmd,
						p_dsi->n_late_resume_cmd);
		if (err < 0)
			goto err_free;
		dsi->info.dsi_late_resume_cmd = p_late_resume_cmd;
	}

	/* Copy panel suspend cmd */
	err = tegra_dc_dsi_cp_p_cmd(p_dsi->dsi_suspend_cmd, p_suspend_cmd,
					p_dsi->n_suspend_cmd);
	if (err < 0)
		goto err_free;
	dsi->info.dsi_suspend_cmd = p_suspend_cmd;

	if (!dsi->info.panel_reset_timeout_msec)
		dsi->info.panel_reset_timeout_msec =
						DEFAULT_PANEL_RESET_TIMEOUT;
	if (!dsi->info.panel_buffer_size_byte)
		dsi->info.panel_buffer_size_byte = DEFAULT_PANEL_BUFFER_BYTE;

	if (!dsi->info.max_panel_freq_khz) {
		dsi->info.max_panel_freq_khz = DEFAULT_MAX_DSI_PHY_CLK_KHZ;

		if (dsi->info.video_burst_mode >
				TEGRA_DSI_VIDEO_NONE_BURST_MODE_WITH_SYNC_END){
			dev_err(&dsi->dc->ndev->dev, "DSI: max_panel_freq_khz"
					"is not set for DSI burst mode.\n");
			dsi->info.video_burst_mode =
				TEGRA_DSI_VIDEO_BURST_MODE_LOWEST_SPEED;
		}
	}

	if (!dsi->info.lp_cmd_mode_freq_khz)
		dsi->info.lp_cmd_mode_freq_khz = DEFAULT_LP_CMD_MODE_CLK_KHZ;

	if (!dsi->info.lp_read_cmd_mode_freq_khz)
		dsi->info.lp_read_cmd_mode_freq_khz =
			dsi->info.lp_cmd_mode_freq_khz;

	/* host mode is for testing only */
	dsi->driven_mode = TEGRA_DSI_DRIVEN_BY_DC;
	return 0;

err_free:
	kfree(p_suspend_cmd);
err_free_p_late_resume_cmd:
	kfree(p_late_resume_cmd);
err_free_p_early_suspend_cmd:
	kfree(p_early_suspend_cmd);
err_free_init_cmd:
	kfree(p_init_cmd);
	return err;
}

static int _tegra_dc_dsi_init(struct tegra_dc *dc)
{
	struct tegra_dc_dsi_data *dsi;
	struct resource *res;
	struct resource *base_res;
	struct resource dsi_res;
	void __iomem *base;
	struct clk *dc_clk = NULL;
	struct clk *dsi_clk;
	struct clk *dsi_fixed_clk = NULL;
	struct clk *dsi_lp_clk = NULL;
	struct tegra_dsi_out *dsi_pdata;
	int err = 0, i;
	char *ganged_reg_name[2] = {"ganged_dsia_regs", "ganged_dsib_regs"};
	char *dsi_clk_name[2] = {"dsia", "dsib"};
	char *dsi_lp_clk_name[2] = {"dsialp", "dsiblp"};
	struct device_node *np = dc->ndev->dev.of_node;
#ifdef CONFIG_USE_OF
	struct device_node *np_dsi =
		of_find_node_by_path("/host1x/dsi");
#else
	struct device_node *np_dsi = NULL;
#endif
	dsi = kzalloc(sizeof(*dsi), GFP_KERNEL);
	if (!dsi) {
		dev_err(&dc->ndev->dev, "dsi: memory allocation failed\n");
		return -ENOMEM;
	}

	dsi->max_instances = dc->out->dsi->ganged_type ? MAX_DSI_INSTANCE : 1;
	for (i = 0; i < dsi->max_instances; i++) {
		if (np) {
			if (np_dsi && of_device_is_available(np_dsi)) {
				of_address_to_resource(np_dsi, i, &dsi_res);
				res = &dsi_res;
			} else {
				err = -EINVAL;
				goto err_free_dsi;
			}
		} else {
			res = platform_get_resource_byname(dc->ndev,
					IORESOURCE_MEM,
					dc->out->dsi->ganged_type ?
					ganged_reg_name[i] : "dsi_regs");
		}
		if (!res) {
			dev_err(&dc->ndev->dev, "dsi: no mem resource\n");
			err = -ENOENT;
			goto err_free_dsi;
		}

		base_res = request_mem_region(res->start, resource_size(res),
					dc->ndev->name);
		if (!base_res) {
			dev_err(&dc->ndev->dev,
				"dsi: request_mem_region failed\n");
			err = -EBUSY;
			goto err_free_dsi;
		}

		base = ioremap(res->start, resource_size(res));
		if (!base) {
			dev_err(&dc->ndev->dev,
				"dsi: registers can't be mapped\n");
			err = -EBUSY;
			goto err_release_regs;
		}

		dsi_pdata = dc->pdata->default_out->dsi;
		if (!dsi_pdata) {
			dev_err(&dc->ndev->dev, "dsi: dsi data not available\n");
			goto err_release_regs;
		}

		dsi_clk = dsi->info.dsi_instance ?
				clk_get(&dc->ndev->dev,
				dsi_clk_name[DSI_INSTANCE_1]) :
				clk_get(&dc->ndev->dev, dsi_clk_name[i]);
		dsi_lp_clk = dsi->info.dsi_instance ?
				clk_get(&dc->ndev->dev,
				dsi_lp_clk_name[DSI_INSTANCE_1]) :
				clk_get(&dc->ndev->dev, dsi_lp_clk_name[i]);

		if (IS_ERR_OR_NULL(dsi_clk) || IS_ERR_OR_NULL(dsi_lp_clk)) {
			dev_err(&dc->ndev->dev, "dsi: can't get clock\n");
			err = -EBUSY;
			goto err_dsi_clk_put;
		}

		dsi->base[i] = base;
		dsi->base_res[i] = base_res;
		dsi->dsi_clk[i] = dsi_clk;
		dsi->dsi_lp_clk[i] = dsi_lp_clk;
	}

	dsi_fixed_clk = clk_get(&dc->ndev->dev, "dsi-fixed");

	if (IS_ERR_OR_NULL(dsi_fixed_clk)) {
		dev_err(&dc->ndev->dev, "dsi: can't get fixed clock\n");
		err = -EBUSY;
		goto err_release_regs;
	}

	dc_clk = clk_get_sys(dev_name(&dc->ndev->dev), NULL);
	if (IS_ERR_OR_NULL(dc_clk)) {
		dev_err(&dc->ndev->dev, "dsi: dc clock %s unavailable\n",
			dev_name(&dc->ndev->dev));
		err = -EBUSY;
		goto err_dsi_fixed_clk_put;
	}

	mutex_init(&dsi->lock);
	dsi->dc = dc;
	dsi->dc_clk = dc_clk;
	dsi->dsi_fixed_clk = dsi_fixed_clk;

	err = tegra_dc_dsi_cp_info(dsi, dsi_pdata);
	if (err < 0)
		goto err_dc_clk_put;

	tegra_dc_set_outdata(dc, dsi);
	__tegra_dc_dsi_init(dc);

	return 0;

err_dc_clk_put:
	clk_put(dc_clk);
err_dsi_fixed_clk_put:
	clk_put(dsi_fixed_clk);
err_dsi_clk_put:
	for (i = 0; i < dsi->max_instances; i++) {
		clk_put(dsi->dsi_lp_clk[i]);
		clk_put(dsi->dsi_clk[i]);
	}
err_release_regs:
	for (i = 0; i < dsi->max_instances; i++)
		release_resource(dsi->base_res[i]);
err_free_dsi:
	kfree(dsi);

	return err;
}

static void _tegra_dc_dsi_destroy(struct tegra_dc *dc)
{
	struct tegra_dc_dsi_data *dsi = tegra_dc_get_outdata(dc);
	u16 i;
	u32 val;

	mutex_lock(&dsi->lock);
	tegra_dc_io_start(dc);

	if (dsi->out_ops && dsi->out_ops->destroy)
		dsi->out_ops->destroy(dsi);

	/* free up the pdata */
	for (i = 0; i < dsi->info.n_init_cmd; i++) {
		if (dsi->info.dsi_init_cmd[i].pdata)
			kfree(dsi->info.dsi_init_cmd[i].pdata);
	}
	kfree(dsi->info.dsi_init_cmd);

	/* Disable dc stream */
	if (dsi->status.dc_stream == DSI_DC_STREAM_ENABLE)
		tegra_dsi_stop_dc_stream_at_frame_end(dc, dsi, 2);

	/* Disable dsi phy clock */
	if (dsi->status.clk_out == DSI_PHYCLK_OUT_EN)
		tegra_dsi_hs_clk_out_disable(dc, dsi);

	val = DSI_POWER_CONTROL_LEG_DSI_ENABLE(TEGRA_DSI_DISABLE);
	tegra_dsi_writel(dsi, val, DSI_POWER_CONTROL);

	for (i = 0; i < dsi->max_instances; i++) {
		iounmap(dsi->base[i]);
		release_resource(dsi->base_res[i]);
	}
	clk_put(dsi->dc_clk);
	for (i = 0; i < dsi->max_instances; i++)
		clk_put(dsi->dsi_clk[i]);

	tegra_dc_io_end(dc);
	mutex_unlock(&dsi->lock);
	mutex_destroy(&dsi->lock);
	kfree(dsi);
}

static void tegra_dsi_config_phy_clk(struct tegra_dc_dsi_data *dsi,
							u32 settings)
{
	struct clk *parent_clk = NULL;
	struct clk *base_clk = NULL;
	int i = 0;

	for (i = 0; i < dsi->max_instances; i++) {
		parent_clk = clk_get_parent(dsi->dsi_clk[i]);
		base_clk = clk_get_parent(parent_clk);

#ifdef CONFIG_ARCH_TEGRA_3x_SOC
		if (dsi->info.dsi_instance)
			tegra_clk_cfg_ex(base_clk,
					TEGRA_CLK_PLLD_CSI_OUT_ENB,
					settings);
		else
			tegra_clk_cfg_ex(base_clk,
					TEGRA_CLK_PLLD_DSI_OUT_ENB,
					settings);
#else
		tegra_clk_cfg_ex(base_clk,
				TEGRA_CLK_PLLD_DSI_OUT_ENB,
				settings);
#endif
	}
}

static int tegra_dsi_te_on_off(struct tegra_dc_dsi_data *dsi, bool flag)
{
	int ret;

	struct tegra_dsi_cmd te_enable[] = {
		DSI_CMD_SHORT(DSI_DCS_WRITE_0_PARAM,
				DSI_DCS_SET_TEARING_EFFECT_ON, 0x0),
		DSI_DLY_MS(0),
	};

	struct tegra_dsi_cmd te_disable[] = {
		DSI_CMD_SHORT(DSI_DCS_WRITE_0_PARAM,
				DSI_DCS_SET_TEARING_EFFECT_OFF, 0x0),
		DSI_DLY_MS(0),
	};

	if (flag)
		ret = tegra_dsi_send_panel_cmd(dsi->dc, dsi, te_enable,
					ARRAY_SIZE(te_enable));
	else
		ret = tegra_dsi_send_panel_cmd(dsi->dc, dsi, te_disable,
					ARRAY_SIZE(te_disable));

	return ret;
}

static int _tegra_dsi_host_suspend(struct tegra_dc *dc,
					struct tegra_dc_dsi_data *dsi,
					u32 suspend_aggr)
{
	u32 val = 0;
	int err = 0;

	switch (suspend_aggr) {
	case DSI_HOST_SUSPEND_LV2:
		if (!dsi->ulpm) {
			err = tegra_dsi_enter_ulpm(dsi);
			if (err < 0) {
				dev_err(&dc->ndev->dev,
					"DSI failed to enter ulpm\n");
				goto fail;
			}
		}

		tegra_dsi_pad_disable(dsi);

		/* Suspend core-logic */
		val = DSI_POWER_CONTROL_LEG_DSI_ENABLE(TEGRA_DSI_DISABLE);
		tegra_dsi_writel(dsi, val, DSI_POWER_CONTROL);

		/* disable HS logic */
		val = tegra_dsi_readl(dsi, DSI_PAD_CONTROL_3_VS1);
		val |= DSI_PAD_PDVCLAMP(0x1);
		tegra_dsi_writel(dsi, val, DSI_PAD_CONTROL_3_VS1);

		/* disable mipi bias pad */
		tegra_mipi_cal_clk_enable(dsi->mipi_cal);
		val = tegra_mipi_cal_read(dsi->mipi_cal,
				MIPI_CAL_MIPI_BIAS_PAD_CFG0_0);
		val |= MIPI_BIAS_PAD_PDVCLAMP(0x1);
		tegra_mipi_cal_write(dsi->mipi_cal, val,
				MIPI_CAL_MIPI_BIAS_PAD_CFG0_0);
		tegra_mipi_cal_clk_disable(dsi->mipi_cal);

		/* fall through */
	case DSI_HOST_SUSPEND_LV1:
		/* Disable dsi fast and slow clock */
		tegra_dsi_config_phy_clk(dsi, TEGRA_DSI_DISABLE);
		/* fall through */
	case DSI_HOST_SUSPEND_LV0:
		/* Disable dsi source clock */
		tegra_dsi_clk_disable(dsi);
		break;
	case DSI_NO_SUSPEND:
		break;
	default:
		dev_err(&dc->ndev->dev, "DSI suspend aggressiveness"
						"is not supported.\n");
	}

	tegra_dvfs_set_rate(dc->clk, 0);

	return 0;
fail:
	return err;
}

static int _tegra_dsi_host_resume(struct tegra_dc *dc,
					struct tegra_dc_dsi_data *dsi,
					u32 suspend_aggr)
{
	u32 val;
	int err;

	switch (dsi->info.suspend_aggr) {
	case DSI_HOST_SUSPEND_LV0:
		tegra_dsi_clk_enable(dsi);
		break;
	case DSI_HOST_SUSPEND_LV1:
		tegra_dsi_config_phy_clk(dsi, TEGRA_DSI_ENABLE);
		tegra_dsi_clk_enable(dsi);
		break;
	case DSI_HOST_SUSPEND_LV2:
		tegra_dsi_config_phy_clk(dsi, TEGRA_DSI_ENABLE);
		tegra_dsi_clk_enable(dsi);

		/* enable mipi bias pad */
		tegra_mipi_cal_clk_enable(dsi->mipi_cal);
		val = tegra_mipi_cal_read(dsi->mipi_cal,
				MIPI_CAL_MIPI_BIAS_PAD_CFG0_0);
		val &= ~MIPI_BIAS_PAD_PDVCLAMP(0x1);
		tegra_mipi_cal_write(dsi->mipi_cal, val,
				MIPI_CAL_MIPI_BIAS_PAD_CFG0_0);
		tegra_mipi_cal_clk_disable(dsi->mipi_cal);

		/* enable HS logic */
		val = tegra_dsi_readl(dsi, DSI_PAD_CONTROL_3_VS1);
		val &= ~DSI_PAD_PDVCLAMP(0x1);
		tegra_dsi_writel(dsi, val, DSI_PAD_CONTROL_3_VS1);

		tegra_dsi_writel(dsi,
			DSI_POWER_CONTROL_LEG_DSI_ENABLE(TEGRA_DSI_ENABLE),
			DSI_POWER_CONTROL);

		if (dsi->ulpm) {
			err = tegra_dsi_enter_ulpm(dsi);
			if (err < 0) {
				dev_err(&dc->ndev->dev,
					"DSI failed to enter ulpm\n");
				goto fail;
			}

			tegra_dsi_pad_enable(dsi);

			if (tegra_dsi_exit_ulpm(dsi) < 0) {
				dev_err(&dc->ndev->dev,
					"DSI failed to exit ulpm\n");
				goto fail;
			}
		} else {
			tegra_dsi_pad_enable(dsi);
		}
		break;
	case DSI_NO_SUSPEND:
		break;
	default:
		dev_err(&dc->ndev->dev, "DSI suspend aggressivenes"
						"is not supported.\n");
	}

	tegra_dvfs_set_rate(dc->clk, dc->mode.pclk);

	return 0;
fail:
	return err;
}

static int tegra_dsi_host_suspend_trylock(struct tegra_dc *dc,
					struct tegra_dc_dsi_data *dsi)
{
	if (!mutex_trylock(&dc->one_shot_lp_lock))
		goto fail;
	if (!mutex_trylock(&dc->lock))
		goto unlock_one_shot_lp;
	if (!mutex_trylock(&dsi->host_lock))
		goto unlock_dc_lock;
	if (!mutex_trylock(&dc->one_shot_lock))
		goto unlock_host_lock;

	return 1;

unlock_host_lock:
	mutex_unlock(&dsi->host_lock);
unlock_dc_lock:
	mutex_unlock(&dc->lock);
unlock_one_shot_lp:
	mutex_unlock(&dc->one_shot_lp_lock);
fail:
	return 0;
}

static void tegra_dsi_host_suspend_unlock(struct tegra_dc *dc,
					struct tegra_dc_dsi_data *dsi)
{
	mutex_unlock(&dc->one_shot_lock);
	mutex_unlock(&dsi->host_lock);
	mutex_unlock(&dc->lock);
	mutex_unlock(&dc->one_shot_lp_lock);
}

static int tegra_dsi_host_suspend(struct tegra_dc *dc)
{
	int err = 0;
	struct tegra_dc_dsi_data *dsi = tegra_dc_get_outdata(dc);

	if (!dsi->enabled)
		return -EINVAL;

	while (!tegra_dsi_host_suspend_trylock(dc, dsi))
		cond_resched();

	if (dsi->host_suspended || atomic_read(&dsi->host_ref)) {
		tegra_dsi_host_suspend_unlock(dc, dsi);
		return 0;
	}

	tegra_dc_io_start(dc);

	dsi->host_suspended = true;

	tegra_dsi_stop_dc_stream(dc, dsi);

	tegra_dsi_te_on_off(dsi, false);

	err = _tegra_dsi_host_suspend(dc, dsi, dsi->info.suspend_aggr);
	if (err < 0) {
		dev_err(&dc->ndev->dev,
			"DSI host suspend failed\n");
		goto fail;
	}

	/* Shutting down. Drop any reference to dc clk */
	while (tegra_is_clk_enabled(dc->clk))
		tegra_dc_put(dc);

	pm_runtime_put_sync(&dc->ndev->dev);
fail:
	tegra_dc_io_end(dc);
	tegra_dsi_host_suspend_unlock(dc, dsi);
	return err;
}

static bool tegra_dc_dsi_osidle(struct tegra_dc *dc)
{
	struct tegra_dc_dsi_data *dsi = tegra_dc_get_outdata(dc);

	if (dc->out->flags & TEGRA_DC_OUT_ONE_SHOT_MODE)
		return dsi->host_suspended;
	else
		return false;
}

static void tegra_dsi_bl_off(struct backlight_device *bd)
{
	if (!bd)
		return;

	bd->props.brightness = 0;
	backlight_update_status(bd);
}

static int tegra_dsi_deep_sleep(struct tegra_dc *dc,
				struct tegra_dc_dsi_data *dsi)
{
	int val = 0;
	int err = 0;

	if (!dsi->enabled)
		return 0;

	cancel_delayed_work(&dsi->idle_work);

	tegra_dsi_bl_off(get_backlight_device_by_name(dsi->info.bl_name));

	/* Suspend DSI panel */
	err = tegra_dsi_send_panel_cmd(dc, dsi,
			dsi->info.dsi_suspend_cmd,
			dsi->info.n_suspend_cmd);

	err = tegra_dsi_set_to_lp_mode(dc, dsi, DSI_LP_OP_WRITE);
	if (err < 0) {
		dev_err(&dc->ndev->dev,
		"DSI failed to go to LP mode\n");
		goto fail;
	}

	/*
	 * Certain panels need dc frames be sent after
	 * putting panel to sleep.
	 */
	if (dsi->info.panel_send_dc_frames)
		tegra_dsi_send_dc_frames(dc, dsi, 2);

	if (err < 0) {
		dev_err(&dc->ndev->dev,
			"dsi: Error sending suspend cmd\n");
		goto fail;
	}

	if (!dsi->ulpm) {
		err = tegra_dsi_enter_ulpm(dsi);
		if (err < 0) {
			dev_err(&dc->ndev->dev,
				"DSI failed to enter ulpm\n");
			goto fail;
		}
	}

	tegra_dsi_pad_disable(dsi);

	/* Suspend core-logic */
	val = DSI_POWER_CONTROL_LEG_DSI_ENABLE(TEGRA_DSI_DISABLE);
	tegra_dsi_writel(dsi, val, DSI_POWER_CONTROL);

	/* Disable dsi fast and slow clock */
	tegra_dsi_config_phy_clk(dsi, TEGRA_DSI_DISABLE);

	/* Disable dsi source clock */
	tegra_dsi_clk_disable(dsi);

	dsi->enabled = false;
	dsi->host_suspended = true;

	return 0;
fail:
	return err;
}

static void tegra_dc_dsi_postpoweroff(struct tegra_dc *dc)
{
	struct tegra_dc_dsi_data *dsi = tegra_dc_get_outdata(dc);

	if (!dsi->enabled)
		regulator_disable(dsi->avdd_dsi_csi);
}

static int tegra_dsi_host_resume(struct tegra_dc *dc)
{
	int err = 0;
	struct tegra_dc_dsi_data *dsi = tegra_dc_get_outdata(dc);

	if (!dsi->enabled)
		return -EINVAL;

	cancel_delayed_work(&dsi->idle_work);

	mutex_lock(&dsi->host_lock);
	if (!dsi->host_suspended) {
		mutex_unlock(&dsi->host_lock);
		return 0;
	}

	tegra_dc_io_start(dc);

	pm_runtime_get_sync(&dc->ndev->dev);

	err = _tegra_dsi_host_resume(dc, dsi, dsi->info.suspend_aggr);
	if (err < 0) {
		dev_err(&dc->ndev->dev,
			"DSI host resume failed\n");
		goto fail;
	}

	tegra_dsi_te_on_off(dsi, true);

	tegra_dsi_start_dc_stream(dc, dsi);
	dsi->host_suspended = false;
fail:
	tegra_dc_io_end(dc);
	mutex_unlock(&dsi->host_lock);
	return err;
}

static void tegra_dc_dsi_disable(struct tegra_dc *dc)
{
	int err;
	struct tegra_dc_dsi_data *dsi = tegra_dc_get_outdata(dc);

	if (dsi->host_suspended)
		tegra_dsi_host_resume(dc);

	mutex_lock(&dsi->lock);
	tegra_dc_io_start(dc);

	if (dsi->status.dc_stream == DSI_DC_STREAM_ENABLE)
		tegra_dsi_stop_dc_stream_at_frame_end(dc, dsi, 2);

	if (dsi->out_ops && dsi->out_ops->disable)
		dsi->out_ops->disable(dsi);

	if (dsi->info.power_saving_suspend) {
		if (tegra_dsi_deep_sleep(dc, dsi) < 0) {
			dev_err(&dc->ndev->dev,
				"DSI failed to enter deep sleep\n");
			goto fail;
		}
	} else {
		if (dsi->info.dsi_early_suspend_cmd) {
			err = tegra_dsi_send_panel_cmd(dc, dsi,
				dsi->info.dsi_early_suspend_cmd,
				dsi->info.n_early_suspend_cmd);
			if (err < 0) {
				dev_err(&dc->ndev->dev,
				"dsi: Error sending early suspend cmd\n");
				goto fail;
			}
		}

		if (!dsi->ulpm) {
			if (tegra_dsi_enter_ulpm(dsi) < 0) {
				dev_err(&dc->ndev->dev,
					"DSI failed to enter ulpm\n");
				goto fail;
			}
		}
	}
fail:
	mutex_unlock(&dsi->lock);
	tegra_dc_io_end(dc);
}

#ifdef CONFIG_PM
static void tegra_dc_dsi_suspend(struct tegra_dc *dc)
{
	struct tegra_dc_dsi_data *dsi;

	dsi = tegra_dc_get_outdata(dc);

	if (!dsi->enabled)
		return;

	if (dsi->host_suspended)
		tegra_dsi_host_resume(dc);

	tegra_dc_io_start(dc);
	mutex_lock(&dsi->lock);

	if (dsi->out_ops && dsi->out_ops->suspend)
		dsi->out_ops->suspend(dsi);

	if (!dsi->info.power_saving_suspend) {
		if (dsi->ulpm) {
			if (tegra_dsi_exit_ulpm(dsi) < 0) {
				dev_err(&dc->ndev->dev,
					"DSI failed to exit ulpm");
				goto fail;
			}
		}

		if (tegra_dsi_deep_sleep(dc, dsi) < 0) {
			dev_err(&dc->ndev->dev,
				"DSI failed to enter deep sleep\n");
			goto fail;
		}
	}
fail:
	mutex_unlock(&dsi->lock);
	tegra_dc_io_end(dc);
}

static void tegra_dc_dsi_resume(struct tegra_dc *dc)
{
	struct tegra_dc_dsi_data *dsi;

	dsi = tegra_dc_get_outdata(dc);

	/* No dsi config required since tegra_dc_dsi_enable
	 * will reconfigure the controller from scratch
	 */

	 if (dsi->out_ops && dsi->out_ops->resume)
		dsi->out_ops->resume(dsi);
}
#endif

static int tegra_dc_dsi_init(struct tegra_dc *dc)
{
	struct tegra_dc_dsi_data *dsi;
	int err = 0;

	err = _tegra_dc_dsi_init(dc);
	if (err < 0) {
		dev_err(&dc->ndev->dev,
			"dsi: Instance A init failed\n");
		goto err;
	}

	dsi = tegra_dc_get_outdata(dc);

	dsi->avdd_dsi_csi =  regulator_get(&dc->ndev->dev, "avdd_dsi_csi");
	if (IS_ERR_OR_NULL(dsi->avdd_dsi_csi)) {
		dev_err(&dc->ndev->dev, "dsi: avdd_dsi_csi reg get failed\n");
		err = -ENODEV;
		goto err_reg;
	}

	dsi->mipi_cal = tegra_mipi_cal_init_sw(dc);
	if (IS_ERR(dsi->mipi_cal)) {
		dev_err(&dc->ndev->dev, "dsi: mipi_cal sw init failed\n");
		err = PTR_ERR(dsi->mipi_cal);
		goto err_mipi;
	}
	return 0;
err_mipi:
	regulator_put(dsi->avdd_dsi_csi);
err_reg:
	_tegra_dc_dsi_destroy(dc);
	tegra_dc_set_outdata(dc, NULL);
err:
	return err;
}

static void tegra_dc_dsi_destroy(struct tegra_dc *dc)
{
	struct regulator *avdd_dsi_csi;
	struct tegra_dc_dsi_data *dsi = tegra_dc_get_outdata(dc);

	avdd_dsi_csi = dsi->avdd_dsi_csi;

	_tegra_dc_dsi_destroy(dc);
	regulator_put(avdd_dsi_csi);
	tegra_mipi_cal_destroy(dc);
}

static long tegra_dc_dsi_setup_clk(struct tegra_dc *dc, struct clk *clk)
{
	unsigned long rate;
	struct clk *parent_clk;
	struct clk *base_clk;
	struct tegra_dc_dsi_data *dsi = tegra_dc_get_outdata(dc);

	/* divide by 1000 to avoid overflow */
	dc->mode.pclk /= 1000;
	rate = (dc->mode.pclk * dc->shift_clk_div.mul * 2)
				/ dc->shift_clk_div.div;
	rate *= 1000;
	dc->mode.pclk *= 1000;

	if (dc->out->flags & TEGRA_DC_OUT_INITIALIZED_MODE)
		goto skip_setup;

	if (clk == dc->clk) {
		parent_clk = clk_get_sys(NULL,
				dc->out->parent_clk ? : "pll_d_out0");
		base_clk = clk_get_parent(parent_clk);
	} else {
		if (dc->pdata->default_out->dsi->dsi_instance) {
			parent_clk = clk_get_sys(NULL,
				dc->out->parent_clk ? : "pll_d2_out0");
			base_clk = clk_get_parent(parent_clk);
		} else {
			parent_clk = clk_get_sys(NULL,
				dc->out->parent_clk ? : "pll_d_out0");
			base_clk = clk_get_parent(parent_clk);
		}
	}
	tegra_dsi_config_phy_clk(dsi, TEGRA_DSI_ENABLE);

	if (rate != clk_get_rate(base_clk))
		clk_set_rate(base_clk, rate);

	if (clk_get_parent(clk) != parent_clk)
		clk_set_parent(clk, parent_clk);

skip_setup:
	tegra_dvfs_set_rate(dc->clk, dc->mode.pclk);

	return tegra_dc_pclk_round_rate(dc, dc->mode.pclk);
}

struct tegra_dc_out_ops tegra_dc_dsi_ops = {
	.init = tegra_dc_dsi_init,
	.destroy = tegra_dc_dsi_destroy,
	.enable = tegra_dc_dsi_enable,
	.postpoweron = tegra_dc_dsi_postpoweron,
	.disable = tegra_dc_dsi_disable,
	.postpoweroff = tegra_dc_dsi_postpoweroff,
	.hold = tegra_dc_dsi_hold_host,
	.release = tegra_dc_dsi_release_host,
#ifdef CONFIG_PM
	.suspend = tegra_dc_dsi_suspend,
	.resume = tegra_dc_dsi_resume,
#endif
	.setup_clk = tegra_dc_dsi_setup_clk,
	.osidle = tegra_dc_dsi_osidle,
};<|MERGE_RESOLUTION|>--- conflicted
+++ resolved
@@ -3166,11 +3166,7 @@
 					TEGRA_DSI_PACKET_VIDEO_VBLANK_CMD) {
 			u32 j;
 			for (j = i; j < n_cmd; j++) {
-<<<<<<< HEAD
-				if ( ! IS_DSI_SHORT_PKT(cmd[j]))
-=======
 				if (!IS_DSI_SHORT_PKT(cmd[j]))
->>>>>>> 64f2e810
 					break;
 				if (cmd[j].club_cmd != CMD_CLUBBED)
 					break;
@@ -3178,12 +3174,8 @@
 					break;
 			}
 			/* i..j-1: clubbable streak */
-<<<<<<< HEAD
-			tegra_dsi_start_host_cmd_v_blank_video(dsi, cur_cmd, j - i);
-=======
 			tegra_dsi_start_host_cmd_v_blank_video(dsi, cur_cmd,
 									j - i);
->>>>>>> 64f2e810
 			tegra_dsi_end_host_cmd_v_blank_video(dc, dsi);
 			if (j != i)
 				i = j - 1;
