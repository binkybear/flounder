--- conflicted
+++ resolved
@@ -210,85 +210,4 @@
 	mutex_unlock(&ext->cursor.lock);
 
 	return ret;
-<<<<<<< HEAD
-}
-
-int tegra_dc_ext_set_cursor_low_latency(struct tegra_dc_ext_user *user,
-			struct tegra_dc_ext_cursor_image *args)
-{
-	struct tegra_dc_ext *ext = user->ext;
-	struct tegra_dc *dc = ext->dc;
-	u32 size;
-	int ret;
-	struct tegra_dc_dmabuf *handle, *old_handle;
-	dma_addr_t phys_addr;
-	bool enable = !!(args->vis & TEGRA_DC_EXT_CURSOR_FLAGS_VISIBLE);
-	int need_general_update = 0;
-
-	size = TEGRA_DC_EXT_CURSOR_IMAGE_FLAGS_SIZE(args->flags);
-
-	if (!check_cursor_size(dc, size))
-		return -EINVAL;
-
-	mutex_lock(&ext->cursor.lock);
-
-	if (ext->cursor.user != user) {
-		ret = -EACCES;
-		goto unlock;
-	}
-
-	if (!ext->enabled) {
-		ret = -ENXIO;
-		goto unlock;
-	}
-
-	old_handle = ext->cursor.cur_handle;
-
-	ret = tegra_dc_ext_pin_window(user, args->buff_id, &handle, &phys_addr);
-
-	if (ret)
-		goto unlock;
-
-	ext->cursor.cur_handle = handle;
-
-	mutex_lock(&dc->lock);
-
-	tegra_dc_get(dc);
-
-	need_general_update |= set_cursor_start_addr(dc, size, phys_addr);
-
-	need_general_update |= set_cursor_position(dc, args->x, args->y);
-
-	need_general_update |= set_cursor_activation_control(dc);
-
-	need_general_update |= set_cursor_enable(dc, enable);
-
-	if (need_general_update) {
-		tegra_dc_writel(dc, GENERAL_ACT_REQ << 8, DC_CMD_STATE_CONTROL);
-		tegra_dc_writel(dc, GENERAL_ACT_REQ, DC_CMD_STATE_CONTROL);
-	}
-
-	tegra_dc_put(dc);
-
-	mutex_unlock(&dc->lock);
-
-	mutex_unlock(&ext->cursor.lock);
-
-	if (old_handle) {
-		dma_buf_unmap_attachment(old_handle->attach,
-			old_handle->sgt, DMA_TO_DEVICE);
-		dma_buf_detach(old_handle->buf, handle->attach);
-		dma_buf_put(old_handle->buf);
-		kfree(old_handle);
-	}
-
-	return 0;
-
-unlock:
-	mutex_unlock(&ext->cursor.lock);
-	return ret;
-}
-
-=======
-}
->>>>>>> 5561f730
+}