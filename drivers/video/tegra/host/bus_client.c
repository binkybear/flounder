/*
 * Tegra Graphics Host Client Module
 *
 * Copyright (c) 2010-2016, NVIDIA Corporation. All rights reserved.
 *
 * This program is free software; you can redistribute it and/or modify it
 * under the terms and conditions of the GNU General Public License,
 * version 2, as published by the Free Software Foundation.
 *
 * This program is distributed in the hope it will be useful, but WITHOUT
 * ANY WARRANTY; without even the implied warranty of MERCHANTABILITY or
 * FITNESS FOR A PARTICULAR PURPOSE.  See the GNU General Public License for
 * more details.
 *
 * You should have received a copy of the GNU General Public License
 * along with this program.  If not, see <http://www.gnu.org/licenses/>.
 */

#include <linux/slab.h>
#include <linux/string.h>
#include <linux/spinlock.h>
#include <linux/fs.h>
#include <linux/cdev.h>
#include <linux/uaccess.h>
#include <linux/file.h>
#include <linux/clk.h>
#include <linux/hrtimer.h>
#include <linux/export.h>
#include <linux/firmware.h>
#include <linux/dma-mapping.h>
#include <linux/tegra-soc.h>
#include <linux/anon_inodes.h>

#include <trace/events/nvhost.h>

#include <linux/io.h>
#include <linux/string.h>

#include <linux/nvhost.h>
#include <linux/nvhost_ioctl.h>

#include <mach/gpufuse.h>

#include "debug.h"
#include "bus_client.h"
#include "dev.h"
#include "class_ids.h"
#include "chip_support.h"
#include "nvhost_acm.h"

#include "nvhost_syncpt.h"
#include "nvhost_channel.h"
#include "nvhost_job.h"
#include "nvhost_hwctx.h"
#include "nvhost_sync.h"

DEFINE_MUTEX(channel_lock);

static int validate_reg(struct platform_device *ndev, u32 offset, int count)
{
	int err = 0;
	struct resource *r;
	struct nvhost_device_data *pdata = platform_get_drvdata(ndev);

	/* check if offset is u32 aligned */
	if (offset & 3)
		return -EINVAL;

	r = platform_get_resource(pdata->master ? pdata->master : ndev,
			IORESOURCE_MEM, 0);
	if (!r) {
		dev_err(&ndev->dev, "failed to get memory resource\n");
		return -ENODEV;
	}

	if (offset + 4 * count > resource_size(r)
			|| (offset + 4 * count < offset))
		err = -EPERM;

	return err;
}

int validate_max_size(struct platform_device *ndev, u32 size)
{
	struct resource *r;

	/* check if size is non-zero and u32 aligned */
	if (!size || size & 3)
		return -EINVAL;

	r = platform_get_resource(ndev, IORESOURCE_MEM, 0);
	if (!r) {
		dev_err(&ndev->dev, "failed to get memory resource\n");
		return -ENODEV;
	}

	if (size > resource_size(r))
		return -EPERM;

	return 0;
}

static __iomem void *get_aperture(struct platform_device *pdev)
{
	struct nvhost_device_data *pdata = platform_get_drvdata(pdev);

	if (pdata->master)
		pdata = platform_get_drvdata(pdata->master);

	return pdata->aperture[0];
}

void host1x_writel(struct platform_device *pdev, u32 r, u32 v)
{
	void __iomem *addr = get_aperture(pdev) + r;
	nvhost_dbg(dbg_reg, " d=%s r=0x%x v=0x%x", pdev->name, r, v);
	writel(v, addr);
}
EXPORT_SYMBOL_GPL(host1x_writel);

u32 host1x_readl(struct platform_device *pdev, u32 r)
{
	void __iomem *addr = get_aperture(pdev) + r;
	u32 v = readl(addr);
	nvhost_dbg(dbg_reg, " d=%s r=0x%x v=0x%x", pdev->name, r, v);
	return v;
}
EXPORT_SYMBOL_GPL(host1x_readl);

int nvhost_read_module_regs(struct platform_device *ndev,
			u32 offset, int count, u32 *values)
{
	void __iomem *p = get_aperture(ndev);
	int err;

	if (!p)
		return -ENODEV;

	/* verify offset */
	err = validate_reg(ndev, offset, count);
	if (err)
		return err;

	err = nvhost_module_busy(ndev);
	if (err)
		return err;

	p += offset;
	while (count--) {
		*(values++) = readl(p);
		p += 4;
	}
	rmb();
	nvhost_module_idle(ndev);

	return 0;
}

int nvhost_write_module_regs(struct platform_device *ndev,
			u32 offset, int count, const u32 *values)
{
	int err;
	void __iomem *p = get_aperture(ndev);

	if (!p)
		return -ENODEV;

	/* verify offset */
	err = validate_reg(ndev, offset, count);
	if (err)
		return err;

	err = nvhost_module_busy(ndev);
	if (err)
		return err;

	p += offset;
	while (count--) {
		writel(*(values++), p);
		p += 4;
	}
	wmb();
	nvhost_module_idle(ndev);

	return 0;
}

struct nvhost_channel_userctx {
	struct nvhost_channel *ch;
	struct nvhost_hwctx *hwctx;
	struct nvhost_job *job;
	u32 timeout;
	u32 priority;
	int clientid;
	bool timeout_debug_dump;
};

static int nvhost_channelrelease(struct inode *inode, struct file *filp)
{
	struct nvhost_channel_userctx *priv = filp->private_data;

	mutex_lock(&channel_lock);
	if (!priv->ch || !priv->ch->dev) {
		mutex_unlock(&channel_lock);
		return 0;
	}
	trace_nvhost_channel_release(dev_name(&priv->ch->dev->dev));

	filp->private_data = NULL;

	nvhost_module_remove_client(priv->ch->dev, priv);

	if (priv->hwctx) {
		struct nvhost_channel *ch = priv->ch;
		struct nvhost_hwctx *ctx = priv->hwctx;

		mutex_lock(&ch->submitlock);
		if (ch->cur_ctx == ctx)
			ch->cur_ctx = NULL;
		mutex_unlock(&ch->submitlock);

		priv->hwctx->h->put(priv->hwctx);
	}

	if (priv->job)
		nvhost_job_put(priv->job);

	mutex_unlock(&channel_lock);
	nvhost_putchannel(priv->ch, 1);
	kfree(priv);
	return 0;
}

static int __nvhost_channelopen(struct inode *inode,
		struct nvhost_channel *ch,
		struct file *filp)
{
	struct nvhost_channel_userctx *priv;
	struct nvhost_device_data *pdata;
	int ret;

	if (inode) {
		pdata = container_of(inode->i_cdev,
				struct nvhost_device_data, cdev);
		ret = nvhost_channel_map(pdata, &ch);
		if (ret) {
			pr_err("%s: failed to map channel, error: %d\n",
					__func__, ret);
			return ret;
		}
	} else {
		if (!ch || !ch->dev) {
			pr_err("%s: NULL channel request to get\n", __func__);
			return -EINVAL;
		}
		pdata = platform_get_drvdata(ch->dev);
		if (!pdata->exclusive)
			nvhost_getchannel(ch);
		else
			return -EBUSY;
	}

	mutex_lock(&channel_lock);
	if (!ch || !ch->dev) {
		mutex_unlock(&channel_lock);
		return -EINVAL;
	}
	trace_nvhost_channel_open(dev_name(&ch->dev->dev));

	priv = kzalloc(sizeof(*priv), GFP_KERNEL);
<<<<<<< HEAD
	if (!priv) {
		nvhost_putchannel(ch, 1);
=======
	if (!priv)
>>>>>>> 5afd1b7e
		goto fail;

	filp->private_data = priv;
	priv->ch = ch;
	if (nvhost_module_add_client(ch->dev, priv))
		goto fail_add_client;

	if (ch->ctxhandler && ch->ctxhandler->alloc) {
		ret = nvhost_module_busy(ch->dev);
		if (ret)
			goto fail_priv;

		priv->hwctx = ch->ctxhandler->alloc(ch->ctxhandler, ch);
		nvhost_module_idle(ch->dev);
		if (!priv->hwctx)
			goto fail_priv;
	}
	priv->priority = NVHOST_PRIORITY_MEDIUM;
	priv->clientid = atomic_add_return(1,
			&nvhost_get_host(ch->dev)->clientid);
	/* If we wrapped around to 0, increment again */
	if (!priv->clientid)
		priv->clientid = atomic_add_return(1,
				&nvhost_get_host(ch->dev)->clientid);
	pdata = dev_get_drvdata(ch->dev->dev.parent);
	priv->timeout = pdata->nvhost_timeout_default;
	priv->timeout_debug_dump = true;
	if (!tegra_platform_is_silicon())
		priv->timeout = 0;
	mutex_unlock(&channel_lock);
	return 0;

fail_priv:
	nvhost_module_remove_client(ch->dev, priv);
fail_add_client:
	kfree(priv);
fail:
	nvhost_putchannel(ch, 1);
	mutex_unlock(&channel_lock);

	return -ENOMEM;
}

static int nvhost_channelopen(struct inode *inode, struct file *filp)
{
	return __nvhost_channelopen(inode, NULL, filp);
}

void nvhost_set_notifier(struct nvhost_channel *ch, __u32 error)
{
	if (ch->error_notifier_ref) {
		struct timespec time_data;
		u64 nsec;
		getnstimeofday(&time_data);
		nsec = ((u64)time_data.tv_sec) * 1000000000u +
				(u64)time_data.tv_nsec;
		ch->error_notifier->time_stamp.nanoseconds[0] =
				(u32)nsec;
		ch->error_notifier->time_stamp.nanoseconds[1] =
				(u32)(nsec >> 32);
		ch->error_notifier->info32 = error;
		ch->error_notifier->status = 0xffff;
		dev_err(&ch->dev->dev, "error notifier set to %d\n", error);
	}
}

void nvhost_free_error_notifiers(struct nvhost_channel *ch)
{
	if (ch->error_notifier_ref) {
		dma_buf_vunmap(ch->error_notifier_ref, ch->error_notifier_va);
		dma_buf_put(ch->error_notifier_ref);
		ch->error_notifier_ref = 0;
		ch->error_notifier = 0;
		ch->error_notifier_va = 0;
	}
}

static int nvhost_init_error_notifier(struct nvhost_channel *ch,
		struct nvhost_set_error_notifier *args) {
	void *va;
	u64 end;
	struct dma_buf *dmabuf;

	if (unlikely(args->offset >
		     U64_MAX - sizeof(struct nvhost_notification)))
		return -EINVAL;

	end = args->offset + sizeof(struct nvhost_notification);

	if (!args->mem) {
		dev_err(&ch->dev->dev, "invalid memory handle\n");
		return -EINVAL;
	}

	dmabuf = dma_buf_get(args->mem);

	if (ch->error_notifier_ref)
		nvhost_free_error_notifiers(ch);

	if (IS_ERR(dmabuf)) {
		dev_err(&ch->dev->dev, "Invalid handle: %d\n", args->mem);
		return -EINVAL;
	}

	if (end > dmabuf->size || end < sizeof(struct nvhost_notification)) {
		dma_buf_put(dmabuf);
		pr_err("%s: invalid offset\n", __func__);
		return -EINVAL;
	}

	/* map handle and clear error notifier struct */
	va = dma_buf_vmap(dmabuf);
	if (!va) {
		dma_buf_put(dmabuf);
		dev_err(&ch->dev->dev, "Cannot map notifier handle\n");
		return -ENOMEM;
	}

	/* set channel notifiers pointer */
	ch->error_notifier_ref = dmabuf;
	ch->error_notifier = va + args->offset;
	ch->error_notifier_va = va;
	memset(ch->error_notifier, 0, sizeof(struct nvhost_notification));
	return 0;

}

static int nvhost_ioctl_channel_submit(struct nvhost_channel_userctx *ctx,
		struct nvhost_submit_args *args)
{
	struct nvhost_job *job;
	int num_cmdbufs = args->num_cmdbufs;
	int num_relocs = args->num_relocs;
	int num_waitchks = args->num_waitchks;
	int num_syncpt_incrs = args->num_syncpt_incrs;
	struct nvhost_cmdbuf __user *cmdbufs =
		(struct nvhost_cmdbuf *)(uintptr_t)args->cmdbufs;
	struct nvhost_cmdbuf __user *cmdbuf_exts =
		(struct nvhost_cmdbuf *)(uintptr_t)args->cmdbuf_exts;
	struct nvhost_reloc __user *relocs =
		(struct nvhost_reloc *)(uintptr_t)args->relocs;
	struct nvhost_reloc_shift __user *reloc_shifts =
		(struct nvhost_reloc_shift *)(uintptr_t)args->reloc_shifts;
	struct nvhost_waitchk __user *waitchks =
		(struct nvhost_waitchk *)(uintptr_t)args->waitchks;
	struct nvhost_syncpt_incr __user *syncpt_incrs =
		(struct nvhost_syncpt_incr *)(uintptr_t)args->syncpt_incrs;
	u32 __user *waitbases = (u32 *)(uintptr_t)args->waitbases;
	u32 __user *fences = (u32 *)(uintptr_t)args->fences;
	u32 __user *class_ids = (u32 *)(uintptr_t)args->class_ids;

	struct nvhost_master *host = nvhost_get_host(ctx->ch->dev);
	u32 *local_waitbases = NULL, *local_class_ids = NULL;
	int err, i, hwctx_syncpt_idx = -1;

	if (num_syncpt_incrs > host->info.nb_pts)
		return -EINVAL;

	job = nvhost_job_alloc(ctx->ch,
			ctx->hwctx,
			num_cmdbufs,
			num_relocs,
			num_waitchks,
			num_syncpt_incrs);
	if (!job)
		return -ENOMEM;

	job->num_relocs = args->num_relocs;
	job->num_waitchk = args->num_waitchks;
	job->num_syncpts = args->num_syncpt_incrs;
	job->priority = ctx->priority;
	job->clientid = ctx->clientid;

	/* mass copy class_ids */
	if (args->class_ids) {
		local_class_ids = kzalloc(sizeof(u32) * num_cmdbufs,
			GFP_KERNEL);
		if (!local_class_ids) {
			err = -ENOMEM;
			goto fail;
		}
		err = copy_from_user(local_class_ids, class_ids,
			sizeof(u32) * num_cmdbufs);
		if (err) {
			err = -EINVAL;
			goto fail;
		}
	}

	for (i = 0; i < num_cmdbufs; ++i) {
		struct nvhost_cmdbuf cmdbuf;
		struct nvhost_cmdbuf_ext cmdbuf_ext;
		u32 class_id = class_ids ? local_class_ids[i] : 0;

		err = copy_from_user(&cmdbuf, cmdbufs + i, sizeof(cmdbuf));
		if (err)
			goto fail;

		cmdbuf_ext.pre_fence = -1;
		if (cmdbuf_exts)
			err = copy_from_user(&cmdbuf_ext,
					cmdbuf_exts + i, sizeof(cmdbuf_ext));
		if (err)
			cmdbuf_ext.pre_fence = -1;

		nvhost_job_add_gather(job, cmdbuf.mem, cmdbuf.words,
				      cmdbuf.offset, class_id,
				      cmdbuf_ext.pre_fence);
	}

	kfree(local_class_ids);
	local_class_ids = NULL;

	err = copy_from_user(job->relocarray,
			relocs, sizeof(*relocs) * num_relocs);
	if (err)
		goto fail;

	err = copy_from_user(job->relocshiftarray,
			reloc_shifts, sizeof(*reloc_shifts) * num_relocs);
	if (err)
		goto fail;

	err = copy_from_user(job->waitchk,
			waitchks, sizeof(*waitchks) * num_waitchks);
	if (err)
		goto fail;

	/* mass copy waitbases */
	if (args->waitbases) {
		local_waitbases = kzalloc(sizeof(u32) * num_syncpt_incrs,
			GFP_KERNEL);
		if (!local_waitbases) {
			err = -ENOMEM;
			goto fail;
		}

		err = copy_from_user(local_waitbases, waitbases,
			sizeof(u32) * num_syncpt_incrs);
		if (err) {
			err = -EINVAL;
			goto fail;
		}
	}

	/* set valid id for hwctx_syncpt_idx if hwctx does not provide one */
	if (!ctx->hwctx || ctx->hwctx->h->syncpt == NVSYNCPT_INVALID)
		hwctx_syncpt_idx = 0;

	/*
	 * Go through each syncpoint from userspace. Here we:
	 * - Copy syncpoint information
	 * - Validate each syncpoint
	 * - Determine waitbase for each syncpoint
	 * - Determine the index of hwctx syncpoint in the table
	 */

	for (i = 0; i < num_syncpt_incrs; ++i) {
		u32 waitbase;
		struct nvhost_syncpt_incr sp;

		/* Copy */
		err = copy_from_user(&sp, syncpt_incrs + i, sizeof(sp));
		if (err)
			goto fail;

		/* Validate */
		if (sp.syncpt_id >= host->info.nb_pts) {
			err = -EINVAL;
			goto fail;
		}

		/* Determine waitbase */
		if (waitbases && local_waitbases[i] != NVSYNCPT_INVALID)
			waitbase = local_waitbases[i];
		else
			waitbase = nvhost_syncpt_get_waitbase(job->ch,
				sp.syncpt_id);

		/* Store */
		job->sp[i].id = sp.syncpt_id;
		job->sp[i].incrs = sp.syncpt_incrs;
		job->sp[i].waitbase = waitbase;

		/* Find hwctx syncpoint */
		if (ctx->hwctx && (job->sp[i].id == ctx->hwctx->h->syncpt))
			hwctx_syncpt_idx = i;
	}

	/* not needed anymore */
	kfree(local_waitbases);
	local_waitbases = NULL;

	/* Is hwctx_syncpt_idx valid? */
	if (hwctx_syncpt_idx == -1) {
		err = -EINVAL;
		goto fail;
	}

	job->hwctx_syncpt_idx = hwctx_syncpt_idx;

	trace_nvhost_channel_submit(ctx->ch->dev->name,
		job->num_gathers, job->num_relocs, job->num_waitchk,
		job->sp[job->hwctx_syncpt_idx].id,
		job->sp[job->hwctx_syncpt_idx].incrs);

	nvhost_module_busy(ctx->ch->dev);
	err = nvhost_job_pin(job, &nvhost_get_host(ctx->ch->dev)->syncpt);
	nvhost_module_idle(ctx->ch->dev);
	if (err)
		goto fail;

	if (args->timeout)
		job->timeout = min(ctx->timeout, args->timeout);
	else
		job->timeout = ctx->timeout;
	job->timeout_debug_dump = ctx->timeout_debug_dump;

	err = nvhost_channel_submit(job);
	if (err)
		goto fail_submit;

	/* Deliver multiple fences back to the userspace */
	if (fences)
		for (i = 0; i < num_syncpt_incrs; ++i) {
			u32 fence = job->sp[i].fence;
			err = copy_to_user(fences, &fence, sizeof(u32));
			if (err)
				break;
			fences++;
		}

	/* Deliver the fence using the old mechanism _only_ if a single
	 * syncpoint is used. */

	if (args->flags & BIT(NVHOST_SUBMIT_FLAG_SYNC_FENCE_FD)) {
		struct nvhost_ctrl_sync_fence_info pts[num_syncpt_incrs];

		for (i = 0; i < num_syncpt_incrs; i++) {
			pts[i].id = job->sp[i].id;
			pts[i].thresh = job->sp[i].fence;
		}

		err = nvhost_sync_create_fence_fd(ctx->ch->dev,
				pts, num_syncpt_incrs, "fence", &args->fence);
		if (err)
			goto fail;
	} else if (num_syncpt_incrs == 1)
		args->fence = job->sp[job->hwctx_syncpt_idx].fence;
	else
		args->fence = 0;

	nvhost_job_put(job);

	return 0;

fail_submit:
	nvhost_job_unpin(job);
fail:
	nvhost_job_put(job);
	kfree(local_class_ids);
	kfree(local_waitbases);
	return err;
}

static int moduleid_to_index(struct platform_device *dev, u32 moduleid)
{
	int i;
	struct nvhost_device_data *pdata = platform_get_drvdata(dev);

	for (i = 0; i < NVHOST_MODULE_MAX_CLOCKS; i++) {
		if (pdata->clocks[i].moduleid == moduleid)
			return i;
	}

	/* Old user space is sending a random number in args. Return clock
	 * zero in these cases. */
	return 0;
}

static int nvhost_ioctl_channel_set_rate(struct nvhost_channel_userctx *ctx,
	struct nvhost_clk_rate_args *arg)
{
	u32 moduleid = (arg->moduleid >> NVHOST_MODULE_ID_BIT_POS)
			& ((1 << NVHOST_MODULE_ID_BIT_WIDTH) - 1);
	u32 attr = (arg->moduleid >> NVHOST_CLOCK_ATTR_BIT_POS)
			& ((1 << NVHOST_CLOCK_ATTR_BIT_WIDTH) - 1);
	int index = moduleid ?
			moduleid_to_index(ctx->ch->dev, moduleid) : 0;

	return nvhost_module_set_rate(ctx->ch->dev,
			ctx, arg->rate, index, attr);
}

static int nvhost_ioctl_channel_get_rate(struct nvhost_channel_userctx *ctx,
	u32 moduleid, u32 *rate)
{
	int index = moduleid ? moduleid_to_index(ctx->ch->dev, moduleid) : 0;

	return nvhost_module_get_rate(ctx->ch->dev,
			(unsigned long *)rate, index);
}

static int nvhost_ioctl_channel_module_regrdwr(
	struct nvhost_channel_userctx *ctx,
	struct nvhost_ctrl_module_regrdwr_args *args)
{
	u32 num_offsets = args->num_offsets;
	u32 __user *offsets = (u32 *)(uintptr_t)args->offsets;
	u32 __user *values = (u32 *)(uintptr_t)args->values;
	u32 vals[64];
	struct platform_device *ndev;

	trace_nvhost_ioctl_channel_module_regrdwr(args->id,
		args->num_offsets, args->write);

	/* Check that there is something to read and that block size is
	 * u32 aligned */
	if (num_offsets == 0 || args->block_size & 3)
		return -EINVAL;

	ndev = ctx->ch->dev;

	while (num_offsets--) {
		int err;
		u32 offs;
		int remaining = args->block_size >> 2;

		if (get_user(offs, offsets))
			return -EFAULT;

		offsets++;
		while (remaining) {
			int batch = min(remaining, 64);
			if (args->write) {
				if (copy_from_user(vals, values,
						batch * sizeof(u32)))
					return -EFAULT;

				err = nvhost_write_module_regs(ndev,
					offs, batch, vals);
				if (err)
					return err;
			} else {
				err = nvhost_read_module_regs(ndev,
						offs, batch, vals);
				if (err)
					return err;

				if (copy_to_user(values, vals,
						batch * sizeof(u32)))
					return -EFAULT;
			}

			remaining -= batch;
			offs += batch * sizeof(u32);
			values += batch;
		}
	}

	return 0;
}

static u32 create_mask(u32 *words, int num)
{
	int i;
	u32 word = 0;
	for (i = 0; i < num; i++) {
		if (!words[i] || words[i] > 31)
			continue;
		word |= BIT(words[i]);
	}

	return word;
}

static long nvhost_channelctl(struct file *filp,
	unsigned int cmd, unsigned long arg)
{
	struct nvhost_channel_userctx *priv = filp->private_data;
	struct device *dev;
	u8 buf[NVHOST_IOCTL_CHANNEL_MAX_ARG_SIZE];
	int err = 0;

	if ((_IOC_TYPE(cmd) != NVHOST_IOCTL_MAGIC) ||
		(_IOC_NR(cmd) == 0) ||
		(_IOC_NR(cmd) > NVHOST_IOCTL_CHANNEL_LAST) ||
		(_IOC_SIZE(cmd) > NVHOST_IOCTL_CHANNEL_MAX_ARG_SIZE))
		return -EFAULT;

	if (_IOC_DIR(cmd) & _IOC_WRITE) {
		if (copy_from_user(buf, (void __user *)arg, _IOC_SIZE(cmd)))
			return -EFAULT;
	}

	if (!priv->ch->dev) {
		pr_warn("Channel already unmapped\n");
		return -EFAULT;
	}

	dev = &priv->ch->dev->dev;
	switch (cmd) {
	case NVHOST_IOCTL_CHANNEL_OPEN:
	{
		int fd;
		struct file *file;
		char *name;

		err = get_unused_fd_flags(O_RDWR);
		if (err < 0)
			break;
		fd = err;

		name = kasprintf(GFP_KERNEL, "nvhost-%s-fd%d",
				dev_name(dev), fd);
		if (!name) {
			err = -ENOMEM;
			put_unused_fd(fd);
			break;
		}

		file = anon_inode_getfile(name, filp->f_op, NULL, O_RDWR);
		kfree(name);
		if (IS_ERR(file)) {
			err = PTR_ERR(file);
			put_unused_fd(fd);
			break;
		}
		fd_install(fd, file);

		err = __nvhost_channelopen(NULL, priv->ch, file);
		if (err) {
			put_unused_fd(fd);
			fput(file);
			break;
		}

		((struct nvhost_channel_open_args *)buf)->channel_fd = fd;
		break;
	}
	case NVHOST_IOCTL_CHANNEL_GET_SYNCPOINTS:
	{
		struct nvhost_device_data *pdata = \
			platform_get_drvdata(priv->ch->dev);
		((struct nvhost_get_param_args *)buf)->value =
			create_mask(pdata->syncpts, NVHOST_MODULE_MAX_SYNCPTS);
		break;
	}
	case NVHOST_IOCTL_CHANNEL_GET_SYNCPOINT:
	{
		struct nvhost_device_data *pdata = \
			platform_get_drvdata(priv->ch->dev);
		struct nvhost_get_param_arg *arg =
			(struct nvhost_get_param_arg *)buf;
		if (arg->param >= NVHOST_MODULE_MAX_SYNCPTS)
			return -EINVAL;
		/* if we already have required syncpt then return it ... */
		if (pdata->syncpts[arg->param]) {
			arg->value = pdata->syncpts[arg->param];
			break;
		}
		/* ... otherwise get a new syncpt dynamically */
		arg->value = nvhost_get_syncpt_host_managed(pdata->pdev,
							    arg->param);
		if (!arg->value)
			return -EAGAIN;
		/* ... and store it for further references */
		pdata->syncpts[arg->param] = arg->value;
		break;
	}
	case NVHOST_IOCTL_CHANNEL_GET_CLIENT_MANAGED_SYNCPOINT:
	{
		char name[32];
		char set_name[32];
		struct nvhost_device_data *pdata =
			platform_get_drvdata(priv->ch->dev);
		struct nvhost_get_client_managed_syncpt_arg *args =
			(struct nvhost_get_client_managed_syncpt_arg *)buf;
		const char __user *args_name =
			(const char __user *)(uintptr_t)args->name;

		if (args_name) {
			if (strncpy_from_user(name, args_name,
							sizeof(name)) < 0)
				return -EFAULT;
			name[sizeof(name) - 1] = '\0';
		} else {
			name[0] = '\0';
		}
		/* if we already have required syncpt then return it ... */
		if (pdata->client_managed_syncpt) {
			args->value = pdata->client_managed_syncpt;
			break;
		}
		/* ... otherwise get a new syncpt dynamically */
		snprintf(set_name, sizeof(set_name),
				"%s_%s", dev_name(&pdata->pdev->dev), name);
		args->value = nvhost_get_syncpt_client_managed(set_name);
		if (!args->value)
			return -EAGAIN;
		/* ... and store it for further references */
		pdata->client_managed_syncpt = args->value;
		break;
	}
	case NVHOST_IOCTL_CHANNEL_FREE_CLIENT_MANAGED_SYNCPOINT:
	{
		struct nvhost_free_client_managed_syncpt_arg *args =
			(struct nvhost_free_client_managed_syncpt_arg *)buf;
		struct nvhost_device_data *pdata =
			platform_get_drvdata(priv->ch->dev);
		if (!args->value)
			break;
		if (args->value != pdata->client_managed_syncpt)
			return -EINVAL;
		nvhost_free_syncpt(args->value);
		pdata->client_managed_syncpt = 0;
		break;
	}
	case NVHOST_IOCTL_CHANNEL_GET_WAITBASES:
	{
		struct nvhost_device_data *pdata = \
			platform_get_drvdata(priv->ch->dev);
		((struct nvhost_get_param_args *)buf)->value =
			create_mask(pdata->waitbases,
					NVHOST_MODULE_MAX_WAITBASES);
		break;
	}
	case NVHOST_IOCTL_CHANNEL_GET_WAITBASE:
	{
		struct nvhost_device_data *pdata = \
			platform_get_drvdata(priv->ch->dev);
		struct nvhost_get_param_arg *arg =
			(struct nvhost_get_param_arg *)buf;
		if (arg->param >= NVHOST_MODULE_MAX_WAITBASES
				|| !pdata->waitbases[arg->param])
			return -EINVAL;
		arg->value = pdata->waitbases[arg->param];
		break;
	}
	case NVHOST_IOCTL_CHANNEL_GET_MODMUTEXES:
	{
		struct nvhost_device_data *pdata = \
			platform_get_drvdata(priv->ch->dev);
		((struct nvhost_get_param_args *)buf)->value =
			create_mask(pdata->modulemutexes,
					NVHOST_MODULE_MAX_MODMUTEXES);
		break;
	}
	case NVHOST_IOCTL_CHANNEL_GET_MODMUTEX:
	{
		struct nvhost_device_data *pdata = \
			platform_get_drvdata(priv->ch->dev);
		struct nvhost_get_param_arg *arg =
			(struct nvhost_get_param_arg *)buf;
		if (arg->param >= NVHOST_MODULE_MAX_MODMUTEXES
				|| !pdata->modulemutexes[arg->param])
			return -EINVAL;
		arg->value = pdata->modulemutexes[arg->param];
		break;
	}
	case NVHOST_IOCTL_CHANNEL_SET_NVMAP_FD:
		break;
	case NVHOST_IOCTL_CHANNEL_GET_CLK_RATE:
	{
		struct nvhost_clk_rate_args *arg =
				(struct nvhost_clk_rate_args *)buf;

		err = nvhost_ioctl_channel_get_rate(priv,
				arg->moduleid, &arg->rate);
		break;
	}
	case NVHOST_IOCTL_CHANNEL_SET_CLK_RATE:
	{
		struct nvhost_clk_rate_args *arg =
				(struct nvhost_clk_rate_args *)buf;

		err = nvhost_ioctl_channel_set_rate(priv, arg);
		break;
	}
	case NVHOST_IOCTL_CHANNEL_SET_TIMEOUT:
	{
		u32 timeout =
			(u32)((struct nvhost_set_timeout_args *)buf)->timeout;

		priv->timeout = timeout;
		dev_dbg(&priv->ch->dev->dev,
			"%s: setting buffer timeout (%d ms) for userctx 0x%p\n",
			__func__, priv->timeout, priv);
		if (priv->hwctx)
			priv->hwctx->timeout_ms_max = timeout;
		break;
	}
	case NVHOST_IOCTL_CHANNEL_GET_TIMEDOUT:
		((struct nvhost_get_param_args *)buf)->value =
				priv->hwctx->has_timedout;
		break;
	case NVHOST_IOCTL_CHANNEL_SET_PRIORITY:
		priv->priority =
			(u32)((struct nvhost_set_priority_args *)buf)->priority;
		break;
	case NVHOST32_IOCTL_CHANNEL_MODULE_REGRDWR:
	{
		struct nvhost32_ctrl_module_regrdwr_args *args32 =
			(struct nvhost32_ctrl_module_regrdwr_args *)buf;
		struct nvhost_ctrl_module_regrdwr_args args;
		args.id = args32->id;
		args.num_offsets = args32->num_offsets;
		args.block_size = args32->block_size;
		args.offsets = args32->offsets;
		args.values = args32->values;
		args.write = args32->write;
		err = nvhost_ioctl_channel_module_regrdwr(priv, &args);
		break;
	}
	case NVHOST_IOCTL_CHANNEL_MODULE_REGRDWR:
		err = nvhost_ioctl_channel_module_regrdwr(priv, (void *)buf);
		break;
	case NVHOST32_IOCTL_CHANNEL_SUBMIT:
	{
		struct nvhost32_submit_args *args32 = (void *)buf;
		struct nvhost_submit_args args;

		memset(&args, 0, sizeof(args));
		args.submit_version = args32->submit_version;
		args.num_syncpt_incrs = args32->num_syncpt_incrs;
		args.num_cmdbufs = args32->num_cmdbufs;
		args.num_relocs = args32->num_relocs;
		args.num_waitchks = args32->num_waitchks;
		args.timeout = args32->timeout;
		args.syncpt_incrs = args32->syncpt_incrs;
		args.fence = args32->fence;

		args.cmdbufs = args32->cmdbufs;
		args.relocs = args32->relocs;
		args.reloc_shifts = args32->reloc_shifts;
		args.waitchks = args32->waitchks;
		args.waitbases = args32->waitbases;
		args.class_ids = args32->class_ids;
		args.fences = args32->fences;

		err = nvhost_ioctl_channel_submit(priv, &args);
		args32->fence = args.fence;
		break;
	}
	case NVHOST_IOCTL_CHANNEL_SUBMIT:
		err = nvhost_ioctl_channel_submit(priv, (void *)buf);
		break;
	case NVHOST_IOCTL_CHANNEL_SET_ERROR_NOTIFIER:
		err = nvhost_init_error_notifier(priv->ch,
			(struct nvhost_set_error_notifier *)buf);
		break;
	case NVHOST_IOCTL_CHANNEL_SET_TIMEOUT_EX:
	{
		u32 timeout =
			(u32)((struct nvhost_set_timeout_args *)buf)->timeout;
		bool timeout_debug_dump = !((u32)
			((struct nvhost_set_timeout_ex_args *)buf)->flags &
			(1 << NVHOST_TIMEOUT_FLAG_DISABLE_DUMP));
		priv->timeout = timeout;
		priv->timeout_debug_dump = timeout_debug_dump;
		dev_dbg(&priv->ch->dev->dev,
			"%s: setting buffer timeout (%d ms) for userctx 0x%p\n",
			__func__, priv->timeout, priv);
		if (priv->hwctx) {
			priv->hwctx->timeout_ms_max = timeout;
			priv->hwctx->timeout_debug_dump = timeout_debug_dump;
		}
		break;
	}
	default:
		nvhost_dbg_info("unrecognized ioctl cmd: 0x%x", cmd);
		err = -ENOTTY;
		break;
	}

	if ((err == 0) && (_IOC_DIR(cmd) & _IOC_READ))
		err = copy_to_user((void __user *)arg, buf, _IOC_SIZE(cmd));

	return err;
}

static const struct file_operations nvhost_channelops = {
	.owner = THIS_MODULE,
	.release = nvhost_channelrelease,
	.open = nvhost_channelopen,
#ifdef CONFIG_COMPAT
	.compat_ioctl = nvhost_channelctl,
#endif
	.unlocked_ioctl = nvhost_channelctl
};

struct nvhost_hwctx *nvhost_channel_get_file_hwctx(int fd)
{
	struct nvhost_channel_userctx *userctx;
	struct file *f = fget(fd);
	if (!f)
		return 0;

	if (f->f_op != &nvhost_channelops) {
		fput(f);
		return 0;
	}

	userctx = (struct nvhost_channel_userctx *)f->private_data;
	fput(f);
	return userctx->hwctx;
}

static struct {
	int class_id;
	const char *dev_name;
} class_id_dev_name_map[] = {
	/*	{ NV_HOST1X_CLASS_ID, ""}, */
	{ NV_VIDEO_ENCODE_MPEG_CLASS_ID, "mpe" },
	{ NV_VIDEO_ENCODE_MSENC_CLASS_ID, "msenc" },
	{ NV_GRAPHICS_3D_CLASS_ID, "gr3d" },
	{ NV_GRAPHICS_GPU_CLASS_ID, "gpu"},
	{ NV_GRAPHICS_VIC_CLASS_ID, "vic"},
	{ NV_TSEC_CLASS_ID, "tsec" },
};

static struct {
	int module_id;
	const char *dev_name;
} module_id_dev_name_map[] = {
	{ NVHOST_MODULE_VI, "vi"},
	{ NVHOST_MODULE_ISP, "isp"},
	{ NVHOST_MODULE_MPE, "mpe"},
	{ NVHOST_MODULE_MSENC, "msenc"},
	{ NVHOST_MODULE_TSEC, "tsec"},
	{ NVHOST_MODULE_GPU, "gpu"},
	{ NVHOST_MODULE_VIC, "vic"},
};

static const char *get_device_name_for_dev(struct platform_device *dev)
{
	int i;
	/* first choice is to use the class id if specified */
	for (i = 0; i < ARRAY_SIZE(class_id_dev_name_map); i++) {
		struct nvhost_device_data *pdata = nvhost_get_devdata(dev);
		if (pdata->class == class_id_dev_name_map[i].class_id)
			return class_id_dev_name_map[i].dev_name;
	}

	/* second choice is module name if specified */
	for (i = 0; i < ARRAY_SIZE(module_id_dev_name_map); i++) {
		struct nvhost_device_data *pdata = nvhost_get_devdata(dev);
		if (pdata->moduleid == module_id_dev_name_map[i].module_id)
			return module_id_dev_name_map[i].dev_name;
	}

	/* last choice is to just use the given dev name */
	return dev->name;
}

static struct device *nvhost_client_device_create(
	struct platform_device *pdev, struct cdev *cdev,
	const char *cdev_name, dev_t devno,
	const struct file_operations *ops)
{
	struct nvhost_master *host = nvhost_get_host(pdev);
	const char *use_dev_name;
	struct device *dev;
	int err;

	nvhost_dbg_fn("");

	BUG_ON(!host);

	cdev_init(cdev, ops);
	cdev->owner = THIS_MODULE;

	err = cdev_add(cdev, devno, 1);
	if (err < 0) {
		dev_err(&pdev->dev,
			"failed to add cdev\n");
		return NULL;
	}
	use_dev_name = get_device_name_for_dev(pdev);

	dev = device_create(host->nvhost_class,
			NULL, devno, NULL,
			(pdev->id <= 0) ?
			IFACE_NAME "-%s%s" :
			IFACE_NAME "-%s%s.%d",
			cdev_name, use_dev_name, pdev->id);

	if (IS_ERR(dev)) {
		err = PTR_ERR(dev);
		dev_err(&pdev->dev,
			"failed to create %s %s device for %s\n",
			use_dev_name, cdev_name, pdev->name);
		return NULL;
	}

	return dev;
}

#define NVHOST_NUM_CDEV 4
int nvhost_client_user_init(struct platform_device *dev)
{
	dev_t devno;
	int err;
	struct nvhost_device_data *pdata = platform_get_drvdata(dev);

	/* reserve 3 minor #s for <dev>, and ctrl-<dev> */

	err = alloc_chrdev_region(&devno, 0, NVHOST_NUM_CDEV, IFACE_NAME);
	if (err < 0) {
		dev_err(&dev->dev, "failed to allocate devno\n");
		goto fail;
	}
	pdata->cdev_region = devno;

	pdata->node = nvhost_client_device_create(dev, &pdata->cdev,
				"", devno, &nvhost_channelops);
	if (pdata->node == NULL)
		goto fail;

	/* module control (npn-channel based, global) interface */
	if (pdata->ctrl_ops) {
		++devno;
		pdata->ctrl_node = nvhost_client_device_create(dev,
					&pdata->ctrl_cdev, "ctrl-",
					devno, pdata->ctrl_ops);
		if (pdata->ctrl_node == NULL)
			goto fail;
	}

	return 0;
fail:
	return err;
}

void nvhost_client_user_deinit(struct platform_device *dev)
{
	struct nvhost_master *nvhost_master = nvhost_get_host(dev);
	struct nvhost_device_data *pdata = platform_get_drvdata(dev);

	if (pdata->node) {
		device_destroy(nvhost_master->nvhost_class, pdata->cdev.dev);
		cdev_del(&pdata->cdev);
	}

	if (pdata->as_node) {
		device_destroy(nvhost_master->nvhost_class, pdata->as_cdev.dev);
		cdev_del(&pdata->as_cdev);
	}

	if (pdata->ctrl_node) {
		device_destroy(nvhost_master->nvhost_class,
			       pdata->ctrl_cdev.dev);
		cdev_del(&pdata->ctrl_cdev);
	}

	unregister_chrdev_region(pdata->cdev_region, NVHOST_NUM_CDEV);
}

int nvhost_client_device_init(struct platform_device *dev)
{
	int err;
	struct nvhost_master *nvhost_master = nvhost_get_host(dev);
	struct nvhost_device_data *pdata = platform_get_drvdata(dev);

	pdata->channels = kzalloc(pdata->num_channels *
					sizeof(struct nvhost_channel *),
					GFP_KERNEL);

	/* Create debugfs directory for the device */
	nvhost_device_debug_init(dev);

	err = nvhost_client_user_init(dev);
	if (err)
		goto fail;

	err = nvhost_device_list_add(dev);
	if (err)
		goto fail;

	if (pdata->scaling_init)
		pdata->scaling_init(dev);

	/* reset syncpoint values for this unit */
	err = nvhost_module_busy(nvhost_master->dev);
	if (err)
		goto fail_busy;

	nvhost_syncpt_reset_client(dev);
	nvhost_module_idle(nvhost_master->dev);

	/* Initialize dma parameters */
	dev->dev.dma_parms = &pdata->dma_parms;
	dma_set_max_seg_size(&dev->dev, UINT_MAX);

	dev_info(&dev->dev, "initialized\n");

	if (pdata->slave && !pdata->slave_initialized) {
		struct nvhost_device_data *slave_pdata =
					pdata->slave->dev.platform_data;
		slave_pdata->master = dev;
		pdata->slave->dev.parent = dev->dev.parent;
		platform_device_register(pdata->slave);
		pdata->slave_initialized = 1;
	}

	return 0;

fail_busy:
	/* Remove from nvhost device list */
	nvhost_device_list_remove(dev);
fail:
	/* Add clean-up */
	dev_err(&dev->dev, "failed to init client device\n");
	nvhost_client_user_deinit(dev);
	nvhost_device_debug_deinit(dev);
	return err;
}
EXPORT_SYMBOL(nvhost_client_device_init);

int nvhost_client_device_release(struct platform_device *dev)
{
	struct nvhost_device_data *pdata = platform_get_drvdata(dev);

	/* Release nvhost module resources */
	nvhost_module_deinit(dev);

	/* Remove from nvhost device list */
	nvhost_device_list_remove(dev);

	/* Release chardev and device node for user space */
	nvhost_client_user_deinit(dev);

	/* Remove debugFS */
	nvhost_device_debug_deinit(dev);

	/* Release all nvhost channel of dev*/
	nvhost_channel_release(pdata);

	return 0;
}
EXPORT_SYMBOL(nvhost_client_device_release);

int nvhost_client_device_get_resources(struct platform_device *dev)
{
	int i;
	void __iomem *regs = NULL;
	struct nvhost_device_data *pdata = platform_get_drvdata(dev);

	for (i = 0; i < dev->num_resources; i++) {
		struct resource *r = NULL;

		r = platform_get_resource(dev, IORESOURCE_MEM, i);
		/* We've run out of mem resources */
		if (!r)
			break;

		regs = devm_request_and_ioremap(&dev->dev, r);
		if (!regs)
			goto fail;

		pdata->aperture[i] = regs;
	}

	return 0;

fail:
	dev_err(&dev->dev, "failed to get register memory\n");

	return -ENXIO;
}
EXPORT_SYMBOL(nvhost_client_device_get_resources);

/* This is a simple wrapper around request_firmware that takes
 * 'fw_name' and if available applies a SOC relative path prefix to it.
 * The caller is responsible for calling release_firmware later.
 */
const struct firmware *
nvhost_client_request_firmware(struct platform_device *dev, const char *fw_name)
{
	struct nvhost_chip_support *op = nvhost_get_chip_ops();
	const struct firmware *fw;
	char *fw_path = NULL;
	int path_len, err;

	/* This field is NULL when calling from SYS_EXIT.
	   Add a check here to prevent crash in request_firmware */
	if (!current->fs) {
		BUG();
		return NULL;
	}

	if (!fw_name)
		return NULL;

	if (op->soc_name) {
		path_len = strlen(fw_name) + strlen(op->soc_name);
		path_len += 2; /* for the path separator and zero terminator*/

		fw_path = kzalloc(sizeof(*fw_path) * path_len,
				     GFP_KERNEL);
		if (!fw_path)
			return NULL;

		sprintf(fw_path, "%s/%s", op->soc_name, fw_name);
		fw_name = fw_path;
	}

	err = request_firmware(&fw, fw_name, &dev->dev);
	kfree(fw_path);
	if (err) {
		dev_err(&dev->dev, "failed to get firmware\n");
		return NULL;
	}

	/* note: caller must release_firmware */
	return fw;
}
EXPORT_SYMBOL(nvhost_client_request_firmware);<|MERGE_RESOLUTION|>--- conflicted
+++ resolved
@@ -268,12 +268,7 @@
 	trace_nvhost_channel_open(dev_name(&ch->dev->dev));
 
 	priv = kzalloc(sizeof(*priv), GFP_KERNEL);
-<<<<<<< HEAD
-	if (!priv) {
-		nvhost_putchannel(ch, 1);
-=======
 	if (!priv)
->>>>>>> 5afd1b7e
 		goto fail;
 
 	filp->private_data = priv;
