--- conflicted
+++ resolved
@@ -375,11 +375,8 @@
 			const char *, u32 *);
 	int (*set_acl)(struct cifs_ntsd *, __u32, struct inode *, const char *,
 			int);
-<<<<<<< HEAD
-=======
 	/* check if we need to issue closedir */
 	bool (*dir_needs_close)(struct cifsFileInfo *);
->>>>>>> 0c992013
 };
 
 struct smb_version_values {
