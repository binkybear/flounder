/*
 *  SMB1 (CIFS) version specific operations
 *
 *  Copyright (c) 2012, Jeff Layton <jlayton@redhat.com>
 *
 *  This library is free software; you can redistribute it and/or modify
 *  it under the terms of the GNU General Public License v2 as published
 *  by the Free Software Foundation.
 *
 *  This library is distributed in the hope that it will be useful,
 *  but WITHOUT ANY WARRANTY; without even the implied warranty of
 *  MERCHANTABILITY or FITNESS FOR A PARTICULAR PURPOSE.  See
 *  the GNU Lesser General Public License for more details.
 *
 *  You should have received a copy of the GNU Lesser General Public License
 *  along with this library; if not, write to the Free Software
 *  Foundation, Inc., 59 Temple Place, Suite 330, Boston, MA 02111-1307 USA
 */

#include <linux/pagemap.h>
#include <linux/vfs.h>
#include "cifsglob.h"
#include "cifsproto.h"
#include "cifs_debug.h"
#include "cifspdu.h"

/*
 * An NT cancel request header looks just like the original request except:
 *
 * The Command is SMB_COM_NT_CANCEL
 * The WordCount is zeroed out
 * The ByteCount is zeroed out
 *
 * This function mangles an existing request buffer into a
 * SMB_COM_NT_CANCEL request and then sends it.
 */
static int
send_nt_cancel(struct TCP_Server_Info *server, void *buf,
	       struct mid_q_entry *mid)
{
	int rc = 0;
	struct smb_hdr *in_buf = (struct smb_hdr *)buf;

	/* -4 for RFC1001 length and +2 for BCC field */
	in_buf->smb_buf_length = cpu_to_be32(sizeof(struct smb_hdr) - 4  + 2);
	in_buf->Command = SMB_COM_NT_CANCEL;
	in_buf->WordCount = 0;
	put_bcc(0, in_buf);

	mutex_lock(&server->srv_mutex);
	rc = cifs_sign_smb(in_buf, server, &mid->sequence_number);
	if (rc) {
		mutex_unlock(&server->srv_mutex);
		return rc;
	}

	/*
	 * The response to this call was already factored into the sequence
	 * number when the call went out, so we must adjust it back downward
	 * after signing here.
	 */
	--server->sequence_number;
	rc = smb_send(server, in_buf, be32_to_cpu(in_buf->smb_buf_length));
	if (rc < 0)
		server->sequence_number--;

	mutex_unlock(&server->srv_mutex);

	cifs_dbg(FYI, "issued NT_CANCEL for mid %u, rc = %d\n",
		 in_buf->Mid, rc);

	return rc;
}

static bool
cifs_compare_fids(struct cifsFileInfo *ob1, struct cifsFileInfo *ob2)
{
	return ob1->fid.netfid == ob2->fid.netfid;
}

static unsigned int
cifs_read_data_offset(char *buf)
{
	READ_RSP *rsp = (READ_RSP *)buf;
	return le16_to_cpu(rsp->DataOffset);
}

static unsigned int
cifs_read_data_length(char *buf)
{
	READ_RSP *rsp = (READ_RSP *)buf;
	return (le16_to_cpu(rsp->DataLengthHigh) << 16) +
	       le16_to_cpu(rsp->DataLength);
}

static struct mid_q_entry *
cifs_find_mid(struct TCP_Server_Info *server, char *buffer)
{
	struct smb_hdr *buf = (struct smb_hdr *)buffer;
	struct mid_q_entry *mid;

	spin_lock(&GlobalMid_Lock);
	list_for_each_entry(mid, &server->pending_mid_q, qhead) {
		if (mid->mid == buf->Mid &&
		    mid->mid_state == MID_REQUEST_SUBMITTED &&
		    le16_to_cpu(mid->command) == buf->Command) {
			spin_unlock(&GlobalMid_Lock);
			return mid;
		}
	}
	spin_unlock(&GlobalMid_Lock);
	return NULL;
}

static void
cifs_add_credits(struct TCP_Server_Info *server, const unsigned int add,
		 const int optype)
{
	spin_lock(&server->req_lock);
	server->credits += add;
	server->in_flight--;
	spin_unlock(&server->req_lock);
	wake_up(&server->request_q);
}

static void
cifs_set_credits(struct TCP_Server_Info *server, const int val)
{
	spin_lock(&server->req_lock);
	server->credits = val;
	server->oplocks = val > 1 ? enable_oplocks : false;
	spin_unlock(&server->req_lock);
}

static int *
cifs_get_credits_field(struct TCP_Server_Info *server, const int optype)
{
	return &server->credits;
}

static unsigned int
cifs_get_credits(struct mid_q_entry *mid)
{
	return 1;
}

/*
 * Find a free multiplex id (SMB mid). Otherwise there could be
 * mid collisions which might cause problems, demultiplexing the
 * wrong response to this request. Multiplex ids could collide if
 * one of a series requests takes much longer than the others, or
 * if a very large number of long lived requests (byte range
 * locks or FindNotify requests) are pending. No more than
 * 64K-1 requests can be outstanding at one time. If no
 * mids are available, return zero. A future optimization
 * could make the combination of mids and uid the key we use
 * to demultiplex on (rather than mid alone).
 * In addition to the above check, the cifs demultiplex
 * code already used the command code as a secondary
 * check of the frame and if signing is negotiated the
 * response would be discarded if the mid were the same
 * but the signature was wrong. Since the mid is not put in the
 * pending queue until later (when it is about to be dispatched)
 * we do have to limit the number of outstanding requests
 * to somewhat less than 64K-1 although it is hard to imagine
 * so many threads being in the vfs at one time.
 */
static __u64
cifs_get_next_mid(struct TCP_Server_Info *server)
{
	__u64 mid = 0;
	__u16 last_mid, cur_mid;
	bool collision;

	spin_lock(&GlobalMid_Lock);

	/* mid is 16 bit only for CIFS/SMB */
	cur_mid = (__u16)((server->CurrentMid) & 0xffff);
	/* we do not want to loop forever */
	last_mid = cur_mid;
	cur_mid++;

	/*
	 * This nested loop looks more expensive than it is.
	 * In practice the list of pending requests is short,
	 * fewer than 50, and the mids are likely to be unique
	 * on the first pass through the loop unless some request
	 * takes longer than the 64 thousand requests before it
	 * (and it would also have to have been a request that
	 * did not time out).
	 */
	while (cur_mid != last_mid) {
		struct mid_q_entry *mid_entry;
		unsigned int num_mids;

		collision = false;
		if (cur_mid == 0)
			cur_mid++;

		num_mids = 0;
		list_for_each_entry(mid_entry, &server->pending_mid_q, qhead) {
			++num_mids;
			if (mid_entry->mid == cur_mid &&
			    mid_entry->mid_state == MID_REQUEST_SUBMITTED) {
				/* This mid is in use, try a different one */
				collision = true;
				break;
			}
		}

		/*
		 * if we have more than 32k mids in the list, then something
		 * is very wrong. Possibly a local user is trying to DoS the
		 * box by issuing long-running calls and SIGKILL'ing them. If
		 * we get to 2^16 mids then we're in big trouble as this
		 * function could loop forever.
		 *
		 * Go ahead and assign out the mid in this situation, but force
		 * an eventual reconnect to clean out the pending_mid_q.
		 */
		if (num_mids > 32768)
			server->tcpStatus = CifsNeedReconnect;

		if (!collision) {
			mid = (__u64)cur_mid;
			server->CurrentMid = mid;
			break;
		}
		cur_mid++;
	}
	spin_unlock(&GlobalMid_Lock);
	return mid;
}

/*
	return codes:
		0	not a transact2, or all data present
		>0	transact2 with that much data missing
		-EINVAL	invalid transact2
 */
static int
check2ndT2(char *buf)
{
	struct smb_hdr *pSMB = (struct smb_hdr *)buf;
	struct smb_t2_rsp *pSMBt;
	int remaining;
	__u16 total_data_size, data_in_this_rsp;

	if (pSMB->Command != SMB_COM_TRANSACTION2)
		return 0;

	/* check for plausible wct, bcc and t2 data and parm sizes */
	/* check for parm and data offset going beyond end of smb */
	if (pSMB->WordCount != 10) { /* coalesce_t2 depends on this */
		cifs_dbg(FYI, "invalid transact2 word count\n");
		return -EINVAL;
	}

	pSMBt = (struct smb_t2_rsp *)pSMB;

	total_data_size = get_unaligned_le16(&pSMBt->t2_rsp.TotalDataCount);
	data_in_this_rsp = get_unaligned_le16(&pSMBt->t2_rsp.DataCount);

	if (total_data_size == data_in_this_rsp)
		return 0;
	else if (total_data_size < data_in_this_rsp) {
		cifs_dbg(FYI, "total data %d smaller than data in frame %d\n",
			 total_data_size, data_in_this_rsp);
		return -EINVAL;
	}

	remaining = total_data_size - data_in_this_rsp;

	cifs_dbg(FYI, "missing %d bytes from transact2, check next response\n",
		 remaining);
	if (total_data_size > CIFSMaxBufSize) {
		cifs_dbg(VFS, "TotalDataSize %d is over maximum buffer %d\n",
			 total_data_size, CIFSMaxBufSize);
		return -EINVAL;
	}
	return remaining;
}

static int
coalesce_t2(char *second_buf, struct smb_hdr *target_hdr)
{
	struct smb_t2_rsp *pSMBs = (struct smb_t2_rsp *)second_buf;
	struct smb_t2_rsp *pSMBt  = (struct smb_t2_rsp *)target_hdr;
	char *data_area_of_tgt;
	char *data_area_of_src;
	int remaining;
	unsigned int byte_count, total_in_tgt;
	__u16 tgt_total_cnt, src_total_cnt, total_in_src;

	src_total_cnt = get_unaligned_le16(&pSMBs->t2_rsp.TotalDataCount);
	tgt_total_cnt = get_unaligned_le16(&pSMBt->t2_rsp.TotalDataCount);

	if (tgt_total_cnt != src_total_cnt)
		cifs_dbg(FYI, "total data count of primary and secondary t2 differ source=%hu target=%hu\n",
			 src_total_cnt, tgt_total_cnt);

	total_in_tgt = get_unaligned_le16(&pSMBt->t2_rsp.DataCount);

	remaining = tgt_total_cnt - total_in_tgt;

	if (remaining < 0) {
		cifs_dbg(FYI, "Server sent too much data. tgt_total_cnt=%hu total_in_tgt=%hu\n",
			 tgt_total_cnt, total_in_tgt);
		return -EPROTO;
	}

	if (remaining == 0) {
		/* nothing to do, ignore */
		cifs_dbg(FYI, "no more data remains\n");
		return 0;
	}

	total_in_src = get_unaligned_le16(&pSMBs->t2_rsp.DataCount);
	if (remaining < total_in_src)
		cifs_dbg(FYI, "transact2 2nd response contains too much data\n");

	/* find end of first SMB data area */
	data_area_of_tgt = (char *)&pSMBt->hdr.Protocol +
				get_unaligned_le16(&pSMBt->t2_rsp.DataOffset);

	/* validate target area */
	data_area_of_src = (char *)&pSMBs->hdr.Protocol +
				get_unaligned_le16(&pSMBs->t2_rsp.DataOffset);

	data_area_of_tgt += total_in_tgt;

	total_in_tgt += total_in_src;
	/* is the result too big for the field? */
	if (total_in_tgt > USHRT_MAX) {
		cifs_dbg(FYI, "coalesced DataCount too large (%u)\n",
			 total_in_tgt);
		return -EPROTO;
	}
	put_unaligned_le16(total_in_tgt, &pSMBt->t2_rsp.DataCount);

	/* fix up the BCC */
	byte_count = get_bcc(target_hdr);
	byte_count += total_in_src;
	/* is the result too big for the field? */
	if (byte_count > USHRT_MAX) {
		cifs_dbg(FYI, "coalesced BCC too large (%u)\n", byte_count);
		return -EPROTO;
	}
	put_bcc(byte_count, target_hdr);

	byte_count = be32_to_cpu(target_hdr->smb_buf_length);
	byte_count += total_in_src;
	/* don't allow buffer to overflow */
	if (byte_count > CIFSMaxBufSize + MAX_CIFS_HDR_SIZE - 4) {
		cifs_dbg(FYI, "coalesced BCC exceeds buffer size (%u)\n",
			 byte_count);
		return -ENOBUFS;
	}
	target_hdr->smb_buf_length = cpu_to_be32(byte_count);

	/* copy second buffer into end of first buffer */
	memcpy(data_area_of_tgt, data_area_of_src, total_in_src);

	if (remaining != total_in_src) {
		/* more responses to go */
		cifs_dbg(FYI, "waiting for more secondary responses\n");
		return 1;
	}

	/* we are done */
	cifs_dbg(FYI, "found the last secondary response\n");
	return 0;
}

static bool
cifs_check_trans2(struct mid_q_entry *mid, struct TCP_Server_Info *server,
		  char *buf, int malformed)
{
	if (malformed)
		return false;
	if (check2ndT2(buf) <= 0)
		return false;
	mid->multiRsp = true;
	if (mid->resp_buf) {
		/* merge response - fix up 1st*/
		malformed = coalesce_t2(buf, mid->resp_buf);
		if (malformed > 0)
			return true;
		/* All parts received or packet is malformed. */
		mid->multiEnd = true;
		dequeue_mid(mid, malformed);
		return true;
	}
	if (!server->large_buf) {
		/*FIXME: switch to already allocated largebuf?*/
		cifs_dbg(VFS, "1st trans2 resp needs bigbuf\n");
	} else {
		/* Have first buffer */
		mid->resp_buf = buf;
		mid->large_buf = true;
		server->bigbuf = NULL;
	}
	return true;
}

static bool
cifs_need_neg(struct TCP_Server_Info *server)
{
	return server->maxBuf == 0;
}

static int
cifs_negotiate(const unsigned int xid, struct cifs_ses *ses)
{
	int rc;
	rc = CIFSSMBNegotiate(xid, ses);
	if (rc == -EAGAIN) {
		/* retry only once on 1st time connection */
		set_credits(ses->server, 1);
		rc = CIFSSMBNegotiate(xid, ses);
		if (rc == -EAGAIN)
			rc = -EHOSTDOWN;
	}
	return rc;
}

static unsigned int
cifs_negotiate_wsize(struct cifs_tcon *tcon, struct smb_vol *volume_info)
{
	__u64 unix_cap = le64_to_cpu(tcon->fsUnixInfo.Capability);
	struct TCP_Server_Info *server = tcon->ses->server;
	unsigned int wsize;

	/* start with specified wsize, or default */
	if (volume_info->wsize)
		wsize = volume_info->wsize;
	else if (tcon->unix_ext && (unix_cap & CIFS_UNIX_LARGE_WRITE_CAP))
		wsize = CIFS_DEFAULT_IOSIZE;
	else
		wsize = CIFS_DEFAULT_NON_POSIX_WSIZE;

	/* can server support 24-bit write sizes? (via UNIX extensions) */
	if (!tcon->unix_ext || !(unix_cap & CIFS_UNIX_LARGE_WRITE_CAP))
		wsize = min_t(unsigned int, wsize, CIFS_MAX_RFC1002_WSIZE);

	/*
	 * no CAP_LARGE_WRITE_X or is signing enabled without CAP_UNIX set?
	 * Limit it to max buffer offered by the server, minus the size of the
	 * WRITEX header, not including the 4 byte RFC1001 length.
	 */
	if (!(server->capabilities & CAP_LARGE_WRITE_X) ||
	    (!(server->capabilities & CAP_UNIX) &&
	     (server->sec_mode & (SECMODE_SIGN_ENABLED|SECMODE_SIGN_REQUIRED))))
		wsize = min_t(unsigned int, wsize,
				server->maxBuf - sizeof(WRITE_REQ) + 4);

	/* hard limit of CIFS_MAX_WSIZE */
	wsize = min_t(unsigned int, wsize, CIFS_MAX_WSIZE);

	return wsize;
}

static unsigned int
cifs_negotiate_rsize(struct cifs_tcon *tcon, struct smb_vol *volume_info)
{
	__u64 unix_cap = le64_to_cpu(tcon->fsUnixInfo.Capability);
	struct TCP_Server_Info *server = tcon->ses->server;
	unsigned int rsize, defsize;

	/*
	 * Set default value...
	 *
	 * HACK alert! Ancient servers have very small buffers. Even though
	 * MS-CIFS indicates that servers are only limited by the client's
	 * bufsize for reads, testing against win98se shows that it throws
	 * INVALID_PARAMETER errors if you try to request too large a read.
	 * OS/2 just sends back short reads.
	 *
	 * If the server doesn't advertise CAP_LARGE_READ_X, then assume that
	 * it can't handle a read request larger than its MaxBufferSize either.
	 */
	if (tcon->unix_ext && (unix_cap & CIFS_UNIX_LARGE_READ_CAP))
		defsize = CIFS_DEFAULT_IOSIZE;
	else if (server->capabilities & CAP_LARGE_READ_X)
		defsize = CIFS_DEFAULT_NON_POSIX_RSIZE;
	else
		defsize = server->maxBuf - sizeof(READ_RSP);

	rsize = volume_info->rsize ? volume_info->rsize : defsize;

	/*
	 * no CAP_LARGE_READ_X? Then MS-CIFS states that we must limit this to
	 * the client's MaxBufferSize.
	 */
	if (!(server->capabilities & CAP_LARGE_READ_X))
		rsize = min_t(unsigned int, CIFSMaxBufSize, rsize);

	/* hard limit of CIFS_MAX_RSIZE */
	rsize = min_t(unsigned int, rsize, CIFS_MAX_RSIZE);

	return rsize;
}

static void
cifs_qfs_tcon(const unsigned int xid, struct cifs_tcon *tcon)
{
	CIFSSMBQFSDeviceInfo(xid, tcon);
	CIFSSMBQFSAttributeInfo(xid, tcon);
}

static int
cifs_is_path_accessible(const unsigned int xid, struct cifs_tcon *tcon,
			struct cifs_sb_info *cifs_sb, const char *full_path)
{
	int rc;
	FILE_ALL_INFO *file_info;

	file_info = kmalloc(sizeof(FILE_ALL_INFO), GFP_KERNEL);
	if (file_info == NULL)
		return -ENOMEM;

	rc = CIFSSMBQPathInfo(xid, tcon, full_path, file_info,
			      0 /* not legacy */, cifs_sb->local_nls,
			      cifs_sb->mnt_cifs_flags &
				CIFS_MOUNT_MAP_SPECIAL_CHR);

	if (rc == -EOPNOTSUPP || rc == -EINVAL)
		rc = SMBQueryInformation(xid, tcon, full_path, file_info,
				cifs_sb->local_nls, cifs_sb->mnt_cifs_flags &
				  CIFS_MOUNT_MAP_SPECIAL_CHR);
	kfree(file_info);
	return rc;
}

static int
cifs_query_path_info(const unsigned int xid, struct cifs_tcon *tcon,
		     struct cifs_sb_info *cifs_sb, const char *full_path,
		     FILE_ALL_INFO *data, bool *adjustTZ)
{
	int rc;

	/* could do find first instead but this returns more info */
	rc = CIFSSMBQPathInfo(xid, tcon, full_path, data, 0 /* not legacy */,
			      cifs_sb->local_nls, cifs_sb->mnt_cifs_flags &
						CIFS_MOUNT_MAP_SPECIAL_CHR);
	/*
	 * BB optimize code so we do not make the above call when server claims
	 * no NT SMB support and the above call failed at least once - set flag
	 * in tcon or mount.
	 */
	if ((rc == -EOPNOTSUPP) || (rc == -EINVAL)) {
		rc = SMBQueryInformation(xid, tcon, full_path, data,
					 cifs_sb->local_nls,
					 cifs_sb->mnt_cifs_flags &
						CIFS_MOUNT_MAP_SPECIAL_CHR);
		*adjustTZ = true;
	}
	return rc;
}

static int
cifs_get_srv_inum(const unsigned int xid, struct cifs_tcon *tcon,
		  struct cifs_sb_info *cifs_sb, const char *full_path,
		  u64 *uniqueid, FILE_ALL_INFO *data)
{
	/*
	 * We can not use the IndexNumber field by default from Windows or
	 * Samba (in ALL_INFO buf) but we can request it explicitly. The SNIA
	 * CIFS spec claims that this value is unique within the scope of a
	 * share, and the windows docs hint that it's actually unique
	 * per-machine.
	 *
	 * There may be higher info levels that work but are there Windows
	 * server or network appliances for which IndexNumber field is not
	 * guaranteed unique?
	 */
	return CIFSGetSrvInodeNumber(xid, tcon, full_path, uniqueid,
				     cifs_sb->local_nls,
				     cifs_sb->mnt_cifs_flags &
						CIFS_MOUNT_MAP_SPECIAL_CHR);
}

static int
cifs_query_file_info(const unsigned int xid, struct cifs_tcon *tcon,
		     struct cifs_fid *fid, FILE_ALL_INFO *data)
{
	return CIFSSMBQFileInfo(xid, tcon, fid->netfid, data);
}

static void
cifs_clear_stats(struct cifs_tcon *tcon)
{
#ifdef CONFIG_CIFS_STATS
	atomic_set(&tcon->stats.cifs_stats.num_writes, 0);
	atomic_set(&tcon->stats.cifs_stats.num_reads, 0);
	atomic_set(&tcon->stats.cifs_stats.num_flushes, 0);
	atomic_set(&tcon->stats.cifs_stats.num_oplock_brks, 0);
	atomic_set(&tcon->stats.cifs_stats.num_opens, 0);
	atomic_set(&tcon->stats.cifs_stats.num_posixopens, 0);
	atomic_set(&tcon->stats.cifs_stats.num_posixmkdirs, 0);
	atomic_set(&tcon->stats.cifs_stats.num_closes, 0);
	atomic_set(&tcon->stats.cifs_stats.num_deletes, 0);
	atomic_set(&tcon->stats.cifs_stats.num_mkdirs, 0);
	atomic_set(&tcon->stats.cifs_stats.num_rmdirs, 0);
	atomic_set(&tcon->stats.cifs_stats.num_renames, 0);
	atomic_set(&tcon->stats.cifs_stats.num_t2renames, 0);
	atomic_set(&tcon->stats.cifs_stats.num_ffirst, 0);
	atomic_set(&tcon->stats.cifs_stats.num_fnext, 0);
	atomic_set(&tcon->stats.cifs_stats.num_fclose, 0);
	atomic_set(&tcon->stats.cifs_stats.num_hardlinks, 0);
	atomic_set(&tcon->stats.cifs_stats.num_symlinks, 0);
	atomic_set(&tcon->stats.cifs_stats.num_locks, 0);
	atomic_set(&tcon->stats.cifs_stats.num_acl_get, 0);
	atomic_set(&tcon->stats.cifs_stats.num_acl_set, 0);
#endif
}

static void
cifs_print_stats(struct seq_file *m, struct cifs_tcon *tcon)
{
#ifdef CONFIG_CIFS_STATS
	seq_printf(m, " Oplocks breaks: %d",
		   atomic_read(&tcon->stats.cifs_stats.num_oplock_brks));
	seq_printf(m, "\nReads:  %d Bytes: %llu",
		   atomic_read(&tcon->stats.cifs_stats.num_reads),
		   (long long)(tcon->bytes_read));
	seq_printf(m, "\nWrites: %d Bytes: %llu",
		   atomic_read(&tcon->stats.cifs_stats.num_writes),
		   (long long)(tcon->bytes_written));
	seq_printf(m, "\nFlushes: %d",
		   atomic_read(&tcon->stats.cifs_stats.num_flushes));
	seq_printf(m, "\nLocks: %d HardLinks: %d Symlinks: %d",
		   atomic_read(&tcon->stats.cifs_stats.num_locks),
		   atomic_read(&tcon->stats.cifs_stats.num_hardlinks),
		   atomic_read(&tcon->stats.cifs_stats.num_symlinks));
	seq_printf(m, "\nOpens: %d Closes: %d Deletes: %d",
		   atomic_read(&tcon->stats.cifs_stats.num_opens),
		   atomic_read(&tcon->stats.cifs_stats.num_closes),
		   atomic_read(&tcon->stats.cifs_stats.num_deletes));
	seq_printf(m, "\nPosix Opens: %d Posix Mkdirs: %d",
		   atomic_read(&tcon->stats.cifs_stats.num_posixopens),
		   atomic_read(&tcon->stats.cifs_stats.num_posixmkdirs));
	seq_printf(m, "\nMkdirs: %d Rmdirs: %d",
		   atomic_read(&tcon->stats.cifs_stats.num_mkdirs),
		   atomic_read(&tcon->stats.cifs_stats.num_rmdirs));
	seq_printf(m, "\nRenames: %d T2 Renames %d",
		   atomic_read(&tcon->stats.cifs_stats.num_renames),
		   atomic_read(&tcon->stats.cifs_stats.num_t2renames));
	seq_printf(m, "\nFindFirst: %d FNext %d FClose %d",
		   atomic_read(&tcon->stats.cifs_stats.num_ffirst),
		   atomic_read(&tcon->stats.cifs_stats.num_fnext),
		   atomic_read(&tcon->stats.cifs_stats.num_fclose));
#endif
}

static void
cifs_mkdir_setinfo(struct inode *inode, const char *full_path,
		   struct cifs_sb_info *cifs_sb, struct cifs_tcon *tcon,
		   const unsigned int xid)
{
	FILE_BASIC_INFO info;
	struct cifsInodeInfo *cifsInode;
	u32 dosattrs;
	int rc;

	memset(&info, 0, sizeof(info));
	cifsInode = CIFS_I(inode);
	dosattrs = cifsInode->cifsAttrs|ATTR_READONLY;
	info.Attributes = cpu_to_le32(dosattrs);
	rc = CIFSSMBSetPathInfo(xid, tcon, full_path, &info, cifs_sb->local_nls,
				cifs_sb->mnt_cifs_flags &
						CIFS_MOUNT_MAP_SPECIAL_CHR);
	if (rc == 0)
		cifsInode->cifsAttrs = dosattrs;
}

static int
cifs_open_file(const unsigned int xid, struct cifs_tcon *tcon, const char *path,
	       int disposition, int desired_access, int create_options,
	       struct cifs_fid *fid, __u32 *oplock, FILE_ALL_INFO *buf,
	       struct cifs_sb_info *cifs_sb)
{
	if (!(tcon->ses->capabilities & CAP_NT_SMBS))
		return SMBLegacyOpen(xid, tcon, path, disposition,
				     desired_access, create_options,
				     &fid->netfid, oplock, buf,
				     cifs_sb->local_nls, cifs_sb->mnt_cifs_flags
						& CIFS_MOUNT_MAP_SPECIAL_CHR);
	return CIFSSMBOpen(xid, tcon, path, disposition, desired_access,
			   create_options, &fid->netfid, oplock, buf,
			   cifs_sb->local_nls, cifs_sb->mnt_cifs_flags &
						CIFS_MOUNT_MAP_SPECIAL_CHR);
}

static void
cifs_set_fid(struct cifsFileInfo *cfile, struct cifs_fid *fid, __u32 oplock)
{
	struct cifsInodeInfo *cinode = CIFS_I(cfile->dentry->d_inode);
	cfile->fid.netfid = fid->netfid;
	cifs_set_oplock_level(cinode, oplock);
	cinode->can_cache_brlcks = cinode->clientCanCacheAll;
}

static void
cifs_close_file(const unsigned int xid, struct cifs_tcon *tcon,
		struct cifs_fid *fid)
{
	CIFSSMBClose(xid, tcon, fid->netfid);
}

static int
cifs_flush_file(const unsigned int xid, struct cifs_tcon *tcon,
		struct cifs_fid *fid)
{
	return CIFSSMBFlush(xid, tcon, fid->netfid);
}

static int
cifs_sync_read(const unsigned int xid, struct cifsFileInfo *cfile,
	       struct cifs_io_parms *parms, unsigned int *bytes_read,
	       char **buf, int *buf_type)
{
	parms->netfid = cfile->fid.netfid;
	return CIFSSMBRead(xid, parms, bytes_read, buf, buf_type);
}

static int
cifs_sync_write(const unsigned int xid, struct cifsFileInfo *cfile,
		struct cifs_io_parms *parms, unsigned int *written,
		struct kvec *iov, unsigned long nr_segs)
{

	parms->netfid = cfile->fid.netfid;
	return CIFSSMBWrite2(xid, parms, written, iov, nr_segs);
}

static int
smb_set_file_info(struct inode *inode, const char *full_path,
		  FILE_BASIC_INFO *buf, const unsigned int xid)
{
	int oplock = 0;
	int rc;
	__u16 netfid;
	__u32 netpid;
	struct cifsFileInfo *open_file;
	struct cifsInodeInfo *cinode = CIFS_I(inode);
	struct cifs_sb_info *cifs_sb = CIFS_SB(inode->i_sb);
	struct tcon_link *tlink = NULL;
	struct cifs_tcon *tcon;

	/* if the file is already open for write, just use that fileid */
	open_file = find_writable_file(cinode, true);
	if (open_file) {
		netfid = open_file->fid.netfid;
		netpid = open_file->pid;
		tcon = tlink_tcon(open_file->tlink);
		goto set_via_filehandle;
	}

	tlink = cifs_sb_tlink(cifs_sb);
	if (IS_ERR(tlink)) {
		rc = PTR_ERR(tlink);
		tlink = NULL;
		goto out;
	}
	tcon = tlink_tcon(tlink);

	/*
	 * NT4 apparently returns success on this call, but it doesn't really
	 * work.
	 */
	if (!(tcon->ses->flags & CIFS_SES_NT4)) {
		rc = CIFSSMBSetPathInfo(xid, tcon, full_path, buf,
					cifs_sb->local_nls,
					cifs_sb->mnt_cifs_flags &
						CIFS_MOUNT_MAP_SPECIAL_CHR);
		if (rc == 0) {
			cinode->cifsAttrs = le32_to_cpu(buf->Attributes);
			goto out;
		} else if (rc != -EOPNOTSUPP && rc != -EINVAL)
			goto out;
	}

	cifs_dbg(FYI, "calling SetFileInfo since SetPathInfo for times not supported by this server\n");
	rc = CIFSSMBOpen(xid, tcon, full_path, FILE_OPEN,
			 SYNCHRONIZE | FILE_WRITE_ATTRIBUTES, CREATE_NOT_DIR,
			 &netfid, &oplock, NULL, cifs_sb->local_nls,
			 cifs_sb->mnt_cifs_flags & CIFS_MOUNT_MAP_SPECIAL_CHR);

	if (rc != 0) {
		if (rc == -EIO)
			rc = -EINVAL;
		goto out;
	}

	netpid = current->tgid;

set_via_filehandle:
	rc = CIFSSMBSetFileInfo(xid, tcon, buf, netfid, netpid);
	if (!rc)
		cinode->cifsAttrs = le32_to_cpu(buf->Attributes);

	if (open_file == NULL)
		CIFSSMBClose(xid, tcon, netfid);
	else
		cifsFileInfo_put(open_file);
out:
	if (tlink != NULL)
		cifs_put_tlink(tlink);
	return rc;
}

static int
cifs_query_dir_first(const unsigned int xid, struct cifs_tcon *tcon,
		     const char *path, struct cifs_sb_info *cifs_sb,
		     struct cifs_fid *fid, __u16 search_flags,
		     struct cifs_search_info *srch_inf)
{
	return CIFSFindFirst(xid, tcon, path, cifs_sb,
			     &fid->netfid, search_flags, srch_inf, true);
}

static int
cifs_query_dir_next(const unsigned int xid, struct cifs_tcon *tcon,
		    struct cifs_fid *fid, __u16 search_flags,
		    struct cifs_search_info *srch_inf)
{
	return CIFSFindNext(xid, tcon, fid->netfid, search_flags, srch_inf);
}

static int
cifs_close_dir(const unsigned int xid, struct cifs_tcon *tcon,
	       struct cifs_fid *fid)
{
	return CIFSFindClose(xid, tcon, fid->netfid);
}

static int
cifs_oplock_response(struct cifs_tcon *tcon, struct cifs_fid *fid,
		     struct cifsInodeInfo *cinode)
{
	return CIFSSMBLock(0, tcon, fid->netfid, current->tgid, 0, 0, 0, 0,
			   LOCKING_ANDX_OPLOCK_RELEASE, false,
			   cinode->clientCanCacheRead ? 1 : 0);
}

static int
cifs_queryfs(const unsigned int xid, struct cifs_tcon *tcon,
	     struct kstatfs *buf)
{
	int rc = -EOPNOTSUPP;

	buf->f_type = CIFS_MAGIC_NUMBER;

	/*
	 * We could add a second check for a QFS Unix capability bit
	 */
	if ((tcon->ses->capabilities & CAP_UNIX) &&
	    (CIFS_POSIX_EXTENSIONS & le64_to_cpu(tcon->fsUnixInfo.Capability)))
		rc = CIFSSMBQFSPosixInfo(xid, tcon, buf);

	/*
	 * Only need to call the old QFSInfo if failed on newer one,
	 * e.g. by OS/2.
	 **/
	if (rc && (tcon->ses->capabilities & CAP_NT_SMBS))
		rc = CIFSSMBQFSInfo(xid, tcon, buf);

	/*
	 * Some old Windows servers also do not support level 103, retry with
	 * older level one if old server failed the previous call or we
	 * bypassed it because we detected that this was an older LANMAN sess
	 */
	if (rc)
		rc = SMBOldQFSInfo(xid, tcon, buf);
	return rc;
}

static int
cifs_mand_lock(const unsigned int xid, struct cifsFileInfo *cfile, __u64 offset,
	       __u64 length, __u32 type, int lock, int unlock, bool wait)
{
	return CIFSSMBLock(xid, tlink_tcon(cfile->tlink), cfile->fid.netfid,
			   current->tgid, length, offset, unlock, lock,
			   (__u8)type, wait, 0);
}

static bool
cifs_dir_needs_close(struct cifsFileInfo *cfile)
{
	return !cfile->srch_inf.endOfSearch && !cfile->invalidHandle;
}

struct smb_version_operations smb1_operations = {
	.send_cancel = send_nt_cancel,
	.compare_fids = cifs_compare_fids,
	.setup_request = cifs_setup_request,
	.setup_async_request = cifs_setup_async_request,
	.check_receive = cifs_check_receive,
	.add_credits = cifs_add_credits,
	.set_credits = cifs_set_credits,
	.get_credits_field = cifs_get_credits_field,
	.get_credits = cifs_get_credits,
	.get_next_mid = cifs_get_next_mid,
	.read_data_offset = cifs_read_data_offset,
	.read_data_length = cifs_read_data_length,
	.map_error = map_smb_to_linux_error,
	.find_mid = cifs_find_mid,
	.check_message = checkSMB,
	.dump_detail = cifs_dump_detail,
	.clear_stats = cifs_clear_stats,
	.print_stats = cifs_print_stats,
	.is_oplock_break = is_valid_oplock_break,
	.check_trans2 = cifs_check_trans2,
	.need_neg = cifs_need_neg,
	.negotiate = cifs_negotiate,
	.negotiate_wsize = cifs_negotiate_wsize,
	.negotiate_rsize = cifs_negotiate_rsize,
	.sess_setup = CIFS_SessSetup,
	.logoff = CIFSSMBLogoff,
	.tree_connect = CIFSTCon,
	.tree_disconnect = CIFSSMBTDis,
	.get_dfs_refer = CIFSGetDFSRefer,
	.qfs_tcon = cifs_qfs_tcon,
	.is_path_accessible = cifs_is_path_accessible,
	.query_path_info = cifs_query_path_info,
	.query_file_info = cifs_query_file_info,
	.get_srv_inum = cifs_get_srv_inum,
	.set_path_size = CIFSSMBSetEOF,
	.set_file_size = CIFSSMBSetFileSize,
	.set_file_info = smb_set_file_info,
	.echo = CIFSSMBEcho,
	.mkdir = CIFSSMBMkDir,
	.mkdir_setinfo = cifs_mkdir_setinfo,
	.rmdir = CIFSSMBRmDir,
	.unlink = CIFSSMBDelFile,
	.rename_pending_delete = cifs_rename_pending_delete,
	.rename = CIFSSMBRename,
	.create_hardlink = CIFSCreateHardLink,
	.open = cifs_open_file,
	.set_fid = cifs_set_fid,
	.close = cifs_close_file,
	.flush = cifs_flush_file,
	.async_readv = cifs_async_readv,
	.async_writev = cifs_async_writev,
	.sync_read = cifs_sync_read,
	.sync_write = cifs_sync_write,
	.query_dir_first = cifs_query_dir_first,
	.query_dir_next = cifs_query_dir_next,
	.close_dir = cifs_close_dir,
	.calc_smb_size = smbCalcSize,
	.oplock_response = cifs_oplock_response,
	.queryfs = cifs_queryfs,
	.mand_lock = cifs_mand_lock,
	.mand_unlock_range = cifs_unlock_range,
	.push_mand_locks = cifs_push_mandatory_locks,
<<<<<<< HEAD
=======
	.dir_needs_close = cifs_dir_needs_close,
>>>>>>> 0c992013
#ifdef CONFIG_CIFS_XATTR
	.query_all_EAs = CIFSSMBQAllEAs,
	.set_EA = CIFSSMBSetEA,
#endif /* CIFS_XATTR */
#ifdef CONFIG_CIFS_ACL
	.get_acl = get_cifs_acl,
	.set_acl = set_cifs_acl,
#endif /* CIFS_ACL */
};

struct smb_version_values smb1_values = {
	.version_string = SMB1_VERSION_STRING,
	.large_lock_type = LOCKING_ANDX_LARGE_FILES,
	.exclusive_lock_type = 0,
	.shared_lock_type = LOCKING_ANDX_SHARED_LOCK,
	.unlock_lock_type = 0,
	.header_size = sizeof(struct smb_hdr),
	.max_header_size = MAX_CIFS_HDR_SIZE,
	.read_rsp_size = sizeof(READ_RSP),
	.lock_cmd = cpu_to_le16(SMB_COM_LOCKING_ANDX),
	.cap_unix = CAP_UNIX,
	.cap_nt_find = CAP_NT_SMBS | CAP_NT_FIND,
	.cap_large_files = CAP_LARGE_FILES,
	.oplock_read = OPLOCK_READ,
};<|MERGE_RESOLUTION|>--- conflicted
+++ resolved
@@ -954,10 +954,7 @@
 	.mand_lock = cifs_mand_lock,
 	.mand_unlock_range = cifs_unlock_range,
 	.push_mand_locks = cifs_push_mandatory_locks,
-<<<<<<< HEAD
-=======
 	.dir_needs_close = cifs_dir_needs_close,
->>>>>>> 0c992013
 #ifdef CONFIG_CIFS_XATTR
 	.query_all_EAs = CIFSSMBQAllEAs,
 	.set_EA = CIFSSMBSetEA,
