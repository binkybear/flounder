--- conflicted
+++ resolved
@@ -2556,14 +2556,9 @@
 		 * extent, we have to mark the cluster as used (store negative
 		 * cluster number in partial_cluster).
 		 */
-<<<<<<< HEAD
-		if (EXT4_PBLK_COFF(sbi, pblk) &&
-		    (ee_len == num))
-=======
 		unaligned = EXT4_PBLK_COFF(sbi, pblk);
 		if (unaligned && (ee_len == num) &&
 		    (*partial_cluster != -((long long)EXT4_B2C(sbi, pblk))))
->>>>>>> d0aa4340
 			*partial_cluster = EXT4_B2C(sbi, pblk);
 		else if (unaligned)
 			*partial_cluster = -((long long)EXT4_B2C(sbi, pblk));
@@ -4340,23 +4335,14 @@
 			} else if (!ext4_ext_is_unwritten(ex))
 				goto out;
 
-<<<<<<< HEAD
-			ret = ext4_ext_handle_uninitialized_extents(
-				handle, inode, map, path, flags,
-=======
 			ret = ext4_ext_handle_unwritten_extents(
 				handle, inode, map, &path, flags,
->>>>>>> d0aa4340
 				allocated, newblock);
 			if (ret < 0)
 				err = ret;
 			else
 				allocated = ret;
-<<<<<<< HEAD
-			goto out3;
-=======
 			goto out2;
->>>>>>> d0aa4340
 		}
 	}
 
