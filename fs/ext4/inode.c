/*
 *  linux/fs/ext4/inode.c
 *
 * Copyright (C) 1992, 1993, 1994, 1995
 * Remy Card (card@masi.ibp.fr)
 * Laboratoire MASI - Institut Blaise Pascal
 * Universite Pierre et Marie Curie (Paris VI)
 *
 *  from
 *
 *  linux/fs/minix/inode.c
 *
 *  Copyright (C) 1991, 1992  Linus Torvalds
 *
 *  64-bit file support on 64-bit platforms by Jakub Jelinek
 *	(jj@sunsite.ms.mff.cuni.cz)
 *
 *  Assorted race fixes, rewrite of ext4_get_block() by Al Viro, 2000
 */

#include <linux/fs.h>
#include <linux/time.h>
#include <linux/jbd2.h>
#include <linux/highuid.h>
#include <linux/pagemap.h>
#include <linux/quotaops.h>
#include <linux/string.h>
#include <linux/buffer_head.h>
#include <linux/writeback.h>
#include <linux/pagevec.h>
#include <linux/mpage.h>
#include <linux/namei.h>
#include <linux/uio.h>
#include <linux/bio.h>
#include <linux/workqueue.h>
#include <linux/kernel.h>
#include <linux/printk.h>
#include <linux/slab.h>
#include <linux/ratelimit.h>
#include <linux/aio.h>
#include <linux/bitops.h>

#include "ext4_jbd2.h"
#include "xattr.h"
#include "acl.h"
#include "truncate.h"

#include <trace/events/ext4.h>

#define MPAGE_DA_EXTENT_TAIL 0x01

static __u32 ext4_inode_csum(struct inode *inode, struct ext4_inode *raw,
			      struct ext4_inode_info *ei)
{
	struct ext4_sb_info *sbi = EXT4_SB(inode->i_sb);
	__u16 csum_lo;
	__u16 csum_hi = 0;
	__u32 csum;

	csum_lo = le16_to_cpu(raw->i_checksum_lo);
	raw->i_checksum_lo = 0;
	if (EXT4_INODE_SIZE(inode->i_sb) > EXT4_GOOD_OLD_INODE_SIZE &&
	    EXT4_FITS_IN_INODE(raw, ei, i_checksum_hi)) {
		csum_hi = le16_to_cpu(raw->i_checksum_hi);
		raw->i_checksum_hi = 0;
	}

	csum = ext4_chksum(sbi, ei->i_csum_seed, (__u8 *)raw,
			   EXT4_INODE_SIZE(inode->i_sb));

	raw->i_checksum_lo = cpu_to_le16(csum_lo);
	if (EXT4_INODE_SIZE(inode->i_sb) > EXT4_GOOD_OLD_INODE_SIZE &&
	    EXT4_FITS_IN_INODE(raw, ei, i_checksum_hi))
		raw->i_checksum_hi = cpu_to_le16(csum_hi);

	return csum;
}

static int ext4_inode_csum_verify(struct inode *inode, struct ext4_inode *raw,
				  struct ext4_inode_info *ei)
{
	__u32 provided, calculated;

	if (EXT4_SB(inode->i_sb)->s_es->s_creator_os !=
	    cpu_to_le32(EXT4_OS_LINUX) ||
	    !ext4_has_metadata_csum(inode->i_sb))
		return 1;

	provided = le16_to_cpu(raw->i_checksum_lo);
	calculated = ext4_inode_csum(inode, raw, ei);
	if (EXT4_INODE_SIZE(inode->i_sb) > EXT4_GOOD_OLD_INODE_SIZE &&
	    EXT4_FITS_IN_INODE(raw, ei, i_checksum_hi))
		provided |= ((__u32)le16_to_cpu(raw->i_checksum_hi)) << 16;
	else
		calculated &= 0xFFFF;

	return provided == calculated;
}

static void ext4_inode_csum_set(struct inode *inode, struct ext4_inode *raw,
				struct ext4_inode_info *ei)
{
	__u32 csum;

	if (EXT4_SB(inode->i_sb)->s_es->s_creator_os !=
	    cpu_to_le32(EXT4_OS_LINUX) ||
	    !ext4_has_metadata_csum(inode->i_sb))
		return;

	csum = ext4_inode_csum(inode, raw, ei);
	raw->i_checksum_lo = cpu_to_le16(csum & 0xFFFF);
	if (EXT4_INODE_SIZE(inode->i_sb) > EXT4_GOOD_OLD_INODE_SIZE &&
	    EXT4_FITS_IN_INODE(raw, ei, i_checksum_hi))
		raw->i_checksum_hi = cpu_to_le16(csum >> 16);
}

static inline int ext4_begin_ordered_truncate(struct inode *inode,
					      loff_t new_size)
{
	trace_ext4_begin_ordered_truncate(inode, new_size);
	/*
	 * If jinode is zero, then we never opened the file for
	 * writing, so there's no need to call
	 * jbd2_journal_begin_ordered_truncate() since there's no
	 * outstanding writes we need to flush.
	 */
	if (!EXT4_I(inode)->jinode)
		return 0;
	return jbd2_journal_begin_ordered_truncate(EXT4_JOURNAL(inode),
						   EXT4_I(inode)->jinode,
						   new_size);
}

static void ext4_invalidatepage(struct page *page, unsigned int offset,
				unsigned int length);
static int __ext4_journalled_writepage(struct page *page, unsigned int len);
static int ext4_bh_delay_or_unwritten(handle_t *handle, struct buffer_head *bh);
static int ext4_meta_trans_blocks(struct inode *inode, int lblocks,
				  int pextents);

/*
 * Test whether an inode is a fast symlink.
 */
int ext4_inode_is_fast_symlink(struct inode *inode)
{
        int ea_blocks = EXT4_I(inode)->i_file_acl ?
		EXT4_CLUSTER_SIZE(inode->i_sb) >> 9 : 0;

	if (ext4_has_inline_data(inode))
		return 0;

	return (S_ISLNK(inode->i_mode) && inode->i_blocks - ea_blocks == 0);
}

/*
 * Restart the transaction associated with *handle.  This does a commit,
 * so before we call here everything must be consistently dirtied against
 * this transaction.
 */
int ext4_truncate_restart_trans(handle_t *handle, struct inode *inode,
				 int nblocks)
{
	int ret;

	/*
	 * Drop i_data_sem to avoid deadlock with ext4_map_blocks.  At this
	 * moment, get_block can be called only for blocks inside i_size since
	 * page cache has been already dropped and writes are blocked by
	 * i_mutex. So we can safely drop the i_data_sem here.
	 */
	BUG_ON(EXT4_JOURNAL(inode) == NULL);
	jbd_debug(2, "restarting handle %p\n", handle);
	up_write(&EXT4_I(inode)->i_data_sem);
	ret = ext4_journal_restart(handle, nblocks);
	down_write(&EXT4_I(inode)->i_data_sem);
	ext4_discard_preallocations(inode);

	return ret;
}

/*
 * Called at the last iput() if i_nlink is zero.
 */
void ext4_evict_inode(struct inode *inode)
{
	handle_t *handle;
	int err;

	trace_ext4_evict_inode(inode);

	if (inode->i_nlink) {
		/*
		 * When journalling data dirty buffers are tracked only in the
		 * journal. So although mm thinks everything is clean and
		 * ready for reaping the inode might still have some pages to
		 * write in the running transaction or waiting to be
		 * checkpointed. Thus calling jbd2_journal_invalidatepage()
		 * (via truncate_inode_pages()) to discard these buffers can
		 * cause data loss. Also even if we did not discard these
		 * buffers, we would have no way to find them after the inode
		 * is reaped and thus user could see stale data if he tries to
		 * read them before the transaction is checkpointed. So be
		 * careful and force everything to disk here... We use
		 * ei->i_datasync_tid to store the newest transaction
		 * containing inode's data.
		 *
		 * Note that directories do not have this problem because they
		 * don't use page cache.
		 */
		if (ext4_should_journal_data(inode) &&
		    (S_ISLNK(inode->i_mode) || S_ISREG(inode->i_mode)) &&
		    inode->i_ino != EXT4_JOURNAL_INO) {
			journal_t *journal = EXT4_SB(inode->i_sb)->s_journal;
			tid_t commit_tid = EXT4_I(inode)->i_datasync_tid;

			jbd2_complete_transaction(journal, commit_tid);
			filemap_write_and_wait(&inode->i_data);
		}
		truncate_inode_pages_final(&inode->i_data);

		WARN_ON(atomic_read(&EXT4_I(inode)->i_ioend_count));
		goto no_delete;
	}

	if (is_bad_inode(inode))
		goto no_delete;
	dquot_initialize(inode);

	if (ext4_should_order_data(inode))
		ext4_begin_ordered_truncate(inode, 0);
	truncate_inode_pages_final(&inode->i_data);

	WARN_ON(atomic_read(&EXT4_I(inode)->i_ioend_count));

	/*
	 * Protect us against freezing - iput() caller didn't have to have any
	 * protection against it
	 */
	sb_start_intwrite(inode->i_sb);
	handle = ext4_journal_start(inode, EXT4_HT_TRUNCATE,
				    ext4_blocks_for_truncate(inode)+3);
	if (IS_ERR(handle)) {
		ext4_std_error(inode->i_sb, PTR_ERR(handle));
		/*
		 * If we're going to skip the normal cleanup, we still need to
		 * make sure that the in-core orphan linked list is properly
		 * cleaned up.
		 */
		ext4_orphan_del(NULL, inode);
		sb_end_intwrite(inode->i_sb);
		goto no_delete;
	}

	if (IS_SYNC(inode))
		ext4_handle_sync(handle);
	inode->i_size = 0;
	err = ext4_mark_inode_dirty(handle, inode);
	if (err) {
		ext4_warning(inode->i_sb,
			     "couldn't mark inode dirty (err %d)", err);
		goto stop_handle;
	}
	if (inode->i_blocks)
		ext4_truncate(inode);

	/*
	 * ext4_ext_truncate() doesn't reserve any slop when it
	 * restarts journal transactions; therefore there may not be
	 * enough credits left in the handle to remove the inode from
	 * the orphan list and set the dtime field.
	 */
	if (!ext4_handle_has_enough_credits(handle, 3)) {
		err = ext4_journal_extend(handle, 3);
		if (err > 0)
			err = ext4_journal_restart(handle, 3);
		if (err != 0) {
			ext4_warning(inode->i_sb,
				     "couldn't extend journal (err %d)", err);
		stop_handle:
			ext4_journal_stop(handle);
			ext4_orphan_del(NULL, inode);
			sb_end_intwrite(inode->i_sb);
			goto no_delete;
		}
	}

	/*
	 * Kill off the orphan record which ext4_truncate created.
	 * AKPM: I think this can be inside the above `if'.
	 * Note that ext4_orphan_del() has to be able to cope with the
	 * deletion of a non-existent orphan - this is because we don't
	 * know if ext4_truncate() actually created an orphan record.
	 * (Well, we could do this if we need to, but heck - it works)
	 */
	ext4_orphan_del(handle, inode);
	EXT4_I(inode)->i_dtime	= get_seconds();

	/*
	 * One subtle ordering requirement: if anything has gone wrong
	 * (transaction abort, IO errors, whatever), then we can still
	 * do these next steps (the fs will already have been marked as
	 * having errors), but we can't free the inode if the mark_dirty
	 * fails.
	 */
	if (ext4_mark_inode_dirty(handle, inode))
		/* If that failed, just do the required in-core inode clear. */
		ext4_clear_inode(inode);
	else
		ext4_free_inode(handle, inode);
	ext4_journal_stop(handle);
	sb_end_intwrite(inode->i_sb);
	return;
no_delete:
	ext4_clear_inode(inode);	/* We must guarantee clearing of inode... */
}

#ifdef CONFIG_QUOTA
qsize_t *ext4_get_reserved_space(struct inode *inode)
{
	return &EXT4_I(inode)->i_reserved_quota;
}
#endif

/*
 * Called with i_data_sem down, which is important since we can call
 * ext4_discard_preallocations() from here.
 */
void ext4_da_update_reserve_space(struct inode *inode,
					int used, int quota_claim)
{
	struct ext4_sb_info *sbi = EXT4_SB(inode->i_sb);
	struct ext4_inode_info *ei = EXT4_I(inode);

	spin_lock(&ei->i_block_reservation_lock);
	trace_ext4_da_update_reserve_space(inode, used, quota_claim);
	if (unlikely(used > ei->i_reserved_data_blocks)) {
		ext4_warning(inode->i_sb, "%s: ino %lu, used %d "
			 "with only %d reserved data blocks",
			 __func__, inode->i_ino, used,
			 ei->i_reserved_data_blocks);
		WARN_ON(1);
		used = ei->i_reserved_data_blocks;
	}

	/* Update per-inode reservations */
	ei->i_reserved_data_blocks -= used;
	percpu_counter_sub(&sbi->s_dirtyclusters_counter, used);

	spin_unlock(&EXT4_I(inode)->i_block_reservation_lock);

	/* Update quota subsystem for data blocks */
	if (quota_claim)
		dquot_claim_block(inode, EXT4_C2B(sbi, used));
	else {
		/*
		 * We did fallocate with an offset that is already delayed
		 * allocated. So on delayed allocated writeback we should
		 * not re-claim the quota for fallocated blocks.
		 */
		dquot_release_reservation_block(inode, EXT4_C2B(sbi, used));
	}

	/*
	 * If we have done all the pending block allocations and if
	 * there aren't any writers on the inode, we can discard the
	 * inode's preallocations.
	 */
	if ((ei->i_reserved_data_blocks == 0) &&
	    (atomic_read(&inode->i_writecount) == 0))
		ext4_discard_preallocations(inode);
}

static int __check_block_validity(struct inode *inode, const char *func,
				unsigned int line,
				struct ext4_map_blocks *map)
{
	if (!ext4_data_block_valid(EXT4_SB(inode->i_sb), map->m_pblk,
				   map->m_len)) {
		ext4_error_inode(inode, func, line, map->m_pblk,
				 "lblock %lu mapped to illegal pblock "
				 "(length %d)", (unsigned long) map->m_lblk,
				 map->m_len);
		return -EIO;
	}
	return 0;
}

#define check_block_validity(inode, map)	\
	__check_block_validity((inode), __func__, __LINE__, (map))

#ifdef ES_AGGRESSIVE_TEST
static void ext4_map_blocks_es_recheck(handle_t *handle,
				       struct inode *inode,
				       struct ext4_map_blocks *es_map,
				       struct ext4_map_blocks *map,
				       int flags)
{
	int retval;

	map->m_flags = 0;
	/*
	 * There is a race window that the result is not the same.
	 * e.g. xfstests #223 when dioread_nolock enables.  The reason
	 * is that we lookup a block mapping in extent status tree with
	 * out taking i_data_sem.  So at the time the unwritten extent
	 * could be converted.
	 */
	if (!(flags & EXT4_GET_BLOCKS_NO_LOCK))
		down_read(&EXT4_I(inode)->i_data_sem);
	if (ext4_test_inode_flag(inode, EXT4_INODE_EXTENTS)) {
		retval = ext4_ext_map_blocks(handle, inode, map, flags &
					     EXT4_GET_BLOCKS_KEEP_SIZE);
	} else {
		retval = ext4_ind_map_blocks(handle, inode, map, flags &
					     EXT4_GET_BLOCKS_KEEP_SIZE);
	}
	if (!(flags & EXT4_GET_BLOCKS_NO_LOCK))
		up_read((&EXT4_I(inode)->i_data_sem));
	/*
	 * Clear EXT4_MAP_FROM_CLUSTER and EXT4_MAP_BOUNDARY flag
	 * because it shouldn't be marked in es_map->m_flags.
	 */
	map->m_flags &= ~(EXT4_MAP_FROM_CLUSTER | EXT4_MAP_BOUNDARY);

	/*
	 * We don't check m_len because extent will be collpased in status
	 * tree.  So the m_len might not equal.
	 */
	if (es_map->m_lblk != map->m_lblk ||
	    es_map->m_flags != map->m_flags ||
	    es_map->m_pblk != map->m_pblk) {
		printk("ES cache assertion failed for inode: %lu "
		       "es_cached ex [%d/%d/%llu/%x] != "
		       "found ex [%d/%d/%llu/%x] retval %d flags %x\n",
		       inode->i_ino, es_map->m_lblk, es_map->m_len,
		       es_map->m_pblk, es_map->m_flags, map->m_lblk,
		       map->m_len, map->m_pblk, map->m_flags,
		       retval, flags);
	}
}
#endif /* ES_AGGRESSIVE_TEST */

/*
 * The ext4_map_blocks() function tries to look up the requested blocks,
 * and returns if the blocks are already mapped.
 *
 * Otherwise it takes the write lock of the i_data_sem and allocate blocks
 * and store the allocated blocks in the result buffer head and mark it
 * mapped.
 *
 * If file type is extents based, it will call ext4_ext_map_blocks(),
 * Otherwise, call with ext4_ind_map_blocks() to handle indirect mapping
 * based files
 *
 * On success, it returns the number of blocks being mapped or allocated.
 * if create==0 and the blocks are pre-allocated and unwritten block,
 * the result buffer head is unmapped. If the create ==1, it will make sure
 * the buffer head is mapped.
 *
 * It returns 0 if plain look up failed (blocks have not been allocated), in
 * that case, buffer head is unmapped
 *
 * It returns the error in case of allocation failure.
 */
int ext4_map_blocks(handle_t *handle, struct inode *inode,
		    struct ext4_map_blocks *map, int flags)
{
	struct extent_status es;
	int retval;
	int ret = 0;
#ifdef ES_AGGRESSIVE_TEST
	struct ext4_map_blocks orig_map;

	memcpy(&orig_map, map, sizeof(*map));
#endif

	map->m_flags = 0;
	ext_debug("ext4_map_blocks(): inode %lu, flag %d, max_blocks %u,"
		  "logical block %lu\n", inode->i_ino, flags, map->m_len,
		  (unsigned long) map->m_lblk);

	/*
	 * ext4_map_blocks returns an int, and m_len is an unsigned int
	 */
	if (unlikely(map->m_len > INT_MAX))
		map->m_len = INT_MAX;

	/* We can handle the block number less than EXT_MAX_BLOCKS */
	if (unlikely(map->m_lblk >= EXT_MAX_BLOCKS))
		return -EIO;

	/* Lookup extent status tree firstly */
	if (ext4_es_lookup_extent(inode, map->m_lblk, &es)) {
		ext4_es_lru_add(inode);
		if (ext4_es_is_written(&es) || ext4_es_is_unwritten(&es)) {
			map->m_pblk = ext4_es_pblock(&es) +
					map->m_lblk - es.es_lblk;
			map->m_flags |= ext4_es_is_written(&es) ?
					EXT4_MAP_MAPPED : EXT4_MAP_UNWRITTEN;
			retval = es.es_len - (map->m_lblk - es.es_lblk);
			if (retval > map->m_len)
				retval = map->m_len;
			map->m_len = retval;
		} else if (ext4_es_is_delayed(&es) || ext4_es_is_hole(&es)) {
			retval = 0;
		} else {
			BUG_ON(1);
		}
#ifdef ES_AGGRESSIVE_TEST
		ext4_map_blocks_es_recheck(handle, inode, map,
					   &orig_map, flags);
#endif
		goto found;
	}

	/*
	 * Try to see if we can get the block without requesting a new
	 * file system block.
	 */
	if (!(flags & EXT4_GET_BLOCKS_NO_LOCK))
		down_read(&EXT4_I(inode)->i_data_sem);
	if (ext4_test_inode_flag(inode, EXT4_INODE_EXTENTS)) {
		retval = ext4_ext_map_blocks(handle, inode, map, flags &
					     EXT4_GET_BLOCKS_KEEP_SIZE);
	} else {
		retval = ext4_ind_map_blocks(handle, inode, map, flags &
					     EXT4_GET_BLOCKS_KEEP_SIZE);
	}
	if (retval > 0) {
		unsigned int status;

		if (unlikely(retval != map->m_len)) {
			ext4_warning(inode->i_sb,
				     "ES len assertion failed for inode "
				     "%lu: retval %d != map->m_len %d",
				     inode->i_ino, retval, map->m_len);
			WARN_ON(1);
		}

		status = map->m_flags & EXT4_MAP_UNWRITTEN ?
				EXTENT_STATUS_UNWRITTEN : EXTENT_STATUS_WRITTEN;
		if (!(flags & EXT4_GET_BLOCKS_DELALLOC_RESERVE) &&
		    ext4_find_delalloc_range(inode, map->m_lblk,
					     map->m_lblk + map->m_len - 1))
			status |= EXTENT_STATUS_DELAYED;
		ret = ext4_es_insert_extent(inode, map->m_lblk,
					    map->m_len, map->m_pblk, status);
		if (ret < 0)
			retval = ret;
	}
	if (!(flags & EXT4_GET_BLOCKS_NO_LOCK))
		up_read((&EXT4_I(inode)->i_data_sem));

found:
	if (retval > 0 && map->m_flags & EXT4_MAP_MAPPED) {
		ret = check_block_validity(inode, map);
		if (ret != 0)
			return ret;
	}

	/* If it is only a block(s) look up */
	if ((flags & EXT4_GET_BLOCKS_CREATE) == 0)
		return retval;

	/*
	 * Returns if the blocks have already allocated
	 *
	 * Note that if blocks have been preallocated
	 * ext4_ext_get_block() returns the create = 0
	 * with buffer head unmapped.
	 */
	if (retval > 0 && map->m_flags & EXT4_MAP_MAPPED)
		/*
		 * If we need to convert extent to unwritten
		 * we continue and do the actual work in
		 * ext4_ext_map_blocks()
		 */
		if (!(flags & EXT4_GET_BLOCKS_CONVERT_UNWRITTEN))
			return retval;

	/*
	 * Here we clear m_flags because after allocating an new extent,
	 * it will be set again.
	 */
	map->m_flags &= ~EXT4_MAP_FLAGS;

	/*
	 * New blocks allocate and/or writing to unwritten extent
	 * will possibly result in updating i_data, so we take
	 * the write lock of i_data_sem, and call get_block()
	 * with create == 1 flag.
	 */
	down_write(&EXT4_I(inode)->i_data_sem);

	/*
	 * We need to check for EXT4 here because migrate
	 * could have changed the inode type in between
	 */
	if (ext4_test_inode_flag(inode, EXT4_INODE_EXTENTS)) {
		retval = ext4_ext_map_blocks(handle, inode, map, flags);
	} else {
		retval = ext4_ind_map_blocks(handle, inode, map, flags);

		if (retval > 0 && map->m_flags & EXT4_MAP_NEW) {
			/*
			 * We allocated new blocks which will result in
			 * i_data's format changing.  Force the migrate
			 * to fail by clearing migrate flags
			 */
			ext4_clear_inode_state(inode, EXT4_STATE_EXT_MIGRATE);
		}

		/*
		 * Update reserved blocks/metadata blocks after successful
		 * block allocation which had been deferred till now. We don't
		 * support fallocate for non extent files. So we can update
		 * reserve space here.
		 */
		if ((retval > 0) &&
			(flags & EXT4_GET_BLOCKS_DELALLOC_RESERVE))
			ext4_da_update_reserve_space(inode, retval, 1);
	}

	if (retval > 0) {
		unsigned int status;

		if (unlikely(retval != map->m_len)) {
			ext4_warning(inode->i_sb,
				     "ES len assertion failed for inode "
				     "%lu: retval %d != map->m_len %d",
				     inode->i_ino, retval, map->m_len);
			WARN_ON(1);
		}

		/*
		 * If the extent has been zeroed out, we don't need to update
		 * extent status tree.
		 */
		if ((flags & EXT4_GET_BLOCKS_PRE_IO) &&
		    ext4_es_lookup_extent(inode, map->m_lblk, &es)) {
			if (ext4_es_is_written(&es))
				goto has_zeroout;
		}
		status = map->m_flags & EXT4_MAP_UNWRITTEN ?
				EXTENT_STATUS_UNWRITTEN : EXTENT_STATUS_WRITTEN;
		if (!(flags & EXT4_GET_BLOCKS_DELALLOC_RESERVE) &&
		    ext4_find_delalloc_range(inode, map->m_lblk,
					     map->m_lblk + map->m_len - 1))
			status |= EXTENT_STATUS_DELAYED;
		ret = ext4_es_insert_extent(inode, map->m_lblk, map->m_len,
					    map->m_pblk, status);
		if (ret < 0)
			retval = ret;
	}

has_zeroout:
	up_write((&EXT4_I(inode)->i_data_sem));
	if (retval > 0 && map->m_flags & EXT4_MAP_MAPPED) {
		ret = check_block_validity(inode, map);
		if (ret != 0)
			return ret;
	}
	return retval;
}

/* Maximum number of blocks we map for direct IO at once. */
#define DIO_MAX_BLOCKS 4096

static int _ext4_get_block(struct inode *inode, sector_t iblock,
			   struct buffer_head *bh, int flags)
{
	handle_t *handle = ext4_journal_current_handle();
	struct ext4_map_blocks map;
	int ret = 0, started = 0;
	int dio_credits;

	if (ext4_has_inline_data(inode))
		return -ERANGE;

	map.m_lblk = iblock;
	map.m_len = bh->b_size >> inode->i_blkbits;

	if (flags && !(flags & EXT4_GET_BLOCKS_NO_LOCK) && !handle) {
		/* Direct IO write... */
		if (map.m_len > DIO_MAX_BLOCKS)
			map.m_len = DIO_MAX_BLOCKS;
		dio_credits = ext4_chunk_trans_blocks(inode, map.m_len);
		handle = ext4_journal_start(inode, EXT4_HT_MAP_BLOCKS,
					    dio_credits);
		if (IS_ERR(handle)) {
			ret = PTR_ERR(handle);
			return ret;
		}
		started = 1;
	}

	ret = ext4_map_blocks(handle, inode, &map, flags);
	if (ret > 0) {
		ext4_io_end_t *io_end = ext4_inode_aio(inode);

		map_bh(bh, inode->i_sb, map.m_pblk);
		bh->b_state = (bh->b_state & ~EXT4_MAP_FLAGS) | map.m_flags;
		if (io_end && io_end->flag & EXT4_IO_END_UNWRITTEN)
			set_buffer_defer_completion(bh);
		bh->b_size = inode->i_sb->s_blocksize * map.m_len;
		ret = 0;
	}
	if (started)
		ext4_journal_stop(handle);
	return ret;
}

int ext4_get_block(struct inode *inode, sector_t iblock,
		   struct buffer_head *bh, int create)
{
	return _ext4_get_block(inode, iblock, bh,
			       create ? EXT4_GET_BLOCKS_CREATE : 0);
}

/*
 * `handle' can be NULL if create is zero
 */
struct buffer_head *ext4_getblk(handle_t *handle, struct inode *inode,
				ext4_lblk_t block, int create)
{
	struct ext4_map_blocks map;
	struct buffer_head *bh;
	int err;

	J_ASSERT(handle != NULL || create == 0);

	map.m_lblk = block;
	map.m_len = 1;
	err = ext4_map_blocks(handle, inode, &map,
			      create ? EXT4_GET_BLOCKS_CREATE : 0);

	if (err == 0)
		return create ? ERR_PTR(-ENOSPC) : NULL;
	if (err < 0)
		return ERR_PTR(err);

	bh = sb_getblk(inode->i_sb, map.m_pblk);
	if (unlikely(!bh))
		return ERR_PTR(-ENOMEM);
	if (map.m_flags & EXT4_MAP_NEW) {
		J_ASSERT(create != 0);
		J_ASSERT(handle != NULL);

		/*
		 * Now that we do not always journal data, we should
		 * keep in mind whether this should always journal the
		 * new buffer as metadata.  For now, regular file
		 * writes use ext4_get_block instead, so it's not a
		 * problem.
		 */
		lock_buffer(bh);
		BUFFER_TRACE(bh, "call get_create_access");
		err = ext4_journal_get_create_access(handle, bh);
		if (unlikely(err)) {
			unlock_buffer(bh);
			goto errout;
		}
		if (!buffer_uptodate(bh)) {
			memset(bh->b_data, 0, inode->i_sb->s_blocksize);
			set_buffer_uptodate(bh);
		}
		unlock_buffer(bh);
		BUFFER_TRACE(bh, "call ext4_handle_dirty_metadata");
		err = ext4_handle_dirty_metadata(handle, inode, bh);
		if (unlikely(err))
			goto errout;
	} else
		BUFFER_TRACE(bh, "not a new buffer");
	return bh;
errout:
	brelse(bh);
	return ERR_PTR(err);
}

struct buffer_head *ext4_bread(handle_t *handle, struct inode *inode,
			       ext4_lblk_t block, int create)
{
	struct buffer_head *bh;

	bh = ext4_getblk(handle, inode, block, create);
	if (IS_ERR(bh))
		return bh;
	if (!bh || buffer_uptodate(bh))
		return bh;
	ll_rw_block(READ | REQ_META | REQ_PRIO, 1, &bh);
	wait_on_buffer(bh);
	if (buffer_uptodate(bh))
		return bh;
	put_bh(bh);
	return ERR_PTR(-EIO);
}

int ext4_walk_page_buffers(handle_t *handle,
			   struct buffer_head *head,
			   unsigned from,
			   unsigned to,
			   int *partial,
			   int (*fn)(handle_t *handle,
				     struct buffer_head *bh))
{
	struct buffer_head *bh;
	unsigned block_start, block_end;
	unsigned blocksize = head->b_size;
	int err, ret = 0;
	struct buffer_head *next;

	for (bh = head, block_start = 0;
	     ret == 0 && (bh != head || !block_start);
	     block_start = block_end, bh = next) {
		next = bh->b_this_page;
		block_end = block_start + blocksize;
		if (block_end <= from || block_start >= to) {
			if (partial && !buffer_uptodate(bh))
				*partial = 1;
			continue;
		}
		err = (*fn)(handle, bh);
		if (!ret)
			ret = err;
	}
	return ret;
}

/*
 * To preserve ordering, it is essential that the hole instantiation and
 * the data write be encapsulated in a single transaction.  We cannot
 * close off a transaction and start a new one between the ext4_get_block()
 * and the commit_write().  So doing the jbd2_journal_start at the start of
 * prepare_write() is the right place.
 *
 * Also, this function can nest inside ext4_writepage().  In that case, we
 * *know* that ext4_writepage() has generated enough buffer credits to do the
 * whole page.  So we won't block on the journal in that case, which is good,
 * because the caller may be PF_MEMALLOC.
 *
 * By accident, ext4 can be reentered when a transaction is open via
 * quota file writes.  If we were to commit the transaction while thus
 * reentered, there can be a deadlock - we would be holding a quota
 * lock, and the commit would never complete if another thread had a
 * transaction open and was blocking on the quota lock - a ranking
 * violation.
 *
 * So what we do is to rely on the fact that jbd2_journal_stop/journal_start
 * will _not_ run commit under these circumstances because handle->h_ref
 * is elevated.  We'll still have enough credits for the tiny quotafile
 * write.
 */
int do_journal_get_write_access(handle_t *handle,
				struct buffer_head *bh)
{
	int dirty = buffer_dirty(bh);
	int ret;

	if (!buffer_mapped(bh) || buffer_freed(bh))
		return 0;
	/*
	 * __block_write_begin() could have dirtied some buffers. Clean
	 * the dirty bit as jbd2_journal_get_write_access() could complain
	 * otherwise about fs integrity issues. Setting of the dirty bit
	 * by __block_write_begin() isn't a real problem here as we clear
	 * the bit before releasing a page lock and thus writeback cannot
	 * ever write the buffer.
	 */
	if (dirty)
		clear_buffer_dirty(bh);
	BUFFER_TRACE(bh, "get write access");
	ret = ext4_journal_get_write_access(handle, bh);
	if (!ret && dirty)
		ret = ext4_handle_dirty_metadata(handle, NULL, bh);
	return ret;
}

static int ext4_get_block_write_nolock(struct inode *inode, sector_t iblock,
		   struct buffer_head *bh_result, int create);

#ifdef CONFIG_EXT4_FS_ENCRYPTION
static int ext4_block_write_begin(struct page *page, loff_t pos, unsigned len,
				  get_block_t *get_block)
{
	unsigned from = pos & (PAGE_CACHE_SIZE - 1);
	unsigned to = from + len;
	struct inode *inode = page->mapping->host;
	unsigned block_start, block_end;
	sector_t block;
	int err = 0;
	unsigned blocksize = inode->i_sb->s_blocksize;
	unsigned bbits;
	struct buffer_head *bh, *head, *wait[2], **wait_bh = wait;
	bool decrypt = false;

	BUG_ON(!PageLocked(page));
	BUG_ON(from > PAGE_CACHE_SIZE);
	BUG_ON(to > PAGE_CACHE_SIZE);
	BUG_ON(from > to);

	if (!page_has_buffers(page))
		create_empty_buffers(page, blocksize, 0);
	head = page_buffers(page);
	bbits = ilog2(blocksize);
	block = (sector_t)page->index << (PAGE_CACHE_SHIFT - bbits);

	for (bh = head, block_start = 0; bh != head || !block_start;
	    block++, block_start = block_end, bh = bh->b_this_page) {
		block_end = block_start + blocksize;
		if (block_end <= from || block_start >= to) {
			if (PageUptodate(page)) {
				if (!buffer_uptodate(bh))
					set_buffer_uptodate(bh);
			}
			continue;
		}
		if (buffer_new(bh))
			clear_buffer_new(bh);
		if (!buffer_mapped(bh)) {
			WARN_ON(bh->b_size != blocksize);
			err = get_block(inode, block, bh, 1);
			if (err)
				break;
			if (buffer_new(bh)) {
				unmap_underlying_metadata(bh->b_bdev,
							  bh->b_blocknr);
				if (PageUptodate(page)) {
					clear_buffer_new(bh);
					set_buffer_uptodate(bh);
					mark_buffer_dirty(bh);
					continue;
				}
				if (block_end > to || block_start < from)
					zero_user_segments(page, to, block_end,
							   block_start, from);
				continue;
			}
		}
		if (PageUptodate(page)) {
			if (!buffer_uptodate(bh))
				set_buffer_uptodate(bh);
			continue;
		}
		if (!buffer_uptodate(bh) && !buffer_delay(bh) &&
		    !buffer_unwritten(bh) &&
		    (block_start < from || block_end > to)) {
			ll_rw_block(READ, 1, &bh);
			*wait_bh++ = bh;
			decrypt = ext4_encrypted_inode(inode) &&
				S_ISREG(inode->i_mode);
		}
	}
	/*
	 * If we issued read requests, let them complete.
	 */
	while (wait_bh > wait) {
		wait_on_buffer(*--wait_bh);
		if (!buffer_uptodate(*wait_bh))
			err = -EIO;
	}
	if (unlikely(err))
		page_zero_new_buffers(page, from, to);
	else if (decrypt)
		err = ext4_decrypt_one(inode, page);
	return err;
}
#endif

static int ext4_write_begin(struct file *file, struct address_space *mapping,
			    loff_t pos, unsigned len, unsigned flags,
			    struct page **pagep, void **fsdata)
{
	struct inode *inode = mapping->host;
	int ret, needed_blocks;
	handle_t *handle;
	int retries = 0;
	struct page *page;
	pgoff_t index;
	unsigned from, to;

	trace_ext4_write_begin(inode, pos, len, flags);
	/*
	 * Reserve one block more for addition to orphan list in case
	 * we allocate blocks but write fails for some reason
	 */
	needed_blocks = ext4_writepage_trans_blocks(inode) + 1;
	index = pos >> PAGE_CACHE_SHIFT;
	from = pos & (PAGE_CACHE_SIZE - 1);
	to = from + len;

	if (ext4_test_inode_state(inode, EXT4_STATE_MAY_INLINE_DATA)) {
		ret = ext4_try_to_write_inline_data(mapping, inode, pos, len,
						    flags, pagep);
		if (ret < 0)
			return ret;
		if (ret == 1)
			return 0;
	}

	/*
	 * grab_cache_page_write_begin() can take a long time if the
	 * system is thrashing due to memory pressure, or if the page
	 * is being written back.  So grab it first before we start
	 * the transaction handle.  This also allows us to allocate
	 * the page (if needed) without using GFP_NOFS.
	 */
retry_grab:
	page = grab_cache_page_write_begin(mapping, index, flags);
	if (!page)
		return -ENOMEM;
	unlock_page(page);

retry_journal:
	handle = ext4_journal_start(inode, EXT4_HT_WRITE_PAGE, needed_blocks);
	if (IS_ERR(handle)) {
		page_cache_release(page);
		return PTR_ERR(handle);
	}

	lock_page(page);
	if (page->mapping != mapping) {
		/* The page got truncated from under us */
		unlock_page(page);
		page_cache_release(page);
		ext4_journal_stop(handle);
		goto retry_grab;
	}
	/* In case writeback began while the page was unlocked */
	wait_for_stable_page(page);

#ifdef CONFIG_EXT4_FS_ENCRYPTION
	if (ext4_should_dioread_nolock(inode))
		ret = ext4_block_write_begin(page, pos, len,
					     ext4_get_block_write);
	else
		ret = ext4_block_write_begin(page, pos, len,
					     ext4_get_block);
#else
	if (ext4_should_dioread_nolock(inode))
		ret = __block_write_begin(page, pos, len, ext4_get_block_write);
	else
		ret = __block_write_begin(page, pos, len, ext4_get_block);
#endif
	if (!ret && ext4_should_journal_data(inode)) {
		ret = ext4_walk_page_buffers(handle, page_buffers(page),
					     from, to, NULL,
					     do_journal_get_write_access);
	}

	if (ret) {
		unlock_page(page);
		/*
		 * __block_write_begin may have instantiated a few blocks
		 * outside i_size.  Trim these off again. Don't need
		 * i_size_read because we hold i_mutex.
		 *
		 * Add inode to orphan list in case we crash before
		 * truncate finishes
		 */
		if (pos + len > inode->i_size && ext4_can_truncate(inode))
			ext4_orphan_add(handle, inode);

		ext4_journal_stop(handle);
		if (pos + len > inode->i_size) {
			ext4_truncate_failed_write(inode);
			/*
			 * If truncate failed early the inode might
			 * still be on the orphan list; we need to
			 * make sure the inode is removed from the
			 * orphan list in that case.
			 */
			if (inode->i_nlink)
				ext4_orphan_del(NULL, inode);
		}

		if (ret == -ENOSPC &&
		    ext4_should_retry_alloc(inode->i_sb, &retries))
			goto retry_journal;
		page_cache_release(page);
		return ret;
	}
	*pagep = page;
	return ret;
}

/* For write_end() in data=journal mode */
static int write_end_fn(handle_t *handle, struct buffer_head *bh)
{
	int ret;
	if (!buffer_mapped(bh) || buffer_freed(bh))
		return 0;
	set_buffer_uptodate(bh);
	ret = ext4_handle_dirty_metadata(handle, NULL, bh);
	clear_buffer_meta(bh);
	clear_buffer_prio(bh);
	return ret;
}

/*
 * We need to pick up the new inode size which generic_commit_write gave us
 * `file' can be NULL - eg, when called from page_symlink().
 *
 * ext4 never places buffers on inode->i_mapping->private_list.  metadata
 * buffers are managed internally.
 */
static int ext4_write_end(struct file *file,
			  struct address_space *mapping,
			  loff_t pos, unsigned len, unsigned copied,
			  struct page *page, void *fsdata)
{
	handle_t *handle = ext4_journal_current_handle();
	struct inode *inode = mapping->host;
	int ret = 0, ret2;
	int i_size_changed = 0;

	trace_ext4_write_end(inode, pos, len, copied);
	if (ext4_test_inode_state(inode, EXT4_STATE_ORDERED_MODE)) {
		ret = ext4_jbd2_file_inode(handle, inode);
		if (ret) {
			unlock_page(page);
			page_cache_release(page);
			goto errout;
		}
	}

	if (ext4_has_inline_data(inode)) {
		ret = ext4_write_inline_data_end(inode, pos, len,
						 copied, page);
		if (ret < 0)
			goto errout;
		copied = ret;
	} else
		copied = block_write_end(file, mapping, pos,
					 len, copied, page, fsdata);
	/*
	 * it's important to update i_size while still holding page lock:
	 * page writeout could otherwise come in and zero beyond i_size.
	 */
	i_size_changed = ext4_update_inode_size(inode, pos + copied);
	unlock_page(page);
	page_cache_release(page);

	/*
	 * Don't mark the inode dirty under page lock. First, it unnecessarily
	 * makes the holding time of page lock longer. Second, it forces lock
	 * ordering of page lock and transaction start for journaling
	 * filesystems.
	 */
	if (i_size_changed)
		ext4_mark_inode_dirty(handle, inode);

	if (pos + len > inode->i_size && ext4_can_truncate(inode))
		/* if we have allocated more blocks and copied
		 * less. We will have blocks allocated outside
		 * inode->i_size. So truncate them
		 */
		ext4_orphan_add(handle, inode);
errout:
	ret2 = ext4_journal_stop(handle);
	if (!ret)
		ret = ret2;

	if (pos + len > inode->i_size) {
		ext4_truncate_failed_write(inode);
		/*
		 * If truncate failed early the inode might still be
		 * on the orphan list; we need to make sure the inode
		 * is removed from the orphan list in that case.
		 */
		if (inode->i_nlink)
			ext4_orphan_del(NULL, inode);
	}

	return ret ? ret : copied;
}

static int ext4_journalled_write_end(struct file *file,
				     struct address_space *mapping,
				     loff_t pos, unsigned len, unsigned copied,
				     struct page *page, void *fsdata)
{
	handle_t *handle = ext4_journal_current_handle();
	struct inode *inode = mapping->host;
	int ret = 0, ret2;
	int partial = 0;
	unsigned from, to;
	int size_changed = 0;

	trace_ext4_journalled_write_end(inode, pos, len, copied);
	from = pos & (PAGE_CACHE_SIZE - 1);
	to = from + len;

	BUG_ON(!ext4_handle_valid(handle));

	if (ext4_has_inline_data(inode))
		copied = ext4_write_inline_data_end(inode, pos, len,
						    copied, page);
	else {
		if (copied < len) {
			if (!PageUptodate(page))
				copied = 0;
			page_zero_new_buffers(page, from+copied, to);
		}

		ret = ext4_walk_page_buffers(handle, page_buffers(page), from,
					     to, &partial, write_end_fn);
		if (!partial)
			SetPageUptodate(page);
	}
	size_changed = ext4_update_inode_size(inode, pos + copied);
	ext4_set_inode_state(inode, EXT4_STATE_JDATA);
	EXT4_I(inode)->i_datasync_tid = handle->h_transaction->t_tid;
	unlock_page(page);
	page_cache_release(page);

	if (size_changed) {
		ret2 = ext4_mark_inode_dirty(handle, inode);
		if (!ret)
			ret = ret2;
	}

	if (pos + len > inode->i_size && ext4_can_truncate(inode))
		/* if we have allocated more blocks and copied
		 * less. We will have blocks allocated outside
		 * inode->i_size. So truncate them
		 */
		ext4_orphan_add(handle, inode);

	ret2 = ext4_journal_stop(handle);
	if (!ret)
		ret = ret2;
	if (pos + len > inode->i_size) {
		ext4_truncate_failed_write(inode);
		/*
		 * If truncate failed early the inode might still be
		 * on the orphan list; we need to make sure the inode
		 * is removed from the orphan list in that case.
		 */
		if (inode->i_nlink)
			ext4_orphan_del(NULL, inode);
	}

	return ret ? ret : copied;
}

/*
<<<<<<< HEAD
 * Reserve a metadata for a single block located at lblock
 */
static int ext4_da_reserve_metadata(struct inode *inode, ext4_lblk_t lblock)
{
	struct ext4_sb_info *sbi = EXT4_SB(inode->i_sb);
	struct ext4_inode_info *ei = EXT4_I(inode);
	unsigned int md_needed;
	ext4_lblk_t save_last_lblock;
	int save_len;

	/*
	 * recalculate the amount of metadata blocks to reserve
	 * in order to allocate nrblocks
	 * worse case is one extent per block
	 */
	spin_lock(&ei->i_block_reservation_lock);
	/*
	 * ext4_calc_metadata_amount() has side effects, which we have
	 * to be prepared undo if we fail to claim space.
	 */
	save_len = ei->i_da_metadata_calc_len;
	save_last_lblock = ei->i_da_metadata_calc_last_lblock;
	md_needed = EXT4_NUM_B2C(sbi,
				 ext4_calc_metadata_amount(inode, lblock));
	trace_ext4_da_reserve_space(inode, md_needed);

	/*
	 * We do still charge estimated metadata to the sb though;
	 * we cannot afford to run out of free blocks.
	 */
	if (ext4_claim_free_clusters(sbi, md_needed, 0)) {
		ei->i_da_metadata_calc_len = save_len;
		ei->i_da_metadata_calc_last_lblock = save_last_lblock;
		spin_unlock(&ei->i_block_reservation_lock);
		return -ENOSPC;
	}
	ei->i_reserved_meta_blocks += md_needed;
	spin_unlock(&ei->i_block_reservation_lock);

	return 0;       /* success */
}

/*
=======
>>>>>>> d0aa4340
 * Reserve a single cluster located at lblock
 */
static int ext4_da_reserve_space(struct inode *inode, ext4_lblk_t lblock)
{
	struct ext4_sb_info *sbi = EXT4_SB(inode->i_sb);
	struct ext4_inode_info *ei = EXT4_I(inode);
	unsigned int md_needed;
	int ret;

	/*
	 * We will charge metadata quota at writeout time; this saves
	 * us from metadata over-estimation, though we may go over by
	 * a small amount in the end.  Here we just reserve for data.
	 */
	ret = dquot_reserve_block(inode, EXT4_C2B(sbi, 1));
	if (ret)
		return ret;

	/*
	 * recalculate the amount of metadata blocks to reserve
	 * in order to allocate nrblocks
	 * worse case is one extent per block
	 */
	spin_lock(&ei->i_block_reservation_lock);
	/*
	 * ext4_calc_metadata_amount() has side effects, which we have
	 * to be prepared undo if we fail to claim space.
	 */
	md_needed = 0;
	trace_ext4_da_reserve_space(inode, 0);

	if (ext4_claim_free_clusters(sbi, 1, 0)) {
		spin_unlock(&ei->i_block_reservation_lock);
		dquot_release_reservation_block(inode, EXT4_C2B(sbi, 1));
		return -ENOSPC;
	}
	ei->i_reserved_data_blocks++;
	spin_unlock(&ei->i_block_reservation_lock);

	return 0;       /* success */
}

static void ext4_da_release_space(struct inode *inode, int to_free)
{
	struct ext4_sb_info *sbi = EXT4_SB(inode->i_sb);
	struct ext4_inode_info *ei = EXT4_I(inode);

	if (!to_free)
		return;		/* Nothing to release, exit */

	spin_lock(&EXT4_I(inode)->i_block_reservation_lock);

	trace_ext4_da_release_space(inode, to_free);
	if (unlikely(to_free > ei->i_reserved_data_blocks)) {
		/*
		 * if there aren't enough reserved blocks, then the
		 * counter is messed up somewhere.  Since this
		 * function is called from invalidate page, it's
		 * harmless to return without any action.
		 */
		ext4_warning(inode->i_sb, "ext4_da_release_space: "
			 "ino %lu, to_free %d with only %d reserved "
			 "data blocks", inode->i_ino, to_free,
			 ei->i_reserved_data_blocks);
		WARN_ON(1);
		to_free = ei->i_reserved_data_blocks;
	}
	ei->i_reserved_data_blocks -= to_free;

	/* update fs dirty data blocks counter */
	percpu_counter_sub(&sbi->s_dirtyclusters_counter, to_free);

	spin_unlock(&EXT4_I(inode)->i_block_reservation_lock);

	dquot_release_reservation_block(inode, EXT4_C2B(sbi, to_free));
}

static void ext4_da_page_release_reservation(struct page *page,
					     unsigned int offset,
					     unsigned int length)
{
	int to_release = 0;
	struct buffer_head *head, *bh;
	unsigned int curr_off = 0;
	struct inode *inode = page->mapping->host;
	struct ext4_sb_info *sbi = EXT4_SB(inode->i_sb);
	unsigned int stop = offset + length;
	int num_clusters;
	ext4_fsblk_t lblk;

	BUG_ON(stop > PAGE_CACHE_SIZE || stop < length);

	head = page_buffers(page);
	bh = head;
	do {
		unsigned int next_off = curr_off + bh->b_size;

		if (next_off > stop)
			break;

		if ((offset <= curr_off) && (buffer_delay(bh))) {
			to_release++;
			clear_buffer_delay(bh);
		}
		curr_off = next_off;
	} while ((bh = bh->b_this_page) != head);

	if (to_release) {
		lblk = page->index << (PAGE_CACHE_SHIFT - inode->i_blkbits);
		ext4_es_remove_extent(inode, lblk, to_release);
	}

	/* If we have released all the blocks belonging to a cluster, then we
	 * need to release the reserved space for that cluster. */
	num_clusters = EXT4_NUM_B2C(sbi, to_release);
	while (num_clusters > 0) {
		lblk = (page->index << (PAGE_CACHE_SHIFT - inode->i_blkbits)) +
			((num_clusters - 1) << sbi->s_cluster_bits);
		if (sbi->s_cluster_ratio == 1 ||
		    !ext4_find_delalloc_cluster(inode, lblk))
			ext4_da_release_space(inode, 1);

		num_clusters--;
	}
}

/*
 * Delayed allocation stuff
 */

struct mpage_da_data {
	struct inode *inode;
	struct writeback_control *wbc;

	pgoff_t first_page;	/* The first page to write */
	pgoff_t next_page;	/* Current page to examine */
	pgoff_t last_page;	/* Last page to examine */
	/*
	 * Extent to map - this can be after first_page because that can be
	 * fully mapped. We somewhat abuse m_flags to store whether the extent
	 * is delalloc or unwritten.
	 */
	struct ext4_map_blocks map;
	struct ext4_io_submit io_submit;	/* IO submission data */
};

static void mpage_release_unused_pages(struct mpage_da_data *mpd,
				       bool invalidate)
{
	int nr_pages, i;
	pgoff_t index, end;
	struct pagevec pvec;
	struct inode *inode = mpd->inode;
	struct address_space *mapping = inode->i_mapping;

	/* This is necessary when next_page == 0. */
	if (mpd->first_page >= mpd->next_page)
		return;

	index = mpd->first_page;
	end   = mpd->next_page - 1;
	if (invalidate) {
		ext4_lblk_t start, last;
		start = index << (PAGE_CACHE_SHIFT - inode->i_blkbits);
		last = end << (PAGE_CACHE_SHIFT - inode->i_blkbits);
		ext4_es_remove_extent(inode, start, last - start + 1);
	}

	pagevec_init(&pvec, 0);
	while (index <= end) {
		nr_pages = pagevec_lookup(&pvec, mapping, index, PAGEVEC_SIZE);
		if (nr_pages == 0)
			break;
		for (i = 0; i < nr_pages; i++) {
			struct page *page = pvec.pages[i];
			if (page->index > end)
				break;
			BUG_ON(!PageLocked(page));
			BUG_ON(PageWriteback(page));
			if (invalidate) {
				block_invalidatepage(page, 0, PAGE_CACHE_SIZE);
				ClearPageUptodate(page);
			}
			unlock_page(page);
		}
		index = pvec.pages[nr_pages - 1]->index + 1;
		pagevec_release(&pvec);
	}
}

static void ext4_print_free_blocks(struct inode *inode)
{
	struct ext4_sb_info *sbi = EXT4_SB(inode->i_sb);
	struct super_block *sb = inode->i_sb;
	struct ext4_inode_info *ei = EXT4_I(inode);

	ext4_msg(sb, KERN_CRIT, "Total free blocks count %lld",
	       EXT4_C2B(EXT4_SB(inode->i_sb),
			ext4_count_free_clusters(sb)));
	ext4_msg(sb, KERN_CRIT, "Free/Dirty block details");
	ext4_msg(sb, KERN_CRIT, "free_blocks=%lld",
	       (long long) EXT4_C2B(EXT4_SB(sb),
		percpu_counter_sum(&sbi->s_freeclusters_counter)));
	ext4_msg(sb, KERN_CRIT, "dirty_blocks=%lld",
	       (long long) EXT4_C2B(EXT4_SB(sb),
		percpu_counter_sum(&sbi->s_dirtyclusters_counter)));
	ext4_msg(sb, KERN_CRIT, "Block reservation details");
	ext4_msg(sb, KERN_CRIT, "i_reserved_data_blocks=%u",
		 ei->i_reserved_data_blocks);
	return;
}

static int ext4_bh_delay_or_unwritten(handle_t *handle, struct buffer_head *bh)
{
	return (buffer_delay(bh) || buffer_unwritten(bh)) && buffer_dirty(bh);
}

/*
 * This function is grabs code from the very beginning of
 * ext4_map_blocks, but assumes that the caller is from delayed write
 * time. This function looks up the requested blocks and sets the
 * buffer delay bit under the protection of i_data_sem.
 */
static int ext4_da_map_blocks(struct inode *inode, sector_t iblock,
			      struct ext4_map_blocks *map,
			      struct buffer_head *bh)
{
	struct extent_status es;
	int retval;
	sector_t invalid_block = ~((sector_t) 0xffff);
#ifdef ES_AGGRESSIVE_TEST
	struct ext4_map_blocks orig_map;

	memcpy(&orig_map, map, sizeof(*map));
#endif

	if (invalid_block < ext4_blocks_count(EXT4_SB(inode->i_sb)->s_es))
		invalid_block = ~0;

	map->m_flags = 0;
	ext_debug("ext4_da_map_blocks(): inode %lu, max_blocks %u,"
		  "logical block %lu\n", inode->i_ino, map->m_len,
		  (unsigned long) map->m_lblk);

	/* Lookup extent status tree firstly */
	if (ext4_es_lookup_extent(inode, iblock, &es)) {
		ext4_es_lru_add(inode);
		if (ext4_es_is_hole(&es)) {
			retval = 0;
			down_read(&EXT4_I(inode)->i_data_sem);
			goto add_delayed;
		}

		/*
		 * Delayed extent could be allocated by fallocate.
		 * So we need to check it.
		 */
		if (ext4_es_is_delayed(&es) && !ext4_es_is_unwritten(&es)) {
			map_bh(bh, inode->i_sb, invalid_block);
			set_buffer_new(bh);
			set_buffer_delay(bh);
			return 0;
		}

		map->m_pblk = ext4_es_pblock(&es) + iblock - es.es_lblk;
		retval = es.es_len - (iblock - es.es_lblk);
		if (retval > map->m_len)
			retval = map->m_len;
		map->m_len = retval;
		if (ext4_es_is_written(&es))
			map->m_flags |= EXT4_MAP_MAPPED;
		else if (ext4_es_is_unwritten(&es))
			map->m_flags |= EXT4_MAP_UNWRITTEN;
		else
			BUG_ON(1);

#ifdef ES_AGGRESSIVE_TEST
		ext4_map_blocks_es_recheck(NULL, inode, map, &orig_map, 0);
#endif
		return retval;
	}

	/*
	 * Try to see if we can get the block without requesting a new
	 * file system block.
	 */
	down_read(&EXT4_I(inode)->i_data_sem);
	if (ext4_has_inline_data(inode)) {
		/*
		 * We will soon create blocks for this page, and let
		 * us pretend as if the blocks aren't allocated yet.
		 * In case of clusters, we have to handle the work
		 * of mapping from cluster so that the reserved space
		 * is calculated properly.
		 */
		if ((EXT4_SB(inode->i_sb)->s_cluster_ratio > 1) &&
		    ext4_find_delalloc_cluster(inode, map->m_lblk))
			map->m_flags |= EXT4_MAP_FROM_CLUSTER;
		retval = 0;
	} else if (ext4_test_inode_flag(inode, EXT4_INODE_EXTENTS))
		retval = ext4_ext_map_blocks(NULL, inode, map,
					     EXT4_GET_BLOCKS_NO_PUT_HOLE);
	else
		retval = ext4_ind_map_blocks(NULL, inode, map,
					     EXT4_GET_BLOCKS_NO_PUT_HOLE);

add_delayed:
	if (retval == 0) {
		int ret;
		/*
		 * XXX: __block_prepare_write() unmaps passed block,
		 * is it OK?
		 */
		/*
		 * If the block was allocated from previously allocated cluster,
		 * then we don't need to reserve it again. However we still need
		 * to reserve metadata for every block we're going to write.
		 */
		if (!(map->m_flags & EXT4_MAP_FROM_CLUSTER)) {
			ret = ext4_da_reserve_space(inode, iblock);
			if (ret) {
				/* not enough space to reserve */
				retval = ret;
				goto out_unlock;
			}
		}

		ret = ext4_es_insert_extent(inode, map->m_lblk, map->m_len,
					    ~0, EXTENT_STATUS_DELAYED);
		if (ret) {
			retval = ret;
			goto out_unlock;
		}

		/* Clear EXT4_MAP_FROM_CLUSTER flag since its purpose is served
		 * and it should not appear on the bh->b_state.
		 */
		map->m_flags &= ~EXT4_MAP_FROM_CLUSTER;

		map_bh(bh, inode->i_sb, invalid_block);
		set_buffer_new(bh);
		set_buffer_delay(bh);
	} else if (retval > 0) {
		int ret;
		unsigned int status;

		if (unlikely(retval != map->m_len)) {
			ext4_warning(inode->i_sb,
				     "ES len assertion failed for inode "
				     "%lu: retval %d != map->m_len %d",
				     inode->i_ino, retval, map->m_len);
			WARN_ON(1);
		}

		status = map->m_flags & EXT4_MAP_UNWRITTEN ?
				EXTENT_STATUS_UNWRITTEN : EXTENT_STATUS_WRITTEN;
		ret = ext4_es_insert_extent(inode, map->m_lblk, map->m_len,
					    map->m_pblk, status);
		if (ret != 0)
			retval = ret;
	}

out_unlock:
	up_read((&EXT4_I(inode)->i_data_sem));

	return retval;
}

/*
 * This is a special get_block_t callback which is used by
 * ext4_da_write_begin().  It will either return mapped block or
 * reserve space for a single block.
 *
 * For delayed buffer_head we have BH_Mapped, BH_New, BH_Delay set.
 * We also have b_blocknr = -1 and b_bdev initialized properly
 *
 * For unwritten buffer_head we have BH_Mapped, BH_New, BH_Unwritten set.
 * We also have b_blocknr = physicalblock mapping unwritten extent and b_bdev
 * initialized properly.
 */
int ext4_da_get_block_prep(struct inode *inode, sector_t iblock,
			   struct buffer_head *bh, int create)
{
	struct ext4_map_blocks map;
	int ret = 0;

	BUG_ON(create == 0);
	BUG_ON(bh->b_size != inode->i_sb->s_blocksize);

	map.m_lblk = iblock;
	map.m_len = 1;

	/*
	 * first, we need to know whether the block is allocated already
	 * preallocated blocks are unmapped but should treated
	 * the same as allocated blocks.
	 */
	ret = ext4_da_map_blocks(inode, iblock, &map, bh);
	if (ret <= 0)
		return ret;

	map_bh(bh, inode->i_sb, map.m_pblk);
	bh->b_state = (bh->b_state & ~EXT4_MAP_FLAGS) | map.m_flags;

	if (buffer_unwritten(bh)) {
		/* A delayed write to unwritten bh should be marked
		 * new and mapped.  Mapped ensures that we don't do
		 * get_block multiple times when we write to the same
		 * offset and new ensures that we do proper zero out
		 * for partial write.
		 */
		set_buffer_new(bh);
		set_buffer_mapped(bh);
	}
	return 0;
}

static int bget_one(handle_t *handle, struct buffer_head *bh)
{
	get_bh(bh);
	return 0;
}

static int bput_one(handle_t *handle, struct buffer_head *bh)
{
	put_bh(bh);
	return 0;
}

static int __ext4_journalled_writepage(struct page *page,
				       unsigned int len)
{
	struct address_space *mapping = page->mapping;
	struct inode *inode = mapping->host;
	struct buffer_head *page_bufs = NULL;
	handle_t *handle = NULL;
	int ret = 0, err = 0;
	int inline_data = ext4_has_inline_data(inode);
	struct buffer_head *inode_bh = NULL;

	ClearPageChecked(page);

	if (inline_data) {
		BUG_ON(page->index != 0);
		BUG_ON(len > ext4_get_max_inline_size(inode));
		inode_bh = ext4_journalled_write_inline_data(inode, len, page);
		if (inode_bh == NULL)
			goto out;
	} else {
		page_bufs = page_buffers(page);
		if (!page_bufs) {
			BUG();
			goto out;
		}
		ext4_walk_page_buffers(handle, page_bufs, 0, len,
				       NULL, bget_one);
	}
	/* As soon as we unlock the page, it can go away, but we have
	 * references to buffers so we are safe */
	unlock_page(page);

	handle = ext4_journal_start(inode, EXT4_HT_WRITE_PAGE,
				    ext4_writepage_trans_blocks(inode));
	if (IS_ERR(handle)) {
		ret = PTR_ERR(handle);
		goto out;
	}

	BUG_ON(!ext4_handle_valid(handle));

	if (inline_data) {
		BUFFER_TRACE(inode_bh, "get write access");
		ret = ext4_journal_get_write_access(handle, inode_bh);

		err = ext4_handle_dirty_metadata(handle, inode, inode_bh);

	} else {
		ret = ext4_walk_page_buffers(handle, page_bufs, 0, len, NULL,
					     do_journal_get_write_access);

		err = ext4_walk_page_buffers(handle, page_bufs, 0, len, NULL,
					     write_end_fn);
	}
	if (ret == 0)
		ret = err;
	EXT4_I(inode)->i_datasync_tid = handle->h_transaction->t_tid;
	err = ext4_journal_stop(handle);
	if (!ret)
		ret = err;

	if (!ext4_has_inline_data(inode))
		ext4_walk_page_buffers(NULL, page_bufs, 0, len,
				       NULL, bput_one);
	ext4_set_inode_state(inode, EXT4_STATE_JDATA);
out:
	brelse(inode_bh);
	return ret;
}

/*
 * Note that we don't need to start a transaction unless we're journaling data
 * because we should have holes filled from ext4_page_mkwrite(). We even don't
 * need to file the inode to the transaction's list in ordered mode because if
 * we are writing back data added by write(), the inode is already there and if
 * we are writing back data modified via mmap(), no one guarantees in which
 * transaction the data will hit the disk. In case we are journaling data, we
 * cannot start transaction directly because transaction start ranks above page
 * lock so we have to do some magic.
 *
 * This function can get called via...
 *   - ext4_writepages after taking page lock (have journal handle)
 *   - journal_submit_inode_data_buffers (no journal handle)
 *   - shrink_page_list via the kswapd/direct reclaim (no journal handle)
 *   - grab_page_cache when doing write_begin (have journal handle)
 *
 * We don't do any block allocation in this function. If we have page with
 * multiple blocks we need to write those buffer_heads that are mapped. This
 * is important for mmaped based write. So if we do with blocksize 1K
 * truncate(f, 1024);
 * a = mmap(f, 0, 4096);
 * a[0] = 'a';
 * truncate(f, 4096);
 * we have in the page first buffer_head mapped via page_mkwrite call back
 * but other buffer_heads would be unmapped but dirty (dirty done via the
 * do_wp_page). So writepage should write the first block. If we modify
 * the mmap area beyond 1024 we will again get a page_fault and the
 * page_mkwrite callback will do the block allocation and mark the
 * buffer_heads mapped.
 *
 * We redirty the page if we have any buffer_heads that is either delay or
 * unwritten in the page.
 *
 * We can get recursively called as show below.
 *
 *	ext4_writepage() -> kmalloc() -> __alloc_pages() -> page_launder() ->
 *		ext4_writepage()
 *
 * But since we don't do any block allocation we should not deadlock.
 * Page also have the dirty flag cleared so we don't get recurive page_lock.
 */
static int ext4_writepage(struct page *page,
			  struct writeback_control *wbc)
{
	int ret = 0;
	loff_t size;
	unsigned int len;
	struct buffer_head *page_bufs = NULL;
	struct inode *inode = page->mapping->host;
	struct ext4_io_submit io_submit;
	bool keep_towrite = false;

	trace_ext4_writepage(page);
	size = i_size_read(inode);
	if (page->index == size >> PAGE_CACHE_SHIFT)
		len = size & ~PAGE_CACHE_MASK;
	else
		len = PAGE_CACHE_SIZE;

	page_bufs = page_buffers(page);
	/*
	 * We cannot do block allocation or other extent handling in this
	 * function. If there are buffers needing that, we have to redirty
	 * the page. But we may reach here when we do a journal commit via
	 * journal_submit_inode_data_buffers() and in that case we must write
	 * allocated buffers to achieve data=ordered mode guarantees.
	 */
	if (ext4_walk_page_buffers(NULL, page_bufs, 0, len, NULL,
				   ext4_bh_delay_or_unwritten)) {
		redirty_page_for_writepage(wbc, page);
		if (current->flags & PF_MEMALLOC) {
			/*
			 * For memory cleaning there's no point in writing only
			 * some buffers. So just bail out. Warn if we came here
			 * from direct reclaim.
			 */
			WARN_ON_ONCE((current->flags & (PF_MEMALLOC|PF_KSWAPD))
							== PF_MEMALLOC);
			unlock_page(page);
			return 0;
		}
		keep_towrite = true;
	}

	if (PageChecked(page) && ext4_should_journal_data(inode))
		/*
		 * It's mmapped pagecache.  Add buffers and journal it.  There
		 * doesn't seem much point in redirtying the page here.
		 */
		return __ext4_journalled_writepage(page, len);

	ext4_io_submit_init(&io_submit, wbc);
	io_submit.io_end = ext4_init_io_end(inode, GFP_NOFS);
	if (!io_submit.io_end) {
		redirty_page_for_writepage(wbc, page);
		unlock_page(page);
		return -ENOMEM;
	}
	ret = ext4_bio_write_page(&io_submit, page, len, wbc, keep_towrite);
	ext4_io_submit(&io_submit);
	/* Drop io_end reference we got from init */
	ext4_put_io_end_defer(io_submit.io_end);
	return ret;
}

static int mpage_submit_page(struct mpage_da_data *mpd, struct page *page)
{
	int len;
	loff_t size = i_size_read(mpd->inode);
	int err;

	BUG_ON(page->index != mpd->first_page);
	if (page->index == size >> PAGE_CACHE_SHIFT)
		len = size & ~PAGE_CACHE_MASK;
	else
		len = PAGE_CACHE_SIZE;
	clear_page_dirty_for_io(page);
	err = ext4_bio_write_page(&mpd->io_submit, page, len, mpd->wbc, false);
	if (!err)
		mpd->wbc->nr_to_write--;
	mpd->first_page++;

	return err;
}

#define BH_FLAGS ((1 << BH_Unwritten) | (1 << BH_Delay))

/*
 * mballoc gives us at most this number of blocks...
 * XXX: That seems to be only a limitation of ext4_mb_normalize_request().
 * The rest of mballoc seems to handle chunks up to full group size.
 */
#define MAX_WRITEPAGES_EXTENT_LEN 2048

/*
 * mpage_add_bh_to_extent - try to add bh to extent of blocks to map
 *
 * @mpd - extent of blocks
 * @lblk - logical number of the block in the file
 * @bh - buffer head we want to add to the extent
 *
 * The function is used to collect contig. blocks in the same state. If the
 * buffer doesn't require mapping for writeback and we haven't started the
 * extent of buffers to map yet, the function returns 'true' immediately - the
 * caller can write the buffer right away. Otherwise the function returns true
 * if the block has been added to the extent, false if the block couldn't be
 * added.
 */
static bool mpage_add_bh_to_extent(struct mpage_da_data *mpd, ext4_lblk_t lblk,
				   struct buffer_head *bh)
{
	struct ext4_map_blocks *map = &mpd->map;

	/* Buffer that doesn't need mapping for writeback? */
	if (!buffer_dirty(bh) || !buffer_mapped(bh) ||
	    (!buffer_delay(bh) && !buffer_unwritten(bh))) {
		/* So far no extent to map => we write the buffer right away */
		if (map->m_len == 0)
			return true;
		return false;
	}

	/* First block in the extent? */
	if (map->m_len == 0) {
		map->m_lblk = lblk;
		map->m_len = 1;
		map->m_flags = bh->b_state & BH_FLAGS;
		return true;
	}

	/* Don't go larger than mballoc is willing to allocate */
	if (map->m_len >= MAX_WRITEPAGES_EXTENT_LEN)
		return false;

	/* Can we merge the block to our big extent? */
	if (lblk == map->m_lblk + map->m_len &&
	    (bh->b_state & BH_FLAGS) == map->m_flags) {
		map->m_len++;
		return true;
	}
	return false;
}

/*
 * mpage_process_page_bufs - submit page buffers for IO or add them to extent
 *
 * @mpd - extent of blocks for mapping
 * @head - the first buffer in the page
 * @bh - buffer we should start processing from
 * @lblk - logical number of the block in the file corresponding to @bh
 *
 * Walk through page buffers from @bh upto @head (exclusive) and either submit
 * the page for IO if all buffers in this page were mapped and there's no
 * accumulated extent of buffers to map or add buffers in the page to the
 * extent of buffers to map. The function returns 1 if the caller can continue
 * by processing the next page, 0 if it should stop adding buffers to the
 * extent to map because we cannot extend it anymore. It can also return value
 * < 0 in case of error during IO submission.
 */
static int mpage_process_page_bufs(struct mpage_da_data *mpd,
				   struct buffer_head *head,
				   struct buffer_head *bh,
				   ext4_lblk_t lblk)
{
	struct inode *inode = mpd->inode;
	int err;
	ext4_lblk_t blocks = (i_size_read(inode) + (1 << inode->i_blkbits) - 1)
							>> inode->i_blkbits;

	do {
		BUG_ON(buffer_locked(bh));

		if (lblk >= blocks || !mpage_add_bh_to_extent(mpd, lblk, bh)) {
			/* Found extent to map? */
			if (mpd->map.m_len)
				return 0;
			/* Everything mapped so far and we hit EOF */
			break;
		}
	} while (lblk++, (bh = bh->b_this_page) != head);
	/* So far everything mapped? Submit the page for IO. */
	if (mpd->map.m_len == 0) {
		err = mpage_submit_page(mpd, head->b_page);
		if (err < 0)
			return err;
	}
	return lblk < blocks;
}

/*
 * mpage_map_buffers - update buffers corresponding to changed extent and
 *		       submit fully mapped pages for IO
 *
 * @mpd - description of extent to map, on return next extent to map
 *
 * Scan buffers corresponding to changed extent (we expect corresponding pages
 * to be already locked) and update buffer state according to new extent state.
 * We map delalloc buffers to their physical location, clear unwritten bits,
 * and mark buffers as uninit when we perform writes to unwritten extents
 * and do extent conversion after IO is finished. If the last page is not fully
 * mapped, we update @map to the next extent in the last page that needs
 * mapping. Otherwise we submit the page for IO.
 */
static int mpage_map_and_submit_buffers(struct mpage_da_data *mpd)
{
	struct pagevec pvec;
	int nr_pages, i;
	struct inode *inode = mpd->inode;
	struct buffer_head *head, *bh;
	int bpp_bits = PAGE_CACHE_SHIFT - inode->i_blkbits;
	pgoff_t start, end;
	ext4_lblk_t lblk;
	sector_t pblock;
	int err;

	start = mpd->map.m_lblk >> bpp_bits;
	end = (mpd->map.m_lblk + mpd->map.m_len - 1) >> bpp_bits;
	lblk = start << bpp_bits;
	pblock = mpd->map.m_pblk;

	pagevec_init(&pvec, 0);
	while (start <= end) {
		nr_pages = pagevec_lookup(&pvec, inode->i_mapping, start,
					  PAGEVEC_SIZE);
		if (nr_pages == 0)
			break;
		for (i = 0; i < nr_pages; i++) {
			struct page *page = pvec.pages[i];

			if (page->index > end)
				break;
			/* Up to 'end' pages must be contiguous */
			BUG_ON(page->index != start);
			bh = head = page_buffers(page);
			do {
				if (lblk < mpd->map.m_lblk)
					continue;
				if (lblk >= mpd->map.m_lblk + mpd->map.m_len) {
					/*
					 * Buffer after end of mapped extent.
					 * Find next buffer in the page to map.
					 */
					mpd->map.m_len = 0;
					mpd->map.m_flags = 0;
					/*
					 * FIXME: If dioread_nolock supports
					 * blocksize < pagesize, we need to make
					 * sure we add size mapped so far to
					 * io_end->size as the following call
					 * can submit the page for IO.
					 */
					err = mpage_process_page_bufs(mpd, head,
								      bh, lblk);
					pagevec_release(&pvec);
					if (err > 0)
						err = 0;
					return err;
				}
				if (buffer_delay(bh)) {
					clear_buffer_delay(bh);
					bh->b_blocknr = pblock++;
				}
				clear_buffer_unwritten(bh);
			} while (lblk++, (bh = bh->b_this_page) != head);

			/*
			 * FIXME: This is going to break if dioread_nolock
			 * supports blocksize < pagesize as we will try to
			 * convert potentially unmapped parts of inode.
			 */
			mpd->io_submit.io_end->size += PAGE_CACHE_SIZE;
			/* Page fully mapped - let IO run! */
			err = mpage_submit_page(mpd, page);
			if (err < 0) {
				pagevec_release(&pvec);
				return err;
			}
			start++;
		}
		pagevec_release(&pvec);
	}
	/* Extent fully mapped and matches with page boundary. We are done. */
	mpd->map.m_len = 0;
	mpd->map.m_flags = 0;
	return 0;
}

static int mpage_map_one_extent(handle_t *handle, struct mpage_da_data *mpd)
{
	struct inode *inode = mpd->inode;
	struct ext4_map_blocks *map = &mpd->map;
	int get_blocks_flags;
	int err, dioread_nolock;

	trace_ext4_da_write_pages_extent(inode, map);
	/*
	 * Call ext4_map_blocks() to allocate any delayed allocation blocks, or
	 * to convert an unwritten extent to be initialized (in the case
	 * where we have written into one or more preallocated blocks).  It is
	 * possible that we're going to need more metadata blocks than
	 * previously reserved. However we must not fail because we're in
	 * writeback and there is nothing we can do about it so it might result
	 * in data loss.  So use reserved blocks to allocate metadata if
	 * possible.
	 *
	 * We pass in the magic EXT4_GET_BLOCKS_DELALLOC_RESERVE if
	 * the blocks in question are delalloc blocks.  This indicates
	 * that the blocks and quotas has already been checked when
	 * the data was copied into the page cache.
	 */
	get_blocks_flags = EXT4_GET_BLOCKS_CREATE |
			   EXT4_GET_BLOCKS_METADATA_NOFAIL;
	dioread_nolock = ext4_should_dioread_nolock(inode);
	if (dioread_nolock)
		get_blocks_flags |= EXT4_GET_BLOCKS_IO_CREATE_EXT;
	if (map->m_flags & (1 << BH_Delay))
		get_blocks_flags |= EXT4_GET_BLOCKS_DELALLOC_RESERVE;

	err = ext4_map_blocks(handle, inode, map, get_blocks_flags);
	if (err < 0)
		return err;
	if (dioread_nolock && (map->m_flags & EXT4_MAP_UNWRITTEN)) {
		if (!mpd->io_submit.io_end->handle &&
		    ext4_handle_valid(handle)) {
			mpd->io_submit.io_end->handle = handle->h_rsv_handle;
			handle->h_rsv_handle = NULL;
		}
		ext4_set_io_unwritten_flag(inode, mpd->io_submit.io_end);
	}

	BUG_ON(map->m_len == 0);
	if (map->m_flags & EXT4_MAP_NEW) {
		struct block_device *bdev = inode->i_sb->s_bdev;
		int i;

		for (i = 0; i < map->m_len; i++)
			unmap_underlying_metadata(bdev, map->m_pblk + i);
	}
	return 0;
}

/*
 * mpage_map_and_submit_extent - map extent starting at mpd->lblk of length
 *				 mpd->len and submit pages underlying it for IO
 *
 * @handle - handle for journal operations
 * @mpd - extent to map
 * @give_up_on_write - we set this to true iff there is a fatal error and there
 *                     is no hope of writing the data. The caller should discard
 *                     dirty pages to avoid infinite loops.
 *
 * The function maps extent starting at mpd->lblk of length mpd->len. If it is
 * delayed, blocks are allocated, if it is unwritten, we may need to convert
 * them to initialized or split the described range from larger unwritten
 * extent. Note that we need not map all the described range since allocation
 * can return less blocks or the range is covered by more unwritten extents. We
 * cannot map more because we are limited by reserved transaction credits. On
 * the other hand we always make sure that the last touched page is fully
 * mapped so that it can be written out (and thus forward progress is
 * guaranteed). After mapping we submit all mapped pages for IO.
 */
static int mpage_map_and_submit_extent(handle_t *handle,
				       struct mpage_da_data *mpd,
				       bool *give_up_on_write)
{
	struct inode *inode = mpd->inode;
	struct ext4_map_blocks *map = &mpd->map;
	int err;
	loff_t disksize;
	int progress = 0;

	mpd->io_submit.io_end->offset =
				((loff_t)map->m_lblk) << inode->i_blkbits;
	do {
		err = mpage_map_one_extent(handle, mpd);
		if (err < 0) {
			struct super_block *sb = inode->i_sb;

			if (EXT4_SB(sb)->s_mount_flags & EXT4_MF_FS_ABORTED)
				goto invalidate_dirty_pages;
			/*
			 * Let the uper layers retry transient errors.
			 * In the case of ENOSPC, if ext4_count_free_blocks()
			 * is non-zero, a commit should free up blocks.
			 */
			if ((err == -ENOMEM) ||
			    (err == -ENOSPC && ext4_count_free_clusters(sb))) {
				if (progress)
					goto update_disksize;
				return err;
			}
			ext4_msg(sb, KERN_CRIT,
				 "Delayed block allocation failed for "
				 "inode %lu at logical offset %llu with"
				 " max blocks %u with error %d",
				 inode->i_ino,
				 (unsigned long long)map->m_lblk,
				 (unsigned)map->m_len, -err);
			ext4_msg(sb, KERN_CRIT,
				 "This should not happen!! Data will "
				 "be lost\n");
			if (err == -ENOSPC)
				ext4_print_free_blocks(inode);
		invalidate_dirty_pages:
			*give_up_on_write = true;
			return err;
		}
		progress = 1;
		/*
		 * Update buffer state, submit mapped pages, and get us new
		 * extent to map
		 */
		err = mpage_map_and_submit_buffers(mpd);
		if (err < 0)
			goto update_disksize;
	} while (map->m_len);

update_disksize:
	/*
	 * Update on-disk size after IO is submitted.  Races with
	 * truncate are avoided by checking i_size under i_data_sem.
	 */
	disksize = ((loff_t)mpd->first_page) << PAGE_CACHE_SHIFT;
	if (disksize > EXT4_I(inode)->i_disksize) {
		int err2;
		loff_t i_size;

		down_write(&EXT4_I(inode)->i_data_sem);
		i_size = i_size_read(inode);
		if (disksize > i_size)
			disksize = i_size;
		if (disksize > EXT4_I(inode)->i_disksize)
			EXT4_I(inode)->i_disksize = disksize;
		err2 = ext4_mark_inode_dirty(handle, inode);
		up_write(&EXT4_I(inode)->i_data_sem);
		if (err2)
			ext4_error(inode->i_sb,
				   "Failed to mark inode %lu dirty",
				   inode->i_ino);
		if (!err)
			err = err2;
	}
	return err;
}

/*
 * Calculate the total number of credits to reserve for one writepages
 * iteration. This is called from ext4_writepages(). We map an extent of
 * up to MAX_WRITEPAGES_EXTENT_LEN blocks and then we go on and finish mapping
 * the last partial page. So in total we can map MAX_WRITEPAGES_EXTENT_LEN +
 * bpp - 1 blocks in bpp different extents.
 */
static int ext4_da_writepages_trans_blocks(struct inode *inode)
{
	int bpp = ext4_journal_blocks_per_page(inode);

	return ext4_meta_trans_blocks(inode,
				MAX_WRITEPAGES_EXTENT_LEN + bpp - 1, bpp);
}

/*
 * mpage_prepare_extent_to_map - find & lock contiguous range of dirty pages
 * 				 and underlying extent to map
 *
 * @mpd - where to look for pages
 *
 * Walk dirty pages in the mapping. If they are fully mapped, submit them for
 * IO immediately. When we find a page which isn't mapped we start accumulating
 * extent of buffers underlying these pages that needs mapping (formed by
 * either delayed or unwritten buffers). We also lock the pages containing
 * these buffers. The extent found is returned in @mpd structure (starting at
 * mpd->lblk with length mpd->len blocks).
 *
 * Note that this function can attach bios to one io_end structure which are
 * neither logically nor physically contiguous. Although it may seem as an
 * unnecessary complication, it is actually inevitable in blocksize < pagesize
 * case as we need to track IO to all buffers underlying a page in one io_end.
 */
static int mpage_prepare_extent_to_map(struct mpage_da_data *mpd)
{
	struct address_space *mapping = mpd->inode->i_mapping;
	struct pagevec pvec;
	unsigned int nr_pages;
	long left = mpd->wbc->nr_to_write;
	pgoff_t index = mpd->first_page;
	pgoff_t end = mpd->last_page;
	int tag;
	int i, err = 0;
	int blkbits = mpd->inode->i_blkbits;
	ext4_lblk_t lblk;
	struct buffer_head *head;

	if (mpd->wbc->sync_mode == WB_SYNC_ALL || mpd->wbc->tagged_writepages)
		tag = PAGECACHE_TAG_TOWRITE;
	else
		tag = PAGECACHE_TAG_DIRTY;

	pagevec_init(&pvec, 0);
	mpd->map.m_len = 0;
	mpd->next_page = index;
	while (index <= end) {
		nr_pages = pagevec_lookup_tag(&pvec, mapping, &index, tag,
			      min(end - index, (pgoff_t)PAGEVEC_SIZE-1) + 1);
		if (nr_pages == 0)
			goto out;

		for (i = 0; i < nr_pages; i++) {
			struct page *page = pvec.pages[i];

			/*
			 * At this point, the page may be truncated or
			 * invalidated (changing page->mapping to NULL), or
			 * even swizzled back from swapper_space to tmpfs file
			 * mapping. However, page->index will not change
			 * because we have a reference on the page.
			 */
			if (page->index > end)
				goto out;

			/*
			 * Accumulated enough dirty pages? This doesn't apply
			 * to WB_SYNC_ALL mode. For integrity sync we have to
			 * keep going because someone may be concurrently
			 * dirtying pages, and we might have synced a lot of
			 * newly appeared dirty pages, but have not synced all
			 * of the old dirty pages.
			 */
			if (mpd->wbc->sync_mode == WB_SYNC_NONE && left <= 0)
				goto out;

			/* If we can't merge this page, we are done. */
			if (mpd->map.m_len > 0 && mpd->next_page != page->index)
				goto out;

			lock_page(page);
			/*
			 * If the page is no longer dirty, or its mapping no
			 * longer corresponds to inode we are writing (which
			 * means it has been truncated or invalidated), or the
			 * page is already under writeback and we are not doing
			 * a data integrity writeback, skip the page
			 */
			if (!PageDirty(page) ||
			    (PageWriteback(page) &&
			     (mpd->wbc->sync_mode == WB_SYNC_NONE)) ||
			    unlikely(page->mapping != mapping)) {
				unlock_page(page);
				continue;
			}

			wait_on_page_writeback(page);
			BUG_ON(PageWriteback(page));

			if (mpd->map.m_len == 0)
				mpd->first_page = page->index;
			mpd->next_page = page->index + 1;
			/* Add all dirty buffers to mpd */
			lblk = ((ext4_lblk_t)page->index) <<
				(PAGE_CACHE_SHIFT - blkbits);
			head = page_buffers(page);
			err = mpage_process_page_bufs(mpd, head, head, lblk);
			if (err <= 0)
				goto out;
			err = 0;
			left--;
		}
		pagevec_release(&pvec);
		cond_resched();
	}
	return 0;
out:
	pagevec_release(&pvec);
	return err;
}

static int __writepage(struct page *page, struct writeback_control *wbc,
		       void *data)
{
	struct address_space *mapping = data;
	int ret = ext4_writepage(page, wbc);
	mapping_set_error(mapping, ret);
	return ret;
}

static int ext4_writepages(struct address_space *mapping,
			   struct writeback_control *wbc)
{
	pgoff_t	writeback_index = 0;
	long nr_to_write = wbc->nr_to_write;
	int range_whole = 0;
	int cycled = 1;
	handle_t *handle = NULL;
	struct mpage_da_data mpd;
	struct inode *inode = mapping->host;
	int needed_blocks, rsv_blocks = 0, ret = 0;
	struct ext4_sb_info *sbi = EXT4_SB(mapping->host->i_sb);
	bool done;
	struct blk_plug plug;
	bool give_up_on_write = false;

	trace_ext4_writepages(inode, wbc);

	/*
	 * No pages to write? This is mainly a kludge to avoid starting
	 * a transaction for special inodes like journal inode on last iput()
	 * because that could violate lock ordering on umount
	 */
	if (!mapping->nrpages || !mapping_tagged(mapping, PAGECACHE_TAG_DIRTY))
		goto out_writepages;

	if (ext4_should_journal_data(inode)) {
		struct blk_plug plug;

		blk_start_plug(&plug);
		ret = write_cache_pages(mapping, wbc, __writepage, mapping);
		blk_finish_plug(&plug);
		goto out_writepages;
	}

	/*
	 * If the filesystem has aborted, it is read-only, so return
	 * right away instead of dumping stack traces later on that
	 * will obscure the real source of the problem.  We test
	 * EXT4_MF_FS_ABORTED instead of sb->s_flag's MS_RDONLY because
	 * the latter could be true if the filesystem is mounted
	 * read-only, and in that case, ext4_writepages should
	 * *never* be called, so if that ever happens, we would want
	 * the stack trace.
	 */
	if (unlikely(sbi->s_mount_flags & EXT4_MF_FS_ABORTED)) {
		ret = -EROFS;
		goto out_writepages;
	}

	if (ext4_should_dioread_nolock(inode)) {
		/*
		 * We may need to convert up to one extent per block in
		 * the page and we may dirty the inode.
		 */
		rsv_blocks = 1 + (PAGE_CACHE_SIZE >> inode->i_blkbits);
	}

	/*
	 * If we have inline data and arrive here, it means that
	 * we will soon create the block for the 1st page, so
	 * we'd better clear the inline data here.
	 */
	if (ext4_has_inline_data(inode)) {
		/* Just inode will be modified... */
		handle = ext4_journal_start(inode, EXT4_HT_INODE, 1);
		if (IS_ERR(handle)) {
			ret = PTR_ERR(handle);
			goto out_writepages;
		}
		BUG_ON(ext4_test_inode_state(inode,
				EXT4_STATE_MAY_INLINE_DATA));
		ext4_destroy_inline_data(handle, inode);
		ext4_journal_stop(handle);
	}

	if (wbc->range_start == 0 && wbc->range_end == LLONG_MAX)
		range_whole = 1;

	if (wbc->range_cyclic) {
		writeback_index = mapping->writeback_index;
		if (writeback_index)
			cycled = 0;
		mpd.first_page = writeback_index;
		mpd.last_page = -1;
	} else {
		mpd.first_page = wbc->range_start >> PAGE_CACHE_SHIFT;
		mpd.last_page = wbc->range_end >> PAGE_CACHE_SHIFT;
	}

	mpd.inode = inode;
	mpd.wbc = wbc;
	ext4_io_submit_init(&mpd.io_submit, wbc);
retry:
	if (wbc->sync_mode == WB_SYNC_ALL || wbc->tagged_writepages)
		tag_pages_for_writeback(mapping, mpd.first_page, mpd.last_page);
	done = false;
	blk_start_plug(&plug);
	while (!done && mpd.first_page <= mpd.last_page) {
		/* For each extent of pages we use new io_end */
		mpd.io_submit.io_end = ext4_init_io_end(inode, GFP_KERNEL);
		if (!mpd.io_submit.io_end) {
			ret = -ENOMEM;
			break;
		}

		/*
		 * We have two constraints: We find one extent to map and we
		 * must always write out whole page (makes a difference when
		 * blocksize < pagesize) so that we don't block on IO when we
		 * try to write out the rest of the page. Journalled mode is
		 * not supported by delalloc.
		 */
		BUG_ON(ext4_should_journal_data(inode));
		needed_blocks = ext4_da_writepages_trans_blocks(inode);

		/* start a new transaction */
		handle = ext4_journal_start_with_reserve(inode,
				EXT4_HT_WRITE_PAGE, needed_blocks, rsv_blocks);
		if (IS_ERR(handle)) {
			ret = PTR_ERR(handle);
			ext4_msg(inode->i_sb, KERN_CRIT, "%s: jbd2_start: "
			       "%ld pages, ino %lu; err %d", __func__,
				wbc->nr_to_write, inode->i_ino, ret);
			/* Release allocated io_end */
			ext4_put_io_end(mpd.io_submit.io_end);
			break;
		}

		trace_ext4_da_write_pages(inode, mpd.first_page, mpd.wbc);
		ret = mpage_prepare_extent_to_map(&mpd);
		if (!ret) {
			if (mpd.map.m_len)
				ret = mpage_map_and_submit_extent(handle, &mpd,
					&give_up_on_write);
			else {
				/*
				 * We scanned the whole range (or exhausted
				 * nr_to_write), submitted what was mapped and
				 * didn't find anything needing mapping. We are
				 * done.
				 */
				done = true;
			}
		}
		ext4_journal_stop(handle);
		/* Submit prepared bio */
		ext4_io_submit(&mpd.io_submit);
		/* Unlock pages we didn't use */
		mpage_release_unused_pages(&mpd, give_up_on_write);
		/* Drop our io_end reference we got from init */
		ext4_put_io_end(mpd.io_submit.io_end);

		if (ret == -ENOSPC && sbi->s_journal) {
			/*
			 * Commit the transaction which would
			 * free blocks released in the transaction
			 * and try again
			 */
			jbd2_journal_force_commit_nested(sbi->s_journal);
			ret = 0;
			continue;
		}
		/* Fatal error - ENOMEM, EIO... */
		if (ret)
			break;
	}
	blk_finish_plug(&plug);
	if (!ret && !cycled && wbc->nr_to_write > 0) {
		cycled = 1;
		mpd.last_page = writeback_index - 1;
		mpd.first_page = 0;
		goto retry;
	}

	/* Update index */
	if (wbc->range_cyclic || (range_whole && wbc->nr_to_write > 0))
		/*
		 * Set the writeback_index so that range_cyclic
		 * mode will write it back later
		 */
		mapping->writeback_index = mpd.first_page;

out_writepages:
	trace_ext4_writepages_result(inode, wbc, ret,
				     nr_to_write - wbc->nr_to_write);
	return ret;
}

static int ext4_nonda_switch(struct super_block *sb)
{
	s64 free_clusters, dirty_clusters;
	struct ext4_sb_info *sbi = EXT4_SB(sb);

	/*
	 * switch to non delalloc mode if we are running low
	 * on free block. The free block accounting via percpu
	 * counters can get slightly wrong with percpu_counter_batch getting
	 * accumulated on each CPU without updating global counters
	 * Delalloc need an accurate free block accounting. So switch
	 * to non delalloc when we are near to error range.
	 */
	free_clusters =
		percpu_counter_read_positive(&sbi->s_freeclusters_counter);
	dirty_clusters =
		percpu_counter_read_positive(&sbi->s_dirtyclusters_counter);
	/*
	 * Start pushing delalloc when 1/2 of free blocks are dirty.
	 */
	if (dirty_clusters && (free_clusters < 2 * dirty_clusters))
		try_to_writeback_inodes_sb(sb, WB_REASON_FS_FREE_SPACE);

	if (2 * free_clusters < 3 * dirty_clusters ||
	    free_clusters < (dirty_clusters + EXT4_FREECLUSTERS_WATERMARK)) {
		/*
		 * free block count is less than 150% of dirty blocks
		 * or free blocks is less than watermark
		 */
		return 1;
	}
	return 0;
}

/* We always reserve for an inode update; the superblock could be there too */
static int ext4_da_write_credits(struct inode *inode, loff_t pos, unsigned len)
{
	if (likely(EXT4_HAS_RO_COMPAT_FEATURE(inode->i_sb,
				EXT4_FEATURE_RO_COMPAT_LARGE_FILE)))
		return 1;

	if (pos + len <= 0x7fffffffULL)
		return 1;

	/* We might need to update the superblock to set LARGE_FILE */
	return 2;
}

static int ext4_da_write_begin(struct file *file, struct address_space *mapping,
			       loff_t pos, unsigned len, unsigned flags,
			       struct page **pagep, void **fsdata)
{
	int ret, retries = 0;
	struct page *page;
	pgoff_t index;
	struct inode *inode = mapping->host;
	handle_t *handle;

	index = pos >> PAGE_CACHE_SHIFT;

	if (ext4_nonda_switch(inode->i_sb)) {
		*fsdata = (void *)FALL_BACK_TO_NONDELALLOC;
		return ext4_write_begin(file, mapping, pos,
					len, flags, pagep, fsdata);
	}
	*fsdata = (void *)0;
	trace_ext4_da_write_begin(inode, pos, len, flags);

	if (ext4_test_inode_state(inode, EXT4_STATE_MAY_INLINE_DATA)) {
		ret = ext4_da_write_inline_data_begin(mapping, inode,
						      pos, len, flags,
						      pagep, fsdata);
		if (ret < 0)
			return ret;
		if (ret == 1)
			return 0;
	}

	/*
	 * grab_cache_page_write_begin() can take a long time if the
	 * system is thrashing due to memory pressure, or if the page
	 * is being written back.  So grab it first before we start
	 * the transaction handle.  This also allows us to allocate
	 * the page (if needed) without using GFP_NOFS.
	 */
retry_grab:
	page = grab_cache_page_write_begin(mapping, index, flags);
	if (!page)
		return -ENOMEM;
	unlock_page(page);

	/*
	 * With delayed allocation, we don't log the i_disksize update
	 * if there is delayed block allocation. But we still need
	 * to journalling the i_disksize update if writes to the end
	 * of file which has an already mapped buffer.
	 */
retry_journal:
	handle = ext4_journal_start(inode, EXT4_HT_WRITE_PAGE,
				ext4_da_write_credits(inode, pos, len));
	if (IS_ERR(handle)) {
		page_cache_release(page);
		return PTR_ERR(handle);
	}

	lock_page(page);
	if (page->mapping != mapping) {
		/* The page got truncated from under us */
		unlock_page(page);
		page_cache_release(page);
		ext4_journal_stop(handle);
		goto retry_grab;
	}
	/* In case writeback began while the page was unlocked */
	wait_for_stable_page(page);

#ifdef CONFIG_EXT4_FS_ENCRYPTION
	ret = ext4_block_write_begin(page, pos, len,
				     ext4_da_get_block_prep);
#else
	ret = __block_write_begin(page, pos, len, ext4_da_get_block_prep);
#endif
	if (ret < 0) {
		unlock_page(page);
		ext4_journal_stop(handle);
		/*
		 * block_write_begin may have instantiated a few blocks
		 * outside i_size.  Trim these off again. Don't need
		 * i_size_read because we hold i_mutex.
		 */
		if (pos + len > inode->i_size)
			ext4_truncate_failed_write(inode);

		if (ret == -ENOSPC &&
		    ext4_should_retry_alloc(inode->i_sb, &retries))
			goto retry_journal;

		page_cache_release(page);
		return ret;
	}

	*pagep = page;
	return ret;
}

/*
 * Check if we should update i_disksize
 * when write to the end of file but not require block allocation
 */
static int ext4_da_should_update_i_disksize(struct page *page,
					    unsigned long offset)
{
	struct buffer_head *bh;
	struct inode *inode = page->mapping->host;
	unsigned int idx;
	int i;

	bh = page_buffers(page);
	idx = offset >> inode->i_blkbits;

	for (i = 0; i < idx; i++)
		bh = bh->b_this_page;

	if (!buffer_mapped(bh) || (buffer_delay(bh)) || buffer_unwritten(bh))
		return 0;
	return 1;
}

static int ext4_da_write_end(struct file *file,
			     struct address_space *mapping,
			     loff_t pos, unsigned len, unsigned copied,
			     struct page *page, void *fsdata)
{
	struct inode *inode = mapping->host;
	int ret = 0, ret2;
	handle_t *handle = ext4_journal_current_handle();
	loff_t new_i_size;
	unsigned long start, end;
	int write_mode = (int)(unsigned long)fsdata;

	if (write_mode == FALL_BACK_TO_NONDELALLOC)
		return ext4_write_end(file, mapping, pos,
				      len, copied, page, fsdata);

	trace_ext4_da_write_end(inode, pos, len, copied);
	start = pos & (PAGE_CACHE_SIZE - 1);
	end = start + copied - 1;

	/*
	 * generic_write_end() will run mark_inode_dirty() if i_size
	 * changes.  So let's piggyback the i_disksize mark_inode_dirty
	 * into that.
	 */
	new_i_size = pos + copied;
	if (copied && new_i_size > EXT4_I(inode)->i_disksize) {
		if (ext4_has_inline_data(inode) ||
		    ext4_da_should_update_i_disksize(page, end)) {
			ext4_update_i_disksize(inode, new_i_size);
			/* We need to mark inode dirty even if
			 * new_i_size is less that inode->i_size
			 * bu greater than i_disksize.(hint delalloc)
			 */
			ext4_mark_inode_dirty(handle, inode);
		}
	}

	if (write_mode != CONVERT_INLINE_DATA &&
	    ext4_test_inode_state(inode, EXT4_STATE_MAY_INLINE_DATA) &&
	    ext4_has_inline_data(inode))
		ret2 = ext4_da_write_inline_data_end(inode, pos, len, copied,
						     page);
	else
		ret2 = generic_write_end(file, mapping, pos, len, copied,
							page, fsdata);

	copied = ret2;
	if (ret2 < 0)
		ret = ret2;
	ret2 = ext4_journal_stop(handle);
	if (!ret)
		ret = ret2;

	return ret ? ret : copied;
}

static void ext4_da_invalidatepage(struct page *page, unsigned int offset,
				   unsigned int length)
{
	/*
	 * Drop reserved blocks
	 */
	BUG_ON(!PageLocked(page));
	if (!page_has_buffers(page))
		goto out;

	ext4_da_page_release_reservation(page, offset, length);

out:
	ext4_invalidatepage(page, offset, length);

	return;
}

/*
 * Force all delayed allocation blocks to be allocated for a given inode.
 */
int ext4_alloc_da_blocks(struct inode *inode)
{
	trace_ext4_alloc_da_blocks(inode);

	if (!EXT4_I(inode)->i_reserved_data_blocks)
		return 0;

	/*
	 * We do something simple for now.  The filemap_flush() will
	 * also start triggering a write of the data blocks, which is
	 * not strictly speaking necessary (and for users of
	 * laptop_mode, not even desirable).  However, to do otherwise
	 * would require replicating code paths in:
	 *
	 * ext4_writepages() ->
	 *    write_cache_pages() ---> (via passed in callback function)
	 *        __mpage_da_writepage() -->
	 *           mpage_add_bh_to_extent()
	 *           mpage_da_map_blocks()
	 *
	 * The problem is that write_cache_pages(), located in
	 * mm/page-writeback.c, marks pages clean in preparation for
	 * doing I/O, which is not desirable if we're not planning on
	 * doing I/O at all.
	 *
	 * We could call write_cache_pages(), and then redirty all of
	 * the pages by calling redirty_page_for_writepage() but that
	 * would be ugly in the extreme.  So instead we would need to
	 * replicate parts of the code in the above functions,
	 * simplifying them because we wouldn't actually intend to
	 * write out the pages, but rather only collect contiguous
	 * logical block extents, call the multi-block allocator, and
	 * then update the buffer heads with the block allocations.
	 *
	 * For now, though, we'll cheat by calling filemap_flush(),
	 * which will map the blocks, and start the I/O, but not
	 * actually wait for the I/O to complete.
	 */
	return filemap_flush(inode->i_mapping);
}

/*
 * bmap() is special.  It gets used by applications such as lilo and by
 * the swapper to find the on-disk block of a specific piece of data.
 *
 * Naturally, this is dangerous if the block concerned is still in the
 * journal.  If somebody makes a swapfile on an ext4 data-journaling
 * filesystem and enables swap, then they may get a nasty shock when the
 * data getting swapped to that swapfile suddenly gets overwritten by
 * the original zero's written out previously to the journal and
 * awaiting writeback in the kernel's buffer cache.
 *
 * So, if we see any bmap calls here on a modified, data-journaled file,
 * take extra steps to flush any blocks which might be in the cache.
 */
static sector_t ext4_bmap(struct address_space *mapping, sector_t block)
{
	struct inode *inode = mapping->host;
	journal_t *journal;
	int err;

	/*
	 * We can get here for an inline file via the FIBMAP ioctl
	 */
	if (ext4_has_inline_data(inode))
		return 0;

	if (mapping_tagged(mapping, PAGECACHE_TAG_DIRTY) &&
			test_opt(inode->i_sb, DELALLOC)) {
		/*
		 * With delalloc we want to sync the file
		 * so that we can make sure we allocate
		 * blocks for file
		 */
		filemap_write_and_wait(mapping);
	}

	if (EXT4_JOURNAL(inode) &&
	    ext4_test_inode_state(inode, EXT4_STATE_JDATA)) {
		/*
		 * This is a REALLY heavyweight approach, but the use of
		 * bmap on dirty files is expected to be extremely rare:
		 * only if we run lilo or swapon on a freshly made file
		 * do we expect this to happen.
		 *
		 * (bmap requires CAP_SYS_RAWIO so this does not
		 * represent an unprivileged user DOS attack --- we'd be
		 * in trouble if mortal users could trigger this path at
		 * will.)
		 *
		 * NB. EXT4_STATE_JDATA is not set on files other than
		 * regular files.  If somebody wants to bmap a directory
		 * or symlink and gets confused because the buffer
		 * hasn't yet been flushed to disk, they deserve
		 * everything they get.
		 */

		ext4_clear_inode_state(inode, EXT4_STATE_JDATA);
		journal = EXT4_JOURNAL(inode);
		jbd2_journal_lock_updates(journal);
		err = jbd2_journal_flush(journal);
		jbd2_journal_unlock_updates(journal);

		if (err)
			return 0;
	}

	return generic_block_bmap(mapping, block, ext4_get_block);
}

static int ext4_readpage(struct file *file, struct page *page)
{
	int ret = -EAGAIN;
	struct inode *inode = page->mapping->host;

	trace_ext4_readpage(page);

	if (ext4_has_inline_data(inode))
		ret = ext4_readpage_inline(inode, page);

	if (ret == -EAGAIN)
		return ext4_mpage_readpages(page->mapping, NULL, page, 1);

	return ret;
}

static int
ext4_readpages(struct file *file, struct address_space *mapping,
		struct list_head *pages, unsigned nr_pages)
{
	struct inode *inode = mapping->host;

	/* If the file has inline data, no need to do readpages. */
	if (ext4_has_inline_data(inode))
		return 0;

	return ext4_mpage_readpages(mapping, pages, NULL, nr_pages);
}

static void ext4_invalidatepage(struct page *page, unsigned int offset,
				unsigned int length)
{
	trace_ext4_invalidatepage(page, offset, length);

	/* No journalling happens on data buffers when this function is used */
	WARN_ON(page_has_buffers(page) && buffer_jbd(page_buffers(page)));

	block_invalidatepage(page, offset, length);
}

static int __ext4_journalled_invalidatepage(struct page *page,
					    unsigned int offset,
					    unsigned int length)
{
	journal_t *journal = EXT4_JOURNAL(page->mapping->host);

	trace_ext4_journalled_invalidatepage(page, offset, length);

	/*
	 * If it's a full truncate we just forget about the pending dirtying
	 */
	if (offset == 0 && length == PAGE_CACHE_SIZE)
		ClearPageChecked(page);

	return jbd2_journal_invalidatepage(journal, page, offset, length);
}

/* Wrapper for aops... */
static void ext4_journalled_invalidatepage(struct page *page,
					   unsigned int offset,
					   unsigned int length)
{
	WARN_ON(__ext4_journalled_invalidatepage(page, offset, length) < 0);
}

static int ext4_releasepage(struct page *page, gfp_t wait)
{
	journal_t *journal = EXT4_JOURNAL(page->mapping->host);

	trace_ext4_releasepage(page);

	/* Page has dirty journalled data -> cannot release */
	if (PageChecked(page))
		return 0;
	if (journal)
		return jbd2_journal_try_to_free_buffers(journal, page, wait);
	else
		return try_to_free_buffers(page);
}

/*
 * ext4_get_block used when preparing for a DIO write or buffer write.
 * We allocate an uinitialized extent if blocks haven't been allocated.
 * The extent will be converted to initialized after the IO is complete.
 */
int ext4_get_block_write(struct inode *inode, sector_t iblock,
		   struct buffer_head *bh_result, int create)
{
	ext4_debug("ext4_get_block_write: inode %lu, create flag %d\n",
		   inode->i_ino, create);
	return _ext4_get_block(inode, iblock, bh_result,
			       EXT4_GET_BLOCKS_IO_CREATE_EXT);
}

static int ext4_get_block_write_nolock(struct inode *inode, sector_t iblock,
		   struct buffer_head *bh_result, int create)
{
	ext4_debug("ext4_get_block_write_nolock: inode %lu, create flag %d\n",
		   inode->i_ino, create);
	return _ext4_get_block(inode, iblock, bh_result,
			       EXT4_GET_BLOCKS_NO_LOCK);
}

static void ext4_end_io_dio(struct kiocb *iocb, loff_t offset,
			    ssize_t size, void *private)
{
        ext4_io_end_t *io_end = iocb->private;

	/* if not async direct IO just return */
	if (!io_end)
		return;

	ext_debug("ext4_end_io_dio(): io_end 0x%p "
		  "for inode %lu, iocb 0x%p, offset %llu, size %zd\n",
 		  iocb->private, io_end->inode->i_ino, iocb, offset,
		  size);

	iocb->private = NULL;
	io_end->offset = offset;
	io_end->size = size;
	ext4_put_io_end(io_end);
}

/*
 * For ext4 extent files, ext4 will do direct-io write to holes,
 * preallocated extents, and those write extend the file, no need to
 * fall back to buffered IO.
 *
 * For holes, we fallocate those blocks, mark them as unwritten
 * If those blocks were preallocated, we mark sure they are split, but
 * still keep the range to write as unwritten.
 *
 * The unwritten extents will be converted to written when DIO is completed.
 * For async direct IO, since the IO may still pending when return, we
 * set up an end_io call back function, which will do the conversion
 * when async direct IO completed.
 *
 * If the O_DIRECT write will extend the file then add this inode to the
 * orphan list.  So recovery will truncate it back to the original size
 * if the machine crashes during the write.
 *
 */
static ssize_t ext4_ext_direct_IO(int rw, struct kiocb *iocb,
			      const struct iovec *iov, loff_t offset,
			      unsigned long nr_segs)
{
	struct file *file = iocb->ki_filp;
	struct inode *inode = file->f_mapping->host;
	ssize_t ret;
	size_t count = iov_length(iov, nr_segs);
	int overwrite = 0;
	get_block_t *get_block_func = NULL;
	int dio_flags = 0;
	loff_t final_size = offset + count;
	ext4_io_end_t *io_end = NULL;

	/* Use the old path for reads and writes beyond i_size. */
	if (rw != WRITE || final_size > inode->i_size)
		return ext4_ind_direct_IO(rw, iocb, iov, offset, nr_segs);

	BUG_ON(iocb->private == NULL);

	/*
	 * Make all waiters for direct IO properly wait also for extent
	 * conversion. This also disallows race between truncate() and
	 * overwrite DIO as i_dio_count needs to be incremented under i_mutex.
	 */
	if (rw == WRITE)
		atomic_inc(&inode->i_dio_count);

	/* If we do a overwrite dio, i_mutex locking can be released */
	overwrite = *((int *)iocb->private);

	if (overwrite) {
		down_read(&EXT4_I(inode)->i_data_sem);
		mutex_unlock(&inode->i_mutex);
	}

	/*
	 * We could direct write to holes and fallocate.
	 *
	 * Allocated blocks to fill the hole are marked as
	 * unwritten to prevent parallel buffered read to expose
	 * the stale data before DIO complete the data IO.
	 *
	 * As to previously fallocated extents, ext4 get_block will
	 * just simply mark the buffer mapped but still keep the
	 * extents unwritten.
	 *
	 * For non AIO case, we will convert those unwritten extents
	 * to written after return back from blockdev_direct_IO.
	 *
	 * For async DIO, the conversion needs to be deferred when the
	 * IO is completed. The ext4 end_io callback function will be
	 * called to take care of the conversion work.  Here for async
	 * case, we allocate an io_end structure to hook to the iocb.
	 */
	iocb->private = NULL;
	ext4_inode_aio_set(inode, NULL);
	if (!is_sync_kiocb(iocb)) {
		io_end = ext4_init_io_end(inode, GFP_NOFS);
		if (!io_end) {
			ret = -ENOMEM;
			goto retake_lock;
		}
		/*
		 * Grab reference for DIO. Will be dropped in ext4_end_io_dio()
		 */
		iocb->private = ext4_get_io_end(io_end);
		/*
		 * we save the io structure for current async direct
		 * IO, so that later ext4_map_blocks() could flag the
		 * io structure whether there is a unwritten extents
		 * needs to be converted when IO is completed.
		 */
		ext4_inode_aio_set(inode, io_end);
	}

	if (overwrite) {
		get_block_func = ext4_get_block_write_nolock;
	} else {
		get_block_func = ext4_get_block_write;
		dio_flags = DIO_LOCKING;
	}
#ifdef CONFIG_EXT4_FS_ENCRYPTION
	BUG_ON(ext4_encrypted_inode(inode) && S_ISREG(inode->i_mode));
#endif
	ret = __blockdev_direct_IO(rw, iocb, inode,
				   inode->i_sb->s_bdev, iov,
				   offset, nr_segs,
				   get_block_func,
				   ext4_end_io_dio,
				   NULL,
				   dio_flags);

	/*
	 * Put our reference to io_end. This can free the io_end structure e.g.
	 * in sync IO case or in case of error. It can even perform extent
	 * conversion if all bios we submitted finished before we got here.
	 * Note that in that case iocb->private can be already set to NULL
	 * here.
	 */
	if (io_end) {
		ext4_inode_aio_set(inode, NULL);
		ext4_put_io_end(io_end);
		/*
		 * When no IO was submitted ext4_end_io_dio() was not
		 * called so we have to put iocb's reference.
		 */
		if (ret <= 0 && ret != -EIOCBQUEUED && iocb->private) {
			WARN_ON(iocb->private != io_end);
			WARN_ON(io_end->flag & EXT4_IO_END_UNWRITTEN);
			ext4_put_io_end(io_end);
			iocb->private = NULL;
		}
	}
	if (ret > 0 && !overwrite && ext4_test_inode_state(inode,
						EXT4_STATE_DIO_UNWRITTEN)) {
		int err;
		/*
		 * for non AIO case, since the IO is already
		 * completed, we could do the conversion right here
		 */
		err = ext4_convert_unwritten_extents(NULL, inode,
						     offset, ret);
		if (err < 0)
			ret = err;
		ext4_clear_inode_state(inode, EXT4_STATE_DIO_UNWRITTEN);
	}

retake_lock:
	if (rw == WRITE)
		inode_dio_done(inode);
	/* take i_mutex locking again if we do a ovewrite dio */
	if (overwrite) {
		up_read(&EXT4_I(inode)->i_data_sem);
		mutex_lock(&inode->i_mutex);
	}

	return ret;
}

static ssize_t ext4_direct_IO(int rw, struct kiocb *iocb,
			      const struct iovec *iov, loff_t offset,
			      unsigned long nr_segs)
{
	struct file *file = iocb->ki_filp;
	struct inode *inode = file->f_mapping->host;
	size_t count = iov_length(iov, nr_segs);
	ssize_t ret;

#ifdef CONFIG_EXT4_FS_ENCRYPTION
	if (ext4_encrypted_inode(inode) && S_ISREG(inode->i_mode))
		return 0;
#endif

	/*
	 * If we are doing data journalling we don't support O_DIRECT
	 */
	if (ext4_should_journal_data(inode))
		return 0;

	/* Let buffer I/O handle the inline data case. */
	if (ext4_has_inline_data(inode))
		return 0;

	trace_ext4_direct_IO_enter(inode, offset, count, rw);
	if (ext4_test_inode_flag(inode, EXT4_INODE_EXTENTS))
		ret = ext4_ext_direct_IO(rw, iocb, iov, offset, nr_segs);
	else
		ret = ext4_ind_direct_IO(rw, iocb, iov, offset, nr_segs);
	trace_ext4_direct_IO_exit(inode, offset, count, rw, ret);
	return ret;
}

/*
 * Pages can be marked dirty completely asynchronously from ext4's journalling
 * activity.  By filemap_sync_pte(), try_to_unmap_one(), etc.  We cannot do
 * much here because ->set_page_dirty is called under VFS locks.  The page is
 * not necessarily locked.
 *
 * We cannot just dirty the page and leave attached buffers clean, because the
 * buffers' dirty state is "definitive".  We cannot just set the buffers dirty
 * or jbddirty because all the journalling code will explode.
 *
 * So what we do is to mark the page "pending dirty" and next time writepage
 * is called, propagate that into the buffers appropriately.
 */
static int ext4_journalled_set_page_dirty(struct page *page)
{
	SetPageChecked(page);
	return __set_page_dirty_nobuffers(page);
}

static const struct address_space_operations ext4_aops = {
	.readpage		= ext4_readpage,
	.readpages		= ext4_readpages,
	.writepage		= ext4_writepage,
	.writepages		= ext4_writepages,
	.write_begin		= ext4_write_begin,
	.write_end		= ext4_write_end,
	.bmap			= ext4_bmap,
	.invalidatepage		= ext4_invalidatepage,
	.releasepage		= ext4_releasepage,
	.direct_IO		= ext4_direct_IO,
	.migratepage		= buffer_migrate_page,
	.is_partially_uptodate  = block_is_partially_uptodate,
	.error_remove_page	= generic_error_remove_page,
};

static const struct address_space_operations ext4_journalled_aops = {
	.readpage		= ext4_readpage,
	.readpages		= ext4_readpages,
	.writepage		= ext4_writepage,
	.writepages		= ext4_writepages,
	.write_begin		= ext4_write_begin,
	.write_end		= ext4_journalled_write_end,
	.set_page_dirty		= ext4_journalled_set_page_dirty,
	.bmap			= ext4_bmap,
	.invalidatepage		= ext4_journalled_invalidatepage,
	.releasepage		= ext4_releasepage,
	.direct_IO		= ext4_direct_IO,
	.is_partially_uptodate  = block_is_partially_uptodate,
	.error_remove_page	= generic_error_remove_page,
};

static const struct address_space_operations ext4_da_aops = {
	.readpage		= ext4_readpage,
	.readpages		= ext4_readpages,
	.writepage		= ext4_writepage,
	.writepages		= ext4_writepages,
	.write_begin		= ext4_da_write_begin,
	.write_end		= ext4_da_write_end,
	.bmap			= ext4_bmap,
	.invalidatepage		= ext4_da_invalidatepage,
	.releasepage		= ext4_releasepage,
	.direct_IO		= ext4_direct_IO,
	.migratepage		= buffer_migrate_page,
	.is_partially_uptodate  = block_is_partially_uptodate,
	.error_remove_page	= generic_error_remove_page,
};

void ext4_set_aops(struct inode *inode)
{
	switch (ext4_inode_journal_mode(inode)) {
	case EXT4_INODE_ORDERED_DATA_MODE:
		ext4_set_inode_state(inode, EXT4_STATE_ORDERED_MODE);
		break;
	case EXT4_INODE_WRITEBACK_DATA_MODE:
		ext4_clear_inode_state(inode, EXT4_STATE_ORDERED_MODE);
		break;
	case EXT4_INODE_JOURNAL_DATA_MODE:
		inode->i_mapping->a_ops = &ext4_journalled_aops;
		return;
	default:
		BUG();
	}
	if (test_opt(inode->i_sb, DELALLOC))
		inode->i_mapping->a_ops = &ext4_da_aops;
	else
		inode->i_mapping->a_ops = &ext4_aops;
}

/*
 * ext4_block_zero_page_range() zeros out a mapping of length 'length'
 * starting from file offset 'from'.  The range to be zero'd must
 * be contained with in one block.  If the specified range exceeds
 * the end of the block it will be shortened to end of the block
 * that cooresponds to 'from'
 */
static int ext4_block_zero_page_range(handle_t *handle,
		struct address_space *mapping, loff_t from, loff_t length)
{
	ext4_fsblk_t index = from >> PAGE_CACHE_SHIFT;
	unsigned offset = from & (PAGE_CACHE_SIZE-1);
	unsigned blocksize, max, pos;
	ext4_lblk_t iblock;
	struct inode *inode = mapping->host;
	struct buffer_head *bh;
	struct page *page;
	int err = 0;

	page = find_or_create_page(mapping, from >> PAGE_CACHE_SHIFT,
				   mapping_gfp_mask(mapping) & ~__GFP_FS);
	if (!page)
		return -ENOMEM;

	blocksize = inode->i_sb->s_blocksize;
	max = blocksize - (offset & (blocksize - 1));

	/*
	 * correct length if it does not fall between
	 * 'from' and the end of the block
	 */
	if (length > max || length < 0)
		length = max;

	iblock = index << (PAGE_CACHE_SHIFT - inode->i_sb->s_blocksize_bits);

	if (!page_has_buffers(page))
		create_empty_buffers(page, blocksize, 0);

	/* Find the buffer that contains "offset" */
	bh = page_buffers(page);
	pos = blocksize;
	while (offset >= pos) {
		bh = bh->b_this_page;
		iblock++;
		pos += blocksize;
	}
	if (buffer_freed(bh)) {
		BUFFER_TRACE(bh, "freed: skip");
		goto unlock;
	}
	if (!buffer_mapped(bh)) {
		BUFFER_TRACE(bh, "unmapped");
		ext4_get_block(inode, iblock, bh, 0);
		/* unmapped? It's a hole - nothing to do */
		if (!buffer_mapped(bh)) {
			BUFFER_TRACE(bh, "still unmapped");
			goto unlock;
		}
	}

	/* Ok, it's mapped. Make sure it's up-to-date */
	if (PageUptodate(page))
		set_buffer_uptodate(bh);

	if (!buffer_uptodate(bh)) {
		err = -EIO;
		ll_rw_block(READ, 1, &bh);
		wait_on_buffer(bh);
		/* Uhhuh. Read error. Complain and punt. */
		if (!buffer_uptodate(bh))
			goto unlock;
		if (S_ISREG(inode->i_mode) &&
		    ext4_encrypted_inode(inode)) {
			/* We expect the key to be set. */
			BUG_ON(!ext4_has_encryption_key(inode));
			BUG_ON(blocksize != PAGE_CACHE_SIZE);
			WARN_ON_ONCE(ext4_decrypt_one(inode, page));
		}
	}
	if (ext4_should_journal_data(inode)) {
		BUFFER_TRACE(bh, "get write access");
		err = ext4_journal_get_write_access(handle, bh);
		if (err)
			goto unlock;
	}
	zero_user(page, offset, length);
	BUFFER_TRACE(bh, "zeroed end of block");

	if (ext4_should_journal_data(inode)) {
		err = ext4_handle_dirty_metadata(handle, inode, bh);
	} else {
		err = 0;
		mark_buffer_dirty(bh);
		if (ext4_test_inode_state(inode, EXT4_STATE_ORDERED_MODE))
			err = ext4_jbd2_file_inode(handle, inode);
	}

unlock:
	unlock_page(page);
	page_cache_release(page);
	return err;
}

/*
 * ext4_block_truncate_page() zeroes out a mapping from file offset `from'
 * up to the end of the block which corresponds to `from'.
 * This required during truncate. We need to physically zero the tail end
 * of that block so it doesn't yield old data if the file is later grown.
 */
static int ext4_block_truncate_page(handle_t *handle,
		struct address_space *mapping, loff_t from)
{
	unsigned offset = from & (PAGE_CACHE_SIZE-1);
	unsigned length;
	unsigned blocksize;
	struct inode *inode = mapping->host;

	blocksize = inode->i_sb->s_blocksize;
	length = blocksize - (offset & (blocksize - 1));

	return ext4_block_zero_page_range(handle, mapping, from, length);
}

int ext4_zero_partial_blocks(handle_t *handle, struct inode *inode,
			     loff_t lstart, loff_t length)
{
	struct super_block *sb = inode->i_sb;
	struct address_space *mapping = inode->i_mapping;
	unsigned partial_start, partial_end;
	ext4_fsblk_t start, end;
	loff_t byte_end = (lstart + length - 1);
	int err = 0;

	partial_start = lstart & (sb->s_blocksize - 1);
	partial_end = byte_end & (sb->s_blocksize - 1);

	start = lstart >> sb->s_blocksize_bits;
	end = byte_end >> sb->s_blocksize_bits;

	/* Handle partial zero within the single block */
	if (start == end &&
	    (partial_start || (partial_end != sb->s_blocksize - 1))) {
		err = ext4_block_zero_page_range(handle, mapping,
						 lstart, length);
		return err;
	}
	/* Handle partial zero out on the start of the range */
	if (partial_start) {
		err = ext4_block_zero_page_range(handle, mapping,
						 lstart, sb->s_blocksize);
		if (err)
			return err;
	}
	/* Handle partial zero out on the end of the range */
	if (partial_end != sb->s_blocksize - 1)
		err = ext4_block_zero_page_range(handle, mapping,
						 byte_end - partial_end,
						 partial_end + 1);
	return err;
}

int ext4_can_truncate(struct inode *inode)
{
	if (S_ISREG(inode->i_mode))
		return 1;
	if (S_ISDIR(inode->i_mode))
		return 1;
	if (S_ISLNK(inode->i_mode))
		return !ext4_inode_is_fast_symlink(inode);
	return 0;
}

/*
 * ext4_punch_hole: punches a hole in a file by releaseing the blocks
 * associated with the given offset and length
 *
 * @inode:  File inode
 * @offset: The offset where the hole will begin
 * @len:    The length of the hole
 *
 * Returns: 0 on success or negative on failure
 */

int ext4_punch_hole(struct inode *inode, loff_t offset, loff_t length)
{
	struct super_block *sb = inode->i_sb;
	ext4_lblk_t first_block, stop_block;
	struct address_space *mapping = inode->i_mapping;
	loff_t first_block_offset, last_block_offset;
	handle_t *handle;
	unsigned int credits;
	int ret = 0;

	if (!S_ISREG(inode->i_mode))
		return -EOPNOTSUPP;

	trace_ext4_punch_hole(inode, offset, length, 0);

	/*
	 * Write out all dirty pages to avoid race conditions
	 * Then release them.
	 */
	if (mapping->nrpages && mapping_tagged(mapping, PAGECACHE_TAG_DIRTY)) {
		ret = filemap_write_and_wait_range(mapping, offset,
						   offset + length - 1);
		if (ret)
			return ret;
	}

	mutex_lock(&inode->i_mutex);

	/* No need to punch hole beyond i_size */
	if (offset >= inode->i_size)
		goto out_mutex;

	/*
	 * If the hole extends beyond i_size, set the hole
	 * to end after the page that contains i_size
	 */
	if (offset + length > inode->i_size) {
		length = inode->i_size +
		   PAGE_CACHE_SIZE - (inode->i_size & (PAGE_CACHE_SIZE - 1)) -
		   offset;
	}

	if (offset & (sb->s_blocksize - 1) ||
	    (offset + length) & (sb->s_blocksize - 1)) {
		/*
		 * Attach jinode to inode for jbd2 if we do any zeroing of
		 * partial block
		 */
		ret = ext4_inode_attach_jinode(inode);
		if (ret < 0)
			goto out_mutex;

	}

	first_block_offset = round_up(offset, sb->s_blocksize);
	last_block_offset = round_down((offset + length), sb->s_blocksize) - 1;

	/* Now release the pages and zero block aligned part of pages*/
	if (last_block_offset > first_block_offset)
		truncate_pagecache_range(inode, first_block_offset,
					 last_block_offset);

	/* Wait all existing dio workers, newcomers will block on i_mutex */
	ext4_inode_block_unlocked_dio(inode);
	inode_dio_wait(inode);

	if (ext4_test_inode_flag(inode, EXT4_INODE_EXTENTS))
		credits = ext4_writepage_trans_blocks(inode);
	else
		credits = ext4_blocks_for_truncate(inode);
	handle = ext4_journal_start(inode, EXT4_HT_TRUNCATE, credits);
	if (IS_ERR(handle)) {
		ret = PTR_ERR(handle);
		ext4_std_error(sb, ret);
		goto out_dio;
	}

	ret = ext4_zero_partial_blocks(handle, inode, offset,
				       length);
	if (ret)
		goto out_stop;

	first_block = (offset + sb->s_blocksize - 1) >>
		EXT4_BLOCK_SIZE_BITS(sb);
	stop_block = (offset + length) >> EXT4_BLOCK_SIZE_BITS(sb);

	/* If there are no blocks to remove, return now */
	if (first_block >= stop_block)
		goto out_stop;

	down_write(&EXT4_I(inode)->i_data_sem);
	ext4_discard_preallocations(inode);

	ret = ext4_es_remove_extent(inode, first_block,
				    stop_block - first_block);
	if (ret) {
		up_write(&EXT4_I(inode)->i_data_sem);
		goto out_stop;
	}

	if (ext4_test_inode_flag(inode, EXT4_INODE_EXTENTS))
		ret = ext4_ext_remove_space(inode, first_block,
					    stop_block - 1);
	else
		ret = ext4_ind_remove_space(handle, inode, first_block,
					    stop_block);

	up_write(&EXT4_I(inode)->i_data_sem);
	if (IS_SYNC(inode))
		ext4_handle_sync(handle);

	/* Now release the pages again to reduce race window */
	if (last_block_offset > first_block_offset)
		truncate_pagecache_range(inode, first_block_offset,
					 last_block_offset);

	inode->i_mtime = inode->i_ctime = ext4_current_time(inode);
	ext4_mark_inode_dirty(handle, inode);
out_stop:
	ext4_journal_stop(handle);
out_dio:
	ext4_inode_resume_unlocked_dio(inode);
out_mutex:
	mutex_unlock(&inode->i_mutex);
	return ret;
}

int ext4_inode_attach_jinode(struct inode *inode)
{
	struct ext4_inode_info *ei = EXT4_I(inode);
	struct jbd2_inode *jinode;

	if (ei->jinode || !EXT4_SB(inode->i_sb)->s_journal)
		return 0;

	jinode = jbd2_alloc_inode(GFP_KERNEL);
	spin_lock(&inode->i_lock);
	if (!ei->jinode) {
		if (!jinode) {
			spin_unlock(&inode->i_lock);
			return -ENOMEM;
		}
		ei->jinode = jinode;
		jbd2_journal_init_jbd_inode(ei->jinode, inode);
		jinode = NULL;
	}
	spin_unlock(&inode->i_lock);
	if (unlikely(jinode != NULL))
		jbd2_free_inode(jinode);
	return 0;
}

/*
 * ext4_truncate()
 *
 * We block out ext4_get_block() block instantiations across the entire
 * transaction, and VFS/VM ensures that ext4_truncate() cannot run
 * simultaneously on behalf of the same inode.
 *
 * As we work through the truncate and commit bits of it to the journal there
 * is one core, guiding principle: the file's tree must always be consistent on
 * disk.  We must be able to restart the truncate after a crash.
 *
 * The file's tree may be transiently inconsistent in memory (although it
 * probably isn't), but whenever we close off and commit a journal transaction,
 * the contents of (the filesystem + the journal) must be consistent and
 * restartable.  It's pretty simple, really: bottom up, right to left (although
 * left-to-right works OK too).
 *
 * Note that at recovery time, journal replay occurs *before* the restart of
 * truncate against the orphan inode list.
 *
 * The committed inode has the new, desired i_size (which is the same as
 * i_disksize in this case).  After a crash, ext4_orphan_cleanup() will see
 * that this inode's truncate did not complete and it will again call
 * ext4_truncate() to have another go.  So there will be instantiated blocks
 * to the right of the truncation point in a crashed ext4 filesystem.  But
 * that's fine - as long as they are linked from the inode, the post-crash
 * ext4_truncate() run will find them and release them.
 */
void ext4_truncate(struct inode *inode)
{
	struct ext4_inode_info *ei = EXT4_I(inode);
	unsigned int credits;
	handle_t *handle;
	struct address_space *mapping = inode->i_mapping;

	/*
	 * There is a possibility that we're either freeing the inode
	 * or it's a completely new inode. In those cases we might not
	 * have i_mutex locked because it's not necessary.
	 */
	if (!(inode->i_state & (I_NEW|I_FREEING)))
		WARN_ON(!mutex_is_locked(&inode->i_mutex));
	trace_ext4_truncate_enter(inode);

	if (!ext4_can_truncate(inode))
		return;

	ext4_clear_inode_flag(inode, EXT4_INODE_EOFBLOCKS);

	if (inode->i_size == 0 && !test_opt(inode->i_sb, NO_AUTO_DA_ALLOC))
		ext4_set_inode_state(inode, EXT4_STATE_DA_ALLOC_CLOSE);

	if (ext4_has_inline_data(inode)) {
		int has_inline = 1;

		ext4_inline_data_truncate(inode, &has_inline);
		if (has_inline)
			return;
	}

	/* If we zero-out tail of the page, we have to create jinode for jbd2 */
	if (inode->i_size & (inode->i_sb->s_blocksize - 1)) {
		if (ext4_inode_attach_jinode(inode) < 0)
			return;
	}

	if (ext4_test_inode_flag(inode, EXT4_INODE_EXTENTS))
		credits = ext4_writepage_trans_blocks(inode);
	else
		credits = ext4_blocks_for_truncate(inode);

	handle = ext4_journal_start(inode, EXT4_HT_TRUNCATE, credits);
	if (IS_ERR(handle)) {
		ext4_std_error(inode->i_sb, PTR_ERR(handle));
		return;
	}

	if (inode->i_size & (inode->i_sb->s_blocksize - 1))
		ext4_block_truncate_page(handle, mapping, inode->i_size);

	/*
	 * We add the inode to the orphan list, so that if this
	 * truncate spans multiple transactions, and we crash, we will
	 * resume the truncate when the filesystem recovers.  It also
	 * marks the inode dirty, to catch the new size.
	 *
	 * Implication: the file must always be in a sane, consistent
	 * truncatable state while each transaction commits.
	 */
	if (ext4_orphan_add(handle, inode))
		goto out_stop;

	down_write(&EXT4_I(inode)->i_data_sem);

	ext4_discard_preallocations(inode);

	if (ext4_test_inode_flag(inode, EXT4_INODE_EXTENTS))
		ext4_ext_truncate(handle, inode);
	else
		ext4_ind_truncate(handle, inode);

	up_write(&ei->i_data_sem);

	if (IS_SYNC(inode))
		ext4_handle_sync(handle);

out_stop:
	/*
	 * If this was a simple ftruncate() and the file will remain alive,
	 * then we need to clear up the orphan record which we created above.
	 * However, if this was a real unlink then we were called by
	 * ext4_delete_inode(), and we allow that function to clean up the
	 * orphan info for us.
	 */
	if (inode->i_nlink)
		ext4_orphan_del(handle, inode);

	inode->i_mtime = inode->i_ctime = ext4_current_time(inode);
	ext4_mark_inode_dirty(handle, inode);
	ext4_journal_stop(handle);

	trace_ext4_truncate_exit(inode);
}

/*
 * ext4_get_inode_loc returns with an extra refcount against the inode's
 * underlying buffer_head on success. If 'in_mem' is true, we have all
 * data in memory that is needed to recreate the on-disk version of this
 * inode.
 */
static int __ext4_get_inode_loc(struct inode *inode,
				struct ext4_iloc *iloc, int in_mem)
{
	struct ext4_group_desc	*gdp;
	struct buffer_head	*bh;
	struct super_block	*sb = inode->i_sb;
	ext4_fsblk_t		block;
	int			inodes_per_block, inode_offset;

	iloc->bh = NULL;
	if (!ext4_valid_inum(sb, inode->i_ino))
		return -EIO;

	iloc->block_group = (inode->i_ino - 1) / EXT4_INODES_PER_GROUP(sb);
	gdp = ext4_get_group_desc(sb, iloc->block_group, NULL);
	if (!gdp)
		return -EIO;

	/*
	 * Figure out the offset within the block group inode table
	 */
	inodes_per_block = EXT4_SB(sb)->s_inodes_per_block;
	inode_offset = ((inode->i_ino - 1) %
			EXT4_INODES_PER_GROUP(sb));
	block = ext4_inode_table(sb, gdp) + (inode_offset / inodes_per_block);
	iloc->offset = (inode_offset % inodes_per_block) * EXT4_INODE_SIZE(sb);

	bh = sb_getblk(sb, block);
	if (unlikely(!bh))
		return -ENOMEM;
	if (!buffer_uptodate(bh)) {
		lock_buffer(bh);

		/*
		 * If the buffer has the write error flag, we have failed
		 * to write out another inode in the same block.  In this
		 * case, we don't have to read the block because we may
		 * read the old inode data successfully.
		 */
		if (buffer_write_io_error(bh) && !buffer_uptodate(bh))
			set_buffer_uptodate(bh);

		if (buffer_uptodate(bh)) {
			/* someone brought it uptodate while we waited */
			unlock_buffer(bh);
			goto has_buffer;
		}

		/*
		 * If we have all information of the inode in memory and this
		 * is the only valid inode in the block, we need not read the
		 * block.
		 */
		if (in_mem) {
			struct buffer_head *bitmap_bh;
			int i, start;

			start = inode_offset & ~(inodes_per_block - 1);

			/* Is the inode bitmap in cache? */
			bitmap_bh = sb_getblk(sb, ext4_inode_bitmap(sb, gdp));
			if (unlikely(!bitmap_bh))
				goto make_io;

			/*
			 * If the inode bitmap isn't in cache then the
			 * optimisation may end up performing two reads instead
			 * of one, so skip it.
			 */
			if (!buffer_uptodate(bitmap_bh)) {
				brelse(bitmap_bh);
				goto make_io;
			}
			for (i = start; i < start + inodes_per_block; i++) {
				if (i == inode_offset)
					continue;
				if (ext4_test_bit(i, bitmap_bh->b_data))
					break;
			}
			brelse(bitmap_bh);
			if (i == start + inodes_per_block) {
				/* all other inodes are free, so skip I/O */
				memset(bh->b_data, 0, bh->b_size);
				set_buffer_uptodate(bh);
				unlock_buffer(bh);
				goto has_buffer;
			}
		}

make_io:
		/*
		 * If we need to do any I/O, try to pre-readahead extra
		 * blocks from the inode table.
		 */
		if (EXT4_SB(sb)->s_inode_readahead_blks) {
			ext4_fsblk_t b, end, table;
			unsigned num;
			__u32 ra_blks = EXT4_SB(sb)->s_inode_readahead_blks;

			table = ext4_inode_table(sb, gdp);
			/* s_inode_readahead_blks is always a power of 2 */
			b = block & ~((ext4_fsblk_t) ra_blks - 1);
			if (table > b)
				b = table;
			end = b + ra_blks;
			num = EXT4_INODES_PER_GROUP(sb);
			if (ext4_has_group_desc_csum(sb))
				num -= ext4_itable_unused_count(sb, gdp);
			table += num / inodes_per_block;
			if (end > table)
				end = table;
			while (b <= end)
				sb_breadahead(sb, b++);
		}

		/*
		 * There are other valid inodes in the buffer, this inode
		 * has in-inode xattrs, or we don't have this inode in memory.
		 * Read the block from disk.
		 */
		trace_ext4_load_inode(inode);
		get_bh(bh);
		bh->b_end_io = end_buffer_read_sync;
		submit_bh(READ | REQ_META | REQ_PRIO, bh);
		wait_on_buffer(bh);
		if (!buffer_uptodate(bh)) {
			EXT4_ERROR_INODE_BLOCK(inode, block,
					       "unable to read itable block");
			brelse(bh);
			return -EIO;
		}
	}
has_buffer:
	iloc->bh = bh;
	return 0;
}

int ext4_get_inode_loc(struct inode *inode, struct ext4_iloc *iloc)
{
	/* We have all inode data except xattrs in memory here. */
	return __ext4_get_inode_loc(inode, iloc,
		!ext4_test_inode_state(inode, EXT4_STATE_XATTR));
}

void ext4_set_inode_flags(struct inode *inode)
{
	unsigned int flags = EXT4_I(inode)->i_flags;
	unsigned int new_fl = 0;

	if (flags & EXT4_SYNC_FL)
		new_fl |= S_SYNC;
	if (flags & EXT4_APPEND_FL)
		new_fl |= S_APPEND;
	if (flags & EXT4_IMMUTABLE_FL)
		new_fl |= S_IMMUTABLE;
	if (flags & EXT4_NOATIME_FL)
		new_fl |= S_NOATIME;
	if (flags & EXT4_DIRSYNC_FL)
		new_fl |= S_DIRSYNC;
<<<<<<< HEAD
	set_mask_bits(&inode->i_flags,
		      S_SYNC|S_APPEND|S_IMMUTABLE|S_NOATIME|S_DIRSYNC, new_fl);
=======
	inode_set_flags(inode, new_fl,
			S_SYNC|S_APPEND|S_IMMUTABLE|S_NOATIME|S_DIRSYNC);
>>>>>>> d0aa4340
}

/* Propagate flags from i_flags to EXT4_I(inode)->i_flags */
void ext4_get_inode_flags(struct ext4_inode_info *ei)
{
	unsigned int vfs_fl;
	unsigned long old_fl, new_fl;

	do {
		vfs_fl = ei->vfs_inode.i_flags;
		old_fl = ei->i_flags;
		new_fl = old_fl & ~(EXT4_SYNC_FL|EXT4_APPEND_FL|
				EXT4_IMMUTABLE_FL|EXT4_NOATIME_FL|
				EXT4_DIRSYNC_FL);
		if (vfs_fl & S_SYNC)
			new_fl |= EXT4_SYNC_FL;
		if (vfs_fl & S_APPEND)
			new_fl |= EXT4_APPEND_FL;
		if (vfs_fl & S_IMMUTABLE)
			new_fl |= EXT4_IMMUTABLE_FL;
		if (vfs_fl & S_NOATIME)
			new_fl |= EXT4_NOATIME_FL;
		if (vfs_fl & S_DIRSYNC)
			new_fl |= EXT4_DIRSYNC_FL;
	} while (cmpxchg(&ei->i_flags, old_fl, new_fl) != old_fl);
}

static blkcnt_t ext4_inode_blocks(struct ext4_inode *raw_inode,
				  struct ext4_inode_info *ei)
{
	blkcnt_t i_blocks ;
	struct inode *inode = &(ei->vfs_inode);
	struct super_block *sb = inode->i_sb;

	if (EXT4_HAS_RO_COMPAT_FEATURE(sb,
				EXT4_FEATURE_RO_COMPAT_HUGE_FILE)) {
		/* we are using combined 48 bit field */
		i_blocks = ((u64)le16_to_cpu(raw_inode->i_blocks_high)) << 32 |
					le32_to_cpu(raw_inode->i_blocks_lo);
		if (ext4_test_inode_flag(inode, EXT4_INODE_HUGE_FILE)) {
			/* i_blocks represent file system block size */
			return i_blocks  << (inode->i_blkbits - 9);
		} else {
			return i_blocks;
		}
	} else {
		return le32_to_cpu(raw_inode->i_blocks_lo);
	}
}

static inline void ext4_iget_extra_inode(struct inode *inode,
					 struct ext4_inode *raw_inode,
					 struct ext4_inode_info *ei)
{
	__le32 *magic = (void *)raw_inode +
			EXT4_GOOD_OLD_INODE_SIZE + ei->i_extra_isize;
	if (*magic == cpu_to_le32(EXT4_XATTR_MAGIC)) {
		ext4_set_inode_state(inode, EXT4_STATE_XATTR);
		ext4_find_inline_data_nolock(inode);
	} else
		EXT4_I(inode)->i_inline_off = 0;
}

struct inode *ext4_iget(struct super_block *sb, unsigned long ino)
{
	struct ext4_iloc iloc;
	struct ext4_inode *raw_inode;
	struct ext4_inode_info *ei;
	struct inode *inode;
	journal_t *journal = EXT4_SB(sb)->s_journal;
	long ret;
	int block;
	uid_t i_uid;
	gid_t i_gid;

	inode = iget_locked(sb, ino);
	if (!inode)
		return ERR_PTR(-ENOMEM);
	if (!(inode->i_state & I_NEW))
		return inode;

	ei = EXT4_I(inode);
	iloc.bh = NULL;

	ret = __ext4_get_inode_loc(inode, &iloc, 0);
	if (ret < 0)
		goto bad_inode;
	raw_inode = ext4_raw_inode(&iloc);

	if (EXT4_INODE_SIZE(inode->i_sb) > EXT4_GOOD_OLD_INODE_SIZE) {
		ei->i_extra_isize = le16_to_cpu(raw_inode->i_extra_isize);
		if (EXT4_GOOD_OLD_INODE_SIZE + ei->i_extra_isize >
		    EXT4_INODE_SIZE(inode->i_sb)) {
			EXT4_ERROR_INODE(inode, "bad extra_isize (%u != %u)",
				EXT4_GOOD_OLD_INODE_SIZE + ei->i_extra_isize,
				EXT4_INODE_SIZE(inode->i_sb));
			ret = -EIO;
			goto bad_inode;
		}
	} else
		ei->i_extra_isize = 0;

	/* Precompute checksum seed for inode metadata */
	if (ext4_has_metadata_csum(sb)) {
		struct ext4_sb_info *sbi = EXT4_SB(inode->i_sb);
		__u32 csum;
		__le32 inum = cpu_to_le32(inode->i_ino);
		__le32 gen = raw_inode->i_generation;
		csum = ext4_chksum(sbi, sbi->s_csum_seed, (__u8 *)&inum,
				   sizeof(inum));
		ei->i_csum_seed = ext4_chksum(sbi, csum, (__u8 *)&gen,
					      sizeof(gen));
	}

	if (!ext4_inode_csum_verify(inode, raw_inode, ei)) {
		EXT4_ERROR_INODE(inode, "checksum invalid");
		ret = -EIO;
		goto bad_inode;
	}

	inode->i_mode = le16_to_cpu(raw_inode->i_mode);
	i_uid = (uid_t)le16_to_cpu(raw_inode->i_uid_low);
	i_gid = (gid_t)le16_to_cpu(raw_inode->i_gid_low);
	if (!(test_opt(inode->i_sb, NO_UID32))) {
		i_uid |= le16_to_cpu(raw_inode->i_uid_high) << 16;
		i_gid |= le16_to_cpu(raw_inode->i_gid_high) << 16;
	}
	i_uid_write(inode, i_uid);
	i_gid_write(inode, i_gid);
	set_nlink(inode, le16_to_cpu(raw_inode->i_links_count));

	ext4_clear_state_flags(ei);	/* Only relevant on 32-bit archs */
	ei->i_inline_off = 0;
	ei->i_dir_start_lookup = 0;
	ei->i_dtime = le32_to_cpu(raw_inode->i_dtime);
	/* We now have enough fields to check if the inode was active or not.
	 * This is needed because nfsd might try to access dead inodes
	 * the test is that same one that e2fsck uses
	 * NeilBrown 1999oct15
	 */
	if (inode->i_nlink == 0) {
		if ((inode->i_mode == 0 ||
		     !(EXT4_SB(inode->i_sb)->s_mount_state & EXT4_ORPHAN_FS)) &&
		    ino != EXT4_BOOT_LOADER_INO) {
			/* this inode is deleted */
			ret = -ESTALE;
			goto bad_inode;
		}
		/* The only unlinked inodes we let through here have
		 * valid i_mode and are being read by the orphan
		 * recovery code: that's fine, we're about to complete
		 * the process of deleting those.
		 * OR it is the EXT4_BOOT_LOADER_INO which is
		 * not initialized on a new filesystem. */
	}
	ei->i_flags = le32_to_cpu(raw_inode->i_flags);
	inode->i_blocks = ext4_inode_blocks(raw_inode, ei);
	ei->i_file_acl = le32_to_cpu(raw_inode->i_file_acl_lo);
	if (EXT4_HAS_INCOMPAT_FEATURE(sb, EXT4_FEATURE_INCOMPAT_64BIT))
		ei->i_file_acl |=
			((__u64)le16_to_cpu(raw_inode->i_file_acl_high)) << 32;
	inode->i_size = ext4_isize(raw_inode);
	ei->i_disksize = inode->i_size;
#ifdef CONFIG_QUOTA
	ei->i_reserved_quota = 0;
#endif
	inode->i_generation = le32_to_cpu(raw_inode->i_generation);
	ei->i_block_group = iloc.block_group;
	ei->i_last_alloc_group = ~0;
	/*
	 * NOTE! The in-memory inode i_data array is in little-endian order
	 * even on big-endian machines: we do NOT byteswap the block numbers!
	 */
	for (block = 0; block < EXT4_N_BLOCKS; block++)
		ei->i_data[block] = raw_inode->i_block[block];
	INIT_LIST_HEAD(&ei->i_orphan);

	/*
	 * Set transaction id's of transactions that have to be committed
	 * to finish f[data]sync. We set them to currently running transaction
	 * as we cannot be sure that the inode or some of its metadata isn't
	 * part of the transaction - the inode could have been reclaimed and
	 * now it is reread from disk.
	 */
	if (journal) {
		transaction_t *transaction;
		tid_t tid;

		read_lock(&journal->j_state_lock);
		if (journal->j_running_transaction)
			transaction = journal->j_running_transaction;
		else
			transaction = journal->j_committing_transaction;
		if (transaction)
			tid = transaction->t_tid;
		else
			tid = journal->j_commit_sequence;
		read_unlock(&journal->j_state_lock);
		ei->i_sync_tid = tid;
		ei->i_datasync_tid = tid;
	}

	if (EXT4_INODE_SIZE(inode->i_sb) > EXT4_GOOD_OLD_INODE_SIZE) {
		if (ei->i_extra_isize == 0) {
			/* The extra space is currently unused. Use it. */
			ei->i_extra_isize = sizeof(struct ext4_inode) -
					    EXT4_GOOD_OLD_INODE_SIZE;
		} else {
			ext4_iget_extra_inode(inode, raw_inode, ei);
		}
	}

	EXT4_INODE_GET_XTIME(i_ctime, inode, raw_inode);
	EXT4_INODE_GET_XTIME(i_mtime, inode, raw_inode);
	EXT4_INODE_GET_XTIME(i_atime, inode, raw_inode);
	EXT4_EINODE_GET_XTIME(i_crtime, ei, raw_inode);

	if (likely(!test_opt2(inode->i_sb, HURD_COMPAT))) {
		inode->i_version = le32_to_cpu(raw_inode->i_disk_version);
		if (EXT4_INODE_SIZE(inode->i_sb) > EXT4_GOOD_OLD_INODE_SIZE) {
			if (EXT4_FITS_IN_INODE(raw_inode, ei, i_version_hi))
				inode->i_version |=
		    (__u64)(le32_to_cpu(raw_inode->i_version_hi)) << 32;
		}
	}

	ret = 0;
	if (ei->i_file_acl &&
	    !ext4_data_block_valid(EXT4_SB(sb), ei->i_file_acl, 1)) {
		EXT4_ERROR_INODE(inode, "bad extended attribute block %llu",
				 ei->i_file_acl);
		ret = -EIO;
		goto bad_inode;
	} else if (!ext4_has_inline_data(inode)) {
		if (ext4_test_inode_flag(inode, EXT4_INODE_EXTENTS)) {
			if ((S_ISREG(inode->i_mode) || S_ISDIR(inode->i_mode) ||
			    (S_ISLNK(inode->i_mode) &&
			     !ext4_inode_is_fast_symlink(inode))))
				/* Validate extent which is part of inode */
				ret = ext4_ext_check_inode(inode);
		} else if (S_ISREG(inode->i_mode) || S_ISDIR(inode->i_mode) ||
			   (S_ISLNK(inode->i_mode) &&
			    !ext4_inode_is_fast_symlink(inode))) {
			/* Validate block references which are part of inode */
			ret = ext4_ind_check_inode(inode);
		}
	}
	if (ret)
		goto bad_inode;

	if (S_ISREG(inode->i_mode)) {
		inode->i_op = &ext4_file_inode_operations;
		inode->i_fop = &ext4_file_operations;
		ext4_set_aops(inode);
	} else if (S_ISDIR(inode->i_mode)) {
		inode->i_op = &ext4_dir_inode_operations;
		inode->i_fop = &ext4_dir_operations;
	} else if (S_ISLNK(inode->i_mode)) {
		if (ext4_inode_is_fast_symlink(inode) &&
		    !ext4_encrypted_inode(inode)) {
			inode->i_op = &ext4_fast_symlink_inode_operations;
			nd_terminate_link(ei->i_data, inode->i_size,
				sizeof(ei->i_data) - 1);
		} else {
			inode->i_op = &ext4_symlink_inode_operations;
			ext4_set_aops(inode);
		}
	} else if (S_ISCHR(inode->i_mode) || S_ISBLK(inode->i_mode) ||
	      S_ISFIFO(inode->i_mode) || S_ISSOCK(inode->i_mode)) {
		inode->i_op = &ext4_special_inode_operations;
		if (raw_inode->i_block[0])
			init_special_inode(inode, inode->i_mode,
			   old_decode_dev(le32_to_cpu(raw_inode->i_block[0])));
		else
			init_special_inode(inode, inode->i_mode,
			   new_decode_dev(le32_to_cpu(raw_inode->i_block[1])));
	} else if (ino == EXT4_BOOT_LOADER_INO) {
		make_bad_inode(inode);
	} else {
		ret = -EIO;
		EXT4_ERROR_INODE(inode, "bogus i_mode (%o)", inode->i_mode);
		goto bad_inode;
	}
	brelse(iloc.bh);
	ext4_set_inode_flags(inode);
	unlock_new_inode(inode);
	return inode;

bad_inode:
	brelse(iloc.bh);
	iget_failed(inode);
	return ERR_PTR(ret);
}

struct inode *ext4_iget_normal(struct super_block *sb, unsigned long ino)
{
	if (ino < EXT4_FIRST_INO(sb) && ino != EXT4_ROOT_INO)
		return ERR_PTR(-EIO);
	return ext4_iget(sb, ino);
}

static int ext4_inode_blocks_set(handle_t *handle,
				struct ext4_inode *raw_inode,
				struct ext4_inode_info *ei)
{
	struct inode *inode = &(ei->vfs_inode);
	u64 i_blocks = inode->i_blocks;
	struct super_block *sb = inode->i_sb;

	if (i_blocks <= ~0U) {
		/*
		 * i_blocks can be represented in a 32 bit variable
		 * as multiple of 512 bytes
		 */
		raw_inode->i_blocks_lo   = cpu_to_le32(i_blocks);
		raw_inode->i_blocks_high = 0;
		ext4_clear_inode_flag(inode, EXT4_INODE_HUGE_FILE);
		return 0;
	}
	if (!EXT4_HAS_RO_COMPAT_FEATURE(sb, EXT4_FEATURE_RO_COMPAT_HUGE_FILE))
		return -EFBIG;

	if (i_blocks <= 0xffffffffffffULL) {
		/*
		 * i_blocks can be represented in a 48 bit variable
		 * as multiple of 512 bytes
		 */
		raw_inode->i_blocks_lo   = cpu_to_le32(i_blocks);
		raw_inode->i_blocks_high = cpu_to_le16(i_blocks >> 32);
		ext4_clear_inode_flag(inode, EXT4_INODE_HUGE_FILE);
	} else {
		ext4_set_inode_flag(inode, EXT4_INODE_HUGE_FILE);
		/* i_block is stored in file system block size */
		i_blocks = i_blocks >> (inode->i_blkbits - 9);
		raw_inode->i_blocks_lo   = cpu_to_le32(i_blocks);
		raw_inode->i_blocks_high = cpu_to_le16(i_blocks >> 32);
	}
	return 0;
}

/*
 * Post the struct inode info into an on-disk inode location in the
 * buffer-cache.  This gobbles the caller's reference to the
 * buffer_head in the inode location struct.
 *
 * The caller must have write access to iloc->bh.
 */
static int ext4_do_update_inode(handle_t *handle,
				struct inode *inode,
				struct ext4_iloc *iloc)
{
	struct ext4_inode *raw_inode = ext4_raw_inode(iloc);
	struct ext4_inode_info *ei = EXT4_I(inode);
	struct buffer_head *bh = iloc->bh;
	struct super_block *sb = inode->i_sb;
	int err = 0, rc, block;
	int need_datasync = 0, set_large_file = 0;
	uid_t i_uid;
	gid_t i_gid;

	spin_lock(&ei->i_raw_lock);

	/* For fields not tracked in the in-memory inode,
	 * initialise them to zero for new inodes. */
	if (ext4_test_inode_state(inode, EXT4_STATE_NEW))
		memset(raw_inode, 0, EXT4_SB(inode->i_sb)->s_inode_size);

	ext4_get_inode_flags(ei);
	raw_inode->i_mode = cpu_to_le16(inode->i_mode);
	i_uid = i_uid_read(inode);
	i_gid = i_gid_read(inode);
	if (!(test_opt(inode->i_sb, NO_UID32))) {
		raw_inode->i_uid_low = cpu_to_le16(low_16_bits(i_uid));
		raw_inode->i_gid_low = cpu_to_le16(low_16_bits(i_gid));
/*
 * Fix up interoperability with old kernels. Otherwise, old inodes get
 * re-used with the upper 16 bits of the uid/gid intact
 */
		if (!ei->i_dtime) {
			raw_inode->i_uid_high =
				cpu_to_le16(high_16_bits(i_uid));
			raw_inode->i_gid_high =
				cpu_to_le16(high_16_bits(i_gid));
		} else {
			raw_inode->i_uid_high = 0;
			raw_inode->i_gid_high = 0;
		}
	} else {
		raw_inode->i_uid_low = cpu_to_le16(fs_high2lowuid(i_uid));
		raw_inode->i_gid_low = cpu_to_le16(fs_high2lowgid(i_gid));
		raw_inode->i_uid_high = 0;
		raw_inode->i_gid_high = 0;
	}
	raw_inode->i_links_count = cpu_to_le16(inode->i_nlink);

	EXT4_INODE_SET_XTIME(i_ctime, inode, raw_inode);
	EXT4_INODE_SET_XTIME(i_mtime, inode, raw_inode);
	EXT4_INODE_SET_XTIME(i_atime, inode, raw_inode);
	EXT4_EINODE_SET_XTIME(i_crtime, ei, raw_inode);

	err = ext4_inode_blocks_set(handle, raw_inode, ei);
	if (err) {
		spin_unlock(&ei->i_raw_lock);
		goto out_brelse;
	}
	raw_inode->i_dtime = cpu_to_le32(ei->i_dtime);
	raw_inode->i_flags = cpu_to_le32(ei->i_flags & 0xFFFFFFFF);
	if (likely(!test_opt2(inode->i_sb, HURD_COMPAT)))
		raw_inode->i_file_acl_high =
			cpu_to_le16(ei->i_file_acl >> 32);
	raw_inode->i_file_acl_lo = cpu_to_le32(ei->i_file_acl);
	if (ei->i_disksize != ext4_isize(raw_inode)) {
		ext4_isize_set(raw_inode, ei->i_disksize);
		need_datasync = 1;
	}
	if (ei->i_disksize > 0x7fffffffULL) {
		if (!EXT4_HAS_RO_COMPAT_FEATURE(sb,
				EXT4_FEATURE_RO_COMPAT_LARGE_FILE) ||
				EXT4_SB(sb)->s_es->s_rev_level ==
		    cpu_to_le32(EXT4_GOOD_OLD_REV))
			set_large_file = 1;
	}
	raw_inode->i_generation = cpu_to_le32(inode->i_generation);
	if (S_ISCHR(inode->i_mode) || S_ISBLK(inode->i_mode)) {
		if (old_valid_dev(inode->i_rdev)) {
			raw_inode->i_block[0] =
				cpu_to_le32(old_encode_dev(inode->i_rdev));
			raw_inode->i_block[1] = 0;
		} else {
			raw_inode->i_block[0] = 0;
			raw_inode->i_block[1] =
				cpu_to_le32(new_encode_dev(inode->i_rdev));
			raw_inode->i_block[2] = 0;
		}
	} else if (!ext4_has_inline_data(inode)) {
		for (block = 0; block < EXT4_N_BLOCKS; block++)
			raw_inode->i_block[block] = ei->i_data[block];
	}

	if (likely(!test_opt2(inode->i_sb, HURD_COMPAT))) {
		raw_inode->i_disk_version = cpu_to_le32(inode->i_version);
		if (ei->i_extra_isize) {
			if (EXT4_FITS_IN_INODE(raw_inode, ei, i_version_hi))
				raw_inode->i_version_hi =
					cpu_to_le32(inode->i_version >> 32);
			raw_inode->i_extra_isize =
				cpu_to_le16(ei->i_extra_isize);
		}
	}

	ext4_inode_csum_set(inode, raw_inode, ei);

	spin_unlock(&ei->i_raw_lock);

	BUFFER_TRACE(bh, "call ext4_handle_dirty_metadata");
	rc = ext4_handle_dirty_metadata(handle, NULL, bh);
	if (!err)
		err = rc;
	ext4_clear_inode_state(inode, EXT4_STATE_NEW);
	if (set_large_file) {
		BUFFER_TRACE(EXT4_SB(sb)->s_sbh, "get write access");
		err = ext4_journal_get_write_access(handle, EXT4_SB(sb)->s_sbh);
		if (err)
			goto out_brelse;
		ext4_update_dynamic_rev(sb);
		EXT4_SET_RO_COMPAT_FEATURE(sb,
					   EXT4_FEATURE_RO_COMPAT_LARGE_FILE);
		ext4_handle_sync(handle);
		err = ext4_handle_dirty_super(handle, sb);
	}
	ext4_update_inode_fsync_trans(handle, inode, need_datasync);
out_brelse:
	brelse(bh);
	ext4_std_error(inode->i_sb, err);
	return err;
}

/*
 * ext4_write_inode()
 *
 * We are called from a few places:
 *
 * - Within generic_file_aio_write() -> generic_write_sync() for O_SYNC files.
 *   Here, there will be no transaction running. We wait for any running
 *   transaction to commit.
 *
 * - Within flush work (sys_sync(), kupdate and such).
 *   We wait on commit, if told to.
 *
 * - Within iput_final() -> write_inode_now()
 *   We wait on commit, if told to.
 *
 * In all cases it is actually safe for us to return without doing anything,
 * because the inode has been copied into a raw inode buffer in
 * ext4_mark_inode_dirty().  This is a correctness thing for WB_SYNC_ALL
 * writeback.
 *
 * Note that we are absolutely dependent upon all inode dirtiers doing the
 * right thing: they *must* call mark_inode_dirty() after dirtying info in
 * which we are interested.
 *
 * It would be a bug for them to not do this.  The code:
 *
 *	mark_inode_dirty(inode)
 *	stuff();
 *	inode->i_size = expr;
 *
 * is in error because write_inode() could occur while `stuff()' is running,
 * and the new i_size will be lost.  Plus the inode will no longer be on the
 * superblock's dirty inode list.
 */
int ext4_write_inode(struct inode *inode, struct writeback_control *wbc)
{
	int err;

	if (WARN_ON_ONCE(current->flags & PF_MEMALLOC))
		return 0;

	if (EXT4_SB(inode->i_sb)->s_journal) {
		if (ext4_journal_current_handle()) {
			jbd_debug(1, "called recursively, non-PF_MEMALLOC!\n");
			dump_stack();
			return -EIO;
		}

		/*
		 * No need to force transaction in WB_SYNC_NONE mode. Also
		 * ext4_sync_fs() will force the commit after everything is
		 * written.
		 */
		if (wbc->sync_mode != WB_SYNC_ALL || wbc->for_sync)
			return 0;

		err = ext4_force_commit(inode->i_sb);
	} else {
		struct ext4_iloc iloc;

		err = __ext4_get_inode_loc(inode, &iloc, 0);
		if (err)
			return err;
		/*
		 * sync(2) will flush the whole buffer cache. No need to do
		 * it here separately for each inode.
		 */
		if (wbc->sync_mode == WB_SYNC_ALL && !wbc->for_sync)
			sync_dirty_buffer(iloc.bh);
		if (buffer_req(iloc.bh) && !buffer_uptodate(iloc.bh)) {
			EXT4_ERROR_INODE_BLOCK(inode, iloc.bh->b_blocknr,
					 "IO error syncing inode");
			err = -EIO;
		}
		brelse(iloc.bh);
	}
	return err;
}

/*
 * In data=journal mode ext4_journalled_invalidatepage() may fail to invalidate
 * buffers that are attached to a page stradding i_size and are undergoing
 * commit. In that case we have to wait for commit to finish and try again.
 */
static void ext4_wait_for_tail_page_commit(struct inode *inode)
{
	struct page *page;
	unsigned offset;
	journal_t *journal = EXT4_SB(inode->i_sb)->s_journal;
	tid_t commit_tid = 0;
	int ret;

	offset = inode->i_size & (PAGE_CACHE_SIZE - 1);
	/*
	 * All buffers in the last page remain valid? Then there's nothing to
	 * do. We do the check mainly to optimize the common PAGE_CACHE_SIZE ==
	 * blocksize case
	 */
	if (offset > PAGE_CACHE_SIZE - (1 << inode->i_blkbits))
		return;
	while (1) {
		page = find_lock_page(inode->i_mapping,
				      inode->i_size >> PAGE_CACHE_SHIFT);
		if (!page)
			return;
		ret = __ext4_journalled_invalidatepage(page, offset,
						PAGE_CACHE_SIZE - offset);
		unlock_page(page);
		page_cache_release(page);
		if (ret != -EBUSY)
			return;
		commit_tid = 0;
		read_lock(&journal->j_state_lock);
		if (journal->j_committing_transaction)
			commit_tid = journal->j_committing_transaction->t_tid;
		read_unlock(&journal->j_state_lock);
		if (commit_tid)
			jbd2_log_wait_commit(journal, commit_tid);
	}
}

/*
 * ext4_setattr()
 *
 * Called from notify_change.
 *
 * We want to trap VFS attempts to truncate the file as soon as
 * possible.  In particular, we want to make sure that when the VFS
 * shrinks i_size, we put the inode on the orphan list and modify
 * i_disksize immediately, so that during the subsequent flushing of
 * dirty pages and freeing of disk blocks, we can guarantee that any
 * commit will leave the blocks being flushed in an unused state on
 * disk.  (On recovery, the inode will get truncated and the blocks will
 * be freed, so we have a strong guarantee that no future commit will
 * leave these blocks visible to the user.)
 *
 * Another thing we have to assure is that if we are in ordered mode
 * and inode is still attached to the committing transaction, we must
 * we start writeout of all the dirty pages which are being truncated.
 * This way we are sure that all the data written in the previous
 * transaction are already on disk (truncate waits for pages under
 * writeback).
 *
 * Called with inode->i_mutex down.
 */
int ext4_setattr(struct dentry *dentry, struct iattr *attr)
{
	struct inode *inode = dentry->d_inode;
	int error, rc = 0;
	int orphan = 0;
	const unsigned int ia_valid = attr->ia_valid;

	error = inode_change_ok(inode, attr);
	if (error)
		return error;

	if (is_quota_modification(inode, attr))
		dquot_initialize(inode);
	if ((ia_valid & ATTR_UID && !uid_eq(attr->ia_uid, inode->i_uid)) ||
	    (ia_valid & ATTR_GID && !gid_eq(attr->ia_gid, inode->i_gid))) {
		handle_t *handle;

		/* (user+group)*(old+new) structure, inode write (sb,
		 * inode block, ? - but truncate inode update has it) */
		handle = ext4_journal_start(inode, EXT4_HT_QUOTA,
			(EXT4_MAXQUOTAS_INIT_BLOCKS(inode->i_sb) +
			 EXT4_MAXQUOTAS_DEL_BLOCKS(inode->i_sb)) + 3);
		if (IS_ERR(handle)) {
			error = PTR_ERR(handle);
			goto err_out;
		}
		error = dquot_transfer(inode, attr);
		if (error) {
			ext4_journal_stop(handle);
			return error;
		}
		/* Update corresponding info in inode so that everything is in
		 * one transaction */
		if (attr->ia_valid & ATTR_UID)
			inode->i_uid = attr->ia_uid;
		if (attr->ia_valid & ATTR_GID)
			inode->i_gid = attr->ia_gid;
		error = ext4_mark_inode_dirty(handle, inode);
		ext4_journal_stop(handle);
	}

	if (attr->ia_valid & ATTR_SIZE && attr->ia_size != inode->i_size) {
		handle_t *handle;
<<<<<<< HEAD
		loff_t oldsize = inode->i_size;
=======
		loff_t oldsize = i_size_read(inode);
>>>>>>> d0aa4340

		if (!(ext4_test_inode_flag(inode, EXT4_INODE_EXTENTS))) {
			struct ext4_sb_info *sbi = EXT4_SB(inode->i_sb);

			if (attr->ia_size > sbi->s_bitmap_maxbytes)
				return -EFBIG;
		}
<<<<<<< HEAD

		if (IS_I_VERSION(inode) && attr->ia_size != inode->i_size)
			inode_inc_iversion(inode);

=======

		if (IS_I_VERSION(inode) && attr->ia_size != inode->i_size)
			inode_inc_iversion(inode);

>>>>>>> d0aa4340
		if (S_ISREG(inode->i_mode) &&
		    (attr->ia_size < inode->i_size)) {
			if (ext4_should_order_data(inode)) {
				error = ext4_begin_ordered_truncate(inode,
							    attr->ia_size);
				if (error)
					goto err_out;
			}
			handle = ext4_journal_start(inode, EXT4_HT_INODE, 3);
			if (IS_ERR(handle)) {
				error = PTR_ERR(handle);
<<<<<<< HEAD
				goto err_out;
			}
			if (ext4_handle_valid(handle)) {
				error = ext4_orphan_add(handle, inode);
				orphan = 1;
			}
			EXT4_I(inode)->i_disksize = attr->ia_size;
			rc = ext4_mark_inode_dirty(handle, inode);
			if (!error)
				error = rc;
			ext4_journal_stop(handle);
			if (error) {
				ext4_orphan_del(NULL, inode);
				goto err_out;
			}
		}

		i_size_write(inode, attr->ia_size);
		/*
		 * Blocks are going to be removed from the inode. Wait
		 * for dio in flight.  Temporarily disable
		 * dioread_nolock to prevent livelock.
		 */
		if (orphan) {
			if (!ext4_should_journal_data(inode)) {
				ext4_inode_block_unlocked_dio(inode);
				inode_dio_wait(inode);
				ext4_inode_resume_unlocked_dio(inode);
			} else
				ext4_wait_for_tail_page_commit(inode);
		}
=======
				goto err_out;
			}
			if (ext4_handle_valid(handle)) {
				error = ext4_orphan_add(handle, inode);
				orphan = 1;
			}
			down_write(&EXT4_I(inode)->i_data_sem);
			EXT4_I(inode)->i_disksize = attr->ia_size;
			rc = ext4_mark_inode_dirty(handle, inode);
			if (!error)
				error = rc;
			/*
			 * We have to update i_size under i_data_sem together
			 * with i_disksize to avoid races with writeback code
			 * running ext4_wb_update_i_disksize().
			 */
			if (!error)
				i_size_write(inode, attr->ia_size);
			up_write(&EXT4_I(inode)->i_data_sem);
			ext4_journal_stop(handle);
			if (error) {
				ext4_orphan_del(NULL, inode);
				goto err_out;
			}
		} else {
			loff_t oldsize = inode->i_size;

			i_size_write(inode, attr->ia_size);
			pagecache_isize_extended(inode, oldsize, inode->i_size);
		}

		/*
		 * Blocks are going to be removed from the inode. Wait
		 * for dio in flight.  Temporarily disable
		 * dioread_nolock to prevent livelock.
		 */
		if (orphan) {
			if (!ext4_should_journal_data(inode)) {
				ext4_inode_block_unlocked_dio(inode);
				inode_dio_wait(inode);
				ext4_inode_resume_unlocked_dio(inode);
			} else
				ext4_wait_for_tail_page_commit(inode);
		}
>>>>>>> d0aa4340
		/*
		 * Truncate pagecache after we've waited for commit
		 * in data=journal mode to make pages freeable.
		 */
<<<<<<< HEAD
		truncate_pagecache(inode, oldsize, inode->i_size);
=======
			truncate_pagecache(inode, oldsize, inode->i_size);
>>>>>>> d0aa4340
	}
	/*
	 * We want to call ext4_truncate() even if attr->ia_size ==
	 * inode->i_size for cases like truncation of fallocated space
	 */
	if (attr->ia_valid & ATTR_SIZE)
		ext4_truncate(inode);

	if (!rc) {
		setattr_copy(inode, attr);
		mark_inode_dirty(inode);
	}

	/*
	 * If the call to ext4_truncate failed to get a transaction handle at
	 * all, we need to clean up the in-core orphan list manually.
	 */
	if (orphan && inode->i_nlink)
		ext4_orphan_del(NULL, inode);

#ifdef CONFIG_EXT4_FS_POSIX_ACL
#error POSIX_ACL not supported in 3.18 backport
	if (!rc && (ia_valid & ATTR_MODE))
		rc = posix_acl_chmod(inode, inode->i_mode);
#endif

err_out:
	ext4_std_error(inode->i_sb, error);
	if (!error)
		error = rc;
	return error;
}

int ext4_getattr(struct vfsmount *mnt, struct dentry *dentry,
		 struct kstat *stat)
{
	struct inode *inode;
	unsigned long long delalloc_blocks;

	inode = dentry->d_inode;
	generic_fillattr(inode, stat);

	/*
	 * If there is inline data in the inode, the inode will normally not
	 * have data blocks allocated (it may have an external xattr block).
	 * Report at least one sector for such files, so tools like tar, rsync,
	 * others doen't incorrectly think the file is completely sparse.
	 */
	if (unlikely(ext4_has_inline_data(inode)))
		stat->blocks += (stat->size + 511) >> 9;

	/*
	 * We can't update i_blocks if the block allocation is delayed
	 * otherwise in the case of system crash before the real block
	 * allocation is done, we will have i_blocks inconsistent with
	 * on-disk file blocks.
	 * We always keep i_blocks updated together with real
	 * allocation. But to not confuse with user, stat
	 * will return the blocks that include the delayed allocation
	 * blocks for this file.
	 */
	delalloc_blocks = EXT4_C2B(EXT4_SB(inode->i_sb),
<<<<<<< HEAD
				EXT4_I(inode)->i_reserved_data_blocks);

	stat->blocks += delalloc_blocks << (inode->i_sb->s_blocksize_bits-9);
=======
				   EXT4_I(inode)->i_reserved_data_blocks);
	stat->blocks += delalloc_blocks << (inode->i_sb->s_blocksize_bits - 9);
>>>>>>> d0aa4340
	return 0;
}

static int ext4_index_trans_blocks(struct inode *inode, int lblocks,
				   int pextents)
{
	if (!(ext4_test_inode_flag(inode, EXT4_INODE_EXTENTS)))
		return ext4_ind_trans_blocks(inode, lblocks);
	return ext4_ext_index_trans_blocks(inode, pextents);
}

/*
 * Account for index blocks, block groups bitmaps and block group
 * descriptor blocks if modify datablocks and index blocks
 * worse case, the indexs blocks spread over different block groups
 *
 * If datablocks are discontiguous, they are possible to spread over
 * different block groups too. If they are contiguous, with flexbg,
 * they could still across block group boundary.
 *
 * Also account for superblock, inode, quota and xattr blocks
 */
static int ext4_meta_trans_blocks(struct inode *inode, int lblocks,
				  int pextents)
{
	ext4_group_t groups, ngroups = ext4_get_groups_count(inode->i_sb);
	int gdpblocks;
	int idxblocks;
	int ret = 0;

	/*
	 * How many index blocks need to touch to map @lblocks logical blocks
	 * to @pextents physical extents?
	 */
	idxblocks = ext4_index_trans_blocks(inode, lblocks, pextents);

	ret = idxblocks;

	/*
	 * Now let's see how many group bitmaps and group descriptors need
	 * to account
	 */
	groups = idxblocks + pextents;
	gdpblocks = groups;
	if (groups > ngroups)
		groups = ngroups;
	if (groups > EXT4_SB(inode->i_sb)->s_gdb_count)
		gdpblocks = EXT4_SB(inode->i_sb)->s_gdb_count;

	/* bitmaps and block group descriptor blocks */
	ret += groups + gdpblocks;

	/* Blocks for super block, inode, quota and xattr blocks */
	ret += EXT4_META_TRANS_BLOCKS(inode->i_sb);

	return ret;
}

/*
 * Calculate the total number of credits to reserve to fit
 * the modification of a single pages into a single transaction,
 * which may include multiple chunks of block allocations.
 *
 * This could be called via ext4_write_begin()
 *
 * We need to consider the worse case, when
 * one new block per extent.
 */
int ext4_writepage_trans_blocks(struct inode *inode)
{
	int bpp = ext4_journal_blocks_per_page(inode);
	int ret;

	ret = ext4_meta_trans_blocks(inode, bpp, bpp);

	/* Account for data blocks for journalled mode */
	if (ext4_should_journal_data(inode))
		ret += bpp;
	return ret;
}

/*
 * Calculate the journal credits for a chunk of data modification.
 *
 * This is called from DIO, fallocate or whoever calling
 * ext4_map_blocks() to map/allocate a chunk of contiguous disk blocks.
 *
 * journal buffers for data blocks are not included here, as DIO
 * and fallocate do no need to journal data buffers.
 */
int ext4_chunk_trans_blocks(struct inode *inode, int nrblocks)
{
	return ext4_meta_trans_blocks(inode, nrblocks, 1);
}

/*
 * The caller must have previously called ext4_reserve_inode_write().
 * Give this, we know that the caller already has write access to iloc->bh.
 */
int ext4_mark_iloc_dirty(handle_t *handle,
			 struct inode *inode, struct ext4_iloc *iloc)
{
	int err = 0;

	if (IS_I_VERSION(inode))
		inode_inc_iversion(inode);

	/* the do_update_inode consumes one bh->b_count */
	get_bh(iloc->bh);

	/* ext4_do_update_inode() does jbd2_journal_dirty_metadata */
	err = ext4_do_update_inode(handle, inode, iloc);
	put_bh(iloc->bh);
	return err;
}

/*
 * On success, We end up with an outstanding reference count against
 * iloc->bh.  This _must_ be cleaned up later.
 */

int
ext4_reserve_inode_write(handle_t *handle, struct inode *inode,
			 struct ext4_iloc *iloc)
{
	int err;

	err = ext4_get_inode_loc(inode, iloc);
	if (!err) {
		BUFFER_TRACE(iloc->bh, "get_write_access");
		err = ext4_journal_get_write_access(handle, iloc->bh);
		if (err) {
			brelse(iloc->bh);
			iloc->bh = NULL;
		}
	}
	ext4_std_error(inode->i_sb, err);
	return err;
}

/*
 * Expand an inode by new_extra_isize bytes.
 * Returns 0 on success or negative error number on failure.
 */
static int ext4_expand_extra_isize(struct inode *inode,
				   unsigned int new_extra_isize,
				   struct ext4_iloc iloc,
				   handle_t *handle)
{
	struct ext4_inode *raw_inode;
	struct ext4_xattr_ibody_header *header;

	if (EXT4_I(inode)->i_extra_isize >= new_extra_isize)
		return 0;

	raw_inode = ext4_raw_inode(&iloc);

	header = IHDR(inode, raw_inode);

	/* No extended attributes present */
	if (!ext4_test_inode_state(inode, EXT4_STATE_XATTR) ||
	    header->h_magic != cpu_to_le32(EXT4_XATTR_MAGIC)) {
		memset((void *)raw_inode + EXT4_GOOD_OLD_INODE_SIZE, 0,
			new_extra_isize);
		EXT4_I(inode)->i_extra_isize = new_extra_isize;
		return 0;
	}

	/* try to expand with EAs present */
	return ext4_expand_extra_isize_ea(inode, new_extra_isize,
					  raw_inode, handle);
}

/*
 * What we do here is to mark the in-core inode as clean with respect to inode
 * dirtiness (it may still be data-dirty).
 * This means that the in-core inode may be reaped by prune_icache
 * without having to perform any I/O.  This is a very good thing,
 * because *any* task may call prune_icache - even ones which
 * have a transaction open against a different journal.
 *
 * Is this cheating?  Not really.  Sure, we haven't written the
 * inode out, but prune_icache isn't a user-visible syncing function.
 * Whenever the user wants stuff synced (sys_sync, sys_msync, sys_fsync)
 * we start and wait on commits.
 */
int ext4_mark_inode_dirty(handle_t *handle, struct inode *inode)
{
	struct ext4_iloc iloc;
	struct ext4_sb_info *sbi = EXT4_SB(inode->i_sb);
	static unsigned int mnt_count;
	int err, ret;

	might_sleep();
	trace_ext4_mark_inode_dirty(inode, _RET_IP_);
	err = ext4_reserve_inode_write(handle, inode, &iloc);
	if (ext4_handle_valid(handle) &&
	    EXT4_I(inode)->i_extra_isize < sbi->s_want_extra_isize &&
	    !ext4_test_inode_state(inode, EXT4_STATE_NO_EXPAND)) {
		/*
		 * We need extra buffer credits since we may write into EA block
		 * with this same handle. If journal_extend fails, then it will
		 * only result in a minor loss of functionality for that inode.
		 * If this is felt to be critical, then e2fsck should be run to
		 * force a large enough s_min_extra_isize.
		 */
		if ((jbd2_journal_extend(handle,
			     EXT4_DATA_TRANS_BLOCKS(inode->i_sb))) == 0) {
			ret = ext4_expand_extra_isize(inode,
						      sbi->s_want_extra_isize,
						      iloc, handle);
			if (ret) {
				ext4_set_inode_state(inode,
						     EXT4_STATE_NO_EXPAND);
				if (mnt_count !=
					le16_to_cpu(sbi->s_es->s_mnt_count)) {
					ext4_warning(inode->i_sb,
					"Unable to expand inode %lu. Delete"
					" some EAs or run e2fsck.",
					inode->i_ino);
					mnt_count =
					  le16_to_cpu(sbi->s_es->s_mnt_count);
				}
			}
		}
	}
	if (!err)
		err = ext4_mark_iloc_dirty(handle, inode, &iloc);
	return err;
}

/*
 * ext4_dirty_inode() is called from __mark_inode_dirty()
 *
 * We're really interested in the case where a file is being extended.
 * i_size has been changed by generic_commit_write() and we thus need
 * to include the updated inode in the current transaction.
 *
 * Also, dquot_alloc_block() will always dirty the inode when blocks
 * are allocated to the file.
 *
 * If the inode is marked synchronous, we don't honour that here - doing
 * so would cause a commit on atime updates, which we don't bother doing.
 * We handle synchronous inodes at the highest possible level.
 */
void ext4_dirty_inode(struct inode *inode, int flags)
{
	handle_t *handle;

	handle = ext4_journal_start(inode, EXT4_HT_INODE, 2);
	if (IS_ERR(handle))
		goto out;

	ext4_mark_inode_dirty(handle, inode);

	ext4_journal_stop(handle);
out:
	return;
}

#if 0
/*
 * Bind an inode's backing buffer_head into this transaction, to prevent
 * it from being flushed to disk early.  Unlike
 * ext4_reserve_inode_write, this leaves behind no bh reference and
 * returns no iloc structure, so the caller needs to repeat the iloc
 * lookup to mark the inode dirty later.
 */
static int ext4_pin_inode(handle_t *handle, struct inode *inode)
{
	struct ext4_iloc iloc;

	int err = 0;
	if (handle) {
		err = ext4_get_inode_loc(inode, &iloc);
		if (!err) {
			BUFFER_TRACE(iloc.bh, "get_write_access");
			err = jbd2_journal_get_write_access(handle, iloc.bh);
			if (!err)
				err = ext4_handle_dirty_metadata(handle,
								 NULL,
								 iloc.bh);
			brelse(iloc.bh);
		}
	}
	ext4_std_error(inode->i_sb, err);
	return err;
}
#endif

int ext4_change_inode_journal_flag(struct inode *inode, int val)
{
	journal_t *journal;
	handle_t *handle;
	int err;

	/*
	 * We have to be very careful here: changing a data block's
	 * journaling status dynamically is dangerous.  If we write a
	 * data block to the journal, change the status and then delete
	 * that block, we risk forgetting to revoke the old log record
	 * from the journal and so a subsequent replay can corrupt data.
	 * So, first we make sure that the journal is empty and that
	 * nobody is changing anything.
	 */

	journal = EXT4_JOURNAL(inode);
	if (!journal)
		return 0;
	if (is_journal_aborted(journal))
		return -EROFS;
	/* We have to allocate physical blocks for delalloc blocks
	 * before flushing journal. otherwise delalloc blocks can not
	 * be allocated any more. even more truncate on delalloc blocks
	 * could trigger BUG by flushing delalloc blocks in journal.
	 * There is no delalloc block in non-journal data mode.
	 */
	if (val && test_opt(inode->i_sb, DELALLOC)) {
		err = ext4_alloc_da_blocks(inode);
		if (err < 0)
			return err;
	}

	/* Wait for all existing dio workers */
	ext4_inode_block_unlocked_dio(inode);
	inode_dio_wait(inode);

	jbd2_journal_lock_updates(journal);

	/*
	 * OK, there are no updates running now, and all cached data is
	 * synced to disk.  We are now in a completely consistent state
	 * which doesn't have anything in the journal, and we know that
	 * no filesystem updates are running, so it is safe to modify
	 * the inode's in-core data-journaling state flag now.
	 */

	if (val)
		ext4_set_inode_flag(inode, EXT4_INODE_JOURNAL_DATA);
	else {
		err = jbd2_journal_flush(journal);
		if (err < 0) {
			jbd2_journal_unlock_updates(journal);
			ext4_inode_resume_unlocked_dio(inode);
			return err;
		}
		ext4_clear_inode_flag(inode, EXT4_INODE_JOURNAL_DATA);
	}
	ext4_set_aops(inode);

	jbd2_journal_unlock_updates(journal);
	ext4_inode_resume_unlocked_dio(inode);

	/* Finally we can mark the inode as dirty. */

	handle = ext4_journal_start(inode, EXT4_HT_INODE, 1);
	if (IS_ERR(handle))
		return PTR_ERR(handle);

	err = ext4_mark_inode_dirty(handle, inode);
	ext4_handle_sync(handle);
	ext4_journal_stop(handle);
	ext4_std_error(inode->i_sb, err);

	return err;
}

static int ext4_bh_unmapped(handle_t *handle, struct buffer_head *bh)
{
	return !buffer_mapped(bh);
}

int ext4_page_mkwrite(struct vm_area_struct *vma, struct vm_fault *vmf)
{
	struct page *page = vmf->page;
	loff_t size;
	unsigned long len;
	int ret;
	struct file *file = vma->vm_file;
	struct inode *inode = file_inode(file);
	struct address_space *mapping = inode->i_mapping;
	handle_t *handle;
	get_block_t *get_block;
	int retries = 0;

	sb_start_pagefault(inode->i_sb);
	file_update_time(vma->vm_file);
	/* Delalloc case is easy... */
	if (test_opt(inode->i_sb, DELALLOC) &&
	    !ext4_should_journal_data(inode) &&
	    !ext4_nonda_switch(inode->i_sb)) {
		do {
			ret = __block_page_mkwrite(vma, vmf,
						   ext4_da_get_block_prep);
		} while (ret == -ENOSPC &&
		       ext4_should_retry_alloc(inode->i_sb, &retries));
		goto out_ret;
	}

	lock_page(page);
	size = i_size_read(inode);
	/* Page got truncated from under us? */
	if (page->mapping != mapping || page_offset(page) > size) {
		unlock_page(page);
		ret = VM_FAULT_NOPAGE;
		goto out;
	}

	if (page->index == size >> PAGE_CACHE_SHIFT)
		len = size & ~PAGE_CACHE_MASK;
	else
		len = PAGE_CACHE_SIZE;
	/*
	 * Return if we have all the buffers mapped. This avoids the need to do
	 * journal_start/journal_stop which can block and take a long time
	 */
	if (page_has_buffers(page)) {
		if (!ext4_walk_page_buffers(NULL, page_buffers(page),
					    0, len, NULL,
					    ext4_bh_unmapped)) {
			/* Wait so that we don't change page under IO */
			wait_for_stable_page(page);
			ret = VM_FAULT_LOCKED;
			goto out;
		}
	}
	unlock_page(page);
	/* OK, we need to fill the hole... */
	if (ext4_should_dioread_nolock(inode))
		get_block = ext4_get_block_write;
	else
		get_block = ext4_get_block;
retry_alloc:
	handle = ext4_journal_start(inode, EXT4_HT_WRITE_PAGE,
				    ext4_writepage_trans_blocks(inode));
	if (IS_ERR(handle)) {
		ret = VM_FAULT_SIGBUS;
		goto out;
	}
	ret = __block_page_mkwrite(vma, vmf, get_block);
	if (!ret && ext4_should_journal_data(inode)) {
		if (ext4_walk_page_buffers(handle, page_buffers(page), 0,
			  PAGE_CACHE_SIZE, NULL, do_journal_get_write_access)) {
			unlock_page(page);
			ret = VM_FAULT_SIGBUS;
			ext4_journal_stop(handle);
			goto out;
		}
		ext4_set_inode_state(inode, EXT4_STATE_JDATA);
	}
	ext4_journal_stop(handle);
	if (ret == -ENOSPC && ext4_should_retry_alloc(inode->i_sb, &retries))
		goto retry_alloc;
out_ret:
	ret = block_page_mkwrite_return(ret);
out:
	sb_end_pagefault(inode->i_sb);
	return ret;
}<|MERGE_RESOLUTION|>--- conflicted
+++ resolved
@@ -1244,52 +1244,6 @@
 }
 
 /*
-<<<<<<< HEAD
- * Reserve a metadata for a single block located at lblock
- */
-static int ext4_da_reserve_metadata(struct inode *inode, ext4_lblk_t lblock)
-{
-	struct ext4_sb_info *sbi = EXT4_SB(inode->i_sb);
-	struct ext4_inode_info *ei = EXT4_I(inode);
-	unsigned int md_needed;
-	ext4_lblk_t save_last_lblock;
-	int save_len;
-
-	/*
-	 * recalculate the amount of metadata blocks to reserve
-	 * in order to allocate nrblocks
-	 * worse case is one extent per block
-	 */
-	spin_lock(&ei->i_block_reservation_lock);
-	/*
-	 * ext4_calc_metadata_amount() has side effects, which we have
-	 * to be prepared undo if we fail to claim space.
-	 */
-	save_len = ei->i_da_metadata_calc_len;
-	save_last_lblock = ei->i_da_metadata_calc_last_lblock;
-	md_needed = EXT4_NUM_B2C(sbi,
-				 ext4_calc_metadata_amount(inode, lblock));
-	trace_ext4_da_reserve_space(inode, md_needed);
-
-	/*
-	 * We do still charge estimated metadata to the sb though;
-	 * we cannot afford to run out of free blocks.
-	 */
-	if (ext4_claim_free_clusters(sbi, md_needed, 0)) {
-		ei->i_da_metadata_calc_len = save_len;
-		ei->i_da_metadata_calc_last_lblock = save_last_lblock;
-		spin_unlock(&ei->i_block_reservation_lock);
-		return -ENOSPC;
-	}
-	ei->i_reserved_meta_blocks += md_needed;
-	spin_unlock(&ei->i_block_reservation_lock);
-
-	return 0;       /* success */
-}
-
-/*
-=======
->>>>>>> d0aa4340
  * Reserve a single cluster located at lblock
  */
 static int ext4_da_reserve_space(struct inode *inode, ext4_lblk_t lblock)
@@ -3986,13 +3940,8 @@
 		new_fl |= S_NOATIME;
 	if (flags & EXT4_DIRSYNC_FL)
 		new_fl |= S_DIRSYNC;
-<<<<<<< HEAD
-	set_mask_bits(&inode->i_flags,
-		      S_SYNC|S_APPEND|S_IMMUTABLE|S_NOATIME|S_DIRSYNC, new_fl);
-=======
 	inode_set_flags(inode, new_fl,
 			S_SYNC|S_APPEND|S_IMMUTABLE|S_NOATIME|S_DIRSYNC);
->>>>>>> d0aa4340
 }
 
 /* Propagate flags from i_flags to EXT4_I(inode)->i_flags */
@@ -4658,11 +4607,7 @@
 
 	if (attr->ia_valid & ATTR_SIZE && attr->ia_size != inode->i_size) {
 		handle_t *handle;
-<<<<<<< HEAD
-		loff_t oldsize = inode->i_size;
-=======
 		loff_t oldsize = i_size_read(inode);
->>>>>>> d0aa4340
 
 		if (!(ext4_test_inode_flag(inode, EXT4_INODE_EXTENTS))) {
 			struct ext4_sb_info *sbi = EXT4_SB(inode->i_sb);
@@ -4670,17 +4615,10 @@
 			if (attr->ia_size > sbi->s_bitmap_maxbytes)
 				return -EFBIG;
 		}
-<<<<<<< HEAD
 
 		if (IS_I_VERSION(inode) && attr->ia_size != inode->i_size)
 			inode_inc_iversion(inode);
 
-=======
-
-		if (IS_I_VERSION(inode) && attr->ia_size != inode->i_size)
-			inode_inc_iversion(inode);
-
->>>>>>> d0aa4340
 		if (S_ISREG(inode->i_mode) &&
 		    (attr->ia_size < inode->i_size)) {
 			if (ext4_should_order_data(inode)) {
@@ -4692,39 +4630,6 @@
 			handle = ext4_journal_start(inode, EXT4_HT_INODE, 3);
 			if (IS_ERR(handle)) {
 				error = PTR_ERR(handle);
-<<<<<<< HEAD
-				goto err_out;
-			}
-			if (ext4_handle_valid(handle)) {
-				error = ext4_orphan_add(handle, inode);
-				orphan = 1;
-			}
-			EXT4_I(inode)->i_disksize = attr->ia_size;
-			rc = ext4_mark_inode_dirty(handle, inode);
-			if (!error)
-				error = rc;
-			ext4_journal_stop(handle);
-			if (error) {
-				ext4_orphan_del(NULL, inode);
-				goto err_out;
-			}
-		}
-
-		i_size_write(inode, attr->ia_size);
-		/*
-		 * Blocks are going to be removed from the inode. Wait
-		 * for dio in flight.  Temporarily disable
-		 * dioread_nolock to prevent livelock.
-		 */
-		if (orphan) {
-			if (!ext4_should_journal_data(inode)) {
-				ext4_inode_block_unlocked_dio(inode);
-				inode_dio_wait(inode);
-				ext4_inode_resume_unlocked_dio(inode);
-			} else
-				ext4_wait_for_tail_page_commit(inode);
-		}
-=======
 				goto err_out;
 			}
 			if (ext4_handle_valid(handle)) {
@@ -4769,16 +4674,11 @@
 			} else
 				ext4_wait_for_tail_page_commit(inode);
 		}
->>>>>>> d0aa4340
 		/*
 		 * Truncate pagecache after we've waited for commit
 		 * in data=journal mode to make pages freeable.
 		 */
-<<<<<<< HEAD
-		truncate_pagecache(inode, oldsize, inode->i_size);
-=======
 			truncate_pagecache(inode, oldsize, inode->i_size);
->>>>>>> d0aa4340
 	}
 	/*
 	 * We want to call ext4_truncate() even if attr->ia_size ==
@@ -4841,14 +4741,8 @@
 	 * blocks for this file.
 	 */
 	delalloc_blocks = EXT4_C2B(EXT4_SB(inode->i_sb),
-<<<<<<< HEAD
-				EXT4_I(inode)->i_reserved_data_blocks);
-
-	stat->blocks += delalloc_blocks << (inode->i_sb->s_blocksize_bits-9);
-=======
 				   EXT4_I(inode)->i_reserved_data_blocks);
 	stat->blocks += delalloc_blocks << (inode->i_sb->s_blocksize_bits - 9);
->>>>>>> d0aa4340
 	return 0;
 }
 
