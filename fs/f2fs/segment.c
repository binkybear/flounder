/*
 * fs/f2fs/segment.c
 *
 * Copyright (c) 2012 Samsung Electronics Co., Ltd.
 *             http://www.samsung.com/
 *
 * This program is free software; you can redistribute it and/or modify
 * it under the terms of the GNU General Public License version 2 as
 * published by the Free Software Foundation.
 */
#include <linux/fs.h>
#include <linux/f2fs_fs.h>
#include <linux/bio.h>
#include <linux/blkdev.h>
#include <linux/prefetch.h>
#include <linux/kthread.h>
#include <linux/vmalloc.h>
#include <linux/swap.h>

#include "f2fs.h"
#include "segment.h"
#include "node.h"
#include <trace/events/f2fs.h>

#define __reverse_ffz(x) __reverse_ffs(~(x))

static struct kmem_cache *discard_entry_slab;
static struct kmem_cache *sit_entry_set_slab;
static struct kmem_cache *aw_entry_slab;

/*
 * __reverse_ffs is copied from include/asm-generic/bitops/__ffs.h since
 * MSB and LSB are reversed in a byte by f2fs_set_bit.
 */
static inline unsigned long __reverse_ffs(unsigned long word)
{
	int num = 0;

#if BITS_PER_LONG == 64
	if ((word & 0xffffffff) == 0) {
		num += 32;
		word >>= 32;
	}
#endif
	if ((word & 0xffff) == 0) {
		num += 16;
		word >>= 16;
	}
	if ((word & 0xff) == 0) {
		num += 8;
		word >>= 8;
	}
	if ((word & 0xf0) == 0)
		num += 4;
	else
		word >>= 4;
	if ((word & 0xc) == 0)
		num += 2;
	else
		word >>= 2;
	if ((word & 0x2) == 0)
		num += 1;
	return num;
}

/*
 * __find_rev_next(_zero)_bit is copied from lib/find_next_bit.c becasue
 * f2fs_set_bit makes MSB and LSB reversed in a byte.
 * Example:
 *                             LSB <--> MSB
 *   f2fs_set_bit(0, bitmap) => 0000 0001
 *   f2fs_set_bit(7, bitmap) => 1000 0000
 */
static unsigned long __find_rev_next_bit(const unsigned long *addr,
			unsigned long size, unsigned long offset)
{
	const unsigned long *p = addr + BIT_WORD(offset);
	unsigned long result = offset & ~(BITS_PER_LONG - 1);
	unsigned long tmp;
	unsigned long mask, submask;
	unsigned long quot, rest;

	if (offset >= size)
		return size;

	size -= result;
	offset %= BITS_PER_LONG;
	if (!offset)
		goto aligned;

	tmp = *(p++);
	quot = (offset >> 3) << 3;
	rest = offset & 0x7;
	mask = ~0UL << quot;
	submask = (unsigned char)(0xff << rest) >> rest;
	submask <<= quot;
	mask &= submask;
	tmp &= mask;
	if (size < BITS_PER_LONG)
		goto found_first;
	if (tmp)
		goto found_middle;

	size -= BITS_PER_LONG;
	result += BITS_PER_LONG;
aligned:
	while (size & ~(BITS_PER_LONG-1)) {
		tmp = *(p++);
		if (tmp)
			goto found_middle;
		result += BITS_PER_LONG;
		size -= BITS_PER_LONG;
	}
	if (!size)
		return result;
	tmp = *p;
found_first:
	tmp &= (~0UL >> (BITS_PER_LONG - size));
	if (tmp == 0UL)		/* Are any bits set? */
		return result + size;   /* Nope. */
found_middle:
	return result + __reverse_ffs(tmp);
}

static unsigned long __find_rev_next_zero_bit(const unsigned long *addr,
			unsigned long size, unsigned long offset)
{
	const unsigned long *p = addr + BIT_WORD(offset);
	unsigned long result = offset & ~(BITS_PER_LONG - 1);
	unsigned long tmp;
	unsigned long mask, submask;
	unsigned long quot, rest;

	if (offset >= size)
		return size;

	size -= result;
	offset %= BITS_PER_LONG;
	if (!offset)
		goto aligned;

	tmp = *(p++);
	quot = (offset >> 3) << 3;
	rest = offset & 0x7;
	mask = ~(~0UL << quot);
	submask = (unsigned char)~((unsigned char)(0xff << rest) >> rest);
	submask <<= quot;
	mask += submask;
	tmp |= mask;
	if (size < BITS_PER_LONG)
		goto found_first;
	if (~tmp)
		goto found_middle;

	size -= BITS_PER_LONG;
	result += BITS_PER_LONG;
aligned:
	while (size & ~(BITS_PER_LONG - 1)) {
		tmp = *(p++);
		if (~tmp)
			goto found_middle;
		result += BITS_PER_LONG;
		size -= BITS_PER_LONG;
	}
	if (!size)
		return result;
	tmp = *p;

found_first:
	tmp |= ~0UL << size;
	if (tmp == ~0UL)        /* Are any bits zero? */
		return result + size;   /* Nope. */
found_middle:
	return result + __reverse_ffz(tmp);
}

/* For atomic write support */
void prepare_atomic_pages(struct inode *inode, struct atomic_w *aw)
{
	pgoff_t start = aw->pos >> PAGE_CACHE_SHIFT;
	pgoff_t end = (aw->pos + aw->count + PAGE_CACHE_SIZE - 1) >>
						PAGE_CACHE_SHIFT;
	struct atomic_range *new;

	new = f2fs_kmem_cache_alloc(aw_entry_slab, GFP_NOFS);

	/* add atomic page indices to the list */
	new->aid = aw->aid;
	new->start = start;
	new->end = end;
	INIT_LIST_HEAD(&new->list);
	list_add_tail(&new->list, &F2FS_I(inode)->atomic_pages);
}

void commit_atomic_pages(struct inode *inode, u64 aid, bool abort)
{
	struct f2fs_sb_info *sbi = F2FS_I_SB(inode);
	struct atomic_range *cur, *tmp;
	u64 start;
	struct page *page;

	if (abort)
		goto release;

	f2fs_balance_fs(sbi);
	mutex_lock(&sbi->cp_mutex);

	/* Step #1: write all the pages */
	list_for_each_entry(cur, &F2FS_I(inode)->atomic_pages, list) {
		if (cur->aid != aid)
			continue;

		for (start = cur->start; start < cur->end; start++) {
			page = grab_cache_page(inode->i_mapping, start);
			WARN_ON(!page);
			move_data_page(inode, page, FG_GC);
		}
	}
	f2fs_submit_merged_bio(sbi, DATA, WRITE);
	mutex_unlock(&sbi->cp_mutex);
release:
	/* Step #2: wait for writeback */
	list_for_each_entry_safe(cur, tmp, &F2FS_I(inode)->atomic_pages, list) {
		if (cur->aid != aid && !abort)
			continue;

		for (start = cur->start; start < cur->end; start++) {
			page = find_get_page(inode->i_mapping, start);
			WARN_ON(!page);
			wait_on_page_writeback(page);
			f2fs_put_page(page, 0);

			/* release reference got by atomic_write operation */
			f2fs_put_page(page, 0);
		}
		list_del(&cur->list);
		kmem_cache_free(aw_entry_slab, cur);
	}
}

/*
 * This function balances dirty node and dentry pages.
 * In addition, it controls garbage collection.
 */
void f2fs_balance_fs(struct f2fs_sb_info *sbi)
{
	/*
	 * We should do GC or end up with checkpoint, if there are so many dirty
	 * dir/node pages without enough free segments.
	 */
	if (has_not_enough_free_secs(sbi, 0)) {
		mutex_lock(&sbi->gc_mutex);
		f2fs_gc(sbi);
	}
}

void f2fs_balance_fs_bg(struct f2fs_sb_info *sbi)
{
	/* check the # of cached NAT entries and prefree segments */
	if (try_to_free_nats(sbi, NAT_ENTRY_PER_BLOCK) ||
				excess_prefree_segs(sbi))
		f2fs_sync_fs(sbi->sb, true);
}

static int issue_flush_thread(void *data)
{
	struct f2fs_sb_info *sbi = data;
	struct flush_cmd_control *fcc = SM_I(sbi)->cmd_control_info;
	wait_queue_head_t *q = &fcc->flush_wait_queue;
repeat:
	if (kthread_should_stop())
		return 0;

	if (!llist_empty(&fcc->issue_list)) {
		struct bio *bio = bio_alloc(GFP_NOIO, 0);
		struct flush_cmd *cmd, *next;
		int ret;

		fcc->dispatch_list = llist_del_all(&fcc->issue_list);
		fcc->dispatch_list = llist_reverse_order(fcc->dispatch_list);

		bio->bi_bdev = sbi->sb->s_bdev;
		ret = submit_bio_wait(WRITE_FLUSH, bio);

		llist_for_each_entry_safe(cmd, next,
					  fcc->dispatch_list, llnode) {
			cmd->ret = ret;
			complete(&cmd->wait);
		}
		bio_put(bio);
		fcc->dispatch_list = NULL;
	}

	wait_event_interruptible(*q,
		kthread_should_stop() || !llist_empty(&fcc->issue_list));
	goto repeat;
}

int f2fs_issue_flush(struct f2fs_sb_info *sbi)
{
	struct flush_cmd_control *fcc = SM_I(sbi)->cmd_control_info;
	struct flush_cmd cmd;

	trace_f2fs_issue_flush(sbi->sb, test_opt(sbi, NOBARRIER),
					test_opt(sbi, FLUSH_MERGE));

	if (test_opt(sbi, NOBARRIER))
		return 0;

	if (!test_opt(sbi, FLUSH_MERGE))
		return blkdev_issue_flush(sbi->sb->s_bdev, GFP_KERNEL, NULL);

	init_completion(&cmd.wait);

	llist_add(&cmd.llnode, &fcc->issue_list);

	if (!fcc->dispatch_list)
		wake_up(&fcc->flush_wait_queue);

	wait_for_completion(&cmd.wait);

	return cmd.ret;
}

int create_flush_cmd_control(struct f2fs_sb_info *sbi)
{
	dev_t dev = sbi->sb->s_bdev->bd_dev;
	struct flush_cmd_control *fcc;
	int err = 0;

	fcc = kzalloc(sizeof(struct flush_cmd_control), GFP_KERNEL);
	if (!fcc)
		return -ENOMEM;
	init_waitqueue_head(&fcc->flush_wait_queue);
	init_llist_head(&fcc->issue_list);
	SM_I(sbi)->cmd_control_info = fcc;
	fcc->f2fs_issue_flush = kthread_run(issue_flush_thread, sbi,
				"f2fs_flush-%u:%u", MAJOR(dev), MINOR(dev));
	if (IS_ERR(fcc->f2fs_issue_flush)) {
		err = PTR_ERR(fcc->f2fs_issue_flush);
		kfree(fcc);
		SM_I(sbi)->cmd_control_info = NULL;
		return err;
	}

	return err;
}

void destroy_flush_cmd_control(struct f2fs_sb_info *sbi)
{
	struct flush_cmd_control *fcc = SM_I(sbi)->cmd_control_info;

	if (fcc && fcc->f2fs_issue_flush)
		kthread_stop(fcc->f2fs_issue_flush);
	kfree(fcc);
	SM_I(sbi)->cmd_control_info = NULL;
}

static void __locate_dirty_segment(struct f2fs_sb_info *sbi, unsigned int segno,
		enum dirty_type dirty_type)
{
	struct dirty_seglist_info *dirty_i = DIRTY_I(sbi);

	/* need not be added */
	if (IS_CURSEG(sbi, segno))
		return;

	if (!test_and_set_bit(segno, dirty_i->dirty_segmap[dirty_type]))
		dirty_i->nr_dirty[dirty_type]++;

	if (dirty_type == DIRTY) {
		struct seg_entry *sentry = get_seg_entry(sbi, segno);
		enum dirty_type t = sentry->type;

		if (unlikely(t >= DIRTY)) {
			f2fs_bug_on(sbi, 1);
			return;
		}
		if (!test_and_set_bit(segno, dirty_i->dirty_segmap[t]))
			dirty_i->nr_dirty[t]++;
	}
}

static void __remove_dirty_segment(struct f2fs_sb_info *sbi, unsigned int segno,
		enum dirty_type dirty_type)
{
	struct dirty_seglist_info *dirty_i = DIRTY_I(sbi);

	if (test_and_clear_bit(segno, dirty_i->dirty_segmap[dirty_type]))
		dirty_i->nr_dirty[dirty_type]--;

	if (dirty_type == DIRTY) {
		struct seg_entry *sentry = get_seg_entry(sbi, segno);
		enum dirty_type t = sentry->type;

		if (test_and_clear_bit(segno, dirty_i->dirty_segmap[t]))
			dirty_i->nr_dirty[t]--;

		if (get_valid_blocks(sbi, segno, sbi->segs_per_sec) == 0)
			clear_bit(GET_SECNO(sbi, segno),
						dirty_i->victim_secmap);
	}
}

/*
 * Should not occur error such as -ENOMEM.
 * Adding dirty entry into seglist is not critical operation.
 * If a given segment is one of current working segments, it won't be added.
 */
static void locate_dirty_segment(struct f2fs_sb_info *sbi, unsigned int segno)
{
	struct dirty_seglist_info *dirty_i = DIRTY_I(sbi);
	unsigned short valid_blocks;

	if (segno == NULL_SEGNO || IS_CURSEG(sbi, segno))
		return;

	mutex_lock(&dirty_i->seglist_lock);

	valid_blocks = get_valid_blocks(sbi, segno, 0);

	if (valid_blocks == 0) {
		__locate_dirty_segment(sbi, segno, PRE);
		__remove_dirty_segment(sbi, segno, DIRTY);
	} else if (valid_blocks < sbi->blocks_per_seg) {
		__locate_dirty_segment(sbi, segno, DIRTY);
	} else {
		/* Recovery routine with SSR needs this */
		__remove_dirty_segment(sbi, segno, DIRTY);
	}

	mutex_unlock(&dirty_i->seglist_lock);
}

static int f2fs_issue_discard(struct f2fs_sb_info *sbi,
				block_t blkstart, block_t blklen)
{
	sector_t start = SECTOR_FROM_BLOCK(blkstart);
	sector_t len = SECTOR_FROM_BLOCK(blklen);
	trace_f2fs_issue_discard(sbi->sb, blkstart, blklen);
	return blkdev_issue_discard(sbi->sb->s_bdev, start, len, GFP_NOFS, 0);
}

void discard_next_dnode(struct f2fs_sb_info *sbi, block_t blkaddr)
{
	if (f2fs_issue_discard(sbi, blkaddr, 1)) {
		struct page *page = grab_meta_page(sbi, blkaddr);
		/* zero-filled page */
		set_page_dirty(page);
		f2fs_put_page(page, 1);
	}
}

static void add_discard_addrs(struct f2fs_sb_info *sbi, struct cp_control *cpc)
{
	struct list_head *head = &SM_I(sbi)->discard_list;
	struct discard_entry *new;
	int entries = SIT_VBLOCK_MAP_SIZE / sizeof(unsigned long);
	int max_blocks = sbi->blocks_per_seg;
	struct seg_entry *se = get_seg_entry(sbi, cpc->trim_start);
	unsigned long *cur_map = (unsigned long *)se->cur_valid_map;
	unsigned long *ckpt_map = (unsigned long *)se->ckpt_valid_map;
	unsigned long *dmap;
	unsigned int start = 0, end = -1;
	bool force = (cpc->reason == CP_DISCARD);
	int i;

	if (!force && !test_opt(sbi, DISCARD))
		return;

	if (force && !se->valid_blocks) {
		struct dirty_seglist_info *dirty_i = DIRTY_I(sbi);
		/*
		 * if this segment is registered in the prefree list, then
		 * we should skip adding a discard candidate, and let the
		 * checkpoint do that later.
		 */
		mutex_lock(&dirty_i->seglist_lock);
		if (test_bit(cpc->trim_start, dirty_i->dirty_segmap[PRE])) {
			mutex_unlock(&dirty_i->seglist_lock);
			cpc->trimmed += sbi->blocks_per_seg;
			return;
		}
		mutex_unlock(&dirty_i->seglist_lock);

		new = f2fs_kmem_cache_alloc(discard_entry_slab, GFP_NOFS);
		INIT_LIST_HEAD(&new->list);
		new->blkaddr = START_BLOCK(sbi, cpc->trim_start);
		new->len = sbi->blocks_per_seg;
		list_add_tail(&new->list, head);
		SM_I(sbi)->nr_discards += sbi->blocks_per_seg;
		cpc->trimmed += sbi->blocks_per_seg;
		return;
	}

	/* zero block will be discarded through the prefree list */
	if (!se->valid_blocks || se->valid_blocks == max_blocks)
		return;

	dmap = kzalloc(SIT_VBLOCK_MAP_SIZE, GFP_KERNEL);
	if (!dmap)
		return;

	/* SIT_VBLOCK_MAP_SIZE should be multiple of sizeof(unsigned long) */
	for (i = 0; i < entries; i++)
		dmap[i] = (cur_map[i] ^ ckpt_map[i]) & ckpt_map[i];

	while (force || SM_I(sbi)->nr_discards <= SM_I(sbi)->max_discards) {
		start = __find_rev_next_bit(dmap, max_blocks, end + 1);
		if (start >= max_blocks)
			break;

		end = __find_rev_next_zero_bit(dmap, max_blocks, start + 1);

		if (end - start < cpc->trim_minlen)
			continue;

		new = f2fs_kmem_cache_alloc(discard_entry_slab, GFP_NOFS);
		INIT_LIST_HEAD(&new->list);
		new->blkaddr = START_BLOCK(sbi, cpc->trim_start) + start;
		new->len = end - start;
		cpc->trimmed += end - start;

		list_add_tail(&new->list, head);
		SM_I(sbi)->nr_discards += end - start;
	}
	kfree(dmap);
}

void release_discard_addrs(struct f2fs_sb_info *sbi)
{
	struct list_head *head = &(SM_I(sbi)->discard_list);
	struct discard_entry *entry, *this;

	/* drop caches */
	list_for_each_entry_safe(entry, this, head, list) {
		list_del(&entry->list);
		kmem_cache_free(discard_entry_slab, entry);
	}
}

/*
 * Should call clear_prefree_segments after checkpoint is done.
 */
static void set_prefree_as_free_segments(struct f2fs_sb_info *sbi)
{
	struct dirty_seglist_info *dirty_i = DIRTY_I(sbi);
	unsigned int segno;

	mutex_lock(&dirty_i->seglist_lock);
	for_each_set_bit(segno, dirty_i->dirty_segmap[PRE], MAIN_SEGS(sbi))
		__set_test_and_free(sbi, segno);
	mutex_unlock(&dirty_i->seglist_lock);
}

void clear_prefree_segments(struct f2fs_sb_info *sbi)
{
	struct list_head *head = &(SM_I(sbi)->discard_list);
	struct discard_entry *entry, *this;
	struct dirty_seglist_info *dirty_i = DIRTY_I(sbi);
	unsigned long *prefree_map = dirty_i->dirty_segmap[PRE];
	unsigned int start = 0, end = -1;

	mutex_lock(&dirty_i->seglist_lock);

	while (1) {
		int i;
		start = find_next_bit(prefree_map, MAIN_SEGS(sbi), end + 1);
		if (start >= MAIN_SEGS(sbi))
			break;
		end = find_next_zero_bit(prefree_map, MAIN_SEGS(sbi),
								start + 1);

		for (i = start; i < end; i++)
			clear_bit(i, prefree_map);

		dirty_i->nr_dirty[PRE] -= end - start;

		if (!test_opt(sbi, DISCARD))
			continue;

		f2fs_issue_discard(sbi, START_BLOCK(sbi, start),
				(end - start) << sbi->log_blocks_per_seg);
	}
	mutex_unlock(&dirty_i->seglist_lock);

	/* send small discards */
	list_for_each_entry_safe(entry, this, head, list) {
		f2fs_issue_discard(sbi, entry->blkaddr, entry->len);
		list_del(&entry->list);
		SM_I(sbi)->nr_discards -= entry->len;
		kmem_cache_free(discard_entry_slab, entry);
	}
}

static bool __mark_sit_entry_dirty(struct f2fs_sb_info *sbi, unsigned int segno)
{
	struct sit_info *sit_i = SIT_I(sbi);

	if (!__test_and_set_bit(segno, sit_i->dirty_sentries_bitmap)) {
		sit_i->dirty_sentries++;
		return false;
	}

	return true;
}

static void __set_sit_entry_type(struct f2fs_sb_info *sbi, int type,
					unsigned int segno, int modified)
{
	struct seg_entry *se = get_seg_entry(sbi, segno);
	se->type = type;
	if (modified)
		__mark_sit_entry_dirty(sbi, segno);
}

static void update_sit_entry(struct f2fs_sb_info *sbi, block_t blkaddr, int del)
{
	struct seg_entry *se;
	unsigned int segno, offset;
	long int new_vblocks;
	bool check_map = false;

	segno = GET_SEGNO(sbi, blkaddr);

	se = get_seg_entry(sbi, segno);
	new_vblocks = se->valid_blocks + del;
	offset = GET_BLKOFF_FROM_SEG0(sbi, blkaddr);

	if (new_vblocks < 0 || new_vblocks > sbi->blocks_per_seg ||
	    (new_vblocks >> (sizeof(unsigned short) << 3)))
		if (f2fs_handle_error(sbi))
			check_map = true;

	se->mtime = get_mtime(sbi);
	SIT_I(sbi)->max_mtime = se->mtime;

	/* Update valid block bitmap */
	if (del > 0) {
		if (f2fs_set_bit(offset, se->cur_valid_map))
			if (f2fs_handle_error(sbi))
				check_map = true;
	} else {
		if (!f2fs_clear_bit(offset, se->cur_valid_map))
			if (f2fs_handle_error(sbi))
				check_map = true;
	}

	if (unlikely(check_map)) {
		int i;
		long int vblocks = 0;

		f2fs_msg(sbi->sb, KERN_ERR,
				"cannot %svalidate block %u in segment %u with %hu valid blocks",
				(del < 0) ? "in" : "",
				offset, segno, se->valid_blocks);

		/* assume the count was stale to start */
		del = 0;
		for (i = 0; i < sbi->blocks_per_seg; i++)
			if (f2fs_test_bit(i, se->cur_valid_map))
				vblocks++;
		if (vblocks != se->valid_blocks) {
			f2fs_msg(sbi->sb, KERN_INFO, "correcting valid block "
				"counts %d -> %ld", se->valid_blocks, vblocks);
			/* make accounting corrections */
			del = vblocks - se->valid_blocks;
		}
	}
	se->valid_blocks += del;

	if (!f2fs_test_bit(offset, se->ckpt_valid_map))
		se->ckpt_valid_blocks += del;

	__mark_sit_entry_dirty(sbi, segno);

	/* update total number of valid blocks to be written in ckpt area */
	SIT_I(sbi)->written_valid_blocks += del;

	if (sbi->segs_per_sec > 1)
		get_sec_entry(sbi, segno)->valid_blocks += del;
}

void refresh_sit_entry(struct f2fs_sb_info *sbi, block_t old, block_t new)
{
	update_sit_entry(sbi, new, 1);
	if (GET_SEGNO(sbi, old) != NULL_SEGNO)
		update_sit_entry(sbi, old, -1);

	locate_dirty_segment(sbi, GET_SEGNO(sbi, old));
	locate_dirty_segment(sbi, GET_SEGNO(sbi, new));
}

void invalidate_blocks(struct f2fs_sb_info *sbi, block_t addr)
{
	unsigned int segno = GET_SEGNO(sbi, addr);
	struct sit_info *sit_i = SIT_I(sbi);

	f2fs_bug_on(sbi, addr == NULL_ADDR);
	if (addr == NEW_ADDR)
		return;

	if (segno >= TOTAL_SEGS(sbi)) {
		f2fs_msg(sbi->sb, KERN_ERR, "invalid segment number %u", segno);
		if (f2fs_handle_error(sbi))
			return;
	}

	/* add it into sit main buffer */
	mutex_lock(&sit_i->sentry_lock);

	update_sit_entry(sbi, addr, -1);

	/* add it into dirty seglist */
	locate_dirty_segment(sbi, segno);

	mutex_unlock(&sit_i->sentry_lock);
}

/*
 * This function should be resided under the curseg_mutex lock
 */
static void __add_sum_entry(struct f2fs_sb_info *sbi, int type,
					struct f2fs_summary *sum)
{
	struct curseg_info *curseg = CURSEG_I(sbi, type);
	void *addr = curseg->sum_blk;
	addr += curseg->next_blkoff * sizeof(struct f2fs_summary);
	memcpy(addr, sum, sizeof(struct f2fs_summary));
}

/*
 * Calculate the number of current summary pages for writing
 */
int npages_for_summary_flush(struct f2fs_sb_info *sbi)
{
	int valid_sum_count = 0;
	int i, sum_in_page;

	for (i = CURSEG_HOT_DATA; i <= CURSEG_COLD_DATA; i++) {
		if (sbi->ckpt->alloc_type[i] == SSR)
			valid_sum_count += sbi->blocks_per_seg;
		else
			valid_sum_count += curseg_blkoff(sbi, i);
	}

	sum_in_page = (PAGE_CACHE_SIZE - 2 * SUM_JOURNAL_SIZE -
			SUM_FOOTER_SIZE) / SUMMARY_SIZE;
	if (valid_sum_count <= sum_in_page)
		return 1;
	else if ((valid_sum_count - sum_in_page) <=
		(PAGE_CACHE_SIZE - SUM_FOOTER_SIZE) / SUMMARY_SIZE)
		return 2;
	return 3;
}

/*
 * Caller should put this summary page
 */
struct page *get_sum_page(struct f2fs_sb_info *sbi, unsigned int segno)
{
	return get_meta_page(sbi, GET_SUM_BLOCK(sbi, segno));
}

static void write_sum_page(struct f2fs_sb_info *sbi,
			struct f2fs_summary_block *sum_blk, block_t blk_addr)
{
	struct page *page = grab_meta_page(sbi, blk_addr);
	void *kaddr = page_address(page);
	memcpy(kaddr, sum_blk, PAGE_CACHE_SIZE);
	set_page_dirty(page);
	f2fs_put_page(page, 1);
}

static int is_next_segment_free(struct f2fs_sb_info *sbi, int type)
{
	struct curseg_info *curseg = CURSEG_I(sbi, type);
	unsigned int segno = curseg->segno + 1;
	struct free_segmap_info *free_i = FREE_I(sbi);

	if (segno < MAIN_SEGS(sbi) && segno % sbi->segs_per_sec)
		return !test_bit(segno, free_i->free_segmap);
	return 0;
}

/*
 * Find a new segment from the free segments bitmap to right order
 * This function should be returned with success, otherwise BUG
 */
static void get_new_segment(struct f2fs_sb_info *sbi,
			unsigned int *newseg, bool new_sec, int dir)
{
	struct free_segmap_info *free_i = FREE_I(sbi);
	unsigned int segno, secno, zoneno;
	unsigned int total_zones = MAIN_SECS(sbi) / sbi->secs_per_zone;
	unsigned int hint = *newseg / sbi->segs_per_sec;
	unsigned int old_zoneno = GET_ZONENO_FROM_SEGNO(sbi, *newseg);
	unsigned int left_start = hint;
	bool init = true;
	int go_left = 0;
	int i;

	write_lock(&free_i->segmap_lock);

	if (!new_sec && ((*newseg + 1) % sbi->segs_per_sec)) {
		segno = find_next_zero_bit(free_i->free_segmap,
					MAIN_SEGS(sbi), *newseg + 1);
		if (segno - *newseg < sbi->segs_per_sec -
					(*newseg % sbi->segs_per_sec))
			goto got_it;
	}
find_other_zone:
	secno = find_next_zero_bit(free_i->free_secmap, MAIN_SECS(sbi), hint);
	if (secno >= MAIN_SECS(sbi)) {
		if (dir == ALLOC_RIGHT) {
			secno = find_next_zero_bit(free_i->free_secmap,
							MAIN_SECS(sbi), 0);
			f2fs_bug_on(sbi, secno >= MAIN_SECS(sbi));
		} else {
			go_left = 1;
			left_start = hint - 1;
		}
	}
	if (go_left == 0)
		goto skip_left;

	while (test_bit(left_start, free_i->free_secmap)) {
		if (left_start > 0) {
			left_start--;
			continue;
		}
		left_start = find_next_zero_bit(free_i->free_secmap,
							MAIN_SECS(sbi), 0);
		f2fs_bug_on(sbi, left_start >= MAIN_SECS(sbi));
		break;
	}
	secno = left_start;
skip_left:
	hint = secno;
	segno = secno * sbi->segs_per_sec;
	zoneno = secno / sbi->secs_per_zone;

	/* give up on finding another zone */
	if (!init)
		goto got_it;
	if (sbi->secs_per_zone == 1)
		goto got_it;
	if (zoneno == old_zoneno)
		goto got_it;
	if (dir == ALLOC_LEFT) {
		if (!go_left && zoneno + 1 >= total_zones)
			goto got_it;
		if (go_left && zoneno == 0)
			goto got_it;
	}
	for (i = 0; i < NR_CURSEG_TYPE; i++)
		if (CURSEG_I(sbi, i)->zone == zoneno)
			break;

	if (i < NR_CURSEG_TYPE) {
		/* zone is in user, try another */
		if (go_left)
			hint = zoneno * sbi->secs_per_zone - 1;
		else if (zoneno + 1 >= total_zones)
			hint = 0;
		else
			hint = (zoneno + 1) * sbi->secs_per_zone;
		init = false;
		goto find_other_zone;
	}
got_it:
	/* set it as dirty segment in free segmap */
	f2fs_bug_on(sbi, test_bit(segno, free_i->free_segmap));
	__set_inuse(sbi, segno);
	*newseg = segno;
	write_unlock(&free_i->segmap_lock);
}

static void reset_curseg(struct f2fs_sb_info *sbi, int type, int modified)
{
	struct curseg_info *curseg = CURSEG_I(sbi, type);
	struct summary_footer *sum_footer;

	curseg->segno = curseg->next_segno;
	curseg->zone = GET_ZONENO_FROM_SEGNO(sbi, curseg->segno);
	curseg->next_blkoff = 0;
	curseg->next_segno = NULL_SEGNO;

	sum_footer = &(curseg->sum_blk->footer);
	memset(sum_footer, 0, sizeof(struct summary_footer));
	if (IS_DATASEG(type))
		SET_SUM_TYPE(sum_footer, SUM_TYPE_DATA);
	if (IS_NODESEG(type))
		SET_SUM_TYPE(sum_footer, SUM_TYPE_NODE);
	__set_sit_entry_type(sbi, type, curseg->segno, modified);
}

/*
 * Allocate a current working segment.
 * This function always allocates a free segment in LFS manner.
 */
static void new_curseg(struct f2fs_sb_info *sbi, int type, bool new_sec)
{
	struct curseg_info *curseg = CURSEG_I(sbi, type);
	unsigned int segno = curseg->segno;
	int dir = ALLOC_LEFT;

	write_sum_page(sbi, curseg->sum_blk,
				GET_SUM_BLOCK(sbi, segno));
	if (type == CURSEG_WARM_DATA || type == CURSEG_COLD_DATA)
		dir = ALLOC_RIGHT;

	if (test_opt(sbi, NOHEAP))
		dir = ALLOC_RIGHT;

	get_new_segment(sbi, &segno, new_sec, dir);
	curseg->next_segno = segno;
	reset_curseg(sbi, type, 1);
	curseg->alloc_type = LFS;
}

static void __next_free_blkoff(struct f2fs_sb_info *sbi,
			struct curseg_info *seg, block_t start)
{
	struct seg_entry *se = get_seg_entry(sbi, seg->segno);
	int entries = SIT_VBLOCK_MAP_SIZE / sizeof(unsigned long);
	unsigned long target_map[entries];
	unsigned long *ckpt_map = (unsigned long *)se->ckpt_valid_map;
	unsigned long *cur_map = (unsigned long *)se->cur_valid_map;
	int i, pos;

	for (i = 0; i < entries; i++)
		target_map[i] = ckpt_map[i] | cur_map[i];

	pos = __find_rev_next_zero_bit(target_map, sbi->blocks_per_seg, start);

	seg->next_blkoff = pos;
}

/*
 * If a segment is written by LFS manner, next block offset is just obtained
 * by increasing the current block offset. However, if a segment is written by
 * SSR manner, next block offset obtained by calling __next_free_blkoff
 */
static void __refresh_next_blkoff(struct f2fs_sb_info *sbi,
				struct curseg_info *seg)
{
	if (seg->alloc_type == SSR)
		__next_free_blkoff(sbi, seg, seg->next_blkoff + 1);
	else
		seg->next_blkoff++;
}

/*
 * This function always allocates a used segment (from dirty seglist) by SSR
 * manner, so it should recover the existing segment information of valid blocks
 */
static void change_curseg(struct f2fs_sb_info *sbi, int type, bool reuse)
{
	struct dirty_seglist_info *dirty_i = DIRTY_I(sbi);
	struct curseg_info *curseg = CURSEG_I(sbi, type);
	unsigned int new_segno = curseg->next_segno;
	struct f2fs_summary_block *sum_node;
	struct page *sum_page;

	write_sum_page(sbi, curseg->sum_blk,
				GET_SUM_BLOCK(sbi, curseg->segno));
	__set_test_and_inuse(sbi, new_segno);

	mutex_lock(&dirty_i->seglist_lock);
	__remove_dirty_segment(sbi, new_segno, PRE);
	__remove_dirty_segment(sbi, new_segno, DIRTY);
	mutex_unlock(&dirty_i->seglist_lock);

	reset_curseg(sbi, type, 1);
	curseg->alloc_type = SSR;
	__next_free_blkoff(sbi, curseg, 0);

	if (reuse) {
		sum_page = get_sum_page(sbi, new_segno);
		sum_node = (struct f2fs_summary_block *)page_address(sum_page);
		memcpy(curseg->sum_blk, sum_node, SUM_ENTRY_SIZE);
		f2fs_put_page(sum_page, 1);
	}
}

static int get_ssr_segment(struct f2fs_sb_info *sbi, int type)
{
	struct curseg_info *curseg = CURSEG_I(sbi, type);
	const struct victim_selection *v_ops = DIRTY_I(sbi)->v_ops;

	if (IS_NODESEG(type) || !has_not_enough_free_secs(sbi, 0))
		return v_ops->get_victim(sbi,
				&(curseg)->next_segno, BG_GC, type, SSR);

	/* For data segments, let's do SSR more intensively */
	for (; type >= CURSEG_HOT_DATA; type--)
		if (v_ops->get_victim(sbi, &(curseg)->next_segno,
						BG_GC, type, SSR))
			return 1;
	return 0;
}

/*
 * flush out current segment and replace it with new segment
 * This function should be returned with success, otherwise BUG
 */
static void allocate_segment_by_default(struct f2fs_sb_info *sbi,
						int type, bool force)
{
	struct curseg_info *curseg = CURSEG_I(sbi, type);

	if (force)
		new_curseg(sbi, type, true);
	else if (type == CURSEG_WARM_NODE)
		new_curseg(sbi, type, false);
	else if (curseg->alloc_type == LFS && is_next_segment_free(sbi, type))
		new_curseg(sbi, type, false);
	else if (need_SSR(sbi) && get_ssr_segment(sbi, type))
		change_curseg(sbi, type, true);
	else
		new_curseg(sbi, type, false);

	stat_inc_seg_type(sbi, curseg);
}

void allocate_new_segments(struct f2fs_sb_info *sbi)
{
	struct curseg_info *curseg;
	unsigned int old_curseg;
	int i;

	for (i = CURSEG_HOT_DATA; i <= CURSEG_COLD_DATA; i++) {
		curseg = CURSEG_I(sbi, i);
		old_curseg = curseg->segno;
		SIT_I(sbi)->s_ops->allocate_segment(sbi, i, true);
		locate_dirty_segment(sbi, old_curseg);
	}
}

static const struct segment_allocation default_salloc_ops = {
	.allocate_segment = allocate_segment_by_default,
};

<<<<<<< HEAD
static void f2fs_end_io_write(struct bio *bio, int err)
{
	const int uptodate = test_bit(BIO_UPTODATE, &bio->bi_flags);
	struct bio_vec *bvec = bio->bi_io_vec + bio->bi_vcnt - 1;
	struct bio_private *p = bio->bi_private;

	do {
		struct page *page = bvec->bv_page;

		if (--bvec >= bio->bi_io_vec)
			prefetchw(&bvec->bv_page->flags);
		if (!uptodate) {
			SetPageError(page);
			if (page->mapping)
				set_bit(AS_EIO, &page->mapping->flags);
			set_ckpt_flags(p->sbi->ckpt, CP_ERROR_FLAG);
			if (f2fs_handle_error(p->sbi))
				p->sbi->sb->s_flags |= MS_RDONLY;
		}
		end_page_writeback(page);
		dec_page_count(p->sbi, F2FS_WRITEBACK);
	} while (bvec >= bio->bi_io_vec);

	if (p->is_sync)
		complete(p->wait);

	if (!get_pages(p->sbi, F2FS_WRITEBACK) &&
			!list_empty(&p->sbi->cp_wait.task_list))
		wake_up(&p->sbi->cp_wait);

	kfree(p);
	bio_put(bio);
}

struct bio *f2fs_bio_alloc(struct block_device *bdev, int npages)
{
	struct bio *bio;

	/* No failure on bio allocation */
	bio = bio_alloc(GFP_NOIO, npages);
	bio->bi_bdev = bdev;
	bio->bi_private = NULL;

	return bio;
}

static void do_submit_bio(struct f2fs_sb_info *sbi,
				enum page_type type, bool sync)
{
	int rw = sync ? WRITE_SYNC : WRITE;
	enum page_type btype = type > META ? META : type;

	if (type >= META_FLUSH)
		rw = WRITE_FLUSH_FUA;

	if (btype == META)
		rw |= REQ_META;

	if (sbi->bio[btype]) {
		struct bio_private *p = sbi->bio[btype]->bi_private;
		p->sbi = sbi;
		sbi->bio[btype]->bi_end_io = f2fs_end_io_write;

		trace_f2fs_do_submit_bio(sbi->sb, btype, sync, sbi->bio[btype]);

		if (type == META_FLUSH) {
			DECLARE_COMPLETION_ONSTACK(wait);
			p->is_sync = true;
			p->wait = &wait;
			submit_bio(rw, sbi->bio[btype]);
			wait_for_completion(&wait);
		} else {
			p->is_sync = false;
			submit_bio(rw, sbi->bio[btype]);
		}
		sbi->bio[btype] = NULL;
	}
}

void f2fs_submit_bio(struct f2fs_sb_info *sbi, enum page_type type, bool sync)
{
	down_write(&sbi->bio_sem);
	do_submit_bio(sbi, type, sync);
	up_write(&sbi->bio_sem);
}

static void submit_write_page(struct f2fs_sb_info *sbi, struct page *page,
				block_t blk_addr, enum page_type type)
{
	struct block_device *bdev = sbi->sb->s_bdev;
	int bio_blocks;

	verify_block_addr(sbi, blk_addr);

	down_write(&sbi->bio_sem);

	inc_page_count(sbi, F2FS_WRITEBACK);

	if (sbi->bio[type] && sbi->last_block_in_bio[type] != blk_addr - 1)
		do_submit_bio(sbi, type, false);
alloc_new:
	if (sbi->bio[type] == NULL) {
		struct bio_private *priv;
retry:
		priv = kmalloc(sizeof(struct bio_private), GFP_NOFS);
		if (!priv) {
			cond_resched();
			goto retry;
		}

		bio_blocks = MAX_BIO_BLOCKS(max_hw_blocks(sbi));
		sbi->bio[type] = f2fs_bio_alloc(bdev, bio_blocks);
		sbi->bio[type]->bi_sector = SECTOR_FROM_BLOCK(sbi, blk_addr);
		sbi->bio[type]->bi_private = priv;
		/*
		 * The end_io will be assigned at the sumbission phase.
		 * Until then, let bio_add_page() merge consecutive IOs as much
		 * as possible.
		 */
	}

	if (bio_add_page(sbi->bio[type], page, PAGE_CACHE_SIZE, 0) <
							PAGE_CACHE_SIZE) {
		do_submit_bio(sbi, type, false);
		goto alloc_new;
	}

	sbi->last_block_in_bio[type] = blk_addr;

	up_write(&sbi->bio_sem);
	trace_f2fs_submit_write_page(page, blk_addr, type);
}

void f2fs_wait_on_page_writeback(struct page *page,
				enum page_type type, bool sync)
{
	struct f2fs_sb_info *sbi = F2FS_SB(page->mapping->host->i_sb);
	if (PageWriteback(page)) {
		f2fs_submit_bio(sbi, type, sync);
		wait_on_page_writeback(page);
	}
=======
int f2fs_trim_fs(struct f2fs_sb_info *sbi, struct fstrim_range *range)
{
	__u64 start = range->start >> sbi->log_blocksize;
	__u64 end = start + (range->len >> sbi->log_blocksize) - 1;
	unsigned int start_segno, end_segno;
	struct cp_control cpc;

	if (range->minlen > SEGMENT_SIZE(sbi) || start >= MAX_BLKADDR(sbi) ||
						range->len < sbi->blocksize)
		return -EINVAL;

	if (end <= MAIN_BLKADDR(sbi))
		goto out;

	/* start/end segment number in main_area */
	start_segno = (start <= MAIN_BLKADDR(sbi)) ? 0 : GET_SEGNO(sbi, start);
	end_segno = (end >= MAX_BLKADDR(sbi)) ? MAIN_SEGS(sbi) - 1 :
						GET_SEGNO(sbi, end);
	cpc.reason = CP_DISCARD;
	cpc.trim_start = start_segno;
	cpc.trim_end = end_segno;
	cpc.trim_minlen = range->minlen >> sbi->log_blocksize;
	cpc.trimmed = 0;

	/* do checkpoint to issue discard commands safely */
	write_checkpoint(sbi, &cpc);
out:
	range->len = cpc.trimmed << sbi->log_blocksize;
	return 0;
>>>>>>> f8f1ff21
}

static bool __has_curseg_space(struct f2fs_sb_info *sbi, int type)
{
	struct curseg_info *curseg = CURSEG_I(sbi, type);
	if (curseg->next_blkoff < sbi->blocks_per_seg)
		return true;
	return false;
}

static int __get_segment_type_2(struct page *page, enum page_type p_type)
{
	if (p_type == DATA)
		return CURSEG_HOT_DATA;
	else
		return CURSEG_HOT_NODE;
}

static int __get_segment_type_4(struct page *page, enum page_type p_type)
{
	if (p_type == DATA) {
		struct inode *inode = page->mapping->host;

		if (S_ISDIR(inode->i_mode))
			return CURSEG_HOT_DATA;
		else
			return CURSEG_COLD_DATA;
	} else {
		if (IS_DNODE(page) && !is_cold_node(page))
			return CURSEG_HOT_NODE;
		else
			return CURSEG_COLD_NODE;
	}
}

static int __get_segment_type_6(struct page *page, enum page_type p_type)
{
	if (p_type == DATA) {
		struct inode *inode = page->mapping->host;

		if (S_ISDIR(inode->i_mode))
			return CURSEG_HOT_DATA;
		else if (is_cold_data(page) || file_is_cold(inode))
			return CURSEG_COLD_DATA;
		else
			return CURSEG_WARM_DATA;
	} else {
		if (IS_DNODE(page))
			return is_cold_node(page) ? CURSEG_WARM_NODE :
						CURSEG_HOT_NODE;
		else
			return CURSEG_COLD_NODE;
	}
}

static int __get_segment_type(struct page *page, enum page_type p_type)
{
	switch (F2FS_P_SB(page)->active_logs) {
	case 2:
		return __get_segment_type_2(page, p_type);
	case 4:
		return __get_segment_type_4(page, p_type);
	}
	/* NR_CURSEG_TYPE(6) logs by default */
	f2fs_bug_on(F2FS_P_SB(page),
		F2FS_P_SB(page)->active_logs != NR_CURSEG_TYPE);
	return __get_segment_type_6(page, p_type);
}

void allocate_data_block(struct f2fs_sb_info *sbi, struct page *page,
		block_t old_blkaddr, block_t *new_blkaddr,
		struct f2fs_summary *sum, int type)
{
	struct sit_info *sit_i = SIT_I(sbi);
	struct curseg_info *curseg;

	curseg = CURSEG_I(sbi, type);

	mutex_lock(&curseg->curseg_mutex);

	*new_blkaddr = NEXT_FREE_BLKADDR(sbi, curseg);

	/*
	 * __add_sum_entry should be resided under the curseg_mutex
	 * because, this function updates a summary entry in the
	 * current summary block.
	 */
	__add_sum_entry(sbi, type, sum);

	mutex_lock(&sit_i->sentry_lock);
	__refresh_next_blkoff(sbi, curseg);

	stat_inc_block_count(sbi, curseg);

	if (!__has_curseg_space(sbi, type))
		sit_i->s_ops->allocate_segment(sbi, type, false);
	/*
	 * SIT information should be updated before segment allocation,
	 * since SSR needs latest valid block information.
	 */
	refresh_sit_entry(sbi, old_blkaddr, *new_blkaddr);

	mutex_unlock(&sit_i->sentry_lock);

	if (page && IS_NODESEG(type))
		fill_node_footer_blkaddr(page, NEXT_FREE_BLKADDR(sbi, curseg));

	mutex_unlock(&curseg->curseg_mutex);
}

static void do_write_page(struct f2fs_sb_info *sbi, struct page *page,
			block_t old_blkaddr, block_t *new_blkaddr,
			struct f2fs_summary *sum, struct f2fs_io_info *fio)
{
	int type = __get_segment_type(page, fio->type);

	allocate_data_block(sbi, page, old_blkaddr, new_blkaddr, sum, type);

	/* writeout dirty page into bdev */
	f2fs_submit_page_mbio(sbi, page, *new_blkaddr, fio);
}

void write_meta_page(struct f2fs_sb_info *sbi, struct page *page)
{
	struct f2fs_io_info fio = {
		.type = META,
		.rw = WRITE_SYNC | REQ_META | REQ_PRIO
	};

	set_page_writeback(page);
	f2fs_submit_page_mbio(sbi, page, page->index, &fio);
}

void write_node_page(struct f2fs_sb_info *sbi, struct page *page,
		struct f2fs_io_info *fio,
		unsigned int nid, block_t old_blkaddr, block_t *new_blkaddr)
{
	struct f2fs_summary sum;
	set_summary(&sum, nid, 0, 0);
	do_write_page(sbi, page, old_blkaddr, new_blkaddr, &sum, fio);
}

void write_data_page(struct page *page, struct dnode_of_data *dn,
		block_t *new_blkaddr, struct f2fs_io_info *fio)
{
	struct f2fs_sb_info *sbi = F2FS_I_SB(dn->inode);
	struct f2fs_summary sum;
	struct node_info ni;

	f2fs_bug_on(sbi, dn->data_blkaddr == NULL_ADDR);
	get_node_info(sbi, dn->nid, &ni);
	set_summary(&sum, dn->nid, dn->ofs_in_node, ni.version);

	do_write_page(sbi, page, dn->data_blkaddr, new_blkaddr, &sum, fio);
}

void rewrite_data_page(struct page *page, block_t old_blkaddr,
					struct f2fs_io_info *fio)
{
	f2fs_submit_page_mbio(F2FS_P_SB(page), page, old_blkaddr, fio);
}

void recover_data_page(struct f2fs_sb_info *sbi,
			struct page *page, struct f2fs_summary *sum,
			block_t old_blkaddr, block_t new_blkaddr)
{
	struct sit_info *sit_i = SIT_I(sbi);
	struct curseg_info *curseg;
	unsigned int segno, old_cursegno;
	struct seg_entry *se;
	int type;

	segno = GET_SEGNO(sbi, new_blkaddr);
	se = get_seg_entry(sbi, segno);
	type = se->type;

	if (se->valid_blocks == 0 && !IS_CURSEG(sbi, segno)) {
		if (old_blkaddr == NULL_ADDR)
			type = CURSEG_COLD_DATA;
		else
			type = CURSEG_WARM_DATA;
	}
	curseg = CURSEG_I(sbi, type);

	mutex_lock(&curseg->curseg_mutex);
	mutex_lock(&sit_i->sentry_lock);

	old_cursegno = curseg->segno;

	/* change the current segment */
	if (segno != curseg->segno) {
		curseg->next_segno = segno;
		change_curseg(sbi, type, true);
	}

	curseg->next_blkoff = GET_BLKOFF_FROM_SEG0(sbi, new_blkaddr);
	__add_sum_entry(sbi, type, sum);

	refresh_sit_entry(sbi, old_blkaddr, new_blkaddr);
	locate_dirty_segment(sbi, old_cursegno);

	mutex_unlock(&sit_i->sentry_lock);
	mutex_unlock(&curseg->curseg_mutex);
}

static inline bool is_merged_page(struct f2fs_sb_info *sbi,
					struct page *page, enum page_type type)
{
	enum page_type btype = PAGE_TYPE_OF_BIO(type);
	struct f2fs_bio_info *io = &sbi->write_io[btype];
	struct bio_vec *bvec;
	int i;

	down_read(&io->io_rwsem);
	if (!io->bio)
		goto out;

	bio_for_each_segment_all(bvec, io->bio, i) {
		if (page == bvec->bv_page) {
			up_read(&io->io_rwsem);
			return true;
		}
	}

out:
	up_read(&io->io_rwsem);
	return false;
}

void f2fs_wait_on_page_writeback(struct page *page,
				enum page_type type)
{
	if (PageWriteback(page)) {
		struct f2fs_sb_info *sbi = F2FS_P_SB(page);

		if (is_merged_page(sbi, page, type))
			f2fs_submit_merged_bio(sbi, type, WRITE);
		wait_on_page_writeback(page);
	}
}

static int read_compacted_summaries(struct f2fs_sb_info *sbi)
{
	struct f2fs_checkpoint *ckpt = F2FS_CKPT(sbi);
	struct curseg_info *seg_i;
	unsigned char *kaddr;
	struct page *page;
	block_t start;
	int i, j, offset;

	start = start_sum_block(sbi);

	page = get_meta_page(sbi, start++);
	kaddr = (unsigned char *)page_address(page);

	/* Step 1: restore nat cache */
	seg_i = CURSEG_I(sbi, CURSEG_HOT_DATA);
	memcpy(&seg_i->sum_blk->n_nats, kaddr, SUM_JOURNAL_SIZE);

	/* Step 2: restore sit cache */
	seg_i = CURSEG_I(sbi, CURSEG_COLD_DATA);
	memcpy(&seg_i->sum_blk->n_sits, kaddr + SUM_JOURNAL_SIZE,
						SUM_JOURNAL_SIZE);
	offset = 2 * SUM_JOURNAL_SIZE;

	/* Step 3: restore summary entries */
	for (i = CURSEG_HOT_DATA; i <= CURSEG_COLD_DATA; i++) {
		unsigned short blk_off;
		unsigned int segno;

		seg_i = CURSEG_I(sbi, i);
		segno = le32_to_cpu(ckpt->cur_data_segno[i]);
		blk_off = le16_to_cpu(ckpt->cur_data_blkoff[i]);
		seg_i->next_segno = segno;
		reset_curseg(sbi, i, 0);
		seg_i->alloc_type = ckpt->alloc_type[i];
		seg_i->next_blkoff = blk_off;

		if (seg_i->alloc_type == SSR)
			blk_off = sbi->blocks_per_seg;

		for (j = 0; j < blk_off; j++) {
			struct f2fs_summary *s;
			s = (struct f2fs_summary *)(kaddr + offset);
			seg_i->sum_blk->entries[j] = *s;
			offset += SUMMARY_SIZE;
			if (offset + SUMMARY_SIZE <= PAGE_CACHE_SIZE -
						SUM_FOOTER_SIZE)
				continue;

			f2fs_put_page(page, 1);
			page = NULL;

			page = get_meta_page(sbi, start++);
			kaddr = (unsigned char *)page_address(page);
			offset = 0;
		}
	}
	f2fs_put_page(page, 1);
	return 0;
}

static int read_normal_summaries(struct f2fs_sb_info *sbi, int type)
{
	struct f2fs_checkpoint *ckpt = F2FS_CKPT(sbi);
	struct f2fs_summary_block *sum;
	struct curseg_info *curseg;
	struct page *new;
	unsigned short blk_off;
	unsigned int segno = 0;
	block_t blk_addr = 0;

	/* get segment number and block addr */
	if (IS_DATASEG(type)) {
		segno = le32_to_cpu(ckpt->cur_data_segno[type]);
		blk_off = le16_to_cpu(ckpt->cur_data_blkoff[type -
							CURSEG_HOT_DATA]);
		if (is_set_ckpt_flags(ckpt, CP_UMOUNT_FLAG))
			blk_addr = sum_blk_addr(sbi, NR_CURSEG_TYPE, type);
		else
			blk_addr = sum_blk_addr(sbi, NR_CURSEG_DATA_TYPE, type);
	} else {
		segno = le32_to_cpu(ckpt->cur_node_segno[type -
							CURSEG_HOT_NODE]);
		blk_off = le16_to_cpu(ckpt->cur_node_blkoff[type -
							CURSEG_HOT_NODE]);
		if (is_set_ckpt_flags(ckpt, CP_UMOUNT_FLAG))
			blk_addr = sum_blk_addr(sbi, NR_CURSEG_NODE_TYPE,
							type - CURSEG_HOT_NODE);
		else
			blk_addr = GET_SUM_BLOCK(sbi, segno);
	}

	new = get_meta_page(sbi, blk_addr);
	sum = (struct f2fs_summary_block *)page_address(new);

	if (IS_NODESEG(type)) {
		if (is_set_ckpt_flags(ckpt, CP_UMOUNT_FLAG)) {
			struct f2fs_summary *ns = &sum->entries[0];
			int i;
			for (i = 0; i < sbi->blocks_per_seg; i++, ns++) {
				ns->version = 0;
				ns->ofs_in_node = 0;
			}
		} else {
			int err;

			err = restore_node_summary(sbi, segno, sum);
			if (err) {
				f2fs_put_page(new, 1);
				return err;
			}
		}
	}

	/* set uncompleted segment to curseg */
	curseg = CURSEG_I(sbi, type);
	mutex_lock(&curseg->curseg_mutex);
	memcpy(curseg->sum_blk, sum, PAGE_CACHE_SIZE);
	curseg->next_segno = segno;
	reset_curseg(sbi, type, 0);
	curseg->alloc_type = ckpt->alloc_type[type];
	curseg->next_blkoff = blk_off;
	mutex_unlock(&curseg->curseg_mutex);
	f2fs_put_page(new, 1);
	return 0;
}

static int restore_curseg_summaries(struct f2fs_sb_info *sbi)
{
	int type = CURSEG_HOT_DATA;
	int err;

	if (is_set_ckpt_flags(F2FS_CKPT(sbi), CP_COMPACT_SUM_FLAG)) {
		/* restore for compacted data summary */
		if (read_compacted_summaries(sbi))
			return -EINVAL;
		type = CURSEG_HOT_NODE;
	}

	for (; type <= CURSEG_COLD_NODE; type++) {
		err = read_normal_summaries(sbi, type);
		if (err)
			return err;
	}

	return 0;
}

static void write_compacted_summaries(struct f2fs_sb_info *sbi, block_t blkaddr)
{
	struct page *page;
	unsigned char *kaddr;
	struct f2fs_summary *summary;
	struct curseg_info *seg_i;
	int written_size = 0;
	int i, j;

	page = grab_meta_page(sbi, blkaddr++);
	kaddr = (unsigned char *)page_address(page);

	/* Step 1: write nat cache */
	seg_i = CURSEG_I(sbi, CURSEG_HOT_DATA);
	memcpy(kaddr, &seg_i->sum_blk->n_nats, SUM_JOURNAL_SIZE);
	written_size += SUM_JOURNAL_SIZE;

	/* Step 2: write sit cache */
	seg_i = CURSEG_I(sbi, CURSEG_COLD_DATA);
	memcpy(kaddr + written_size, &seg_i->sum_blk->n_sits,
						SUM_JOURNAL_SIZE);
	written_size += SUM_JOURNAL_SIZE;

	/* Step 3: write summary entries */
	for (i = CURSEG_HOT_DATA; i <= CURSEG_COLD_DATA; i++) {
		unsigned short blkoff;
		seg_i = CURSEG_I(sbi, i);
		if (sbi->ckpt->alloc_type[i] == SSR)
			blkoff = sbi->blocks_per_seg;
		else
			blkoff = curseg_blkoff(sbi, i);

		for (j = 0; j < blkoff; j++) {
			if (!page) {
				page = grab_meta_page(sbi, blkaddr++);
				kaddr = (unsigned char *)page_address(page);
				written_size = 0;
			}
			summary = (struct f2fs_summary *)(kaddr + written_size);
			*summary = seg_i->sum_blk->entries[j];
			written_size += SUMMARY_SIZE;

			if (written_size + SUMMARY_SIZE <= PAGE_CACHE_SIZE -
							SUM_FOOTER_SIZE)
				continue;

			set_page_dirty(page);
			f2fs_put_page(page, 1);
			page = NULL;
		}
	}
	if (page) {
		set_page_dirty(page);
		f2fs_put_page(page, 1);
	}
}

static void write_normal_summaries(struct f2fs_sb_info *sbi,
					block_t blkaddr, int type)
{
	int i, end;
	if (IS_DATASEG(type))
		end = type + NR_CURSEG_DATA_TYPE;
	else
		end = type + NR_CURSEG_NODE_TYPE;

	for (i = type; i < end; i++) {
		struct curseg_info *sum = CURSEG_I(sbi, i);
		mutex_lock(&sum->curseg_mutex);
		write_sum_page(sbi, sum->sum_blk, blkaddr + (i - type));
		mutex_unlock(&sum->curseg_mutex);
	}
}

void write_data_summaries(struct f2fs_sb_info *sbi, block_t start_blk)
{
	if (is_set_ckpt_flags(F2FS_CKPT(sbi), CP_COMPACT_SUM_FLAG))
		write_compacted_summaries(sbi, start_blk);
	else
		write_normal_summaries(sbi, start_blk, CURSEG_HOT_DATA);
}

void write_node_summaries(struct f2fs_sb_info *sbi, block_t start_blk)
{
	if (is_set_ckpt_flags(F2FS_CKPT(sbi), CP_UMOUNT_FLAG))
		write_normal_summaries(sbi, start_blk, CURSEG_HOT_NODE);
}

int lookup_journal_in_cursum(struct f2fs_summary_block *sum, int type,
					unsigned int val, int alloc)
{
	int i;

	if (type == NAT_JOURNAL) {
		for (i = 0; i < nats_in_cursum(sum); i++) {
			if (le32_to_cpu(nid_in_journal(sum, i)) == val)
				return i;
		}
		if (alloc && nats_in_cursum(sum) < NAT_JOURNAL_ENTRIES)
			return update_nats_in_cursum(sum, 1);
	} else if (type == SIT_JOURNAL) {
		for (i = 0; i < sits_in_cursum(sum); i++)
			if (le32_to_cpu(segno_in_journal(sum, i)) == val)
				return i;
		if (alloc && sits_in_cursum(sum) < SIT_JOURNAL_ENTRIES)
			return update_sits_in_cursum(sum, 1);
	}
	return -1;
}

static struct page *get_current_sit_page(struct f2fs_sb_info *sbi,
					unsigned int segno)
{
	struct sit_info *sit_i = SIT_I(sbi);
	unsigned int offset = SIT_BLOCK_OFFSET(segno);
	block_t blk_addr = sit_i->sit_base_addr + offset;

	check_seg_range(sbi, segno);

	/* calculate sit block address */
	if (f2fs_test_bit(offset, sit_i->sit_bitmap))
		blk_addr += sit_i->sit_blocks;

	return get_meta_page(sbi, blk_addr);
}

static struct page *get_next_sit_page(struct f2fs_sb_info *sbi,
					unsigned int start)
{
	struct sit_info *sit_i = SIT_I(sbi);
	struct page *src_page, *dst_page;
	pgoff_t src_off, dst_off;
	void *src_addr, *dst_addr;

	src_off = current_sit_addr(sbi, start);
	dst_off = next_sit_addr(sbi, src_off);

	/* get current sit block page without lock */
	src_page = get_meta_page(sbi, src_off);
	dst_page = grab_meta_page(sbi, dst_off);
	f2fs_bug_on(sbi, PageDirty(src_page));

	src_addr = page_address(src_page);
	dst_addr = page_address(dst_page);
	memcpy(dst_addr, src_addr, PAGE_CACHE_SIZE);

	set_page_dirty(dst_page);
	f2fs_put_page(src_page, 1);

	set_to_next_sit(sit_i, start);

	return dst_page;
}

static struct sit_entry_set *grab_sit_entry_set(void)
{
	struct sit_entry_set *ses =
			f2fs_kmem_cache_alloc(sit_entry_set_slab, GFP_ATOMIC);

	ses->entry_cnt = 0;
	INIT_LIST_HEAD(&ses->set_list);
	return ses;
}

static void release_sit_entry_set(struct sit_entry_set *ses)
{
	list_del(&ses->set_list);
	kmem_cache_free(sit_entry_set_slab, ses);
}

static void adjust_sit_entry_set(struct sit_entry_set *ses,
						struct list_head *head)
{
	struct sit_entry_set *next = ses;

	if (list_is_last(&ses->set_list, head))
		return;

	list_for_each_entry_continue(next, head, set_list)
		if (ses->entry_cnt <= next->entry_cnt)
			break;

	list_move_tail(&ses->set_list, &next->set_list);
}

static void add_sit_entry(unsigned int segno, struct list_head *head)
{
	struct sit_entry_set *ses;
	unsigned int start_segno = START_SEGNO(segno);

	list_for_each_entry(ses, head, set_list) {
		if (ses->start_segno == start_segno) {
			ses->entry_cnt++;
			adjust_sit_entry_set(ses, head);
			return;
		}
	}

	ses = grab_sit_entry_set();

	ses->start_segno = start_segno;
	ses->entry_cnt++;
	list_add(&ses->set_list, head);
}

static void add_sits_in_set(struct f2fs_sb_info *sbi)
{
	struct f2fs_sm_info *sm_info = SM_I(sbi);
	struct list_head *set_list = &sm_info->sit_entry_set;
	unsigned long *bitmap = SIT_I(sbi)->dirty_sentries_bitmap;
	unsigned int segno;

	for_each_set_bit(segno, bitmap, MAIN_SEGS(sbi))
		add_sit_entry(segno, set_list);
}

static void remove_sits_in_journal(struct f2fs_sb_info *sbi)
{
	struct curseg_info *curseg = CURSEG_I(sbi, CURSEG_COLD_DATA);
	struct f2fs_summary_block *sum = curseg->sum_blk;
	int i;

	for (i = sits_in_cursum(sum) - 1; i >= 0; i--) {
		unsigned int segno;
		bool dirtied;

		segno = le32_to_cpu(segno_in_journal(sum, i));
		dirtied = __mark_sit_entry_dirty(sbi, segno);

		if (!dirtied)
			add_sit_entry(segno, &SM_I(sbi)->sit_entry_set);
	}
	update_sits_in_cursum(sum, -sits_in_cursum(sum));
}

/*
 * CP calls this function, which flushes SIT entries including sit_journal,
 * and moves prefree segs to free segs.
 */
void flush_sit_entries(struct f2fs_sb_info *sbi, struct cp_control *cpc)
{
	struct sit_info *sit_i = SIT_I(sbi);
	unsigned long *bitmap = sit_i->dirty_sentries_bitmap;
	struct curseg_info *curseg = CURSEG_I(sbi, CURSEG_COLD_DATA);
	struct f2fs_summary_block *sum = curseg->sum_blk;
	struct sit_entry_set *ses, *tmp;
	struct list_head *head = &SM_I(sbi)->sit_entry_set;
	bool to_journal = true;
	struct seg_entry *se;

	mutex_lock(&curseg->curseg_mutex);
	mutex_lock(&sit_i->sentry_lock);

	/*
	 * add and account sit entries of dirty bitmap in sit entry
	 * set temporarily
	 */
	add_sits_in_set(sbi);

	/*
	 * if there are no enough space in journal to store dirty sit
	 * entries, remove all entries from journal and add and account
	 * them in sit entry set.
	 */
	if (!__has_cursum_space(sum, sit_i->dirty_sentries, SIT_JOURNAL))
		remove_sits_in_journal(sbi);

	if (!sit_i->dirty_sentries)
		goto out;

	/*
	 * there are two steps to flush sit entries:
	 * #1, flush sit entries to journal in current cold data summary block.
	 * #2, flush sit entries to sit page.
	 */
	list_for_each_entry_safe(ses, tmp, head, set_list) {
		struct page *page;
		struct f2fs_sit_block *raw_sit = NULL;
		unsigned int start_segno = ses->start_segno;
		unsigned int end = min(start_segno + SIT_ENTRY_PER_BLOCK,
						(unsigned long)MAIN_SEGS(sbi));
		unsigned int segno = start_segno;

		if (to_journal &&
			!__has_cursum_space(sum, ses->entry_cnt, SIT_JOURNAL))
			to_journal = false;

		if (!to_journal) {
			page = get_next_sit_page(sbi, start_segno);
			raw_sit = page_address(page);
		}

		/* flush dirty sit entries in region of current sit set */
		for_each_set_bit_from(segno, bitmap, end) {
			int offset, sit_offset;

			se = get_seg_entry(sbi, segno);

			/* add discard candidates */
			if (SM_I(sbi)->nr_discards < SM_I(sbi)->max_discards) {
				cpc->trim_start = segno;
				add_discard_addrs(sbi, cpc);
			}

			if (to_journal) {
				offset = lookup_journal_in_cursum(sum,
							SIT_JOURNAL, segno, 1);
				f2fs_bug_on(sbi, offset < 0);
				segno_in_journal(sum, offset) =
							cpu_to_le32(segno);
				seg_info_to_raw_sit(se,
						&sit_in_journal(sum, offset));
			} else {
				sit_offset = SIT_ENTRY_OFFSET(sit_i, segno);
				seg_info_to_raw_sit(se,
						&raw_sit->entries[sit_offset]);
			}

			__clear_bit(segno, bitmap);
			sit_i->dirty_sentries--;
			ses->entry_cnt--;
		}

		if (!to_journal)
			f2fs_put_page(page, 1);

		f2fs_bug_on(sbi, ses->entry_cnt);
		release_sit_entry_set(ses);
	}

	f2fs_bug_on(sbi, !list_empty(head));
	f2fs_bug_on(sbi, sit_i->dirty_sentries);
out:
	if (cpc->reason == CP_DISCARD) {
		for (; cpc->trim_start <= cpc->trim_end; cpc->trim_start++)
			add_discard_addrs(sbi, cpc);
	}
	mutex_unlock(&sit_i->sentry_lock);
	mutex_unlock(&curseg->curseg_mutex);

	set_prefree_as_free_segments(sbi);
}

static int build_sit_info(struct f2fs_sb_info *sbi)
{
	struct f2fs_super_block *raw_super = F2FS_RAW_SUPER(sbi);
	struct f2fs_checkpoint *ckpt = F2FS_CKPT(sbi);
	struct sit_info *sit_i;
	unsigned int sit_segs, start;
	char *src_bitmap, *dst_bitmap;
	unsigned int bitmap_size;

	/* allocate memory for SIT information */
	sit_i = kzalloc(sizeof(struct sit_info), GFP_KERNEL);
	if (!sit_i)
		return -ENOMEM;

	SM_I(sbi)->sit_info = sit_i;

	sit_i->sentries = vzalloc(MAIN_SEGS(sbi) * sizeof(struct seg_entry));
	if (!sit_i->sentries)
		return -ENOMEM;

	bitmap_size = f2fs_bitmap_size(MAIN_SEGS(sbi));
	sit_i->dirty_sentries_bitmap = kzalloc(bitmap_size, GFP_KERNEL);
	if (!sit_i->dirty_sentries_bitmap)
		return -ENOMEM;

	for (start = 0; start < MAIN_SEGS(sbi); start++) {
		sit_i->sentries[start].cur_valid_map
			= kzalloc(SIT_VBLOCK_MAP_SIZE, GFP_KERNEL);
		sit_i->sentries[start].ckpt_valid_map
			= kzalloc(SIT_VBLOCK_MAP_SIZE, GFP_KERNEL);
		if (!sit_i->sentries[start].cur_valid_map
				|| !sit_i->sentries[start].ckpt_valid_map)
			return -ENOMEM;
	}

	if (sbi->segs_per_sec > 1) {
		sit_i->sec_entries = vzalloc(MAIN_SECS(sbi) *
					sizeof(struct sec_entry));
		if (!sit_i->sec_entries)
			return -ENOMEM;
	}

	/* get information related with SIT */
	sit_segs = le32_to_cpu(raw_super->segment_count_sit) >> 1;

	/* setup SIT bitmap from ckeckpoint pack */
	bitmap_size = __bitmap_size(sbi, SIT_BITMAP);
	src_bitmap = __bitmap_ptr(sbi, SIT_BITMAP);

	dst_bitmap = kmemdup(src_bitmap, bitmap_size, GFP_KERNEL);
	if (!dst_bitmap)
		return -ENOMEM;

	/* init SIT information */
	sit_i->s_ops = &default_salloc_ops;

	sit_i->sit_base_addr = le32_to_cpu(raw_super->sit_blkaddr);
	sit_i->sit_blocks = sit_segs << sbi->log_blocks_per_seg;
	sit_i->written_valid_blocks = le64_to_cpu(ckpt->valid_block_count);
	sit_i->sit_bitmap = dst_bitmap;
	sit_i->bitmap_size = bitmap_size;
	sit_i->dirty_sentries = 0;
	sit_i->sents_per_block = SIT_ENTRY_PER_BLOCK;
	sit_i->elapsed_time = le64_to_cpu(sbi->ckpt->elapsed_time);
	sit_i->mounted_time = CURRENT_TIME_SEC.tv_sec;
	mutex_init(&sit_i->sentry_lock);
	return 0;
}

static int build_free_segmap(struct f2fs_sb_info *sbi)
{
	struct free_segmap_info *free_i;
	unsigned int bitmap_size, sec_bitmap_size;

	/* allocate memory for free segmap information */
	free_i = kzalloc(sizeof(struct free_segmap_info), GFP_KERNEL);
	if (!free_i)
		return -ENOMEM;

	SM_I(sbi)->free_info = free_i;

	bitmap_size = f2fs_bitmap_size(MAIN_SEGS(sbi));
	free_i->free_segmap = kmalloc(bitmap_size, GFP_KERNEL);
	if (!free_i->free_segmap)
		return -ENOMEM;

	sec_bitmap_size = f2fs_bitmap_size(MAIN_SECS(sbi));
	free_i->free_secmap = kmalloc(sec_bitmap_size, GFP_KERNEL);
	if (!free_i->free_secmap)
		return -ENOMEM;

	/* set all segments as dirty temporarily */
	memset(free_i->free_segmap, 0xff, bitmap_size);
	memset(free_i->free_secmap, 0xff, sec_bitmap_size);

	/* init free segmap information */
	free_i->start_segno = GET_SEGNO_FROM_SEG0(sbi, MAIN_BLKADDR(sbi));
	free_i->free_segments = 0;
	free_i->free_sections = 0;
	rwlock_init(&free_i->segmap_lock);
	return 0;
}

static int build_curseg(struct f2fs_sb_info *sbi)
{
	struct curseg_info *array;
	int i;

	array = kcalloc(NR_CURSEG_TYPE, sizeof(*array), GFP_KERNEL);
	if (!array)
		return -ENOMEM;

	SM_I(sbi)->curseg_array = array;

	for (i = 0; i < NR_CURSEG_TYPE; i++) {
		mutex_init(&array[i].curseg_mutex);
		array[i].sum_blk = kzalloc(PAGE_CACHE_SIZE, GFP_KERNEL);
		if (!array[i].sum_blk)
			return -ENOMEM;
		array[i].segno = NULL_SEGNO;
		array[i].next_blkoff = 0;
	}
	return restore_curseg_summaries(sbi);
}

static void build_sit_entries(struct f2fs_sb_info *sbi)
{
	struct sit_info *sit_i = SIT_I(sbi);
	struct curseg_info *curseg = CURSEG_I(sbi, CURSEG_COLD_DATA);
	struct f2fs_summary_block *sum = curseg->sum_blk;
	int sit_blk_cnt = SIT_BLK_CNT(sbi);
	unsigned int i, start, end;
	unsigned int readed, start_blk = 0;
	int nrpages = MAX_BIO_BLOCKS(sbi);

	do {
		readed = ra_meta_pages(sbi, start_blk, nrpages, META_SIT);

		start = start_blk * sit_i->sents_per_block;
		end = (start_blk + readed) * sit_i->sents_per_block;

		for (; start < end && start < MAIN_SEGS(sbi); start++) {
			struct seg_entry *se = &sit_i->sentries[start];
			struct f2fs_sit_block *sit_blk;
			struct f2fs_sit_entry sit;
			struct page *page;

			mutex_lock(&curseg->curseg_mutex);
			for (i = 0; i < sits_in_cursum(sum); i++) {
				if (le32_to_cpu(segno_in_journal(sum, i))
								== start) {
					sit = sit_in_journal(sum, i);
					mutex_unlock(&curseg->curseg_mutex);
					goto got_it;
				}
			}
			mutex_unlock(&curseg->curseg_mutex);

			page = get_current_sit_page(sbi, start);
			sit_blk = (struct f2fs_sit_block *)page_address(page);
			sit = sit_blk->entries[SIT_ENTRY_OFFSET(sit_i, start)];
			f2fs_put_page(page, 1);
got_it:
			check_block_count(sbi, start, &sit);
			seg_info_from_raw_sit(se, &sit);
			if (sbi->segs_per_sec > 1) {
				struct sec_entry *e = get_sec_entry(sbi, start);
				e->valid_blocks += se->valid_blocks;
			}
		}
		start_blk += readed;
	} while (start_blk < sit_blk_cnt);
}

static void init_free_segmap(struct f2fs_sb_info *sbi)
{
	unsigned int start;
	int type;

	for (start = 0; start < MAIN_SEGS(sbi); start++) {
		struct seg_entry *sentry = get_seg_entry(sbi, start);
		if (!sentry->valid_blocks)
			__set_free(sbi, start);
	}

	/* set use the current segments */
	for (type = CURSEG_HOT_DATA; type <= CURSEG_COLD_NODE; type++) {
		struct curseg_info *curseg_t = CURSEG_I(sbi, type);
		__set_test_and_inuse(sbi, curseg_t->segno);
	}
}

static void init_dirty_segmap(struct f2fs_sb_info *sbi)
{
	struct dirty_seglist_info *dirty_i = DIRTY_I(sbi);
	struct free_segmap_info *free_i = FREE_I(sbi);
	unsigned int segno = 0, offset = 0;
	unsigned short valid_blocks;

	while (1) {
		/* find dirty segment based on free segmap */
		segno = find_next_inuse(free_i, MAIN_SEGS(sbi), offset);
		if (segno >= MAIN_SEGS(sbi))
			break;
		offset = segno + 1;
		valid_blocks = get_valid_blocks(sbi, segno, 0);
		if (valid_blocks == sbi->blocks_per_seg || !valid_blocks)
			continue;
		if (valid_blocks > sbi->blocks_per_seg) {
			f2fs_bug_on(sbi, 1);
			continue;
		}
		mutex_lock(&dirty_i->seglist_lock);
		__locate_dirty_segment(sbi, segno, DIRTY);
		mutex_unlock(&dirty_i->seglist_lock);
	}
}

static int init_victim_secmap(struct f2fs_sb_info *sbi)
{
	struct dirty_seglist_info *dirty_i = DIRTY_I(sbi);
	unsigned int bitmap_size = f2fs_bitmap_size(MAIN_SECS(sbi));

	dirty_i->victim_secmap = kzalloc(bitmap_size, GFP_KERNEL);
	if (!dirty_i->victim_secmap)
		return -ENOMEM;
	return 0;
}

static int build_dirty_segmap(struct f2fs_sb_info *sbi)
{
	struct dirty_seglist_info *dirty_i;
	unsigned int bitmap_size, i;

	/* allocate memory for dirty segments list information */
	dirty_i = kzalloc(sizeof(struct dirty_seglist_info), GFP_KERNEL);
	if (!dirty_i)
		return -ENOMEM;

	SM_I(sbi)->dirty_info = dirty_i;
	mutex_init(&dirty_i->seglist_lock);

	bitmap_size = f2fs_bitmap_size(MAIN_SEGS(sbi));

	for (i = 0; i < NR_DIRTY_TYPE; i++) {
		dirty_i->dirty_segmap[i] = kzalloc(bitmap_size, GFP_KERNEL);
		if (!dirty_i->dirty_segmap[i])
			return -ENOMEM;
	}

	init_dirty_segmap(sbi);
	return init_victim_secmap(sbi);
}

/*
 * Update min, max modified time for cost-benefit GC algorithm
 */
static void init_min_max_mtime(struct f2fs_sb_info *sbi)
{
	struct sit_info *sit_i = SIT_I(sbi);
	unsigned int segno;

	mutex_lock(&sit_i->sentry_lock);

	sit_i->min_mtime = LLONG_MAX;

	for (segno = 0; segno < MAIN_SEGS(sbi); segno += sbi->segs_per_sec) {
		unsigned int i;
		unsigned long long mtime = 0;

		for (i = 0; i < sbi->segs_per_sec; i++)
			mtime += get_seg_entry(sbi, segno + i)->mtime;

		mtime = div_u64(mtime, sbi->segs_per_sec);

		if (sit_i->min_mtime > mtime)
			sit_i->min_mtime = mtime;
	}
	sit_i->max_mtime = get_mtime(sbi);
	mutex_unlock(&sit_i->sentry_lock);
}

int build_segment_manager(struct f2fs_sb_info *sbi)
{
	struct f2fs_super_block *raw_super = F2FS_RAW_SUPER(sbi);
	struct f2fs_checkpoint *ckpt = F2FS_CKPT(sbi);
	struct f2fs_sm_info *sm_info;
	int err;

	sm_info = kzalloc(sizeof(struct f2fs_sm_info), GFP_KERNEL);
	if (!sm_info)
		return -ENOMEM;

	/* init sm info */
	sbi->sm_info = sm_info;
	sm_info->seg0_blkaddr = le32_to_cpu(raw_super->segment0_blkaddr);
	sm_info->main_blkaddr = le32_to_cpu(raw_super->main_blkaddr);
	sm_info->segment_count = le32_to_cpu(raw_super->segment_count);
	sm_info->reserved_segments = le32_to_cpu(ckpt->rsvd_segment_count);
	sm_info->ovp_segments = le32_to_cpu(ckpt->overprov_segment_count);
	sm_info->main_segments = le32_to_cpu(raw_super->segment_count_main);
	sm_info->ssa_blkaddr = le32_to_cpu(raw_super->ssa_blkaddr);
	sm_info->rec_prefree_segments = sm_info->main_segments *
					DEF_RECLAIM_PREFREE_SEGMENTS / 100;
	sm_info->ipu_policy = 1 << F2FS_IPU_FSYNC;
	sm_info->min_ipu_util = DEF_MIN_IPU_UTIL;
	sm_info->min_fsync_blocks = DEF_MIN_FSYNC_BLOCKS;

	INIT_LIST_HEAD(&sm_info->discard_list);
	sm_info->nr_discards = 0;
	sm_info->max_discards = 0;

	INIT_LIST_HEAD(&sm_info->sit_entry_set);

	if (test_opt(sbi, FLUSH_MERGE) && !f2fs_readonly(sbi->sb)) {
		err = create_flush_cmd_control(sbi);
		if (err)
			return err;
	}

	err = build_sit_info(sbi);
	if (err)
		return err;
	err = build_free_segmap(sbi);
	if (err)
		return err;
	err = build_curseg(sbi);
	if (err)
		return err;

	/* reinit free segmap based on SIT */
	build_sit_entries(sbi);

	init_free_segmap(sbi);
	err = build_dirty_segmap(sbi);
	if (err)
		return err;

	init_min_max_mtime(sbi);
	return 0;
}

static void discard_dirty_segmap(struct f2fs_sb_info *sbi,
		enum dirty_type dirty_type)
{
	struct dirty_seglist_info *dirty_i = DIRTY_I(sbi);

	mutex_lock(&dirty_i->seglist_lock);
	kfree(dirty_i->dirty_segmap[dirty_type]);
	dirty_i->nr_dirty[dirty_type] = 0;
	mutex_unlock(&dirty_i->seglist_lock);
}

static void destroy_victim_secmap(struct f2fs_sb_info *sbi)
{
	struct dirty_seglist_info *dirty_i = DIRTY_I(sbi);
	kfree(dirty_i->victim_secmap);
}

static void destroy_dirty_segmap(struct f2fs_sb_info *sbi)
{
	struct dirty_seglist_info *dirty_i = DIRTY_I(sbi);
	int i;

	if (!dirty_i)
		return;

	/* discard pre-free/dirty segments list */
	for (i = 0; i < NR_DIRTY_TYPE; i++)
		discard_dirty_segmap(sbi, i);

	destroy_victim_secmap(sbi);
	SM_I(sbi)->dirty_info = NULL;
	kfree(dirty_i);
}

static void destroy_curseg(struct f2fs_sb_info *sbi)
{
	struct curseg_info *array = SM_I(sbi)->curseg_array;
	int i;

	if (!array)
		return;
	SM_I(sbi)->curseg_array = NULL;
	for (i = 0; i < NR_CURSEG_TYPE; i++)
		kfree(array[i].sum_blk);
	kfree(array);
}

static void destroy_free_segmap(struct f2fs_sb_info *sbi)
{
	struct free_segmap_info *free_i = SM_I(sbi)->free_info;
	if (!free_i)
		return;
	SM_I(sbi)->free_info = NULL;
	kfree(free_i->free_segmap);
	kfree(free_i->free_secmap);
	kfree(free_i);
}

static void destroy_sit_info(struct f2fs_sb_info *sbi)
{
	struct sit_info *sit_i = SIT_I(sbi);
	unsigned int start;

	if (!sit_i)
		return;

	if (sit_i->sentries) {
		for (start = 0; start < MAIN_SEGS(sbi); start++) {
			kfree(sit_i->sentries[start].cur_valid_map);
			kfree(sit_i->sentries[start].ckpt_valid_map);
		}
	}
	vfree(sit_i->sentries);
	vfree(sit_i->sec_entries);
	kfree(sit_i->dirty_sentries_bitmap);

	SM_I(sbi)->sit_info = NULL;
	kfree(sit_i->sit_bitmap);
	kfree(sit_i);
}

void destroy_segment_manager(struct f2fs_sb_info *sbi)
{
	struct f2fs_sm_info *sm_info = SM_I(sbi);

	if (!sm_info)
		return;
	destroy_flush_cmd_control(sbi);
	destroy_dirty_segmap(sbi);
	destroy_curseg(sbi);
	destroy_free_segmap(sbi);
	destroy_sit_info(sbi);
	sbi->sm_info = NULL;
	kfree(sm_info);
}

int __init create_segment_manager_caches(void)
{
	discard_entry_slab = f2fs_kmem_cache_create("discard_entry",
			sizeof(struct discard_entry));
	if (!discard_entry_slab)
		goto fail;

	sit_entry_set_slab = f2fs_kmem_cache_create("sit_entry_set",
			sizeof(struct nat_entry_set));
	if (!sit_entry_set_slab)
		goto destory_discard_entry;
	aw_entry_slab = f2fs_kmem_cache_create("atomic_entry",
			sizeof(struct atomic_range));
	if (!aw_entry_slab)
		goto destroy_sit_entry_set;
	return 0;

destroy_sit_entry_set:
	kmem_cache_destroy(sit_entry_set_slab);
destory_discard_entry:
	kmem_cache_destroy(discard_entry_slab);
fail:
	return -ENOMEM;
}

void destroy_segment_manager_caches(void)
{
	kmem_cache_destroy(sit_entry_set_slab);
	kmem_cache_destroy(discard_entry_slab);
}<|MERGE_RESOLUTION|>--- conflicted
+++ resolved
@@ -1042,149 +1042,6 @@
 	.allocate_segment = allocate_segment_by_default,
 };
 
-<<<<<<< HEAD
-static void f2fs_end_io_write(struct bio *bio, int err)
-{
-	const int uptodate = test_bit(BIO_UPTODATE, &bio->bi_flags);
-	struct bio_vec *bvec = bio->bi_io_vec + bio->bi_vcnt - 1;
-	struct bio_private *p = bio->bi_private;
-
-	do {
-		struct page *page = bvec->bv_page;
-
-		if (--bvec >= bio->bi_io_vec)
-			prefetchw(&bvec->bv_page->flags);
-		if (!uptodate) {
-			SetPageError(page);
-			if (page->mapping)
-				set_bit(AS_EIO, &page->mapping->flags);
-			set_ckpt_flags(p->sbi->ckpt, CP_ERROR_FLAG);
-			if (f2fs_handle_error(p->sbi))
-				p->sbi->sb->s_flags |= MS_RDONLY;
-		}
-		end_page_writeback(page);
-		dec_page_count(p->sbi, F2FS_WRITEBACK);
-	} while (bvec >= bio->bi_io_vec);
-
-	if (p->is_sync)
-		complete(p->wait);
-
-	if (!get_pages(p->sbi, F2FS_WRITEBACK) &&
-			!list_empty(&p->sbi->cp_wait.task_list))
-		wake_up(&p->sbi->cp_wait);
-
-	kfree(p);
-	bio_put(bio);
-}
-
-struct bio *f2fs_bio_alloc(struct block_device *bdev, int npages)
-{
-	struct bio *bio;
-
-	/* No failure on bio allocation */
-	bio = bio_alloc(GFP_NOIO, npages);
-	bio->bi_bdev = bdev;
-	bio->bi_private = NULL;
-
-	return bio;
-}
-
-static void do_submit_bio(struct f2fs_sb_info *sbi,
-				enum page_type type, bool sync)
-{
-	int rw = sync ? WRITE_SYNC : WRITE;
-	enum page_type btype = type > META ? META : type;
-
-	if (type >= META_FLUSH)
-		rw = WRITE_FLUSH_FUA;
-
-	if (btype == META)
-		rw |= REQ_META;
-
-	if (sbi->bio[btype]) {
-		struct bio_private *p = sbi->bio[btype]->bi_private;
-		p->sbi = sbi;
-		sbi->bio[btype]->bi_end_io = f2fs_end_io_write;
-
-		trace_f2fs_do_submit_bio(sbi->sb, btype, sync, sbi->bio[btype]);
-
-		if (type == META_FLUSH) {
-			DECLARE_COMPLETION_ONSTACK(wait);
-			p->is_sync = true;
-			p->wait = &wait;
-			submit_bio(rw, sbi->bio[btype]);
-			wait_for_completion(&wait);
-		} else {
-			p->is_sync = false;
-			submit_bio(rw, sbi->bio[btype]);
-		}
-		sbi->bio[btype] = NULL;
-	}
-}
-
-void f2fs_submit_bio(struct f2fs_sb_info *sbi, enum page_type type, bool sync)
-{
-	down_write(&sbi->bio_sem);
-	do_submit_bio(sbi, type, sync);
-	up_write(&sbi->bio_sem);
-}
-
-static void submit_write_page(struct f2fs_sb_info *sbi, struct page *page,
-				block_t blk_addr, enum page_type type)
-{
-	struct block_device *bdev = sbi->sb->s_bdev;
-	int bio_blocks;
-
-	verify_block_addr(sbi, blk_addr);
-
-	down_write(&sbi->bio_sem);
-
-	inc_page_count(sbi, F2FS_WRITEBACK);
-
-	if (sbi->bio[type] && sbi->last_block_in_bio[type] != blk_addr - 1)
-		do_submit_bio(sbi, type, false);
-alloc_new:
-	if (sbi->bio[type] == NULL) {
-		struct bio_private *priv;
-retry:
-		priv = kmalloc(sizeof(struct bio_private), GFP_NOFS);
-		if (!priv) {
-			cond_resched();
-			goto retry;
-		}
-
-		bio_blocks = MAX_BIO_BLOCKS(max_hw_blocks(sbi));
-		sbi->bio[type] = f2fs_bio_alloc(bdev, bio_blocks);
-		sbi->bio[type]->bi_sector = SECTOR_FROM_BLOCK(sbi, blk_addr);
-		sbi->bio[type]->bi_private = priv;
-		/*
-		 * The end_io will be assigned at the sumbission phase.
-		 * Until then, let bio_add_page() merge consecutive IOs as much
-		 * as possible.
-		 */
-	}
-
-	if (bio_add_page(sbi->bio[type], page, PAGE_CACHE_SIZE, 0) <
-							PAGE_CACHE_SIZE) {
-		do_submit_bio(sbi, type, false);
-		goto alloc_new;
-	}
-
-	sbi->last_block_in_bio[type] = blk_addr;
-
-	up_write(&sbi->bio_sem);
-	trace_f2fs_submit_write_page(page, blk_addr, type);
-}
-
-void f2fs_wait_on_page_writeback(struct page *page,
-				enum page_type type, bool sync)
-{
-	struct f2fs_sb_info *sbi = F2FS_SB(page->mapping->host->i_sb);
-	if (PageWriteback(page)) {
-		f2fs_submit_bio(sbi, type, sync);
-		wait_on_page_writeback(page);
-	}
-=======
 int f2fs_trim_fs(struct f2fs_sb_info *sbi, struct fstrim_range *range)
 {
 	__u64 start = range->start >> sbi->log_blocksize;
@@ -1214,7 +1071,6 @@
 out:
 	range->len = cpc.trimmed << sbi->log_blocksize;
 	return 0;
->>>>>>> f8f1ff21
 }
 
 static bool __has_curseg_space(struct f2fs_sb_info *sbi, int type)
