/*
 * fs/f2fs/super.c
 *
 * Copyright (c) 2012 Samsung Electronics Co., Ltd.
 *             http://www.samsung.com/
 *
 * This program is free software; you can redistribute it and/or modify
 * it under the terms of the GNU General Public License version 2 as
 * published by the Free Software Foundation.
 */
#include <linux/module.h>
#include <linux/init.h>
#include <linux/fs.h>
#include <linux/statfs.h>
#include <linux/buffer_head.h>
#include <linux/backing-dev.h>
#include <linux/kthread.h>
#include <linux/parser.h>
#include <linux/mount.h>
#include <linux/seq_file.h>
#include <linux/proc_fs.h>
#include <linux/random.h>
#include <linux/exportfs.h>
#include <linux/blkdev.h>
#include <linux/f2fs_fs.h>
#include <linux/sysfs.h>

#include "f2fs.h"
#include "node.h"
#include "segment.h"
#include "xattr.h"
#include "gc.h"

#define CREATE_TRACE_POINTS
#include <trace/events/f2fs.h>

static struct proc_dir_entry *f2fs_proc_root;
static struct kmem_cache *f2fs_inode_cachep;
static struct kset *f2fs_kset;

enum {
	Opt_gc_background,
	Opt_disable_roll_forward,
	Opt_discard,
	Opt_noheap,
	Opt_user_xattr,
	Opt_nouser_xattr,
	Opt_acl,
	Opt_noacl,
	Opt_active_logs,
	Opt_disable_ext_identify,
	Opt_inline_xattr,
	Opt_inline_data,
	Opt_flush_merge,
	Opt_nobarrier,
	Opt_android_emu,
	Opt_err_continue,
	Opt_err_panic,
	Opt_err_recover,
	Opt_err,
};

static match_table_t f2fs_tokens = {
	{Opt_gc_background, "background_gc=%s"},
	{Opt_disable_roll_forward, "disable_roll_forward"},
	{Opt_discard, "discard"},
	{Opt_noheap, "no_heap"},
	{Opt_user_xattr, "user_xattr"},
	{Opt_nouser_xattr, "nouser_xattr"},
	{Opt_acl, "acl"},
	{Opt_noacl, "noacl"},
	{Opt_active_logs, "active_logs=%u"},
	{Opt_disable_ext_identify, "disable_ext_identify"},
	{Opt_inline_xattr, "inline_xattr"},
	{Opt_inline_data, "inline_data"},
	{Opt_flush_merge, "flush_merge"},
	{Opt_nobarrier, "nobarrier"},
	{Opt_android_emu, "android_emu=%s"},
	{Opt_err_continue, "errors=continue"},
	{Opt_err_panic, "errors=panic"},
	{Opt_err_recover, "errors=recover"},
	{Opt_err, NULL},
};

/* Sysfs support for f2fs */
enum {
	GC_THREAD,	/* struct f2fs_gc_thread */
	SM_INFO,	/* struct f2fs_sm_info */
	NM_INFO,	/* struct f2fs_nm_info */
	F2FS_SBI,	/* struct f2fs_sb_info */
};

struct f2fs_attr {
	struct attribute attr;
	ssize_t (*show)(struct f2fs_attr *, struct f2fs_sb_info *, char *);
	ssize_t (*store)(struct f2fs_attr *, struct f2fs_sb_info *,
			 const char *, size_t);
	int struct_type;
	int offset;
};

static unsigned char *__struct_ptr(struct f2fs_sb_info *sbi, int struct_type)
{
	if (struct_type == GC_THREAD)
		return (unsigned char *)sbi->gc_thread;
	else if (struct_type == SM_INFO)
		return (unsigned char *)SM_I(sbi);
	else if (struct_type == NM_INFO)
		return (unsigned char *)NM_I(sbi);
	else if (struct_type == F2FS_SBI)
		return (unsigned char *)sbi;
	return NULL;
}

static ssize_t f2fs_sbi_show(struct f2fs_attr *a,
			struct f2fs_sb_info *sbi, char *buf)
{
	unsigned char *ptr = NULL;
	unsigned int *ui;

	ptr = __struct_ptr(sbi, a->struct_type);
	if (!ptr)
		return -EINVAL;

	ui = (unsigned int *)(ptr + a->offset);

	return snprintf(buf, PAGE_SIZE, "%u\n", *ui);
}

static ssize_t f2fs_sbi_store(struct f2fs_attr *a,
			struct f2fs_sb_info *sbi,
			const char *buf, size_t count)
{
	unsigned char *ptr;
	unsigned long t;
	unsigned int *ui;
	ssize_t ret;

	ptr = __struct_ptr(sbi, a->struct_type);
	if (!ptr)
		return -EINVAL;

	ui = (unsigned int *)(ptr + a->offset);

	ret = kstrtoul(skip_spaces(buf), 0, &t);
	if (ret < 0)
		return ret;
	*ui = t;
	return count;
}

static ssize_t f2fs_attr_show(struct kobject *kobj,
				struct attribute *attr, char *buf)
{
	struct f2fs_sb_info *sbi = container_of(kobj, struct f2fs_sb_info,
								s_kobj);
	struct f2fs_attr *a = container_of(attr, struct f2fs_attr, attr);

	return a->show ? a->show(a, sbi, buf) : 0;
}

static ssize_t f2fs_attr_store(struct kobject *kobj, struct attribute *attr,
						const char *buf, size_t len)
{
	struct f2fs_sb_info *sbi = container_of(kobj, struct f2fs_sb_info,
									s_kobj);
	struct f2fs_attr *a = container_of(attr, struct f2fs_attr, attr);

	return a->store ? a->store(a, sbi, buf, len) : 0;
}

static void f2fs_sb_release(struct kobject *kobj)
{
	struct f2fs_sb_info *sbi = container_of(kobj, struct f2fs_sb_info,
								s_kobj);
	complete(&sbi->s_kobj_unregister);
}

#define F2FS_ATTR_OFFSET(_struct_type, _name, _mode, _show, _store, _offset) \
static struct f2fs_attr f2fs_attr_##_name = {			\
	.attr = {.name = __stringify(_name), .mode = _mode },	\
	.show	= _show,					\
	.store	= _store,					\
	.struct_type = _struct_type,				\
	.offset = _offset					\
}

#define F2FS_RW_ATTR(struct_type, struct_name, name, elname)	\
	F2FS_ATTR_OFFSET(struct_type, name, 0644,		\
		f2fs_sbi_show, f2fs_sbi_store,			\
		offsetof(struct struct_name, elname))

F2FS_RW_ATTR(GC_THREAD, f2fs_gc_kthread, gc_min_sleep_time, min_sleep_time);
F2FS_RW_ATTR(GC_THREAD, f2fs_gc_kthread, gc_max_sleep_time, max_sleep_time);
F2FS_RW_ATTR(GC_THREAD, f2fs_gc_kthread, gc_no_gc_sleep_time, no_gc_sleep_time);
F2FS_RW_ATTR(GC_THREAD, f2fs_gc_kthread, gc_idle, gc_idle);
F2FS_RW_ATTR(SM_INFO, f2fs_sm_info, reclaim_segments, rec_prefree_segments);
F2FS_RW_ATTR(SM_INFO, f2fs_sm_info, max_small_discards, max_discards);
F2FS_RW_ATTR(SM_INFO, f2fs_sm_info, ipu_policy, ipu_policy);
F2FS_RW_ATTR(SM_INFO, f2fs_sm_info, min_ipu_util, min_ipu_util);
F2FS_RW_ATTR(SM_INFO, f2fs_sm_info, min_fsync_blocks, min_fsync_blocks);
F2FS_RW_ATTR(NM_INFO, f2fs_nm_info, ram_thresh, ram_thresh);
F2FS_RW_ATTR(F2FS_SBI, f2fs_sb_info, max_victim_search, max_victim_search);
F2FS_RW_ATTR(F2FS_SBI, f2fs_sb_info, dir_level, dir_level);

#define ATTR_LIST(name) (&f2fs_attr_##name.attr)
static struct attribute *f2fs_attrs[] = {
	ATTR_LIST(gc_min_sleep_time),
	ATTR_LIST(gc_max_sleep_time),
	ATTR_LIST(gc_no_gc_sleep_time),
	ATTR_LIST(gc_idle),
	ATTR_LIST(reclaim_segments),
	ATTR_LIST(max_small_discards),
	ATTR_LIST(ipu_policy),
	ATTR_LIST(min_ipu_util),
	ATTR_LIST(min_fsync_blocks),
	ATTR_LIST(max_victim_search),
	ATTR_LIST(dir_level),
	ATTR_LIST(ram_thresh),
	NULL,
};

static const struct sysfs_ops f2fs_attr_ops = {
	.show	= f2fs_attr_show,
	.store	= f2fs_attr_store,
};

static struct kobj_type f2fs_ktype = {
	.default_attrs	= f2fs_attrs,
	.sysfs_ops	= &f2fs_attr_ops,
	.release	= f2fs_sb_release,
};

void f2fs_msg(struct super_block *sb, const char *level, const char *fmt, ...)
{
	struct va_format vaf;
	va_list args;

	va_start(args, fmt);
	vaf.fmt = fmt;
	vaf.va = &args;
	printk("%sF2FS-fs (%s): %pV\n", level, sb->s_id, &vaf);
	va_end(args);
}

static void init_once(void *foo)
{
	struct f2fs_inode_info *fi = (struct f2fs_inode_info *) foo;

	inode_init_once(&fi->vfs_inode);
}

static int parse_android_emu(struct f2fs_sb_info *sbi, char *args)
{
	char *sep = args;
	char *sepres;
	int ret;

	if (!sep)
		return -EINVAL;

	sepres = strsep(&sep, ":");
	if (!sep)
		return -EINVAL;
	ret = kstrtou32(sepres, 0, &sbi->android_emu_uid);
	if (ret)
		return ret;

	sepres = strsep(&sep, ":");
	if (!sep)
		return -EINVAL;
	ret = kstrtou32(sepres, 0, &sbi->android_emu_gid);
	if (ret)
		return ret;

	sepres = strsep(&sep, ":");
	ret = kstrtou16(sepres, 8, &sbi->android_emu_mode);
	if (ret)
		return ret;

	if (sep && strstr(sep, "nocase"))
		sbi->android_emu_flags = F2FS_ANDROID_EMU_NOCASE;

	return 0;
}

static int parse_options(struct super_block *sb, char *options)
{
	struct f2fs_sb_info *sbi = F2FS_SB(sb);
	substring_t args[MAX_OPT_ARGS];
	char *p, *name;
	int arg = 0;

	if (!options)
		return 0;

	while ((p = strsep(&options, ",")) != NULL) {
		int token;
		if (!*p)
			continue;
		/*
		 * Initialize args struct so we know whether arg was
		 * found; some options take optional arguments.
		 */
		args[0].to = args[0].from = NULL;
		token = match_token(p, f2fs_tokens, args);

		switch (token) {
		case Opt_gc_background:
			name = match_strdup(&args[0]);

			if (!name)
				return -ENOMEM;
			if (strlen(name) == 2 && !strncmp(name, "on", 2))
				set_opt(sbi, BG_GC);
			else if (strlen(name) == 3 && !strncmp(name, "off", 3))
				clear_opt(sbi, BG_GC);
			else {
				kfree(name);
				return -EINVAL;
			}
			kfree(name);
			break;
		case Opt_disable_roll_forward:
			set_opt(sbi, DISABLE_ROLL_FORWARD);
			break;
		case Opt_discard:
			set_opt(sbi, DISCARD);
			break;
		case Opt_noheap:
			set_opt(sbi, NOHEAP);
			break;
#ifdef CONFIG_F2FS_FS_XATTR
		case Opt_user_xattr:
			set_opt(sbi, XATTR_USER);
			break;
		case Opt_nouser_xattr:
			clear_opt(sbi, XATTR_USER);
			break;
		case Opt_inline_xattr:
			set_opt(sbi, INLINE_XATTR);
			break;
#else
		case Opt_user_xattr:
			f2fs_msg(sb, KERN_INFO,
				"user_xattr options not supported");
			break;
		case Opt_nouser_xattr:
			f2fs_msg(sb, KERN_INFO,
				"nouser_xattr options not supported");
			break;
		case Opt_inline_xattr:
			f2fs_msg(sb, KERN_INFO,
				"inline_xattr options not supported");
			break;
#endif
#ifdef CONFIG_F2FS_FS_POSIX_ACL
		case Opt_acl:
			set_opt(sbi, POSIX_ACL);
			break;
		case Opt_noacl:
			clear_opt(sbi, POSIX_ACL);
			break;
#else
		case Opt_acl:
			f2fs_msg(sb, KERN_INFO, "acl options not supported");
			break;
		case Opt_noacl:
			f2fs_msg(sb, KERN_INFO, "noacl options not supported");
			break;
#endif
		case Opt_active_logs:
			if (args->from && match_int(args, &arg))
				return -EINVAL;
			if (arg != 2 && arg != 4 && arg != NR_CURSEG_TYPE)
				return -EINVAL;
			sbi->active_logs = arg;
			break;
		case Opt_disable_ext_identify:
			set_opt(sbi, DISABLE_EXT_IDENTIFY);
			break;
		case Opt_inline_data:
			set_opt(sbi, INLINE_DATA);
			break;
		case Opt_flush_merge:
			set_opt(sbi, FLUSH_MERGE);
			break;
		case Opt_nobarrier:
			set_opt(sbi, NOBARRIER);
			break;
		case Opt_err_continue:
			clear_opt(sbi, ERRORS_RECOVER);
			clear_opt(sbi, ERRORS_PANIC);
			break;
		case Opt_err_panic:
			set_opt(sbi, ERRORS_PANIC);
			clear_opt(sbi, ERRORS_RECOVER);
			break;
		case Opt_err_recover:
			set_opt(sbi, ERRORS_RECOVER);
			clear_opt(sbi, ERRORS_PANIC);
			break;
		case Opt_android_emu:
			if (args->from) {
				int ret;
				char *perms = match_strdup(args);

				ret = parse_android_emu(sbi, perms);
				kfree(perms);

				if (ret)
					return -EINVAL;

				set_opt(sbi, ANDROID_EMU);
			} else
				return -EINVAL;
			break;
		default:
			f2fs_msg(sb, KERN_ERR,
				"Unrecognized mount option \"%s\" or missing value",
				p);
			return -EINVAL;
		}
	}
	return 0;
}

static struct inode *f2fs_alloc_inode(struct super_block *sb)
{
	struct f2fs_inode_info *fi;

	fi = kmem_cache_alloc(f2fs_inode_cachep, GFP_F2FS_ZERO);
	if (!fi)
		return NULL;

	init_once((void *) fi);

	/* Initialize f2fs-specific inode info */
	fi->vfs_inode.i_version = 1;
	atomic_set(&fi->dirty_pages, 0);
	fi->i_current_depth = 1;
	fi->i_advise = 0;
	rwlock_init(&fi->ext.ext_lock);
	init_rwsem(&fi->i_sem);
	INIT_LIST_HEAD(&fi->atomic_pages);

	set_inode_flag(fi, FI_NEW_INODE);

	if (test_opt(F2FS_SB(sb), INLINE_XATTR))
		set_inode_flag(fi, FI_INLINE_XATTR);

	/* Will be used by directory only */
	fi->i_dir_level = F2FS_SB(sb)->dir_level;

	return &fi->vfs_inode;
}

static int f2fs_drop_inode(struct inode *inode)
{
	/*
	 * This is to avoid a deadlock condition like below.
	 * writeback_single_inode(inode)
	 *  - f2fs_write_data_page
	 *    - f2fs_gc -> iput -> evict
	 *       - inode_wait_for_writeback(inode)
	 */
	if (!inode_unhashed(inode) && inode->i_state & I_SYNC)
		return 0;
	return generic_drop_inode(inode);
}

/*
 * f2fs_dirty_inode() is called from __mark_inode_dirty()
 *
 * We should call set_dirty_inode to write the dirty inode through write_inode.
 */
static void f2fs_dirty_inode(struct inode *inode, int flags)
{
	set_inode_flag(F2FS_I(inode), FI_DIRTY_INODE);
}

static void f2fs_i_callback(struct rcu_head *head)
{
	struct inode *inode = container_of(head, struct inode, i_rcu);
	kmem_cache_free(f2fs_inode_cachep, F2FS_I(inode));
}

static void f2fs_destroy_inode(struct inode *inode)
{
	call_rcu(&inode->i_rcu, f2fs_i_callback);
}

static void f2fs_put_super(struct super_block *sb)
{
	struct f2fs_sb_info *sbi = F2FS_SB(sb);

	if (sbi->s_proc) {
		remove_proc_entry("segment_info", sbi->s_proc);
		remove_proc_entry(sb->s_id, f2fs_proc_root);
	}
	kobject_del(&sbi->s_kobj);

	f2fs_destroy_stats(sbi);
	stop_gc_thread(sbi);

	/* We don't need to do checkpoint when it's clean */
	if (sbi->s_dirty) {
		struct cp_control cpc = {
			.reason = CP_UMOUNT,
		};
		write_checkpoint(sbi, &cpc);
	}

	/*
	 * normally superblock is clean, so we need to release this.
	 * In addition, EIO will skip do checkpoint, we need this as well.
	 */
	release_dirty_inode(sbi);
	release_discard_addrs(sbi);

	iput(sbi->node_inode);
	iput(sbi->meta_inode);

	/* destroy f2fs internal modules */
	destroy_node_manager(sbi);
	destroy_segment_manager(sbi);

	kfree(sbi->ckpt);
	kobject_put(&sbi->s_kobj);
	wait_for_completion(&sbi->s_kobj_unregister);

	sb->s_fs_info = NULL;
	brelse(sbi->raw_super_buf);
	kfree(sbi);
}

int f2fs_sync_fs(struct super_block *sb, int sync)
{
	struct f2fs_sb_info *sbi = F2FS_SB(sb);

	trace_f2fs_sync_fs(sb, sync);

	if (sync) {
		struct cp_control cpc = {
			.reason = CP_SYNC,
		};
		mutex_lock(&sbi->gc_mutex);
		write_checkpoint(sbi, &cpc);
		mutex_unlock(&sbi->gc_mutex);
	} else {
		f2fs_balance_fs(sbi);
	}

	return 0;
}

static int f2fs_freeze(struct super_block *sb)
{
	int err;

	if (sb->s_flags & MS_RDONLY)
		return 0;

	err = f2fs_sync_fs(sb, 1);
	return err;
}

static int f2fs_unfreeze(struct super_block *sb)
{
	return 0;
}

static int f2fs_statfs(struct dentry *dentry, struct kstatfs *buf)
{
	struct super_block *sb = dentry->d_sb;
	struct f2fs_sb_info *sbi = F2FS_SB(sb);
	u64 id = huge_encode_dev(sb->s_bdev->bd_dev);
	block_t total_count, user_block_count, start_count, ovp_count;

	total_count = le64_to_cpu(sbi->raw_super->block_count);
	user_block_count = sbi->user_block_count;
	start_count = le32_to_cpu(sbi->raw_super->segment0_blkaddr);
	ovp_count = SM_I(sbi)->ovp_segments << sbi->log_blocks_per_seg;
	buf->f_type = F2FS_SUPER_MAGIC;
	buf->f_bsize = sbi->blocksize;

	buf->f_blocks = total_count - start_count;
	buf->f_bfree = buf->f_blocks - valid_user_blocks(sbi) - ovp_count;
	buf->f_bavail = user_block_count - valid_user_blocks(sbi);

	buf->f_files = sbi->total_node_count - F2FS_RESERVED_NODE_NUM;
	buf->f_ffree = buf->f_files - valid_inode_count(sbi);

	buf->f_namelen = F2FS_NAME_LEN;
	buf->f_fsid.val[0] = (u32)id;
	buf->f_fsid.val[1] = (u32)(id >> 32);

	return 0;
}

static int f2fs_show_options(struct seq_file *seq, struct dentry *root)
{
	struct f2fs_sb_info *sbi = F2FS_SB(root->d_sb);

	if (!f2fs_readonly(sbi->sb) && test_opt(sbi, BG_GC))
		seq_printf(seq, ",background_gc=%s", "on");
	else
		seq_printf(seq, ",background_gc=%s", "off");
	if (test_opt(sbi, DISABLE_ROLL_FORWARD))
		seq_puts(seq, ",disable_roll_forward");
	if (test_opt(sbi, DISCARD))
		seq_puts(seq, ",discard");
	if (test_opt(sbi, NOHEAP))
		seq_puts(seq, ",no_heap_alloc");
#ifdef CONFIG_F2FS_FS_XATTR
	if (test_opt(sbi, XATTR_USER))
		seq_puts(seq, ",user_xattr");
	else
		seq_puts(seq, ",nouser_xattr");
	if (test_opt(sbi, INLINE_XATTR))
		seq_puts(seq, ",inline_xattr");
#endif
#ifdef CONFIG_F2FS_FS_POSIX_ACL
	if (test_opt(sbi, POSIX_ACL))
		seq_puts(seq, ",acl");
	else
		seq_puts(seq, ",noacl");
#endif
	if (test_opt(sbi, ERRORS_PANIC))
		seq_puts(seq, ",errors=panic");
	else if (test_opt(sbi, ERRORS_RECOVER))
		seq_puts(seq, ",errors=recover");
	else
		seq_puts(seq, ",errors=continue");
	if (test_opt(sbi, DISABLE_EXT_IDENTIFY))
		seq_puts(seq, ",disable_ext_identify");
	if (test_opt(sbi, INLINE_DATA))
		seq_puts(seq, ",inline_data");
	if (!f2fs_readonly(sbi->sb) && test_opt(sbi, FLUSH_MERGE))
		seq_puts(seq, ",flush_merge");
	if (test_opt(sbi, NOBARRIER))
		seq_puts(seq, ",nobarrier");

	if (test_opt(sbi, ANDROID_EMU))
		seq_printf(seq, ",android_emu=%u:%u:%ho%s",
				sbi->android_emu_uid,
				sbi->android_emu_gid,
				sbi->android_emu_mode,
				(sbi->android_emu_flags &
					F2FS_ANDROID_EMU_NOCASE) ?
						":nocase" : "");


	return 0;
}

static int segment_info_seq_show(struct seq_file *seq, void *offset)
{
	struct super_block *sb = seq->private;
	struct f2fs_sb_info *sbi = F2FS_SB(sb);
	unsigned int total_segs =
			le32_to_cpu(sbi->raw_super->segment_count_main);
	int i;

	seq_puts(seq, "format: segment_type|valid_blocks\n"
		"segment_type(0:HD, 1:WD, 2:CD, 3:HN, 4:WN, 5:CN)\n");

	for (i = 0; i < total_segs; i++) {
		struct seg_entry *se = get_seg_entry(sbi, i);

		if ((i % 10) == 0)
			seq_printf(seq, "%-5d", i);
		seq_printf(seq, "%d|%-3u", se->type,
					get_valid_blocks(sbi, i, 1));
		if ((i % 10) == 9 || i == (total_segs - 1))
			seq_putc(seq, '\n');
		else
			seq_putc(seq, ' ');
	}

	return 0;
}

static int segment_info_open_fs(struct inode *inode, struct file *file)
{
	return single_open(file, segment_info_seq_show,
					PDE_DATA(inode));
}

static const struct file_operations f2fs_seq_segment_info_fops = {
	.owner = THIS_MODULE,
	.open = segment_info_open_fs,
	.read = seq_read,
	.llseek = seq_lseek,
	.release = single_release,
};

static int f2fs_remount(struct super_block *sb, int *flags, char *data)
{
	struct f2fs_sb_info *sbi = F2FS_SB(sb);
	struct f2fs_mount_info org_mount_opt;
	int err, active_logs;
	bool need_restart_gc = false;
	bool need_stop_gc = false;

	sync_filesystem(sb);

	/*
	 * Save the old mount options in case we
	 * need to restore them.
	 */
	org_mount_opt = sbi->mount_opt;
	active_logs = sbi->active_logs;

<<<<<<< HEAD
	sbi->mount_opt.opt = 0;
=======
>>>>>>> 5afd1b7e
	sbi->active_logs = NR_CURSEG_TYPE;

	/* parse mount options */
	err = parse_options(sb, data);
	if (err)
		goto restore_opts;

	/*
	 * Previous and new state of filesystem is RO,
	 * so skip checking GC and FLUSH_MERGE conditions.
	 */
	if (f2fs_readonly(sb) && (*flags & MS_RDONLY))
		goto skip;

	/*
	 * We stop the GC thread if FS is mounted as RO
	 * or if background_gc = off is passed in mount
	 * option. Also sync the filesystem.
	 */
	if ((*flags & MS_RDONLY) || !test_opt(sbi, BG_GC)) {
		if (sbi->gc_thread) {
			stop_gc_thread(sbi);
			f2fs_sync_fs(sb, 1);
			need_restart_gc = true;
		}
	} else if (test_opt(sbi, BG_GC) && !sbi->gc_thread) {
		err = start_gc_thread(sbi);
		if (err)
			goto restore_opts;
		need_stop_gc = true;
	}

	/*
	 * We stop issue flush thread if FS is mounted as RO
	 * or if flush_merge is not passed in mount option.
	 */
	if ((*flags & MS_RDONLY) || !test_opt(sbi, FLUSH_MERGE)) {
		destroy_flush_cmd_control(sbi);
	} else if (test_opt(sbi, FLUSH_MERGE) && !SM_I(sbi)->cmd_control_info) {
		err = create_flush_cmd_control(sbi);
		if (err)
			goto restore_gc;
	}
skip:
	/* Update the POSIXACL Flag */
	 sb->s_flags = (sb->s_flags & ~MS_POSIXACL) |
		(test_opt(sbi, POSIX_ACL) ? MS_POSIXACL : 0);
	return 0;
restore_gc:
	if (need_restart_gc) {
		if (start_gc_thread(sbi))
			f2fs_msg(sbi->sb, KERN_WARNING,
				"background gc thread is stop");
	} else if (need_stop_gc) {
		stop_gc_thread(sbi);
	}
restore_opts:
	sbi->mount_opt = org_mount_opt;
	sbi->active_logs = active_logs;
	return err;
}

static struct super_operations f2fs_sops = {
	.alloc_inode	= f2fs_alloc_inode,
	.drop_inode	= f2fs_drop_inode,
	.destroy_inode	= f2fs_destroy_inode,
	.write_inode	= f2fs_write_inode,
	.dirty_inode	= f2fs_dirty_inode,
	.show_options	= f2fs_show_options,
	.evict_inode	= f2fs_evict_inode,
	.put_super	= f2fs_put_super,
	.sync_fs	= f2fs_sync_fs,
	.freeze_fs	= f2fs_freeze,
	.unfreeze_fs	= f2fs_unfreeze,
	.statfs		= f2fs_statfs,
	.remount_fs	= f2fs_remount,
};

static struct inode *f2fs_nfs_get_inode(struct super_block *sb,
		u64 ino, u32 generation)
{
	struct f2fs_sb_info *sbi = F2FS_SB(sb);
	struct inode *inode;

	if (check_nid_range(sbi, ino))
		return ERR_PTR(-ESTALE);

	/*
	 * f2fs_iget isn't quite right if the inode is currently unallocated!
	 * However f2fs_iget currently does appropriate checks to handle stale
	 * inodes so everything is OK.
	 */
	inode = f2fs_iget(sb, ino);
	if (IS_ERR(inode))
		return ERR_CAST(inode);
	if (unlikely(generation && inode->i_generation != generation)) {
		/* we didn't find the right inode.. */
		iput(inode);
		return ERR_PTR(-ESTALE);
	}
	return inode;
}

static struct dentry *f2fs_fh_to_dentry(struct super_block *sb, struct fid *fid,
		int fh_len, int fh_type)
{
	return generic_fh_to_dentry(sb, fid, fh_len, fh_type,
				    f2fs_nfs_get_inode);
}

static struct dentry *f2fs_fh_to_parent(struct super_block *sb, struct fid *fid,
		int fh_len, int fh_type)
{
	return generic_fh_to_parent(sb, fid, fh_len, fh_type,
				    f2fs_nfs_get_inode);
}

static const struct export_operations f2fs_export_ops = {
	.fh_to_dentry = f2fs_fh_to_dentry,
	.fh_to_parent = f2fs_fh_to_parent,
	.get_parent = f2fs_get_parent,
};

loff_t max_file_size(unsigned bits)
{
	loff_t result = (DEF_ADDRS_PER_INODE - F2FS_INLINE_XATTR_ADDRS);
	loff_t leaf_count = ADDRS_PER_BLOCK;

	/* two direct node blocks */
	result += (leaf_count * 2);

	/* two indirect node blocks */
	leaf_count *= NIDS_PER_BLOCK;
	result += (leaf_count * 2);

	/* one double indirect node block */
	leaf_count *= NIDS_PER_BLOCK;
	result += leaf_count;

	result <<= bits;
	return result;
}

static int sanity_check_raw_super(struct super_block *sb,
			struct f2fs_super_block *raw_super)
{
	unsigned int blocksize;

	if (F2FS_SUPER_MAGIC != le32_to_cpu(raw_super->magic)) {
		f2fs_msg(sb, KERN_INFO,
			"Magic Mismatch, valid(0x%x) - read(0x%x)",
			F2FS_SUPER_MAGIC, le32_to_cpu(raw_super->magic));
		return 1;
	}

	/* Currently, support only 4KB page cache size */
	if (F2FS_BLKSIZE != PAGE_CACHE_SIZE) {
		f2fs_msg(sb, KERN_INFO,
			"Invalid page_cache_size (%lu), supports only 4KB\n",
			PAGE_CACHE_SIZE);
		return 1;
	}

	/* Currently, support only 4KB block size */
	blocksize = 1 << le32_to_cpu(raw_super->log_blocksize);
	if (blocksize != F2FS_BLKSIZE) {
		f2fs_msg(sb, KERN_INFO,
			"Invalid blocksize (%u), supports only 4KB\n",
			blocksize);
		return 1;
	}

	/* Currently, support 512/1024/2048/4096 bytes sector size */
	if (le32_to_cpu(raw_super->log_sectorsize) >
				F2FS_MAX_LOG_SECTOR_SIZE ||
		le32_to_cpu(raw_super->log_sectorsize) <
				F2FS_MIN_LOG_SECTOR_SIZE) {
		f2fs_msg(sb, KERN_INFO, "Invalid log sectorsize (%u)",
			le32_to_cpu(raw_super->log_sectorsize));
		return 1;
	}
	if (le32_to_cpu(raw_super->log_sectors_per_block) +
		le32_to_cpu(raw_super->log_sectorsize) !=
			F2FS_MAX_LOG_SECTOR_SIZE) {
		f2fs_msg(sb, KERN_INFO,
			"Invalid log sectors per block(%u) log sectorsize(%u)",
			le32_to_cpu(raw_super->log_sectors_per_block),
			le32_to_cpu(raw_super->log_sectorsize));
		return 1;
	}
	return 0;
}

static int sanity_check_ckpt(struct f2fs_sb_info *sbi)
{
	unsigned int total, fsmeta;
	struct f2fs_super_block *raw_super = F2FS_RAW_SUPER(sbi);
	struct f2fs_checkpoint *ckpt = F2FS_CKPT(sbi);

	total = le32_to_cpu(raw_super->segment_count);
	fsmeta = le32_to_cpu(raw_super->segment_count_ckpt);
	fsmeta += le32_to_cpu(raw_super->segment_count_sit);
	fsmeta += le32_to_cpu(raw_super->segment_count_nat);
	fsmeta += le32_to_cpu(ckpt->rsvd_segment_count);
	fsmeta += le32_to_cpu(raw_super->segment_count_ssa);

	if (unlikely(fsmeta >= total))
		return 1;

	if (unlikely(f2fs_cp_error(sbi))) {
		f2fs_msg(sbi->sb, KERN_ERR, "A bug case: need to run fsck");
		return 1;
	}
	return 0;
}

static void init_sb_info(struct f2fs_sb_info *sbi)
{
	struct f2fs_super_block *raw_super = sbi->raw_super;
	int i;

	sbi->log_sectors_per_block =
		le32_to_cpu(raw_super->log_sectors_per_block);
	sbi->log_blocksize = le32_to_cpu(raw_super->log_blocksize);
	sbi->blocksize = 1 << sbi->log_blocksize;
	sbi->log_blocks_per_seg = le32_to_cpu(raw_super->log_blocks_per_seg);
	sbi->blocks_per_seg = 1 << sbi->log_blocks_per_seg;
	sbi->segs_per_sec = le32_to_cpu(raw_super->segs_per_sec);
	sbi->secs_per_zone = le32_to_cpu(raw_super->secs_per_zone);
	sbi->total_sections = le32_to_cpu(raw_super->section_count);
	sbi->total_node_count =
		(le32_to_cpu(raw_super->segment_count_nat) / 2)
			* sbi->blocks_per_seg * NAT_ENTRY_PER_BLOCK;
	sbi->root_ino_num = le32_to_cpu(raw_super->root_ino);
	sbi->node_ino_num = le32_to_cpu(raw_super->node_ino);
	sbi->meta_ino_num = le32_to_cpu(raw_super->meta_ino);
	sbi->cur_victim_sec = NULL_SECNO;
	sbi->max_victim_search = DEF_MAX_VICTIM_SEARCH;

	for (i = 0; i < NR_COUNT_TYPE; i++)
		atomic_set(&sbi->nr_pages[i], 0);

	sbi->dir_level = DEF_DIR_LEVEL;
	sbi->need_fsck = false;
}

/*
 * Read f2fs raw super block.
 * Because we have two copies of super block, so read the first one at first,
 * if the first one is invalid, move to read the second one.
 */
static int read_raw_super_block(struct super_block *sb,
			struct f2fs_super_block **raw_super,
			struct buffer_head **raw_super_buf)
{
	int block = 0;

retry:
	*raw_super_buf = sb_bread(sb, block);
	if (!*raw_super_buf) {
		f2fs_msg(sb, KERN_ERR, "Unable to read %dth superblock",
				block + 1);
		if (block == 0) {
			block++;
			goto retry;
		} else {
			return -EIO;
		}
	}

	*raw_super = (struct f2fs_super_block *)
		((char *)(*raw_super_buf)->b_data + F2FS_SUPER_OFFSET);

	/* sanity checking of raw super */
	if (sanity_check_raw_super(sb, *raw_super)) {
		brelse(*raw_super_buf);
		f2fs_msg(sb, KERN_ERR,
			"Can't find valid F2FS filesystem in %dth superblock",
								block + 1);
		if (block == 0) {
			block++;
			goto retry;
		} else {
			return -EINVAL;
		}
	}

	return 0;
}

static int f2fs_fill_super(struct super_block *sb, void *data, int silent)
{
	struct f2fs_sb_info *sbi;
	struct f2fs_super_block *raw_super;
	struct buffer_head *raw_super_buf;
	struct inode *root;
	long err = -EINVAL;
	const char *descr = "";
	bool retry = true;
	int i;

	f2fs_msg(sb, KERN_INFO, "mounting..");

try_onemore:
	/* allocate memory for f2fs-specific super block info */
	sbi = kzalloc(sizeof(struct f2fs_sb_info), GFP_KERNEL);
	if (!sbi)
		return -ENOMEM;

	/* set a block size */
	if (unlikely(!sb_set_blocksize(sb, F2FS_BLKSIZE))) {
		f2fs_msg(sb, KERN_ERR, "unable to set blocksize");
		goto free_sbi;
	}

	err = read_raw_super_block(sb, &raw_super, &raw_super_buf);
	if (err)
		goto free_sbi;

	sb->s_fs_info = sbi;
	/* init some FS parameters */
	sbi->active_logs = NR_CURSEG_TYPE;

	set_opt(sbi, BG_GC);

#ifdef CONFIG_F2FS_FS_XATTR
	set_opt(sbi, XATTR_USER);
#endif
#ifdef CONFIG_F2FS_FS_POSIX_ACL
	set_opt(sbi, POSIX_ACL);
#endif
	/* parse mount options */
	err = parse_options(sb, (char *)data);
	if (err)
		goto free_sb_buf;

	sb->s_maxbytes = max_file_size(le32_to_cpu(raw_super->log_blocksize));
	sb->s_max_links = F2FS_LINK_MAX;
	get_random_bytes(&sbi->s_next_generation, sizeof(u32));

	sb->s_op = &f2fs_sops;
	sb->s_xattr = f2fs_xattr_handlers;
	sb->s_export_op = &f2fs_export_ops;
	sb->s_magic = F2FS_SUPER_MAGIC;
	sb->s_time_gran = 1;
	sb->s_flags = (sb->s_flags & ~MS_POSIXACL) |
		(test_opt(sbi, POSIX_ACL) ? MS_POSIXACL : 0);
	memcpy(sb->s_uuid, raw_super->uuid, sizeof(raw_super->uuid));

	/* init f2fs-specific super block info */
	sbi->sb = sb;
	sbi->raw_super = raw_super;
	sbi->raw_super_buf = raw_super_buf;
	mutex_init(&sbi->gc_mutex);
	mutex_init(&sbi->writepages);
	mutex_init(&sbi->cp_mutex);
	init_rwsem(&sbi->node_write);
	sbi->por_doing = false;
	spin_lock_init(&sbi->stat_lock);

	init_rwsem(&sbi->read_io.io_rwsem);
	sbi->read_io.sbi = sbi;
	sbi->read_io.bio = NULL;
	for (i = 0; i < NR_PAGE_TYPE; i++) {
		init_rwsem(&sbi->write_io[i].io_rwsem);
		sbi->write_io[i].sbi = sbi;
		sbi->write_io[i].bio = NULL;
	}

	init_rwsem(&sbi->cp_rwsem);
	init_waitqueue_head(&sbi->cp_wait);
	init_sb_info(sbi);

	/* get an inode for meta space */
	sbi->meta_inode = f2fs_iget(sb, F2FS_META_INO(sbi));
	if (IS_ERR(sbi->meta_inode)) {
		f2fs_msg(sb, KERN_ERR, "Failed to read F2FS meta data inode");
		err = PTR_ERR(sbi->meta_inode);
		goto free_sb_buf;
	}

get_cp:
	err = get_valid_checkpoint(sbi);
	if (err) {
		f2fs_msg(sb, KERN_ERR, "Failed to get valid F2FS checkpoint");
		goto free_meta_inode;
	}

	/* sanity checking of checkpoint */
	err = -EINVAL;
	if (sanity_check_ckpt(sbi)) {
		f2fs_msg(sb, KERN_ERR, "Invalid F2FS checkpoint");
		goto free_cp;
	}

	sbi->total_valid_node_count =
				le32_to_cpu(sbi->ckpt->valid_node_count);
	sbi->total_valid_inode_count =
				le32_to_cpu(sbi->ckpt->valid_inode_count);
	sbi->user_block_count = le64_to_cpu(sbi->ckpt->user_block_count);
	sbi->total_valid_block_count =
				le64_to_cpu(sbi->ckpt->valid_block_count);
	sbi->last_valid_block_count = sbi->total_valid_block_count;
	sbi->alloc_valid_block_count = 0;
	INIT_LIST_HEAD(&sbi->dir_inode_list);
	spin_lock_init(&sbi->dir_inode_lock);

	init_ino_entry_info(sbi);

	/* setup f2fs internal modules */
	err = build_segment_manager(sbi);
	if (err) {
		f2fs_msg(sb, KERN_ERR,
			"Failed to initialize F2FS segment manager");
		goto free_sm;
	}
	err = build_node_manager(sbi);
	if (err) {
		f2fs_msg(sb, KERN_ERR,
			"Failed to initialize F2FS node manager");
		goto free_nm;
	}

	build_gc_manager(sbi);

	/* get an inode for node space */
	sbi->node_inode = f2fs_iget(sb, F2FS_NODE_INO(sbi));
	if (IS_ERR(sbi->node_inode)) {
		f2fs_msg(sb, KERN_ERR, "Failed to read node inode");
		err = PTR_ERR(sbi->node_inode);
		goto free_nm;
	}

	/* if there are nt orphan nodes free them */
	recover_orphan_inodes(sbi);

	/* read root inode and dentry */
	root = f2fs_iget(sb, F2FS_ROOT_INO(sbi));
	if (IS_ERR(root)) {
		f2fs_msg(sb, KERN_ERR, "Failed to read root inode");
		err = PTR_ERR(root);
		goto free_node_inode;
	}
	if (!S_ISDIR(root->i_mode) || !root->i_blocks || !root->i_size) {
		iput(root);
		err = -EINVAL;
		goto free_node_inode;
	}

	sb->s_root = d_make_root(root); /* allocate root dentry */
	if (!sb->s_root) {
		err = -ENOMEM;
		goto free_root_inode;
	}

	err = f2fs_build_stats(sbi);
	if (err)
		goto free_root_inode;

	if (f2fs_proc_root)
		sbi->s_proc = proc_mkdir(sb->s_id, f2fs_proc_root);

	if (sbi->s_proc)
		proc_create_data("segment_info", S_IRUGO, sbi->s_proc,
				 &f2fs_seq_segment_info_fops, sb);

	if (test_opt(sbi, DISCARD)) {
		struct request_queue *q = bdev_get_queue(sb->s_bdev);
		if (!blk_queue_discard(q))
			f2fs_msg(sb, KERN_WARNING,
					"mounting with \"discard\" option, but "
					"the device does not support discard");
	}

	if (test_opt(sbi, ANDROID_EMU))
		descr = " with android sdcard emulation";
	f2fs_msg(sb, KERN_INFO, "mounted filesystem%s", descr);

	sbi->s_kobj.kset = f2fs_kset;
	init_completion(&sbi->s_kobj_unregister);
	err = kobject_init_and_add(&sbi->s_kobj, &f2fs_ktype, NULL,
							"%s", sb->s_id);
	if (err)
		goto free_proc;

	if (!retry)
		sbi->need_fsck = true;

	/* recover fsynced data */
	if (!test_opt(sbi, DISABLE_ROLL_FORWARD)) {
		err = recover_fsync_data(sbi);
		if (err) {
			if (f2fs_handle_error(sbi)) {
				set_opt(sbi, DISABLE_ROLL_FORWARD);
				kfree(sbi->ckpt);
				f2fs_msg(sb, KERN_ERR,
					"reloading last checkpoint");
				goto get_cp;
			}
			f2fs_msg(sb, KERN_ERR,
				"Cannot recover all fsync data errno=%ld", err);
			/* checkpoint what we have */
			write_checkpoint(sbi, false);
			goto free_kobj;
		}
	}

	/*
	 * If filesystem is not mounted as read-only then
	 * do start the gc_thread.
	 */
	if (!f2fs_readonly(sb)) {
		/* After POR, we can run background GC thread.*/
		err = start_gc_thread(sbi);
		if (err)
			goto free_kobj;
	}
	return 0;

free_kobj:
	kobject_del(&sbi->s_kobj);
free_proc:
	if (sbi->s_proc) {
		remove_proc_entry("segment_info", sbi->s_proc);
		remove_proc_entry(sb->s_id, f2fs_proc_root);
	}
	f2fs_destroy_stats(sbi);
free_root_inode:
	dput(sb->s_root);
	sb->s_root = NULL;
free_node_inode:
	iput(sbi->node_inode);
free_nm:
	destroy_node_manager(sbi);
free_sm:
	destroy_segment_manager(sbi);
free_cp:
	kfree(sbi->ckpt);
free_meta_inode:
	make_bad_inode(sbi->meta_inode);
	iput(sbi->meta_inode);
free_sb_buf:
	brelse(raw_super_buf);
free_sbi:
	kfree(sbi);
	/* give only one another chance */
	if (retry) {
		retry = 0;
		shrink_dcache_sb(sb);
		goto try_onemore;
	}
	f2fs_msg(sb, KERN_ERR, "mount failed");
	return err;
}

static struct dentry *f2fs_mount(struct file_system_type *fs_type, int flags,
			const char *dev_name, void *data)
{
	return mount_bdev(fs_type, flags, dev_name, data, f2fs_fill_super);
}

static struct file_system_type f2fs_fs_type = {
	.owner		= THIS_MODULE,
	.name		= "f2fs",
	.mount		= f2fs_mount,
	.kill_sb	= kill_block_super,
	.fs_flags	= FS_REQUIRES_DEV,
};
MODULE_ALIAS_FS("f2fs");

static int __init init_inodecache(void)
{
	f2fs_inode_cachep = f2fs_kmem_cache_create("f2fs_inode_cache",
			sizeof(struct f2fs_inode_info));
	if (!f2fs_inode_cachep)
		return -ENOMEM;
	return 0;
}

static void destroy_inodecache(void)
{
	/*
	 * Make sure all delayed rcu free inodes are flushed before we
	 * destroy cache.
	 */
	rcu_barrier();
	kmem_cache_destroy(f2fs_inode_cachep);
}

static int __init init_f2fs_fs(void)
{
	int err;

	err = init_inodecache();
	if (err)
		goto fail;
	err = create_node_manager_caches();
	if (err)
		goto free_inodecache;
	err = create_segment_manager_caches();
	if (err)
		goto free_node_manager_caches;
	err = create_gc_caches();
	if (err)
		goto free_segment_manager_caches;
	err = create_checkpoint_caches();
	if (err)
		goto free_gc_caches;
	f2fs_kset = kset_create_and_add("f2fs", NULL, fs_kobj);
	if (!f2fs_kset) {
		err = -ENOMEM;
		goto free_checkpoint_caches;
	}
	err = register_filesystem(&f2fs_fs_type);
	if (err)
		goto free_kset;
	f2fs_create_root_stats();
	f2fs_proc_root = proc_mkdir("fs/f2fs", NULL);
	return 0;

free_kset:
	kset_unregister(f2fs_kset);
free_checkpoint_caches:
	destroy_checkpoint_caches();
free_gc_caches:
	destroy_gc_caches();
free_segment_manager_caches:
	destroy_segment_manager_caches();
free_node_manager_caches:
	destroy_node_manager_caches();
free_inodecache:
	destroy_inodecache();
fail:
	return err;
}

static void __exit exit_f2fs_fs(void)
{
	remove_proc_entry("fs/f2fs", NULL);
	f2fs_destroy_root_stats();
	unregister_filesystem(&f2fs_fs_type);
	destroy_checkpoint_caches();
	destroy_gc_caches();
	destroy_segment_manager_caches();
	destroy_node_manager_caches();
	destroy_inodecache();
	kset_unregister(f2fs_kset);
}

module_init(init_f2fs_fs)
module_exit(exit_f2fs_fs)

MODULE_AUTHOR("Samsung Electronics's Praesto Team");
MODULE_DESCRIPTION("Flash Friendly File System");
MODULE_LICENSE("GPL");<|MERGE_RESOLUTION|>--- conflicted
+++ resolved
@@ -712,10 +712,6 @@
 	org_mount_opt = sbi->mount_opt;
 	active_logs = sbi->active_logs;
 
-<<<<<<< HEAD
-	sbi->mount_opt.opt = 0;
-=======
->>>>>>> 5afd1b7e
 	sbi->active_logs = NR_CURSEG_TYPE;
 
 	/* parse mount options */
