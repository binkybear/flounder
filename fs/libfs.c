/*
 *	fs/libfs.c
 *	Library for filesystems writers.
 */

#include <linux/export.h>
#include <linux/pagemap.h>
#include <linux/slab.h>
#include <linux/mount.h>
#include <linux/vfs.h>
#include <linux/quotaops.h>
#include <linux/mutex.h>
#include <linux/exportfs.h>
#include <linux/writeback.h>
#include <linux/buffer_head.h> /* sync_mapping_buffers */

#include <asm/uaccess.h>

#include "internal.h"

static inline int simple_positive(struct dentry *dentry)
{
	return dentry->d_inode && !d_unhashed(dentry);
}

int simple_getattr(struct vfsmount *mnt, struct dentry *dentry,
		   struct kstat *stat)
{
	struct inode *inode = dentry->d_inode;
	generic_fillattr(inode, stat);
	stat->blocks = inode->i_mapping->nrpages << (PAGE_CACHE_SHIFT - 9);
	return 0;
}

int simple_statfs(struct dentry *dentry, struct kstatfs *buf)
{
	buf->f_type = dentry->d_sb->s_magic;
	buf->f_bsize = PAGE_CACHE_SIZE;
	buf->f_namelen = NAME_MAX;
	return 0;
}

/*
 * Retaining negative dentries for an in-memory filesystem just wastes
 * memory and lookup time: arrange for them to be deleted immediately.
 */
static int simple_delete_dentry(const struct dentry *dentry)
{
	return 1;
}

/*
 * Lookup the data. This is trivial - if the dentry didn't already
 * exist, we know it is negative.  Set d_op to delete negative dentries.
 */
struct dentry *simple_lookup(struct inode *dir, struct dentry *dentry, unsigned int flags)
{
	static const struct dentry_operations simple_dentry_operations = {
		.d_delete = simple_delete_dentry,
	};

	if (dentry->d_name.len > NAME_MAX)
		return ERR_PTR(-ENAMETOOLONG);
	d_set_d_op(dentry, &simple_dentry_operations);
	d_add(dentry, NULL);
	return NULL;
}

int dcache_dir_open(struct inode *inode, struct file *file)
{
	static struct qstr cursor_name = QSTR_INIT(".", 1);

	file->private_data = d_alloc(file->f_path.dentry, &cursor_name);

	return file->private_data ? 0 : -ENOMEM;
}

int dcache_dir_close(struct inode *inode, struct file *file)
{
	dput(file->private_data);
	return 0;
}

loff_t dcache_dir_lseek(struct file *file, loff_t offset, int whence)
{
	struct dentry *dentry = file->f_path.dentry;
	mutex_lock(&dentry->d_inode->i_mutex);
	switch (whence) {
		case 1:
			offset += file->f_pos;
		case 0:
			if (offset >= 0)
				break;
		default:
			mutex_unlock(&dentry->d_inode->i_mutex);
			return -EINVAL;
	}
	if (offset != file->f_pos) {
		file->f_pos = offset;
		if (file->f_pos >= 2) {
			struct list_head *p;
			struct dentry *cursor = file->private_data;
			loff_t n = file->f_pos - 2;

			spin_lock(&dentry->d_lock);
			/* d_lock not required for cursor */
			list_del(&cursor->d_child);
			p = dentry->d_subdirs.next;
			while (n && p != &dentry->d_subdirs) {
				struct dentry *next;
				next = list_entry(p, struct dentry, d_child);
				spin_lock_nested(&next->d_lock, DENTRY_D_LOCK_NESTED);
				if (simple_positive(next))
					n--;
				spin_unlock(&next->d_lock);
				p = p->next;
			}
			list_add_tail(&cursor->d_child, p);
			spin_unlock(&dentry->d_lock);
		}
	}
	mutex_unlock(&dentry->d_inode->i_mutex);
	return offset;
}

/* Relationship between i_mode and the DT_xxx types */
static inline unsigned char dt_type(struct inode *inode)
{
	return (inode->i_mode >> 12) & 15;
}

/*
 * Directory is locked and all positive dentries in it are safe, since
 * for ramfs-type trees they can't go away without unlink() or rmdir(),
 * both impossible due to the lock on directory.
 */

int dcache_readdir(struct file *file, struct dir_context *ctx)
{
<<<<<<< HEAD
	struct dentry *dentry = file->f_path.dentry;
	struct dentry *cursor = file->private_data;
	struct list_head *p, *q = &cursor->d_u.d_child;

	if (!dir_emit_dots(file, ctx))
		return 0;
	spin_lock(&dentry->d_lock);
	if (ctx->pos == 2)
		list_move(q, &dentry->d_subdirs);

	for (p = q->next; p != &dentry->d_subdirs; p = p->next) {
		struct dentry *next = list_entry(p, struct dentry, d_u.d_child);
		spin_lock_nested(&next->d_lock, DENTRY_D_LOCK_NESTED);
		if (!simple_positive(next)) {
			spin_unlock(&next->d_lock);
			continue;
		}
=======
	struct dentry *dentry = filp->f_path.dentry;
	struct dentry *cursor = filp->private_data;
	struct list_head *p, *q = &cursor->d_child;
	ino_t ino;
	int i = filp->f_pos;

	switch (i) {
		case 0:
			ino = dentry->d_inode->i_ino;
			if (filldir(dirent, ".", 1, i, ino, DT_DIR) < 0)
				break;
			filp->f_pos++;
			i++;
			/* fallthrough */
		case 1:
			ino = parent_ino(dentry);
			if (filldir(dirent, "..", 2, i, ino, DT_DIR) < 0)
				break;
			filp->f_pos++;
			i++;
			/* fallthrough */
		default:
			spin_lock(&dentry->d_lock);
			if (filp->f_pos == 2)
				list_move(q, &dentry->d_subdirs);

			for (p=q->next; p != &dentry->d_subdirs; p=p->next) {
				struct dentry *next;
				next = list_entry(p, struct dentry, d_child);
				spin_lock_nested(&next->d_lock, DENTRY_D_LOCK_NESTED);
				if (!simple_positive(next)) {
					spin_unlock(&next->d_lock);
					continue;
				}
>>>>>>> a6869b3e

		spin_unlock(&next->d_lock);
		spin_unlock(&dentry->d_lock);
		if (!dir_emit(ctx, next->d_name.name, next->d_name.len,
			      next->d_inode->i_ino, dt_type(next->d_inode)))
			return 0;
		spin_lock(&dentry->d_lock);
		spin_lock_nested(&next->d_lock, DENTRY_D_LOCK_NESTED);
		/* next is still alive */
		list_move(q, p);
		spin_unlock(&next->d_lock);
		p = q;
		ctx->pos++;
	}
	spin_unlock(&dentry->d_lock);
	return 0;
}

ssize_t generic_read_dir(struct file *filp, char __user *buf, size_t siz, loff_t *ppos)
{
	return -EISDIR;
}

const struct file_operations simple_dir_operations = {
	.open		= dcache_dir_open,
	.release	= dcache_dir_close,
	.llseek		= dcache_dir_lseek,
	.read		= generic_read_dir,
	.iterate	= dcache_readdir,
	.fsync		= noop_fsync,
};

const struct inode_operations simple_dir_inode_operations = {
	.lookup		= simple_lookup,
};

static const struct super_operations simple_super_operations = {
	.statfs		= simple_statfs,
};

/*
 * Common helper for pseudo-filesystems (sockfs, pipefs, bdev - stuff that
 * will never be mountable)
 */
struct dentry *mount_pseudo(struct file_system_type *fs_type, char *name,
	const struct super_operations *ops,
	const struct dentry_operations *dops, unsigned long magic)
{
	struct super_block *s;
	struct dentry *dentry;
	struct inode *root;
	struct qstr d_name = QSTR_INIT(name, strlen(name));

	s = sget(fs_type, NULL, set_anon_super, MS_NOUSER, NULL);
	if (IS_ERR(s))
		return ERR_CAST(s);

	s->s_maxbytes = MAX_LFS_FILESIZE;
	s->s_blocksize = PAGE_SIZE;
	s->s_blocksize_bits = PAGE_SHIFT;
	s->s_magic = magic;
	s->s_op = ops ? ops : &simple_super_operations;
	s->s_time_gran = 1;
	root = new_inode(s);
	if (!root)
		goto Enomem;
	/*
	 * since this is the first inode, make it number 1. New inodes created
	 * after this must take care not to collide with it (by passing
	 * max_reserved of 1 to iunique).
	 */
	root->i_ino = 1;
	root->i_mode = S_IFDIR | S_IRUSR | S_IWUSR;
	root->i_atime = root->i_mtime = root->i_ctime = CURRENT_TIME;
	dentry = __d_alloc(s, &d_name);
	if (!dentry) {
		iput(root);
		goto Enomem;
	}
	d_instantiate(dentry, root);
	s->s_root = dentry;
	s->s_d_op = dops;
	s->s_flags |= MS_ACTIVE;
	return dget(s->s_root);

Enomem:
	deactivate_locked_super(s);
	return ERR_PTR(-ENOMEM);
}

int simple_open(struct inode *inode, struct file *file)
{
	if (inode->i_private)
		file->private_data = inode->i_private;
	return 0;
}

int simple_link(struct dentry *old_dentry, struct inode *dir, struct dentry *dentry)
{
	struct inode *inode = old_dentry->d_inode;

	inode->i_ctime = dir->i_ctime = dir->i_mtime = CURRENT_TIME;
	inc_nlink(inode);
	ihold(inode);
	dget(dentry);
	d_instantiate(dentry, inode);
	return 0;
}

int simple_empty(struct dentry *dentry)
{
	struct dentry *child;
	int ret = 0;

	spin_lock(&dentry->d_lock);
	list_for_each_entry(child, &dentry->d_subdirs, d_child) {
		spin_lock_nested(&child->d_lock, DENTRY_D_LOCK_NESTED);
		if (simple_positive(child)) {
			spin_unlock(&child->d_lock);
			goto out;
		}
		spin_unlock(&child->d_lock);
	}
	ret = 1;
out:
	spin_unlock(&dentry->d_lock);
	return ret;
}

int simple_unlink(struct inode *dir, struct dentry *dentry)
{
	struct inode *inode = dentry->d_inode;

	inode->i_ctime = dir->i_ctime = dir->i_mtime = CURRENT_TIME;
	drop_nlink(inode);
	dput(dentry);
	return 0;
}

int simple_rmdir(struct inode *dir, struct dentry *dentry)
{
	if (!simple_empty(dentry))
		return -ENOTEMPTY;

	drop_nlink(dentry->d_inode);
	simple_unlink(dir, dentry);
	drop_nlink(dir);
	return 0;
}

int simple_rename(struct inode *old_dir, struct dentry *old_dentry,
		struct inode *new_dir, struct dentry *new_dentry)
{
	struct inode *inode = old_dentry->d_inode;
	int they_are_dirs = S_ISDIR(old_dentry->d_inode->i_mode);

	if (!simple_empty(new_dentry))
		return -ENOTEMPTY;

	if (new_dentry->d_inode) {
		simple_unlink(new_dir, new_dentry);
		if (they_are_dirs) {
			drop_nlink(new_dentry->d_inode);
			drop_nlink(old_dir);
		}
	} else if (they_are_dirs) {
		drop_nlink(old_dir);
		inc_nlink(new_dir);
	}

	old_dir->i_ctime = old_dir->i_mtime = new_dir->i_ctime =
		new_dir->i_mtime = inode->i_ctime = CURRENT_TIME;

	return 0;
}

/**
 * simple_setattr - setattr for simple filesystem
 * @dentry: dentry
 * @iattr: iattr structure
 *
 * Returns 0 on success, -error on failure.
 *
 * simple_setattr is a simple ->setattr implementation without a proper
 * implementation of size changes.
 *
 * It can either be used for in-memory filesystems or special files
 * on simple regular filesystems.  Anything that needs to change on-disk
 * or wire state on size changes needs its own setattr method.
 */
int simple_setattr(struct dentry *dentry, struct iattr *iattr)
{
	struct inode *inode = dentry->d_inode;
	int error;

	error = inode_change_ok(inode, iattr);
	if (error)
		return error;

	if (iattr->ia_valid & ATTR_SIZE)
		truncate_setsize(inode, iattr->ia_size);
	setattr_copy(inode, iattr);
	mark_inode_dirty(inode);
	return 0;
}
EXPORT_SYMBOL(simple_setattr);

int simple_readpage(struct file *file, struct page *page)
{
	clear_highpage(page);
	flush_dcache_page(page);
	SetPageUptodate(page);
	unlock_page(page);
	return 0;
}

int simple_write_begin(struct file *file, struct address_space *mapping,
			loff_t pos, unsigned len, unsigned flags,
			struct page **pagep, void **fsdata)
{
	struct page *page;
	pgoff_t index;

	index = pos >> PAGE_CACHE_SHIFT;

	page = grab_cache_page_write_begin(mapping, index, flags);
	if (!page)
		return -ENOMEM;

	*pagep = page;

	if (!PageUptodate(page) && (len != PAGE_CACHE_SIZE)) {
		unsigned from = pos & (PAGE_CACHE_SIZE - 1);

		zero_user_segments(page, 0, from, from + len, PAGE_CACHE_SIZE);
	}
	return 0;
}

/**
 * simple_write_end - .write_end helper for non-block-device FSes
 * @available: See .write_end of address_space_operations
 * @file: 		"
 * @mapping: 		"
 * @pos: 		"
 * @len: 		"
 * @copied: 		"
 * @page: 		"
 * @fsdata: 		"
 *
 * simple_write_end does the minimum needed for updating a page after writing is
 * done. It has the same API signature as the .write_end of
 * address_space_operations vector. So it can just be set onto .write_end for
 * FSes that don't need any other processing. i_mutex is assumed to be held.
 * Block based filesystems should use generic_write_end().
 * NOTE: Even though i_size might get updated by this function, mark_inode_dirty
 * is not called, so a filesystem that actually does store data in .write_inode
 * should extend on what's done here with a call to mark_inode_dirty() in the
 * case that i_size has changed.
 */
int simple_write_end(struct file *file, struct address_space *mapping,
			loff_t pos, unsigned len, unsigned copied,
			struct page *page, void *fsdata)
{
	struct inode *inode = page->mapping->host;
	loff_t last_pos = pos + copied;

	/* zero the stale part of the page if we did a short copy */
	if (copied < len) {
		unsigned from = pos & (PAGE_CACHE_SIZE - 1);

		zero_user(page, from + copied, len - copied);
	}

	if (!PageUptodate(page))
		SetPageUptodate(page);
	/*
	 * No need to use i_size_read() here, the i_size
	 * cannot change under us because we hold the i_mutex.
	 */
	if (last_pos > inode->i_size)
		i_size_write(inode, last_pos);

	set_page_dirty(page);
	unlock_page(page);
	page_cache_release(page);

	return copied;
}

/*
 * the inodes created here are not hashed. If you use iunique to generate
 * unique inode values later for this filesystem, then you must take care
 * to pass it an appropriate max_reserved value to avoid collisions.
 */
int simple_fill_super(struct super_block *s, unsigned long magic,
		      struct tree_descr *files)
{
	struct inode *inode;
	struct dentry *root;
	struct dentry *dentry;
	int i;

	s->s_blocksize = PAGE_CACHE_SIZE;
	s->s_blocksize_bits = PAGE_CACHE_SHIFT;
	s->s_magic = magic;
	s->s_op = &simple_super_operations;
	s->s_time_gran = 1;

	inode = new_inode(s);
	if (!inode)
		return -ENOMEM;
	/*
	 * because the root inode is 1, the files array must not contain an
	 * entry at index 1
	 */
	inode->i_ino = 1;
	inode->i_mode = S_IFDIR | 0755;
	inode->i_atime = inode->i_mtime = inode->i_ctime = CURRENT_TIME;
	inode->i_op = &simple_dir_inode_operations;
	inode->i_fop = &simple_dir_operations;
	set_nlink(inode, 2);
	root = d_make_root(inode);
	if (!root)
		return -ENOMEM;
	for (i = 0; !files->name || files->name[0]; i++, files++) {
		if (!files->name)
			continue;

		/* warn if it tries to conflict with the root inode */
		if (unlikely(i == 1))
			printk(KERN_WARNING "%s: %s passed in a files array"
				"with an index of 1!\n", __func__,
				s->s_type->name);

		dentry = d_alloc_name(root, files->name);
		if (!dentry)
			goto out;
		inode = new_inode(s);
		if (!inode) {
			dput(dentry);
			goto out;
		}
		inode->i_mode = S_IFREG | files->mode;
		inode->i_atime = inode->i_mtime = inode->i_ctime = CURRENT_TIME;
		inode->i_fop = files->ops;
		inode->i_ino = i;
		d_add(dentry, inode);
	}
	s->s_root = root;
	return 0;
out:
	d_genocide(root);
	shrink_dcache_parent(root);
	dput(root);
	return -ENOMEM;
}

static DEFINE_SPINLOCK(pin_fs_lock);

int simple_pin_fs(struct file_system_type *type, struct vfsmount **mount, int *count)
{
	struct vfsmount *mnt = NULL;
	spin_lock(&pin_fs_lock);
	if (unlikely(!*mount)) {
		spin_unlock(&pin_fs_lock);
		mnt = vfs_kern_mount(type, MS_KERNMOUNT, type->name, NULL);
		if (IS_ERR(mnt))
			return PTR_ERR(mnt);
		spin_lock(&pin_fs_lock);
		if (!*mount)
			*mount = mnt;
	}
	mntget(*mount);
	++*count;
	spin_unlock(&pin_fs_lock);
	mntput(mnt);
	return 0;
}

void simple_release_fs(struct vfsmount **mount, int *count)
{
	struct vfsmount *mnt;
	spin_lock(&pin_fs_lock);
	mnt = *mount;
	if (!--*count)
		*mount = NULL;
	spin_unlock(&pin_fs_lock);
	mntput(mnt);
}

/**
 * simple_read_from_buffer - copy data from the buffer to user space
 * @to: the user space buffer to read to
 * @count: the maximum number of bytes to read
 * @ppos: the current position in the buffer
 * @from: the buffer to read from
 * @available: the size of the buffer
 *
 * The simple_read_from_buffer() function reads up to @count bytes from the
 * buffer @from at offset @ppos into the user space address starting at @to.
 *
 * On success, the number of bytes read is returned and the offset @ppos is
 * advanced by this number, or negative value is returned on error.
 **/
ssize_t simple_read_from_buffer(void __user *to, size_t count, loff_t *ppos,
				const void *from, size_t available)
{
	loff_t pos = *ppos;
	size_t ret;

	if (pos < 0)
		return -EINVAL;
	if (pos >= available || !count)
		return 0;
	if (count > available - pos)
		count = available - pos;
	ret = copy_to_user(to, from + pos, count);
	if (ret == count)
		return -EFAULT;
	count -= ret;
	*ppos = pos + count;
	return count;
}

/**
 * simple_write_to_buffer - copy data from user space to the buffer
 * @to: the buffer to write to
 * @available: the size of the buffer
 * @ppos: the current position in the buffer
 * @from: the user space buffer to read from
 * @count: the maximum number of bytes to read
 *
 * The simple_write_to_buffer() function reads up to @count bytes from the user
 * space address starting at @from into the buffer @to at offset @ppos.
 *
 * On success, the number of bytes written is returned and the offset @ppos is
 * advanced by this number, or negative value is returned on error.
 **/
ssize_t simple_write_to_buffer(void *to, size_t available, loff_t *ppos,
		const void __user *from, size_t count)
{
	loff_t pos = *ppos;
	size_t res;

	if (pos < 0)
		return -EINVAL;
	if (pos >= available || !count)
		return 0;
	if (count > available - pos)
		count = available - pos;
	res = copy_from_user(to + pos, from, count);
	if (res == count)
		return -EFAULT;
	count -= res;
	*ppos = pos + count;
	return count;
}

/**
 * memory_read_from_buffer - copy data from the buffer
 * @to: the kernel space buffer to read to
 * @count: the maximum number of bytes to read
 * @ppos: the current position in the buffer
 * @from: the buffer to read from
 * @available: the size of the buffer
 *
 * The memory_read_from_buffer() function reads up to @count bytes from the
 * buffer @from at offset @ppos into the kernel space address starting at @to.
 *
 * On success, the number of bytes read is returned and the offset @ppos is
 * advanced by this number, or negative value is returned on error.
 **/
ssize_t memory_read_from_buffer(void *to, size_t count, loff_t *ppos,
				const void *from, size_t available)
{
	loff_t pos = *ppos;

	if (pos < 0)
		return -EINVAL;
	if (pos >= available)
		return 0;
	if (count > available - pos)
		count = available - pos;
	memcpy(to, from + pos, count);
	*ppos = pos + count;

	return count;
}

/*
 * Transaction based IO.
 * The file expects a single write which triggers the transaction, and then
 * possibly a read which collects the result - which is stored in a
 * file-local buffer.
 */

void simple_transaction_set(struct file *file, size_t n)
{
	struct simple_transaction_argresp *ar = file->private_data;

	BUG_ON(n > SIMPLE_TRANSACTION_LIMIT);

	/*
	 * The barrier ensures that ar->size will really remain zero until
	 * ar->data is ready for reading.
	 */
	smp_mb();
	ar->size = n;
}

char *simple_transaction_get(struct file *file, const char __user *buf, size_t size)
{
	struct simple_transaction_argresp *ar;
	static DEFINE_SPINLOCK(simple_transaction_lock);

	if (size > SIMPLE_TRANSACTION_LIMIT - 1)
		return ERR_PTR(-EFBIG);

	ar = (struct simple_transaction_argresp *)get_zeroed_page(GFP_KERNEL);
	if (!ar)
		return ERR_PTR(-ENOMEM);

	spin_lock(&simple_transaction_lock);

	/* only one write allowed per open */
	if (file->private_data) {
		spin_unlock(&simple_transaction_lock);
		free_page((unsigned long)ar);
		return ERR_PTR(-EBUSY);
	}

	file->private_data = ar;

	spin_unlock(&simple_transaction_lock);

	if (copy_from_user(ar->data, buf, size))
		return ERR_PTR(-EFAULT);

	return ar->data;
}

ssize_t simple_transaction_read(struct file *file, char __user *buf, size_t size, loff_t *pos)
{
	struct simple_transaction_argresp *ar = file->private_data;

	if (!ar)
		return 0;
	return simple_read_from_buffer(buf, size, pos, ar->data, ar->size);
}

int simple_transaction_release(struct inode *inode, struct file *file)
{
	free_page((unsigned long)file->private_data);
	return 0;
}

/* Simple attribute files */

struct simple_attr {
	int (*get)(void *, u64 *);
	int (*set)(void *, u64);
	char get_buf[24];	/* enough to store a u64 and "\n\0" */
	char set_buf[24];
	void *data;
	const char *fmt;	/* format for read operation */
	struct mutex mutex;	/* protects access to these buffers */
};

/* simple_attr_open is called by an actual attribute open file operation
 * to set the attribute specific access operations. */
int simple_attr_open(struct inode *inode, struct file *file,
		     int (*get)(void *, u64 *), int (*set)(void *, u64),
		     const char *fmt)
{
	struct simple_attr *attr;

	attr = kmalloc(sizeof(*attr), GFP_KERNEL);
	if (!attr)
		return -ENOMEM;

	attr->get = get;
	attr->set = set;
	attr->data = inode->i_private;
	attr->fmt = fmt;
	mutex_init(&attr->mutex);

	file->private_data = attr;

	return nonseekable_open(inode, file);
}

int simple_attr_release(struct inode *inode, struct file *file)
{
	kfree(file->private_data);
	return 0;
}

/* read from the buffer that is filled with the get function */
ssize_t simple_attr_read(struct file *file, char __user *buf,
			 size_t len, loff_t *ppos)
{
	struct simple_attr *attr;
	size_t size;
	ssize_t ret;

	attr = file->private_data;

	if (!attr->get)
		return -EACCES;

	ret = mutex_lock_interruptible(&attr->mutex);
	if (ret)
		return ret;

	if (*ppos) {		/* continued read */
		size = strlen(attr->get_buf);
	} else {		/* first read */
		u64 val;
		ret = attr->get(attr->data, &val);
		if (ret)
			goto out;

		size = scnprintf(attr->get_buf, sizeof(attr->get_buf),
				 attr->fmt, (unsigned long long)val);
	}

	ret = simple_read_from_buffer(buf, len, ppos, attr->get_buf, size);
out:
	mutex_unlock(&attr->mutex);
	return ret;
}

/* interpret the buffer as a number to call the set function with */
ssize_t simple_attr_write(struct file *file, const char __user *buf,
			  size_t len, loff_t *ppos)
{
	struct simple_attr *attr;
	u64 val;
	size_t size;
	ssize_t ret;

	attr = file->private_data;
	if (!attr->set)
		return -EACCES;

	ret = mutex_lock_interruptible(&attr->mutex);
	if (ret)
		return ret;

	ret = -EFAULT;
	size = min(sizeof(attr->set_buf) - 1, len);
	if (copy_from_user(attr->set_buf, buf, size))
		goto out;

	attr->set_buf[size] = '\0';
	val = simple_strtoll(attr->set_buf, NULL, 0);
	ret = attr->set(attr->data, val);
	if (ret == 0)
		ret = len; /* on success, claim we got the whole input */
out:
	mutex_unlock(&attr->mutex);
	return ret;
}

/**
 * generic_fh_to_dentry - generic helper for the fh_to_dentry export operation
 * @sb:		filesystem to do the file handle conversion on
 * @fid:	file handle to convert
 * @fh_len:	length of the file handle in bytes
 * @fh_type:	type of file handle
 * @get_inode:	filesystem callback to retrieve inode
 *
 * This function decodes @fid as long as it has one of the well-known
 * Linux filehandle types and calls @get_inode on it to retrieve the
 * inode for the object specified in the file handle.
 */
struct dentry *generic_fh_to_dentry(struct super_block *sb, struct fid *fid,
		int fh_len, int fh_type, struct inode *(*get_inode)
			(struct super_block *sb, u64 ino, u32 gen))
{
	struct inode *inode = NULL;

	if (fh_len < 2)
		return NULL;

	switch (fh_type) {
	case FILEID_INO32_GEN:
	case FILEID_INO32_GEN_PARENT:
		inode = get_inode(sb, fid->i32.ino, fid->i32.gen);
		break;
	}

	return d_obtain_alias(inode);
}
EXPORT_SYMBOL_GPL(generic_fh_to_dentry);

/**
 * generic_fh_to_parent - generic helper for the fh_to_parent export operation
 * @sb:		filesystem to do the file handle conversion on
 * @fid:	file handle to convert
 * @fh_len:	length of the file handle in bytes
 * @fh_type:	type of file handle
 * @get_inode:	filesystem callback to retrieve inode
 *
 * This function decodes @fid as long as it has one of the well-known
 * Linux filehandle types and calls @get_inode on it to retrieve the
 * inode for the _parent_ object specified in the file handle if it
 * is specified in the file handle, or NULL otherwise.
 */
struct dentry *generic_fh_to_parent(struct super_block *sb, struct fid *fid,
		int fh_len, int fh_type, struct inode *(*get_inode)
			(struct super_block *sb, u64 ino, u32 gen))
{
	struct inode *inode = NULL;

	if (fh_len <= 2)
		return NULL;

	switch (fh_type) {
	case FILEID_INO32_GEN_PARENT:
		inode = get_inode(sb, fid->i32.parent_ino,
				  (fh_len > 3 ? fid->i32.parent_gen : 0));
		break;
	}

	return d_obtain_alias(inode);
}
EXPORT_SYMBOL_GPL(generic_fh_to_parent);

/**
 * generic_file_fsync - generic fsync implementation for simple filesystems
 * @file:	file to synchronize
 * @datasync:	only synchronize essential metadata if true
 *
 * This is a generic implementation of the fsync method for simple
 * filesystems which track all non-inode metadata in the buffers list
 * hanging off the address_space structure.
 */
int generic_file_fsync(struct file *file, loff_t start, loff_t end,
		       int datasync)
{
	struct inode *inode = file->f_mapping->host;
	int err;
	int ret;

	err = filemap_write_and_wait_range(inode->i_mapping, start, end);
	if (err)
		return err;

	mutex_lock(&inode->i_mutex);
	ret = sync_mapping_buffers(inode->i_mapping);
	if (!(inode->i_state & I_DIRTY))
		goto out;
	if (datasync && !(inode->i_state & I_DIRTY_DATASYNC))
		goto out;

	err = sync_inode_metadata(inode, 1);
	if (ret == 0)
		ret = err;
out:
	mutex_unlock(&inode->i_mutex);
	return ret;
}
EXPORT_SYMBOL(generic_file_fsync);

/**
 * generic_check_addressable - Check addressability of file system
 * @blocksize_bits:	log of file system block size
 * @num_blocks:		number of blocks in file system
 *
 * Determine whether a file system with @num_blocks blocks (and a
 * block size of 2**@blocksize_bits) is addressable by the sector_t
 * and page cache of the system.  Return 0 if so and -EFBIG otherwise.
 */
int generic_check_addressable(unsigned blocksize_bits, u64 num_blocks)
{
	u64 last_fs_block = num_blocks - 1;
	u64 last_fs_page =
		last_fs_block >> (PAGE_CACHE_SHIFT - blocksize_bits);

	if (unlikely(num_blocks == 0))
		return 0;

	if ((blocksize_bits < 9) || (blocksize_bits > PAGE_CACHE_SHIFT))
		return -EINVAL;

	if ((last_fs_block > (sector_t)(~0ULL) >> (blocksize_bits - 9)) ||
	    (last_fs_page > (pgoff_t)(~0ULL))) {
		return -EFBIG;
	}
	return 0;
}
EXPORT_SYMBOL(generic_check_addressable);

/*
 * No-op implementation of ->fsync for in-memory filesystems.
 */
int noop_fsync(struct file *file, loff_t start, loff_t end, int datasync)
{
	return 0;
}

EXPORT_SYMBOL(dcache_dir_close);
EXPORT_SYMBOL(dcache_dir_lseek);
EXPORT_SYMBOL(dcache_dir_open);
EXPORT_SYMBOL(dcache_readdir);
EXPORT_SYMBOL(generic_read_dir);
EXPORT_SYMBOL(mount_pseudo);
EXPORT_SYMBOL(simple_write_begin);
EXPORT_SYMBOL(simple_write_end);
EXPORT_SYMBOL(simple_dir_inode_operations);
EXPORT_SYMBOL(simple_dir_operations);
EXPORT_SYMBOL(simple_empty);
EXPORT_SYMBOL(simple_fill_super);
EXPORT_SYMBOL(simple_getattr);
EXPORT_SYMBOL(simple_open);
EXPORT_SYMBOL(simple_link);
EXPORT_SYMBOL(simple_lookup);
EXPORT_SYMBOL(simple_pin_fs);
EXPORT_SYMBOL(simple_readpage);
EXPORT_SYMBOL(simple_release_fs);
EXPORT_SYMBOL(simple_rename);
EXPORT_SYMBOL(simple_rmdir);
EXPORT_SYMBOL(simple_statfs);
EXPORT_SYMBOL(noop_fsync);
EXPORT_SYMBOL(simple_unlink);
EXPORT_SYMBOL(simple_read_from_buffer);
EXPORT_SYMBOL(simple_write_to_buffer);
EXPORT_SYMBOL(memory_read_from_buffer);
EXPORT_SYMBOL(simple_transaction_set);
EXPORT_SYMBOL(simple_transaction_get);
EXPORT_SYMBOL(simple_transaction_read);
EXPORT_SYMBOL(simple_transaction_release);
EXPORT_SYMBOL_GPL(simple_attr_open);
EXPORT_SYMBOL_GPL(simple_attr_release);
EXPORT_SYMBOL_GPL(simple_attr_read);
EXPORT_SYMBOL_GPL(simple_attr_write);<|MERGE_RESOLUTION|>--- conflicted
+++ resolved
@@ -137,10 +137,9 @@
 
 int dcache_readdir(struct file *file, struct dir_context *ctx)
 {
-<<<<<<< HEAD
 	struct dentry *dentry = file->f_path.dentry;
 	struct dentry *cursor = file->private_data;
-	struct list_head *p, *q = &cursor->d_u.d_child;
+	struct list_head *p, *q = &cursor->d_child;
 
 	if (!dir_emit_dots(file, ctx))
 		return 0;
@@ -149,48 +148,12 @@
 		list_move(q, &dentry->d_subdirs);
 
 	for (p = q->next; p != &dentry->d_subdirs; p = p->next) {
-		struct dentry *next = list_entry(p, struct dentry, d_u.d_child);
+		struct dentry *next = list_entry(p, struct dentry, d_child);
 		spin_lock_nested(&next->d_lock, DENTRY_D_LOCK_NESTED);
 		if (!simple_positive(next)) {
 			spin_unlock(&next->d_lock);
 			continue;
 		}
-=======
-	struct dentry *dentry = filp->f_path.dentry;
-	struct dentry *cursor = filp->private_data;
-	struct list_head *p, *q = &cursor->d_child;
-	ino_t ino;
-	int i = filp->f_pos;
-
-	switch (i) {
-		case 0:
-			ino = dentry->d_inode->i_ino;
-			if (filldir(dirent, ".", 1, i, ino, DT_DIR) < 0)
-				break;
-			filp->f_pos++;
-			i++;
-			/* fallthrough */
-		case 1:
-			ino = parent_ino(dentry);
-			if (filldir(dirent, "..", 2, i, ino, DT_DIR) < 0)
-				break;
-			filp->f_pos++;
-			i++;
-			/* fallthrough */
-		default:
-			spin_lock(&dentry->d_lock);
-			if (filp->f_pos == 2)
-				list_move(q, &dentry->d_subdirs);
-
-			for (p=q->next; p != &dentry->d_subdirs; p=p->next) {
-				struct dentry *next;
-				next = list_entry(p, struct dentry, d_child);
-				spin_lock_nested(&next->d_lock, DENTRY_D_LOCK_NESTED);
-				if (!simple_positive(next)) {
-					spin_unlock(&next->d_lock);
-					continue;
-				}
->>>>>>> a6869b3e
 
 		spin_unlock(&next->d_lock);
 		spin_unlock(&dentry->d_lock);
