--- conflicted
+++ resolved
@@ -268,14 +268,10 @@
 {
 	const struct cred *original_cred;
 	struct dentry *dir = nn->rec_file->f_path.dentry;
-<<<<<<< HEAD
-	struct nfs4_dir_ctx ctx;
-=======
 	struct nfs4_dir_ctx ctx = {
 		.ctx.actor = nfsd4_build_namelist,
 		.names = LIST_HEAD_INIT(ctx.names)
 	};
->>>>>>> 5b47ea21
 	int status;
 
 	status = nfs4_save_creds(&original_cred);
@@ -288,11 +284,6 @@
 		return status;
 	}
 
-<<<<<<< HEAD
-	INIT_LIST_HEAD(&ctx.names);	
-	ctx.ctx.actor = nfsd4_build_namelist;
-=======
->>>>>>> 5b47ea21
 	status = iterate_dir(nn->rec_file, &ctx.ctx);
 	mutex_lock_nested(&dir->d_inode->i_mutex, I_MUTEX_PARENT);
 	while (!list_empty(&ctx.names)) {
