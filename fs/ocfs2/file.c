--- conflicted
+++ resolved
@@ -2377,14 +2377,9 @@
 
 	if (((file->f_flags & O_DSYNC) && !direct_io) || IS_SYNC(inode) ||
 	    ((file->f_flags & O_DIRECT) && !direct_io)) {
-<<<<<<< HEAD
-		ret = filemap_fdatawrite_range(file->f_mapping, *ppos,
-					       *ppos + count - 1);
-=======
 		ret = filemap_fdatawrite_range(file->f_mapping,
 					       iocb->ki_pos - written,
 					       iocb->ki_pos - 1);
->>>>>>> 0c992013
 		if (ret < 0)
 			written = ret;
 
@@ -2397,14 +2392,9 @@
 		}
 
 		if (!ret)
-<<<<<<< HEAD
-			ret = filemap_fdatawait_range(file->f_mapping, *ppos,
-						      *ppos + count - 1);
-=======
 			ret = filemap_fdatawait_range(file->f_mapping,
 						      iocb->ki_pos - written,
 						      iocb->ki_pos - 1);
->>>>>>> 0c992013
 	}
 
 no_sync:
