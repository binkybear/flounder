--- conflicted
+++ resolved
@@ -122,13 +122,6 @@
 	if (!f.file)
 		return -EBADF;
 
-<<<<<<< HEAD
-	buf.ctx.actor = fillonedir;
-	buf.result = 0;
-	buf.dirent = dirent;
-
-=======
->>>>>>> 5b47ea21
 	error = iterate_dir(f.file, &buf.ctx);
 	if (buf.result)
 		error = buf.result;
@@ -220,15 +213,6 @@
 	if (!f.file)
 		return -EBADF;
 
-<<<<<<< HEAD
-	buf.current_dir = dirent;
-	buf.previous = NULL;
-	buf.count = count;
-	buf.error = 0;
-	buf.ctx.actor = filldir;
-
-=======
->>>>>>> 5b47ea21
 	error = iterate_dir(f.file, &buf.ctx);
 	if (error >= 0)
 		error = buf.error;
@@ -309,15 +293,6 @@
 	if (!f.file)
 		return -EBADF;
 
-<<<<<<< HEAD
-	buf.current_dir = dirent;
-	buf.previous = NULL;
-	buf.count = count;
-	buf.error = 0;
-	buf.ctx.actor = filldir64;
-
-=======
->>>>>>> 5b47ea21
 	error = iterate_dir(f.file, &buf.ctx);
 	if (error >= 0)
 		error = buf.error;
