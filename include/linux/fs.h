--- conflicted
+++ resolved
@@ -2707,7 +2707,6 @@
 		inode->i_flags |= S_NOSEC;
 }
 
-<<<<<<< HEAD
 static inline bool dir_emit(struct dir_context *ctx,
 			    const char *name, int namelen,
 			    u64 ino, unsigned type)
@@ -2737,13 +2736,13 @@
 		ctx->pos = 2;
 	}
 	return true;
-=======
+}
+
 static inline bool dir_relax(struct inode *inode)
 {
 	mutex_unlock(&inode->i_mutex);
 	mutex_lock(&inode->i_mutex);
 	return !IS_DEADDIR(inode);
->>>>>>> d0aa4340
 }
 
 #endif /* _LINUX_FS_H */