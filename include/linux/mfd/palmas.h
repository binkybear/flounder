--- conflicted
+++ resolved
@@ -724,10 +724,7 @@
 	bool smps10_regulator_enabled;
 	int ldo_vref0p425;
 	bool smps10_boost_disable_deferred;
-<<<<<<< HEAD
-=======
 	bool shutdown;
->>>>>>> 95b166b8
 
 	int range[PALMAS_REG_SMPS10_OUT1];
 	unsigned int ramp_delay[PALMAS_REG_SMPS10_OUT1];
