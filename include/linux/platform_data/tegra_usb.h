/*
 * Copyright (C) 2010 Google, Inc.
 * Copyright (c) 2010-2013, NVIDIA CORPORATION.  All rights reserved.
 *
 * This software is licensed under the terms of the GNU General Public
 * License version 2, as published by the Free Software Foundation, and
 * may be copied, distributed, and modified under those terms.
 *
 * This program is distributed in the hope that it will be useful,
 * but WITHOUT ANY WARRANTY; without even the implied warranty of
 * MERCHANTABILITY or FITNESS FOR A PARTICULAR PURPOSE.  See the
 * GNU General Public License for more details.
 *
 */

#ifndef _TEGRA_USB_H_
#define _TEGRA_USB_H_

/**
 * defines operation mode of the USB controller
 */
enum tegra_usb_operation_mode {
	TEGRA_USB_OPMODE_DEVICE,
	TEGRA_USB_OPMODE_HOST,
};

/**
 * defines the various phy interface mode supported by controller
 */
enum tegra_usb_phy_interface {
	TEGRA_USB_PHY_INTF_UTMI = 0,
	TEGRA_USB_PHY_INTF_ULPI_LINK = 1,
	TEGRA_USB_PHY_INTF_ULPI_NULL = 2,
	TEGRA_USB_PHY_INTF_HSIC = 3,
	TEGRA_USB_PHY_INTF_ICUSB = 4,
};

/**
 * defines the various ID cable detection types
 */
enum tegra_usb_id_detection {
	TEGRA_USB_ID = 0,
	TEGRA_USB_PMU_ID = 1,
	TEGRA_USB_GPIO_ID = 2,
	TEGRA_USB_VIRTUAL_ID = 3,
};

/**
 * configuration structure for setting up utmi phy
 */
struct tegra_utmi_config {
	u8 hssync_start_delay;
	u8 elastic_limit;
	u8 idle_wait_delay;
	u8 term_range_adj;
	u8 xcvr_setup;
	u8 xcvr_lsfslew;
	u8 xcvr_lsrslew;
	signed char xcvr_setup_offset;
	u8 xcvr_use_lsb;
	u8 xcvr_use_fuses;
	u8 vbus_oc_map;
	unsigned char xcvr_hsslew_lsb:2;
};

/**
 * configuration structure for setting up ulpi phy
 */
struct tegra_ulpi_config {
	u8 shadow_clk_delay;
	u8 clock_out_delay;
	u8 data_trimmer;
	u8 stpdirnxt_trimmer;
	u8 dir_trimmer;
	const char *clk;
	int phy_restore_gpio;
};

/**
 * Platform specific operations that will be controlled
 * during the phy operations.
 */
struct tegra_usb_phy_platform_ops {
	void (*open)(void);
	void (*init)(void);
	void (*pre_suspend)(void);
	void (*post_suspend)(void);
	void (*pre_resume)(void);
	void (*post_resume)(void);
	void (*post_remote_wakeup)(void);
	void (*pre_phy_off)(void);
	void (*post_phy_off)(void);
	void (*pre_phy_on)(void);
	void (*post_phy_on)(void);
	void (*port_power)(void);
	void (*close)(void);
};

/**
 * defines structure for platform dependent device parameters
 */
struct tegra_usb_dev_mode_data {
	int vbus_pmu_irq;
	int vbus_gpio;
	int dcp_current_limit_ma;
	bool charging_supported;
	bool remote_wakeup_supported;
	bool is_xhci;
};

/**
 * defines structure for platform dependent host parameters
 */
struct tegra_usb_host_mode_data {
	int vbus_gpio;
	bool hot_plug;
	bool remote_wakeup_supported;
	bool power_off_on_suspend;
	bool turn_off_vbus_on_lp0;
};

/**
 * defines structure for usb platform data
 */
struct tegra_usb_platform_data {
	bool port_otg;
	bool has_hostpc;
	bool unaligned_dma_buf_supported;
	bool support_pmu_vbus;
<<<<<<< HEAD
=======
	char *vbus_extcon_dev_name;
	char *id_extcon_dev_name;
>>>>>>> b6bb0aa3
	enum tegra_usb_id_detection id_det_type;
	enum tegra_usb_phy_interface phy_intf;
	enum tegra_usb_operation_mode op_mode;

	union {
		struct tegra_usb_dev_mode_data dev;
		struct tegra_usb_host_mode_data host;
	} u_data;

	union {
		struct tegra_utmi_config utmi;
		struct tegra_ulpi_config ulpi;
	} u_cfg;

	struct tegra_usb_phy_platform_ops *ops;
};

/**
 * defines structure for platform dependent OTG parameters
 */
struct tegra_usb_otg_data {
	struct platform_device *ehci_device;
	struct tegra_usb_platform_data *ehci_pdata;
<<<<<<< HEAD
	char *vbus_extcon_dev_name;
	char *id_extcon_dev_name;
=======
>>>>>>> b6bb0aa3
	int id_det_gpio;
	bool is_xhci;
};

#endif /* _TEGRA_USB_H_ */<|MERGE_RESOLUTION|>--- conflicted
+++ resolved
@@ -127,11 +127,8 @@
 	bool has_hostpc;
 	bool unaligned_dma_buf_supported;
 	bool support_pmu_vbus;
-<<<<<<< HEAD
-=======
 	char *vbus_extcon_dev_name;
 	char *id_extcon_dev_name;
->>>>>>> b6bb0aa3
 	enum tegra_usb_id_detection id_det_type;
 	enum tegra_usb_phy_interface phy_intf;
 	enum tegra_usb_operation_mode op_mode;
@@ -155,11 +152,6 @@
 struct tegra_usb_otg_data {
 	struct platform_device *ehci_device;
 	struct tegra_usb_platform_data *ehci_pdata;
-<<<<<<< HEAD
-	char *vbus_extcon_dev_name;
-	char *id_extcon_dev_name;
-=======
->>>>>>> b6bb0aa3
 	int id_det_gpio;
 	bool is_xhci;
 };
