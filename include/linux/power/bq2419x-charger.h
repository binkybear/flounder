--- conflicted
+++ resolved
@@ -165,12 +165,9 @@
 	int n_temp_profile;
 	u32 *temp_range;
 	u32 *chg_current_limit;
-<<<<<<< HEAD
+	u32 *chg_thermal_voltage_limit;
 	bool otp_control_no_thermister; /* TRUE if chip thermister is unused */
 	struct bq2419x_thermal_prop thermal_prop;
-=======
-	u32 *chg_thermal_voltage_limit;
->>>>>>> c5bca7ec
 };
 
 /*
