/*
 *  Universal power supply monitor class
 *
 * Copyright (c) 2013, NVIDIA CORPORATION.  All rights reserved.
 *  Copyright © 2007  Anton Vorontsov <cbou@mail.ru>
 *  Copyright © 2004  Szabolcs Gyurko
 *  Copyright © 2003  Ian Molton <spyro@f2s.com>
 *
 *  Modified: 2004, Oct     Szabolcs Gyurko
 *
 *  You may use this code as per GPL version 2
 */

#ifndef __LINUX_POWER_SUPPLY_H__
#define __LINUX_POWER_SUPPLY_H__

#include <linux/workqueue.h>
#include <linux/leds.h>
<<<<<<< HEAD
#include <linux/errno.h>
=======
#include <linux/types.h>
>>>>>>> 47f73378

struct device;

/*
 * All voltages, currents, charges, energies, time and temperatures in uV,
 * µA, µAh, µWh, seconds and tenths of degree Celsius unless otherwise
 * stated. It's driver's job to convert its raw values to units in which
 * this class operates.
 */

/*
 * For systems where the charger determines the maximum battery capacity
 * the min and max fields should be used to present these values to user
 * space. Unused/unknown fields will not appear in sysfs.
 */

enum {
	POWER_SUPPLY_STATUS_UNKNOWN = 0,
	POWER_SUPPLY_STATUS_CHARGING,
	POWER_SUPPLY_STATUS_DISCHARGING,
	POWER_SUPPLY_STATUS_NOT_CHARGING,
	POWER_SUPPLY_STATUS_FULL,
};

enum {
	POWER_SUPPLY_CHARGE_TYPE_UNKNOWN = 0,
	POWER_SUPPLY_CHARGE_TYPE_NONE,
	POWER_SUPPLY_CHARGE_TYPE_TRICKLE,
	POWER_SUPPLY_CHARGE_TYPE_FAST,
};

enum {
	POWER_SUPPLY_HEALTH_UNKNOWN = 0,
	POWER_SUPPLY_HEALTH_GOOD,
	POWER_SUPPLY_HEALTH_OVERHEAT,
	POWER_SUPPLY_HEALTH_DEAD,
	POWER_SUPPLY_HEALTH_OVERVOLTAGE,
	POWER_SUPPLY_HEALTH_UNSPEC_FAILURE,
	POWER_SUPPLY_HEALTH_COLD,
	POWER_SUPPLY_HEALTH_WATCHDOG_TIMER_EXPIRE,
	POWER_SUPPLY_HEALTH_SAFETY_TIMER_EXPIRE,
};

enum {
	POWER_SUPPLY_TECHNOLOGY_UNKNOWN = 0,
	POWER_SUPPLY_TECHNOLOGY_NiMH,
	POWER_SUPPLY_TECHNOLOGY_LION,
	POWER_SUPPLY_TECHNOLOGY_LIPO,
	POWER_SUPPLY_TECHNOLOGY_LiFe,
	POWER_SUPPLY_TECHNOLOGY_NiCd,
	POWER_SUPPLY_TECHNOLOGY_LiMn,
};

enum {
	POWER_SUPPLY_CAPACITY_LEVEL_UNKNOWN = 0,
	POWER_SUPPLY_CAPACITY_LEVEL_CRITICAL,
	POWER_SUPPLY_CAPACITY_LEVEL_LOW,
	POWER_SUPPLY_CAPACITY_LEVEL_NORMAL,
	POWER_SUPPLY_CAPACITY_LEVEL_HIGH,
	POWER_SUPPLY_CAPACITY_LEVEL_FULL,
};

enum {
	POWER_SUPPLY_SCOPE_UNKNOWN = 0,
	POWER_SUPPLY_SCOPE_SYSTEM,
	POWER_SUPPLY_SCOPE_DEVICE,
};

enum power_supply_property {
	/* Properties of type `int' */
	POWER_SUPPLY_PROP_STATUS = 0,
	POWER_SUPPLY_PROP_CHARGE_TYPE,
	POWER_SUPPLY_PROP_HEALTH,
	POWER_SUPPLY_PROP_PRESENT,
	POWER_SUPPLY_PROP_ONLINE,
	POWER_SUPPLY_PROP_AUTHENTIC,
	POWER_SUPPLY_PROP_TECHNOLOGY,
	POWER_SUPPLY_PROP_CYCLE_COUNT,
	POWER_SUPPLY_PROP_VOLTAGE_MAX,
	POWER_SUPPLY_PROP_VOLTAGE_MIN,
	POWER_SUPPLY_PROP_VOLTAGE_MAX_DESIGN,
	POWER_SUPPLY_PROP_VOLTAGE_MIN_DESIGN,
	POWER_SUPPLY_PROP_VOLTAGE_NOW,
	POWER_SUPPLY_PROP_VOLTAGE_AVG,
	POWER_SUPPLY_PROP_VOLTAGE_OCV,
	POWER_SUPPLY_PROP_CURRENT_MAX,
	POWER_SUPPLY_PROP_CURRENT_NOW,
	POWER_SUPPLY_PROP_CURRENT_AVG,
	POWER_SUPPLY_PROP_POWER_NOW,
	POWER_SUPPLY_PROP_POWER_AVG,
	POWER_SUPPLY_PROP_CHARGE_FULL_DESIGN,
	POWER_SUPPLY_PROP_CHARGE_EMPTY_DESIGN,
	POWER_SUPPLY_PROP_CHARGE_FULL,
	POWER_SUPPLY_PROP_CHARGE_EMPTY,
	POWER_SUPPLY_PROP_CHARGE_NOW,
	POWER_SUPPLY_PROP_CHARGE_AVG,
	POWER_SUPPLY_PROP_CHARGE_COUNTER,
	POWER_SUPPLY_PROP_CONSTANT_CHARGE_CURRENT,
	POWER_SUPPLY_PROP_CONSTANT_CHARGE_CURRENT_MAX,
	POWER_SUPPLY_PROP_CONSTANT_CHARGE_VOLTAGE,
	POWER_SUPPLY_PROP_CONSTANT_CHARGE_VOLTAGE_MAX,
	POWER_SUPPLY_PROP_CHARGE_CONTROL_LIMIT,
	POWER_SUPPLY_PROP_CHARGE_CONTROL_LIMIT_MAX,
	POWER_SUPPLY_PROP_ENERGY_FULL_DESIGN,
	POWER_SUPPLY_PROP_ENERGY_EMPTY_DESIGN,
	POWER_SUPPLY_PROP_ENERGY_FULL,
	POWER_SUPPLY_PROP_ENERGY_EMPTY,
	POWER_SUPPLY_PROP_ENERGY_NOW,
	POWER_SUPPLY_PROP_ENERGY_AVG,
	POWER_SUPPLY_PROP_CAPACITY, /* in percents! */
	POWER_SUPPLY_PROP_CAPACITY_ALERT_MIN, /* in percents! */
	POWER_SUPPLY_PROP_CAPACITY_ALERT_MAX, /* in percents! */
	POWER_SUPPLY_PROP_CAPACITY_LEVEL,
	POWER_SUPPLY_PROP_TEMP,
	POWER_SUPPLY_PROP_TEMP_ALERT_MIN,
	POWER_SUPPLY_PROP_TEMP_ALERT_MAX,
	POWER_SUPPLY_PROP_TEMP_AMBIENT,
	POWER_SUPPLY_PROP_TEMP_AMBIENT_ALERT_MIN,
	POWER_SUPPLY_PROP_TEMP_AMBIENT_ALERT_MAX,
	POWER_SUPPLY_PROP_TIME_TO_EMPTY_NOW,
	POWER_SUPPLY_PROP_TIME_TO_EMPTY_AVG,
	POWER_SUPPLY_PROP_TIME_TO_FULL_NOW,
	POWER_SUPPLY_PROP_TIME_TO_FULL_AVG,
	POWER_SUPPLY_PROP_TYPE, /* use power_supply.type instead */
	POWER_SUPPLY_PROP_SCOPE,
	/* Local extensions */
	POWER_SUPPLY_PROP_USB_HC,
	POWER_SUPPLY_PROP_USB_OTG,
	POWER_SUPPLY_PROP_CHARGE_ENABLED,
	/* Local extensions of type int64_t */
	POWER_SUPPLY_PROP_CHARGE_COUNTER_EXT,
	/* Properties of type `const char *' */
	POWER_SUPPLY_PROP_MODEL_NAME,
	POWER_SUPPLY_PROP_MANUFACTURER,
	POWER_SUPPLY_PROP_SERIAL_NUMBER,
};

enum power_supply_type {
	POWER_SUPPLY_TYPE_UNKNOWN = 0,
	POWER_SUPPLY_TYPE_BATTERY,
	POWER_SUPPLY_TYPE_UPS,
	POWER_SUPPLY_TYPE_MAINS,
	POWER_SUPPLY_TYPE_USB,		/* Standard Downstream Port */
	POWER_SUPPLY_TYPE_USB_DCP,	/* Dedicated Charging Port */
	POWER_SUPPLY_TYPE_USB_CDP,	/* Charging Downstream Port */
	POWER_SUPPLY_TYPE_USB_ACA,	/* Accessory Charger Adapters */
};

union power_supply_propval {
	int intval;
	const char *strval;
	int64_t int64val;
};

struct power_supply {
	const char *name;
	enum power_supply_type type;
	enum power_supply_property *properties;
	size_t num_properties;

	char **supplied_to;
	size_t num_supplicants;

	char **supplied_from;
	size_t num_supplies;
#ifdef CONFIG_OF
	struct device_node *of_node;
#endif

	int (*get_property)(struct power_supply *psy,
			    enum power_supply_property psp,
			    union power_supply_propval *val);
	int (*set_property)(struct power_supply *psy,
			    enum power_supply_property psp,
			    const union power_supply_propval *val);
	int (*property_is_writeable)(struct power_supply *psy,
				     enum power_supply_property psp);
	void (*external_power_changed)(struct power_supply *psy);
	void (*set_charged)(struct power_supply *psy);

	/* For APM emulation, think legacy userspace. */
	int use_for_apm;

	/* private */
	struct device *dev;
	struct work_struct changed_work;
	spinlock_t changed_lock;
	bool changed;
#ifdef CONFIG_THERMAL
	struct thermal_zone_device *tzd;
	struct thermal_cooling_device *tcd;
#endif

#ifdef CONFIG_LEDS_TRIGGERS
	struct led_trigger *charging_full_trig;
	char *charging_full_trig_name;
	struct led_trigger *charging_trig;
	char *charging_trig_name;
	struct led_trigger *full_trig;
	char *full_trig_name;
	struct led_trigger *online_trig;
	char *online_trig_name;
	struct led_trigger *charging_blink_full_solid_trig;
	char *charging_blink_full_solid_trig_name;
#endif
};

/*
 * This is recommended structure to specify static power supply parameters.
 * Generic one, parametrizable for different power supplies. Power supply
 * class itself does not use it, but that's what implementing most platform
 * drivers, should try reuse for consistency.
 */

struct power_supply_info {
	const char *name;
	int technology;
	int voltage_max_design;
	int voltage_min_design;
	int charge_full_design;
	int charge_empty_design;
	int energy_full_design;
	int energy_empty_design;
	int use_for_apm;
};

extern void power_supply_changed(struct power_supply *psy);
extern int power_supply_am_i_supplied(struct power_supply *psy);
extern int power_supply_set_battery_charged(struct power_supply *psy);

#ifdef CONFIG_POWER_SUPPLY
extern struct power_supply *power_supply_get_by_name(const char *name);
extern int power_supply_is_system_supplied(void);
#else
static inline struct power_supply *power_supply_get_by_name(const char *name)
{ return NULL; }
static inline int power_supply_is_system_supplied(void) { return -ENOSYS; }
#endif

extern int power_supply_register(struct device *parent,
				 struct power_supply *psy);
extern void power_supply_unregister(struct power_supply *psy);
extern int power_supply_powers(struct power_supply *psy, struct device *dev);

/* For APM emulation, think legacy userspace. */
extern struct class *power_supply_class;

static inline bool power_supply_is_amp_property(enum power_supply_property psp)
{
	switch (psp) {
	case POWER_SUPPLY_PROP_CHARGE_FULL_DESIGN:
	case POWER_SUPPLY_PROP_CHARGE_EMPTY_DESIGN:
	case POWER_SUPPLY_PROP_CHARGE_FULL:
	case POWER_SUPPLY_PROP_CHARGE_EMPTY:
	case POWER_SUPPLY_PROP_CHARGE_NOW:
	case POWER_SUPPLY_PROP_CHARGE_AVG:
	case POWER_SUPPLY_PROP_CHARGE_COUNTER:
	case POWER_SUPPLY_PROP_CONSTANT_CHARGE_CURRENT:
	case POWER_SUPPLY_PROP_CONSTANT_CHARGE_CURRENT_MAX:
	case POWER_SUPPLY_PROP_CURRENT_MAX:
	case POWER_SUPPLY_PROP_CURRENT_NOW:
	case POWER_SUPPLY_PROP_CURRENT_AVG:
		return 1;
	default:
		break;
	}

	return 0;
}

static inline bool power_supply_is_watt_property(enum power_supply_property psp)
{
	switch (psp) {
	case POWER_SUPPLY_PROP_ENERGY_FULL_DESIGN:
	case POWER_SUPPLY_PROP_ENERGY_EMPTY_DESIGN:
	case POWER_SUPPLY_PROP_ENERGY_FULL:
	case POWER_SUPPLY_PROP_ENERGY_EMPTY:
	case POWER_SUPPLY_PROP_ENERGY_NOW:
	case POWER_SUPPLY_PROP_ENERGY_AVG:
	case POWER_SUPPLY_PROP_VOLTAGE_MAX:
	case POWER_SUPPLY_PROP_VOLTAGE_MIN:
	case POWER_SUPPLY_PROP_VOLTAGE_MAX_DESIGN:
	case POWER_SUPPLY_PROP_VOLTAGE_MIN_DESIGN:
	case POWER_SUPPLY_PROP_VOLTAGE_NOW:
	case POWER_SUPPLY_PROP_VOLTAGE_AVG:
	case POWER_SUPPLY_PROP_VOLTAGE_OCV:
	case POWER_SUPPLY_PROP_CONSTANT_CHARGE_VOLTAGE:
	case POWER_SUPPLY_PROP_CONSTANT_CHARGE_VOLTAGE_MAX:
	case POWER_SUPPLY_PROP_POWER_NOW:
		return 1;
	default:
		break;
	}

	return 0;
}

#endif /* __LINUX_POWER_SUPPLY_H__ */<|MERGE_RESOLUTION|>--- conflicted
+++ resolved
@@ -16,11 +16,8 @@
 
 #include <linux/workqueue.h>
 #include <linux/leds.h>
-<<<<<<< HEAD
 #include <linux/errno.h>
-=======
 #include <linux/types.h>
->>>>>>> 47f73378
 
 struct device;
 
