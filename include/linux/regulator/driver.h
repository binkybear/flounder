--- conflicted
+++ resolved
@@ -40,11 +40,8 @@
 };
 
 /**
-<<<<<<< HEAD
  * struct regulator_linear_range - specify linear voltage ranges
  *
-=======
->>>>>>> b6bb0aa3
  * Specify a range of voltages for regulator_map_linar_range() and
  * regulator_list_linear_range().
  *
