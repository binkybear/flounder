/*
 * Copyright (c) 2010 Google, Inc.
 * Copyright (c) 2011-2014, NVIDIA CORPORATION.  All rights reserved.
 *
 * This software is licensed under the terms of the GNU General Public
 * License version 2, as published by the Free Software Foundation, and
 * may be copied, distributed, and modified under those terms.
 *
 * This program is distributed in the hope that it will be useful,
 * but WITHOUT ANY WARRANTY; without even the implied warranty of
 * MERCHANTABILITY or FITNESS FOR A PARTICULAR PURPOSE.  See the
 * GNU General Public License for more details.
 *
 */

#ifndef __TEGRA_USB_PHY_H
#define __TEGRA_USB_PHY_H

/**
 * Tegra USB phy opaque handle
 */
struct tegra_usb_phy;

/**
 * Opens the usb phy associated to the USB platform device
 * tegra usb phy open must be called before accessing any phy APIs
 */
struct tegra_usb_phy *tegra_usb_phy_open(struct platform_device *pdev);

/**
 * Handles interrupts specific to the phy interface
 * Note: udc or ehci driver will handle the controller interrupts
 */
irqreturn_t tegra_usb_phy_irq(struct tegra_usb_phy *phy);

/**
 * Handles phy interface specific functionality after driver reset
 */
int tegra_usb_phy_reset(struct tegra_usb_phy *phy);

/**
 * Handles phy interface specific functionality before driver suspend
 * Also, handles platform specific pre suspend functions
 */
int tegra_usb_phy_pre_suspend(struct tegra_usb_phy *phy);

/**
 * Handles phy interface specific functionality after driver suspend
 */
int tegra_usb_phy_post_suspend(struct tegra_usb_phy *phy);

/**
 * Handles phy interface specific functionality before driver resume
 * Also, handles platform specific pre resume functions
 */
int tegra_usb_phy_pre_resume(struct tegra_usb_phy *phy, bool remote_wakeup);

/**
 * Handles phy interface specific functionality after driver resume
 */
int tegra_usb_phy_post_resume(struct tegra_usb_phy *phy);

/**
 * Handles phy interface specific functionality during port power on
 */
int tegra_usb_phy_port_power(struct tegra_usb_phy *phy);

/**
 * Handles phy interface specific functionality during bus reset
 */
int tegra_usb_phy_bus_reset(struct tegra_usb_phy *phy);

/**
 * Handles phy interface specific functionality for turning off the phy to
 * put the phy in low power mode
 */
int tegra_usb_phy_power_off(struct tegra_usb_phy *phy);

/**
 * Handles phy interface specific functionality for turning on the phy to
 * bring phy out of low power mode
 */
int tegra_usb_phy_power_on(struct tegra_usb_phy *phy);

/**
 * Indicates whether phy registers are accessible or not
 * if phy is powered off then returns false else true
 */
bool tegra_usb_phy_hw_accessible(struct tegra_usb_phy *phy);

/**
 * Indicates whether compliance charger is connected or not
 * if compliance charger is detected then returns true else false
 */
bool tegra_usb_phy_charger_detected(struct tegra_usb_phy *phy);

/**
 * Indicates whether qc2 charger is connected or not
 * if QuickCharge 2 DCP detected returns true else false
 */
bool tegra_usb_phy_qc2_charger_detected(struct tegra_usb_phy *phy,
		int max_voltage);

/**
 * Indicates whether CDP charger is connected or not
 * if CDP is connected then returns true else false
 */
bool tegra_usb_phy_cdp_charger_detected(struct tegra_usb_phy *phy);

/**
<<<<<<< HEAD
=======
 * Indicates whether maxim charger is connected or not
 * if maxim is connect then returns true else false
 */
bool tegra_usb_phy_maxim_charger_detected(struct tegra_usb_phy *phy);

/**
>>>>>>> 95b166b8
 * Indicates whether nvidia proprietary charger is connected or not
 * if nvidia proprietary charger is detected then returns true else false
 */
bool tegra_usb_phy_nv_charger_detected(struct tegra_usb_phy *phy);

/**
 * Indicates whether apple 1A charger is connected or not
 * if apple 1A charger is detected then returns true else false
 */
bool tegra_usb_phy_apple_1000ma_charger_detected(struct tegra_usb_phy *phy);

/**
 * Indicates whether apple 2A charger is connected or not
 * if apple 2A charger is detected then returns true else false
 */
bool tegra_usb_phy_apple_2000ma_charger_detected(struct tegra_usb_phy *phy);

/**
 * Indicates whether apple 0.5A charger is connected or not
 * if apple 0.5A charger is detected then returns true else false
 */
bool tegra_usb_phy_apple_500ma_charger_detected(struct tegra_usb_phy *phy);

/**
 * Indicates whether phy resumed due to the pmc remote/hotplug wake event
 *  or not, returns true if remote/hotplug wake is detected.
 */
bool tegra_usb_phy_pmc_wakeup(struct tegra_usb_phy *phy);

void tegra_usb_phy_memory_prefetch_on(struct tegra_usb_phy *phy);

void tegra_usb_phy_memory_prefetch_off(struct tegra_usb_phy *phy);

void tegra_usb_enable_vbus(struct tegra_usb_phy *phy, bool enable);

void tegra_usb_phy_pmc_disable(struct tegra_usb_phy *phy);

#endif /* __TEGRA_USB_PHY_H */<|MERGE_RESOLUTION|>--- conflicted
+++ resolved
@@ -108,15 +108,12 @@
 bool tegra_usb_phy_cdp_charger_detected(struct tegra_usb_phy *phy);
 
 /**
-<<<<<<< HEAD
-=======
  * Indicates whether maxim charger is connected or not
  * if maxim is connect then returns true else false
  */
 bool tegra_usb_phy_maxim_charger_detected(struct tegra_usb_phy *phy);
 
 /**
->>>>>>> 95b166b8
  * Indicates whether nvidia proprietary charger is connected or not
  * if nvidia proprietary charger is detected then returns true else false
  */
