--- conflicted
+++ resolved
@@ -29,9 +29,6 @@
 	int (*get_mac_addr)(unsigned char *buf);
 	int (*get_wake_irq)(void);
 	void *(*get_country_code)(char *ccode, u32 flags);
-<<<<<<< HEAD
-	struct sysedp_consumer *sysedpc;
-=======
 #ifdef CONFIG_PARTIALRESUME
 #define WIFI_PR_INIT			0
 #define WIFI_PR_NOTIFY_RESUME		1
@@ -40,7 +37,7 @@
 #define WIFI_PR_WAIT_FOR_READY		4
 	bool (*partial_resume)(int action);
 #endif
->>>>>>> 5a360e47
+	struct sysedp_consumer *sysedpc;
 };
 
 #endif