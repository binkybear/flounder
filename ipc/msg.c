--- conflicted
+++ resolved
@@ -202,16 +202,6 @@
 		return retval;
 	}
 
-<<<<<<< HEAD
-	/* ipc_addid() locks msq upon success. */
-	id = ipc_addid(&msg_ids(ns), &msq->q_perm, ns->msg_ctlmni);
-	if (id < 0) {
-		ipc_rcu_putref(msq, msg_rcu_free);
-		return id;
-	}
-
-=======
->>>>>>> 70b78099
 	msq->q_stime = msq->q_rtime = 0;
 	msq->q_ctime = get_seconds();
 	msq->q_cbytes = msq->q_qnum = 0;
@@ -221,10 +211,6 @@
 	INIT_LIST_HEAD(&msq->q_receivers);
 	INIT_LIST_HEAD(&msq->q_senders);
 
-<<<<<<< HEAD
-	ipc_unlock_object(&msq->q_perm);
-	rcu_read_unlock();
-=======
 	/* ipc_addid() locks msq upon success. */
 	id = ipc_addid(&msg_ids(ns), &msq->q_perm, ns->msg_ctlmni);
 	if (id < 0) {
@@ -232,8 +218,8 @@
 		return id;
 	}
 
-	msg_unlock(msq);
->>>>>>> 70b78099
+	ipc_unlock_object(&msq->q_perm);
+	rcu_read_unlock();
 
 	return msq->q_perm.id;
 }
@@ -741,13 +727,9 @@
 		rcu_read_unlock();
 		schedule();
 
-<<<<<<< HEAD
 		rcu_read_lock();
 		ipc_lock_object(&msq->q_perm);
 
-=======
-		ipc_lock_by_ptr(&msq->q_perm);
->>>>>>> 70b78099
 		ipc_rcu_putref(msq, ipc_rcu_free);
 		if (msq->q_perm.deleted) {
 			err = -EIDRM;
