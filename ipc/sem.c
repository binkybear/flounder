/*
 * linux/ipc/sem.c
 * Copyright (C) 1992 Krishna Balasubramanian
 * Copyright (C) 1995 Eric Schenk, Bruno Haible
 *
 * /proc/sysvipc/sem support (c) 1999 Dragos Acostachioaie <dragos@iname.com>
 *
 * SMP-threaded, sysctl's added
 * (c) 1999 Manfred Spraul <manfred@colorfullife.com>
 * Enforced range limit on SEM_UNDO
 * (c) 2001 Red Hat Inc
 * Lockless wakeup
 * (c) 2003 Manfred Spraul <manfred@colorfullife.com>
 * Further wakeup optimizations, documentation
 * (c) 2010 Manfred Spraul <manfred@colorfullife.com>
 *
 * support for audit of ipc object properties and permission changes
 * Dustin Kirkland <dustin.kirkland@us.ibm.com>
 *
 * namespaces support
 * OpenVZ, SWsoft Inc.
 * Pavel Emelianov <xemul@openvz.org>
 *
 * Implementation notes: (May 2010)
 * This file implements System V semaphores.
 *
 * User space visible behavior:
 * - FIFO ordering for semop() operations (just FIFO, not starvation
 *   protection)
 * - multiple semaphore operations that alter the same semaphore in
 *   one semop() are handled.
 * - sem_ctime (time of last semctl()) is updated in the IPC_SET, SETVAL and
 *   SETALL calls.
 * - two Linux specific semctl() commands: SEM_STAT, SEM_INFO.
 * - undo adjustments at process exit are limited to 0..SEMVMX.
 * - namespace are supported.
 * - SEMMSL, SEMMNS, SEMOPM and SEMMNI can be configured at runtine by writing
 *   to /proc/sys/kernel/sem.
 * - statistics about the usage are reported in /proc/sysvipc/sem.
 *
 * Internals:
 * - scalability:
 *   - all global variables are read-mostly.
 *   - semop() calls and semctl(RMID) are synchronized by RCU.
 *   - most operations do write operations (actually: spin_lock calls) to
 *     the per-semaphore array structure.
 *   Thus: Perfect SMP scaling between independent semaphore arrays.
 *         If multiple semaphores in one array are used, then cache line
 *         trashing on the semaphore array spinlock will limit the scaling.
 * - semncnt and semzcnt are calculated on demand in count_semncnt() and
 *   count_semzcnt()
 * - the task that performs a successful semop() scans the list of all
 *   sleeping tasks and completes any pending operations that can be fulfilled.
 *   Semaphores are actively given to waiting tasks (necessary for FIFO).
 *   (see update_queue())
 * - To improve the scalability, the actual wake-up calls are performed after
 *   dropping all locks. (see wake_up_sem_queue_prepare(),
 *   wake_up_sem_queue_do())
 * - All work is done by the waker, the woken up task does not have to do
 *   anything - not even acquiring a lock or dropping a refcount.
 * - A woken up task may not even touch the semaphore array anymore, it may
 *   have been destroyed already by a semctl(RMID).
 * - The synchronizations between wake-ups due to a timeout/signal and a
 *   wake-up due to a completed semaphore operation is achieved by using an
 *   intermediate state (IN_WAKEUP).
 * - UNDO values are stored in an array (one per process and per
 *   semaphore array, lazily allocated). For backwards compatibility, multiple
 *   modes for the UNDO variables are supported (per process, per thread)
 *   (see copy_semundo, CLONE_SYSVSEM)
 * - There are two lists of the pending operations: a per-array list
 *   and per-semaphore list (stored in the array). This allows to achieve FIFO
 *   ordering without always scanning all pending operations.
 *   The worst-case behavior is nevertheless O(N^2) for N wakeups.
 */

#include <linux/slab.h>
#include <linux/spinlock.h>
#include <linux/init.h>
#include <linux/proc_fs.h>
#include <linux/time.h>
#include <linux/security.h>
#include <linux/syscalls.h>
#include <linux/audit.h>
#include <linux/capability.h>
#include <linux/seq_file.h>
#include <linux/rwsem.h>
#include <linux/nsproxy.h>
#include <linux/ipc_namespace.h>

#include <asm/uaccess.h>
#include "util.h"

/* One semaphore structure for each semaphore in the system. */
struct sem {
	int	semval;		/* current value */
	int	sempid;		/* pid of last operation */
	spinlock_t	lock;	/* spinlock for fine-grained semtimedop */
	struct list_head pending_alter; /* pending single-sop operations */
					/* that alter the semaphore */
	struct list_head pending_const; /* pending single-sop operations */
					/* that do not alter the semaphore*/
	time_t	sem_otime;	/* candidate for sem_otime */
} ____cacheline_aligned_in_smp;

/* One queue for each sleeping process in the system. */
struct sem_queue {
	struct list_head	list;	 /* queue of pending operations */
	struct task_struct	*sleeper; /* this process */
	struct sem_undo		*undo;	 /* undo structure */
	int			pid;	 /* process id of requesting process */
	int			status;	 /* completion status of operation */
	struct sembuf		*sops;	 /* array of pending operations */
	int			nsops;	 /* number of operations */
	int			alter;	 /* does *sops alter the array? */
};

/* Each task has a list of undo requests. They are executed automatically
 * when the process exits.
 */
struct sem_undo {
	struct list_head	list_proc;	/* per-process list: *
						 * all undos from one process
						 * rcu protected */
	struct rcu_head		rcu;		/* rcu struct for sem_undo */
	struct sem_undo_list	*ulp;		/* back ptr to sem_undo_list */
	struct list_head	list_id;	/* per semaphore array list:
						 * all undos for one array */
	int			semid;		/* semaphore set identifier */
	short			*semadj;	/* array of adjustments */
						/* one per semaphore */
};

/* sem_undo_list controls shared access to the list of sem_undo structures
 * that may be shared among all a CLONE_SYSVSEM task group.
 */
struct sem_undo_list {
	atomic_t		refcnt;
	spinlock_t		lock;
	struct list_head	list_proc;
};


#define sem_ids(ns)	((ns)->ids[IPC_SEM_IDS])

#define sem_checkid(sma, semid)	ipc_checkid(&sma->sem_perm, semid)

static int newary(struct ipc_namespace *, struct ipc_params *);
static void freeary(struct ipc_namespace *, struct kern_ipc_perm *);
#ifdef CONFIG_PROC_FS
static int sysvipc_sem_proc_show(struct seq_file *s, void *it);
#endif

#define SEMMSL_FAST	256 /* 512 bytes on stack */
#define SEMOPM_FAST	64  /* ~ 372 bytes on stack */

/*
 * Locking:
 *	sem_undo.id_next,
 *	sem_array.complex_count,
 *	sem_array.pending{_alter,_cont},
 *	sem_array.sem_undo: global sem_lock() for read/write
 *	sem_undo.proc_next: only "current" is allowed to read/write that field.
 *	
 *	sem_array.sem_base[i].pending_{const,alter}:
 *		global or semaphore sem_lock() for read/write
 */

#define sc_semmsl	sem_ctls[0]
#define sc_semmns	sem_ctls[1]
#define sc_semopm	sem_ctls[2]
#define sc_semmni	sem_ctls[3]

void sem_init_ns(struct ipc_namespace *ns)
{
	ns->sc_semmsl = SEMMSL;
	ns->sc_semmns = SEMMNS;
	ns->sc_semopm = SEMOPM;
	ns->sc_semmni = SEMMNI;
	ns->used_sems = 0;
	ipc_init_ids(&ns->ids[IPC_SEM_IDS]);
}

#ifdef CONFIG_IPC_NS
void sem_exit_ns(struct ipc_namespace *ns)
{
	free_ipcs(ns, &sem_ids(ns), freeary);
	idr_destroy(&ns->ids[IPC_SEM_IDS].ipcs_idr);
}
#endif

void __init sem_init (void)
{
	sem_init_ns(&init_ipc_ns);
	ipc_init_proc_interface("sysvipc/sem",
				"       key      semid perms      nsems   uid   gid  cuid  cgid      otime      ctime\n",
				IPC_SEM_IDS, sysvipc_sem_proc_show);
}

<<<<<<< HEAD
/**
 * unmerge_queues - unmerge queues, if possible.
 * @sma: semaphore array
 *
 * The function unmerges the wait queues if complex_count is 0.
 * It must be called prior to dropping the global semaphore array lock.
 */
static void unmerge_queues(struct sem_array *sma)
{
	struct sem_queue *q, *tq;

	/* complex operations still around? */
	if (sma->complex_count)
		return;
	/*
	 * We will switch back to simple mode.
	 * Move all pending operation back into the per-semaphore
	 * queues.
	 */
	list_for_each_entry_safe(q, tq, &sma->pending_alter, list) {
		struct sem *curr;
		curr = &sma->sem_base[q->sops[0].sem_num];

		list_add_tail(&q->list, &curr->pending_alter);
	}
	INIT_LIST_HEAD(&sma->pending_alter);
}

/**
 * merge_queues - Merge single semop queues into global queue
 * @sma: semaphore array
 *
 * This function merges all per-semaphore queues into the global queue.
 * It is necessary to achieve FIFO ordering for the pending single-sop
 * operations when a multi-semop operation must sleep.
 * Only the alter operations must be moved, the const operations can stay.
 */
static void merge_queues(struct sem_array *sma)
{
	int i;
	for (i = 0; i < sma->sem_nsems; i++) {
		struct sem *sem = sma->sem_base + i;

		list_splice_init(&sem->pending_alter, &sma->pending_alter);
	}
}

=======
>>>>>>> 70b78099
static void sem_rcu_free(struct rcu_head *head)
{
	struct ipc_rcu *p = container_of(head, struct ipc_rcu, rcu);
	struct sem_array *sma = ipc_rcu_to_struct(p);

	security_sem_free(sma);
	ipc_rcu_free(head);
}

<<<<<<< HEAD
/*
 * Wait until all currently ongoing simple ops have completed.
 * Caller must own sem_perm.lock.
 * New simple ops cannot start, because simple ops first check
 * that sem_perm.lock is free.
 * that a) sem_perm.lock is free and b) complex_count is 0.
 */
static void sem_wait_array(struct sem_array *sma)
{
	int i;
	struct sem *sem;

	if (sma->complex_count)  {
		/* The thread that increased sma->complex_count waited on
		 * all sem->lock locks. Thus we don't need to wait again.
		 */
		return;
	}

	for (i = 0; i < sma->sem_nsems; i++) {
		sem = sma->sem_base + i;
		spin_unlock_wait(&sem->lock);
	}
}

=======
>>>>>>> 70b78099
/*
 * If the request contains only one semaphore operation, and there are
 * no complex transactions pending, lock only the semaphore involved.
 * Otherwise, lock the entire semaphore array, since we either have
 * multiple semaphores in our own semops, or we need to look at
 * semaphores from other pending complex operations.
 */
static inline int sem_lock(struct sem_array *sma, struct sembuf *sops,
			      int nsops)
{
	struct sem *sem;

	if (nsops != 1) {
		/* Complex operation - acquire a full lock */
		ipc_lock_object(&sma->sem_perm);

		/* And wait until all simple ops that are processed
		 * right now have dropped their locks.
		 */
		sem_wait_array(sma);
		return -1;
	}

	/*
	 * Only one semaphore affected - try to optimize locking.
	 * The rules are:
	 * - optimized locking is possible if no complex operation
	 *   is either enqueued or processed right now.
	 * - The test for enqueued complex ops is simple:
	 *      sma->complex_count != 0
	 * - Testing for complex ops that are processed right now is
	 *   a bit more difficult. Complex ops acquire the full lock
	 *   and first wait that the running simple ops have completed.
	 *   (see above)
	 *   Thus: If we own a simple lock and the global lock is free
	 *	and complex_count is now 0, then it will stay 0 and
	 *	thus just locking sem->lock is sufficient.
	 */
	sem = sma->sem_base + sops->sem_num;

	if (sma->complex_count == 0) {
		/*
		 * It appears that no complex operation is around.
		 * Acquire the per-semaphore lock.
		 */
		spin_lock(&sem->lock);

		/* Then check that the global lock is free */
		if (!spin_is_locked(&sma->sem_perm.lock)) {
			/* spin_is_locked() is not a memory barrier */
			smp_mb();

			/* Now repeat the test of complex_count:
			 * It can't change anymore until we drop sem->lock.
			 * Thus: if is now 0, then it will stay 0.
			 */
			if (sma->complex_count == 0) {
				/* fast path successful! */
				return sops->sem_num;
			}
		}
		spin_unlock(&sem->lock);
	}

	/* slow path: acquire the full lock */
	ipc_lock_object(&sma->sem_perm);

	if (sma->complex_count == 0) {
		/* False alarm:
		 * There is no complex operation, thus we can switch
		 * back to the fast path.
		 */
		spin_lock(&sem->lock);
		ipc_unlock_object(&sma->sem_perm);
		return sops->sem_num;
	} else {
		/* Not a false alarm, thus complete the sequence for a
		 * full lock.
		 */
		sem_wait_array(sma);
		return -1;
	}
}

static inline void sem_unlock(struct sem_array *sma, int locknum)
{
	if (locknum == -1) {
		unmerge_queues(sma);
		ipc_unlock_object(&sma->sem_perm);
	} else {
		struct sem *sem = sma->sem_base + locknum;
		spin_unlock(&sem->lock);
	}
}

/*
 * sem_lock_(check_) routines are called in the paths where the rwsem
 * is not held.
 *
 * The caller holds the RCU read lock.
 */
static inline struct sem_array *sem_obtain_lock(struct ipc_namespace *ns,
			int id, struct sembuf *sops, int nsops, int *locknum)
{
	struct kern_ipc_perm *ipcp;
	struct sem_array *sma;

	ipcp = ipc_obtain_object(&sem_ids(ns), id);
	if (IS_ERR(ipcp))
		return ERR_CAST(ipcp);

	sma = container_of(ipcp, struct sem_array, sem_perm);
	*locknum = sem_lock(sma, sops, nsops);

	/* ipc_rmid() may have already freed the ID while sem_lock
	 * was spinning: verify that the structure is still valid
	 */
	if (!ipcp->deleted)
		return container_of(ipcp, struct sem_array, sem_perm);

	sem_unlock(sma, *locknum);
	return ERR_PTR(-EINVAL);
}

static inline struct sem_array *sem_obtain_object(struct ipc_namespace *ns, int id)
{
	struct kern_ipc_perm *ipcp = ipc_obtain_object(&sem_ids(ns), id);

	if (IS_ERR(ipcp))
		return ERR_CAST(ipcp);

	return container_of(ipcp, struct sem_array, sem_perm);
}

static inline struct sem_array *sem_obtain_object_check(struct ipc_namespace *ns,
							int id)
{
	struct kern_ipc_perm *ipcp = ipc_obtain_object_check(&sem_ids(ns), id);

	if (IS_ERR(ipcp))
		return ERR_CAST(ipcp);

	return container_of(ipcp, struct sem_array, sem_perm);
}

static inline void sem_lock_and_putref(struct sem_array *sma)
{
	sem_lock(sma, NULL, -1);
	ipc_rcu_putref(sma, ipc_rcu_free);
}

static inline void sem_rmid(struct ipc_namespace *ns, struct sem_array *s)
{
	ipc_rmid(&sem_ids(ns), &s->sem_perm);
}

/*
 * Lockless wakeup algorithm:
 * Without the check/retry algorithm a lockless wakeup is possible:
 * - queue.status is initialized to -EINTR before blocking.
 * - wakeup is performed by
 *	* unlinking the queue entry from the pending list
 *	* setting queue.status to IN_WAKEUP
 *	  This is the notification for the blocked thread that a
 *	  result value is imminent.
 *	* call wake_up_process
 *	* set queue.status to the final value.
 * - the previously blocked thread checks queue.status:
 *   	* if it's IN_WAKEUP, then it must wait until the value changes
 *   	* if it's not -EINTR, then the operation was completed by
 *   	  update_queue. semtimedop can return queue.status without
 *   	  performing any operation on the sem array.
 *   	* otherwise it must acquire the spinlock and check what's up.
 *
 * The two-stage algorithm is necessary to protect against the following
 * races:
 * - if queue.status is set after wake_up_process, then the woken up idle
 *   thread could race forward and try (and fail) to acquire sma->lock
 *   before update_queue had a chance to set queue.status
 * - if queue.status is written before wake_up_process and if the
 *   blocked process is woken up by a signal between writing
 *   queue.status and the wake_up_process, then the woken up
 *   process could return from semtimedop and die by calling
 *   sys_exit before wake_up_process is called. Then wake_up_process
 *   will oops, because the task structure is already invalid.
 *   (yes, this happened on s390 with sysv msg).
 *
 */
#define IN_WAKEUP	1

/**
 * newary - Create a new semaphore set
 * @ns: namespace
 * @params: ptr to the structure that contains key, semflg and nsems
 *
 * Called with sem_ids.rwsem held (as a writer)
 */

static int newary(struct ipc_namespace *ns, struct ipc_params *params)
{
	int id;
	int retval;
	struct sem_array *sma;
	int size;
	key_t key = params->key;
	int nsems = params->u.nsems;
	int semflg = params->flg;
	int i;

	if (!nsems)
		return -EINVAL;
	if (ns->used_sems + nsems > ns->sc_semmns)
		return -ENOSPC;

	size = sizeof (*sma) + nsems * sizeof (struct sem);
	sma = ipc_rcu_alloc(size);
	if (!sma) {
		return -ENOMEM;
	}
	memset (sma, 0, size);

	sma->sem_perm.mode = (semflg & S_IRWXUGO);
	sma->sem_perm.key = key;

	sma->sem_perm.security = NULL;
	retval = security_sem_alloc(sma);
	if (retval) {
		ipc_rcu_putref(sma, ipc_rcu_free);
		return retval;
	}

<<<<<<< HEAD
	id = ipc_addid(&sem_ids(ns), &sma->sem_perm, ns->sc_semmni);
	if (id < 0) {
		ipc_rcu_putref(sma, sem_rcu_free);
		return id;
	}
	ns->used_sems += nsems;

=======
>>>>>>> 70b78099
	sma->sem_base = (struct sem *) &sma[1];

	for (i = 0; i < nsems; i++) {
		INIT_LIST_HEAD(&sma->sem_base[i].pending_alter);
		INIT_LIST_HEAD(&sma->sem_base[i].pending_const);
		spin_lock_init(&sma->sem_base[i].lock);
	}

	sma->complex_count = 0;
	INIT_LIST_HEAD(&sma->pending_alter);
	INIT_LIST_HEAD(&sma->pending_const);
	INIT_LIST_HEAD(&sma->list_id);
	sma->sem_nsems = nsems;
	sma->sem_ctime = get_seconds();

	id = ipc_addid(&sem_ids(ns), &sma->sem_perm, ns->sc_semmni);
	if (id < 0) {
		ipc_rcu_putref(sma, sem_rcu_free);
		return id;
	}
	ns->used_sems += nsems;

	sem_unlock(sma, -1);
	rcu_read_unlock();

	return sma->sem_perm.id;
}


/*
 * Called with sem_ids.rwsem and ipcp locked.
 */
static inline int sem_security(struct kern_ipc_perm *ipcp, int semflg)
{
	struct sem_array *sma;

	sma = container_of(ipcp, struct sem_array, sem_perm);
	return security_sem_associate(sma, semflg);
}

/*
 * Called with sem_ids.rwsem and ipcp locked.
 */
static inline int sem_more_checks(struct kern_ipc_perm *ipcp,
				struct ipc_params *params)
{
	struct sem_array *sma;

	sma = container_of(ipcp, struct sem_array, sem_perm);
	if (params->u.nsems > sma->sem_nsems)
		return -EINVAL;

	return 0;
}

SYSCALL_DEFINE3(semget, key_t, key, int, nsems, int, semflg)
{
	struct ipc_namespace *ns;
	struct ipc_ops sem_ops;
	struct ipc_params sem_params;

	ns = current->nsproxy->ipc_ns;

	if (nsems < 0 || nsems > ns->sc_semmsl)
		return -EINVAL;

	sem_ops.getnew = newary;
	sem_ops.associate = sem_security;
	sem_ops.more_checks = sem_more_checks;

	sem_params.key = key;
	sem_params.flg = semflg;
	sem_params.u.nsems = nsems;

	return ipcget(ns, &sem_ids(ns), &sem_ops, &sem_params);
}

/** perform_atomic_semop - Perform (if possible) a semaphore operation
 * @sma: semaphore array
 * @sops: array with operations that should be checked
 * @nsems: number of sops
 * @un: undo array
 * @pid: pid that did the change
 *
 * Returns 0 if the operation was possible.
 * Returns 1 if the operation is impossible, the caller must sleep.
 * Negative values are error codes.
 */

static int perform_atomic_semop(struct sem_array *sma, struct sembuf *sops,
			     int nsops, struct sem_undo *un, int pid)
{
	int result, sem_op;
	struct sembuf *sop;
	struct sem * curr;

	for (sop = sops; sop < sops + nsops; sop++) {
		curr = sma->sem_base + sop->sem_num;
		sem_op = sop->sem_op;
		result = curr->semval;
  
		if (!sem_op && result)
			goto would_block;

		result += sem_op;
		if (result < 0)
			goto would_block;
		if (result > SEMVMX)
			goto out_of_range;
		if (sop->sem_flg & SEM_UNDO) {
			int undo = un->semadj[sop->sem_num] - sem_op;
			/*
	 		 *	Exceeding the undo range is an error.
			 */
			if (undo < (-SEMAEM - 1) || undo > SEMAEM)
				goto out_of_range;
		}
		curr->semval = result;
	}

	sop--;
	while (sop >= sops) {
		sma->sem_base[sop->sem_num].sempid = pid;
		if (sop->sem_flg & SEM_UNDO)
			un->semadj[sop->sem_num] -= sop->sem_op;
		sop--;
	}
	
	return 0;

out_of_range:
	result = -ERANGE;
	goto undo;

would_block:
	if (sop->sem_flg & IPC_NOWAIT)
		result = -EAGAIN;
	else
		result = 1;

undo:
	sop--;
	while (sop >= sops) {
		sma->sem_base[sop->sem_num].semval -= sop->sem_op;
		sop--;
	}

	return result;
}

/** wake_up_sem_queue_prepare(q, error): Prepare wake-up
 * @q: queue entry that must be signaled
 * @error: Error value for the signal
 *
 * Prepare the wake-up of the queue entry q.
 */
static void wake_up_sem_queue_prepare(struct list_head *pt,
				struct sem_queue *q, int error)
{
	if (list_empty(pt)) {
		/*
		 * Hold preempt off so that we don't get preempted and have the
		 * wakee busy-wait until we're scheduled back on.
		 */
		preempt_disable();
	}
	q->status = IN_WAKEUP;
	q->pid = error;

	list_add_tail(&q->list, pt);
}

/**
 * wake_up_sem_queue_do(pt) - do the actual wake-up
 * @pt: list of tasks to be woken up
 *
 * Do the actual wake-up.
 * The function is called without any locks held, thus the semaphore array
 * could be destroyed already and the tasks can disappear as soon as the
 * status is set to the actual return code.
 */
static void wake_up_sem_queue_do(struct list_head *pt)
{
	struct sem_queue *q, *t;
	int did_something;

	did_something = !list_empty(pt);
	list_for_each_entry_safe(q, t, pt, list) {
		wake_up_process(q->sleeper);
		/* q can disappear immediately after writing q->status. */
		smp_wmb();
		q->status = q->pid;
	}
	if (did_something)
		preempt_enable();
}

static void unlink_queue(struct sem_array *sma, struct sem_queue *q)
{
	list_del(&q->list);
	if (q->nsops > 1)
		sma->complex_count--;
}

/** check_restart(sma, q)
 * @sma: semaphore array
 * @q: the operation that just completed
 *
 * update_queue is O(N^2) when it restarts scanning the whole queue of
 * waiting operations. Therefore this function checks if the restart is
 * really necessary. It is called after a previously waiting operation
 * modified the array.
 * Note that wait-for-zero operations are handled without restart.
 */
static int check_restart(struct sem_array *sma, struct sem_queue *q)
{
	/* pending complex alter operations are too difficult to analyse */
	if (!list_empty(&sma->pending_alter))
		return 1;

	/* we were a sleeping complex operation. Too difficult */
	if (q->nsops > 1)
		return 1;

	/* It is impossible that someone waits for the new value:
	 * - complex operations always restart.
	 * - wait-for-zero are handled seperately.
	 * - q is a previously sleeping simple operation that
	 *   altered the array. It must be a decrement, because
	 *   simple increments never sleep.
	 * - If there are older (higher priority) decrements
	 *   in the queue, then they have observed the original
	 *   semval value and couldn't proceed. The operation
	 *   decremented to value - thus they won't proceed either.
	 */
	return 0;
}

/**
 * wake_const_ops(sma, semnum, pt) - Wake up non-alter tasks
 * @sma: semaphore array.
 * @semnum: semaphore that was modified.
 * @pt: list head for the tasks that must be woken up.
 *
 * wake_const_ops must be called after a semaphore in a semaphore array
 * was set to 0. If complex const operations are pending, wake_const_ops must
 * be called with semnum = -1, as well as with the number of each modified
 * semaphore.
 * The tasks that must be woken up are added to @pt. The return code
 * is stored in q->pid.
 * The function returns 1 if at least one operation was completed successfully.
 */
static int wake_const_ops(struct sem_array *sma, int semnum,
				struct list_head *pt)
{
	struct sem_queue *q;
	struct list_head *walk;
	struct list_head *pending_list;
	int semop_completed = 0;

	if (semnum == -1)
		pending_list = &sma->pending_const;
	else
		pending_list = &sma->sem_base[semnum].pending_const;

	walk = pending_list->next;
	while (walk != pending_list) {
		int error;

		q = container_of(walk, struct sem_queue, list);
		walk = walk->next;

		error = perform_atomic_semop(sma, q->sops, q->nsops,
						 q->undo, q->pid);

		if (error <= 0) {
			/* operation completed, remove from queue & wakeup */

			unlink_queue(sma, q);

			wake_up_sem_queue_prepare(pt, q, error);
			if (error == 0)
				semop_completed = 1;
		}
	}
	return semop_completed;
}

/**
 * do_smart_wakeup_zero(sma, sops, nsops, pt) - wakeup all wait for zero tasks
 * @sma: semaphore array
 * @sops: operations that were performed
 * @nsops: number of operations
 * @pt: list head of the tasks that must be woken up.
 *
 * do_smart_wakeup_zero() checks all required queue for wait-for-zero
 * operations, based on the actual changes that were performed on the
 * semaphore array.
 * The function returns 1 if at least one operation was completed successfully.
 */
static int do_smart_wakeup_zero(struct sem_array *sma, struct sembuf *sops,
					int nsops, struct list_head *pt)
{
	int i;
	int semop_completed = 0;
	int got_zero = 0;

	/* first: the per-semaphore queues, if known */
	if (sops) {
		for (i = 0; i < nsops; i++) {
			int num = sops[i].sem_num;

			if (sma->sem_base[num].semval == 0) {
				got_zero = 1;
				semop_completed |= wake_const_ops(sma, num, pt);
			}
		}
	} else {
		/*
		 * No sops means modified semaphores not known.
		 * Assume all were changed.
		 */
		for (i = 0; i < sma->sem_nsems; i++) {
			if (sma->sem_base[i].semval == 0) {
				got_zero = 1;
				semop_completed |= wake_const_ops(sma, i, pt);
			}
		}
	}
	/*
	 * If one of the modified semaphores got 0,
	 * then check the global queue, too.
	 */
	if (got_zero)
		semop_completed |= wake_const_ops(sma, -1, pt);

	return semop_completed;
}


/**
 * update_queue(sma, semnum): Look for tasks that can be completed.
 * @sma: semaphore array.
 * @semnum: semaphore that was modified.
 * @pt: list head for the tasks that must be woken up.
 *
 * update_queue must be called after a semaphore in a semaphore array
 * was modified. If multiple semaphores were modified, update_queue must
 * be called with semnum = -1, as well as with the number of each modified
 * semaphore.
 * The tasks that must be woken up are added to @pt. The return code
 * is stored in q->pid.
 * The function internally checks if const operations can now succeed.
 *
 * The function return 1 if at least one semop was completed successfully.
 */
static int update_queue(struct sem_array *sma, int semnum, struct list_head *pt)
{
	struct sem_queue *q;
	struct list_head *walk;
	struct list_head *pending_list;
	int semop_completed = 0;

	if (semnum == -1)
		pending_list = &sma->pending_alter;
	else
		pending_list = &sma->sem_base[semnum].pending_alter;

again:
	walk = pending_list->next;
	while (walk != pending_list) {
		int error, restart;

		q = container_of(walk, struct sem_queue, list);
		walk = walk->next;

		/* If we are scanning the single sop, per-semaphore list of
		 * one semaphore and that semaphore is 0, then it is not
		 * necessary to scan further: simple increments
		 * that affect only one entry succeed immediately and cannot
		 * be in the  per semaphore pending queue, and decrements
		 * cannot be successful if the value is already 0.
		 */
		if (semnum != -1 && sma->sem_base[semnum].semval == 0)
			break;

		error = perform_atomic_semop(sma, q->sops, q->nsops,
					 q->undo, q->pid);

		/* Does q->sleeper still need to sleep? */
		if (error > 0)
			continue;

		unlink_queue(sma, q);

		if (error) {
			restart = 0;
		} else {
			semop_completed = 1;
			do_smart_wakeup_zero(sma, q->sops, q->nsops, pt);
			restart = check_restart(sma, q);
		}

		wake_up_sem_queue_prepare(pt, q, error);
		if (restart)
			goto again;
	}
	return semop_completed;
}

/**
 * set_semotime(sma, sops) - set sem_otime
 * @sma: semaphore array
 * @sops: operations that modified the array, may be NULL
 *
 * sem_otime is replicated to avoid cache line trashing.
 * This function sets one instance to the current time.
 */
static void set_semotime(struct sem_array *sma, struct sembuf *sops)
{
	if (sops == NULL) {
		sma->sem_base[0].sem_otime = get_seconds();
	} else {
		sma->sem_base[sops[0].sem_num].sem_otime =
							get_seconds();
	}
}

/**
 * do_smart_update(sma, sops, nsops, otime, pt) - optimized update_queue
 * @sma: semaphore array
 * @sops: operations that were performed
 * @nsops: number of operations
 * @otime: force setting otime
 * @pt: list head of the tasks that must be woken up.
 *
 * do_smart_update() does the required calls to update_queue and wakeup_zero,
 * based on the actual changes that were performed on the semaphore array.
 * Note that the function does not do the actual wake-up: the caller is
 * responsible for calling wake_up_sem_queue_do(@pt).
 * It is safe to perform this call after dropping all locks.
 */
static void do_smart_update(struct sem_array *sma, struct sembuf *sops, int nsops,
			int otime, struct list_head *pt)
{
	int i;

	otime |= do_smart_wakeup_zero(sma, sops, nsops, pt);

	if (!list_empty(&sma->pending_alter)) {
		/* semaphore array uses the global queue - just process it. */
		otime |= update_queue(sma, -1, pt);
	} else {
		if (!sops) {
			/*
			 * No sops, thus the modified semaphores are not
			 * known. Check all.
			 */
			for (i = 0; i < sma->sem_nsems; i++)
				otime |= update_queue(sma, i, pt);
		} else {
			/*
			 * Check the semaphores that were increased:
			 * - No complex ops, thus all sleeping ops are
			 *   decrease.
			 * - if we decreased the value, then any sleeping
			 *   semaphore ops wont be able to run: If the
			 *   previous value was too small, then the new
			 *   value will be too small, too.
			 */
			for (i = 0; i < nsops; i++) {
				if (sops[i].sem_op > 0) {
					otime |= update_queue(sma,
							sops[i].sem_num, pt);
				}
			}
		}
	}
	if (otime)
		set_semotime(sma, sops);
}

/* The following counts are associated to each semaphore:
 *   semncnt        number of tasks waiting on semval being nonzero
 *   semzcnt        number of tasks waiting on semval being zero
 * This model assumes that a task waits on exactly one semaphore.
 * Since semaphore operations are to be performed atomically, tasks actually
 * wait on a whole sequence of semaphores simultaneously.
 * The counts we return here are a rough approximation, but still
 * warrant that semncnt+semzcnt>0 if the task is on the pending queue.
 */
static int count_semncnt (struct sem_array * sma, ushort semnum)
{
	int semncnt;
	struct sem_queue * q;

	semncnt = 0;
	list_for_each_entry(q, &sma->sem_base[semnum].pending_alter, list) {
		struct sembuf * sops = q->sops;
		BUG_ON(sops->sem_num != semnum);
		if ((sops->sem_op < 0) && !(sops->sem_flg & IPC_NOWAIT))
			semncnt++;
	}

	list_for_each_entry(q, &sma->pending_alter, list) {
		struct sembuf * sops = q->sops;
		int nsops = q->nsops;
		int i;
		for (i = 0; i < nsops; i++)
			if (sops[i].sem_num == semnum
			    && (sops[i].sem_op < 0)
			    && !(sops[i].sem_flg & IPC_NOWAIT))
				semncnt++;
	}
	return semncnt;
}

static int count_semzcnt (struct sem_array * sma, ushort semnum)
{
	int semzcnt;
	struct sem_queue * q;

	semzcnt = 0;
	list_for_each_entry(q, &sma->sem_base[semnum].pending_const, list) {
		struct sembuf * sops = q->sops;
		BUG_ON(sops->sem_num != semnum);
		if ((sops->sem_op == 0) && !(sops->sem_flg & IPC_NOWAIT))
			semzcnt++;
	}

	list_for_each_entry(q, &sma->pending_const, list) {
		struct sembuf * sops = q->sops;
		int nsops = q->nsops;
		int i;
		for (i = 0; i < nsops; i++)
			if (sops[i].sem_num == semnum
			    && (sops[i].sem_op == 0)
			    && !(sops[i].sem_flg & IPC_NOWAIT))
				semzcnt++;
	}
	return semzcnt;
}

/* Free a semaphore set. freeary() is called with sem_ids.rwsem locked
 * as a writer and the spinlock for this semaphore set hold. sem_ids.rwsem
 * remains locked on exit.
 */
static void freeary(struct ipc_namespace *ns, struct kern_ipc_perm *ipcp)
{
	struct sem_undo *un, *tu;
	struct sem_queue *q, *tq;
	struct sem_array *sma = container_of(ipcp, struct sem_array, sem_perm);
	struct list_head tasks;
	int i;

	/* Free the existing undo structures for this semaphore set.  */
	ipc_assert_locked_object(&sma->sem_perm);
	list_for_each_entry_safe(un, tu, &sma->list_id, list_id) {
		list_del(&un->list_id);
		spin_lock(&un->ulp->lock);
		un->semid = -1;
		list_del_rcu(&un->list_proc);
		spin_unlock(&un->ulp->lock);
		kfree_rcu(un, rcu);
	}

	/* Wake up all pending processes and let them fail with EIDRM. */
	INIT_LIST_HEAD(&tasks);
	list_for_each_entry_safe(q, tq, &sma->pending_const, list) {
		unlink_queue(sma, q);
		wake_up_sem_queue_prepare(&tasks, q, -EIDRM);
	}

	list_for_each_entry_safe(q, tq, &sma->pending_alter, list) {
		unlink_queue(sma, q);
		wake_up_sem_queue_prepare(&tasks, q, -EIDRM);
	}
	for (i = 0; i < sma->sem_nsems; i++) {
		struct sem *sem = sma->sem_base + i;
		list_for_each_entry_safe(q, tq, &sem->pending_const, list) {
			unlink_queue(sma, q);
			wake_up_sem_queue_prepare(&tasks, q, -EIDRM);
		}
		list_for_each_entry_safe(q, tq, &sem->pending_alter, list) {
			unlink_queue(sma, q);
			wake_up_sem_queue_prepare(&tasks, q, -EIDRM);
		}
	}

	/* Remove the semaphore set from the IDR */
	sem_rmid(ns, sma);
	sem_unlock(sma, -1);
	rcu_read_unlock();

	wake_up_sem_queue_do(&tasks);
	ns->used_sems -= sma->sem_nsems;
	ipc_rcu_putref(sma, sem_rcu_free);
}

static unsigned long copy_semid_to_user(void __user *buf, struct semid64_ds *in, int version)
{
	switch(version) {
	case IPC_64:
		return copy_to_user(buf, in, sizeof(*in));
	case IPC_OLD:
	    {
		struct semid_ds out;

		memset(&out, 0, sizeof(out));

		ipc64_perm_to_ipc_perm(&in->sem_perm, &out.sem_perm);

		out.sem_otime	= in->sem_otime;
		out.sem_ctime	= in->sem_ctime;
		out.sem_nsems	= in->sem_nsems;

		return copy_to_user(buf, &out, sizeof(out));
	    }
	default:
		return -EINVAL;
	}
}

static time_t get_semotime(struct sem_array *sma)
{
	int i;
	time_t res;

	res = sma->sem_base[0].sem_otime;
	for (i = 1; i < sma->sem_nsems; i++) {
		time_t to = sma->sem_base[i].sem_otime;

		if (to > res)
			res = to;
	}
	return res;
}

static int semctl_nolock(struct ipc_namespace *ns, int semid,
			 int cmd, int version, void __user *p)
{
	int err;
	struct sem_array *sma;

	switch(cmd) {
	case IPC_INFO:
	case SEM_INFO:
	{
		struct seminfo seminfo;
		int max_id;

		err = security_sem_semctl(NULL, cmd);
		if (err)
			return err;
		
		memset(&seminfo,0,sizeof(seminfo));
		seminfo.semmni = ns->sc_semmni;
		seminfo.semmns = ns->sc_semmns;
		seminfo.semmsl = ns->sc_semmsl;
		seminfo.semopm = ns->sc_semopm;
		seminfo.semvmx = SEMVMX;
		seminfo.semmnu = SEMMNU;
		seminfo.semmap = SEMMAP;
		seminfo.semume = SEMUME;
		down_read(&sem_ids(ns).rwsem);
		if (cmd == SEM_INFO) {
			seminfo.semusz = sem_ids(ns).in_use;
			seminfo.semaem = ns->used_sems;
		} else {
			seminfo.semusz = SEMUSZ;
			seminfo.semaem = SEMAEM;
		}
		max_id = ipc_get_maxid(&sem_ids(ns));
		up_read(&sem_ids(ns).rwsem);
		if (copy_to_user(p, &seminfo, sizeof(struct seminfo))) 
			return -EFAULT;
		return (max_id < 0) ? 0: max_id;
	}
	case IPC_STAT:
	case SEM_STAT:
	{
		struct semid64_ds tbuf;
		int id = 0;

		memset(&tbuf, 0, sizeof(tbuf));

		rcu_read_lock();
		if (cmd == SEM_STAT) {
			sma = sem_obtain_object(ns, semid);
			if (IS_ERR(sma)) {
				err = PTR_ERR(sma);
				goto out_unlock;
			}
			id = sma->sem_perm.id;
		} else {
			sma = sem_obtain_object_check(ns, semid);
			if (IS_ERR(sma)) {
				err = PTR_ERR(sma);
				goto out_unlock;
			}
		}

		err = -EACCES;
		if (ipcperms(ns, &sma->sem_perm, S_IRUGO))
			goto out_unlock;

		err = security_sem_semctl(sma, cmd);
		if (err)
			goto out_unlock;

		kernel_to_ipc64_perm(&sma->sem_perm, &tbuf.sem_perm);
		tbuf.sem_otime = get_semotime(sma);
		tbuf.sem_ctime = sma->sem_ctime;
		tbuf.sem_nsems = sma->sem_nsems;
		rcu_read_unlock();
		if (copy_semid_to_user(p, &tbuf, version))
			return -EFAULT;
		return id;
	}
	default:
		return -EINVAL;
	}
out_unlock:
	rcu_read_unlock();
	return err;
}

static int semctl_setval(struct ipc_namespace *ns, int semid, int semnum,
		unsigned long arg)
{
	struct sem_undo *un;
	struct sem_array *sma;
	struct sem* curr;
	int err;
	struct list_head tasks;
	int val;
#if defined(CONFIG_64BIT) && defined(__BIG_ENDIAN)
	/* big-endian 64bit */
	val = arg >> 32;
#else
	/* 32bit or little-endian 64bit */
	val = arg;
#endif

	if (val > SEMVMX || val < 0)
		return -ERANGE;

	INIT_LIST_HEAD(&tasks);

	rcu_read_lock();
	sma = sem_obtain_object_check(ns, semid);
	if (IS_ERR(sma)) {
		rcu_read_unlock();
		return PTR_ERR(sma);
	}

	if (semnum < 0 || semnum >= sma->sem_nsems) {
		rcu_read_unlock();
		return -EINVAL;
	}


	if (ipcperms(ns, &sma->sem_perm, S_IWUGO)) {
		rcu_read_unlock();
		return -EACCES;
	}

	err = security_sem_semctl(sma, SETVAL);
	if (err) {
		rcu_read_unlock();
		return -EACCES;
	}

	sem_lock(sma, NULL, -1);

	if (sma->sem_perm.deleted) {
		sem_unlock(sma, -1);
		rcu_read_unlock();
		return -EIDRM;
	}

	curr = &sma->sem_base[semnum];

	ipc_assert_locked_object(&sma->sem_perm);
	list_for_each_entry(un, &sma->list_id, list_id)
		un->semadj[semnum] = 0;

	curr->semval = val;
	curr->sempid = task_tgid_vnr(current);
	sma->sem_ctime = get_seconds();
	/* maybe some queued-up processes were waiting for this */
	do_smart_update(sma, NULL, 0, 0, &tasks);
	sem_unlock(sma, -1);
	rcu_read_unlock();
	wake_up_sem_queue_do(&tasks);
	return 0;
}

static int semctl_main(struct ipc_namespace *ns, int semid, int semnum,
		int cmd, void __user *p)
{
	struct sem_array *sma;
	struct sem* curr;
	int err, nsems;
	ushort fast_sem_io[SEMMSL_FAST];
	ushort* sem_io = fast_sem_io;
	struct list_head tasks;

	INIT_LIST_HEAD(&tasks);

	rcu_read_lock();
	sma = sem_obtain_object_check(ns, semid);
	if (IS_ERR(sma)) {
		rcu_read_unlock();
		return PTR_ERR(sma);
	}

	nsems = sma->sem_nsems;

	err = -EACCES;
	if (ipcperms(ns, &sma->sem_perm, cmd == SETALL ? S_IWUGO : S_IRUGO))
		goto out_rcu_wakeup;

	err = security_sem_semctl(sma, cmd);
	if (err)
		goto out_rcu_wakeup;

	err = -EACCES;
	switch (cmd) {
	case GETALL:
	{
		ushort __user *array = p;
		int i;

		sem_lock(sma, NULL, -1);
		if (sma->sem_perm.deleted) {
			err = -EIDRM;
			goto out_unlock;
		}
		if(nsems > SEMMSL_FAST) {
			if (!ipc_rcu_getref(sma)) {
				err = -EIDRM;
				goto out_unlock;
			}
			sem_unlock(sma, -1);
			rcu_read_unlock();
			sem_io = ipc_alloc(sizeof(ushort)*nsems);
			if(sem_io == NULL) {
				ipc_rcu_putref(sma, ipc_rcu_free);
				return -ENOMEM;
			}

			rcu_read_lock();
			sem_lock_and_putref(sma);
			if (sma->sem_perm.deleted) {
				err = -EIDRM;
				goto out_unlock;
			}
		}
		for (i = 0; i < sma->sem_nsems; i++)
			sem_io[i] = sma->sem_base[i].semval;
		sem_unlock(sma, -1);
		rcu_read_unlock();
		err = 0;
		if(copy_to_user(array, sem_io, nsems*sizeof(ushort)))
			err = -EFAULT;
		goto out_free;
	}
	case SETALL:
	{
		int i;
		struct sem_undo *un;

		if (!ipc_rcu_getref(sma)) {
			err = -EIDRM;
			goto out_rcu_wakeup;
		}
		rcu_read_unlock();

		if(nsems > SEMMSL_FAST) {
			sem_io = ipc_alloc(sizeof(ushort)*nsems);
			if(sem_io == NULL) {
				ipc_rcu_putref(sma, ipc_rcu_free);
				return -ENOMEM;
			}
		}

		if (copy_from_user (sem_io, p, nsems*sizeof(ushort))) {
			ipc_rcu_putref(sma, ipc_rcu_free);
			err = -EFAULT;
			goto out_free;
		}

		for (i = 0; i < nsems; i++) {
			if (sem_io[i] > SEMVMX) {
				ipc_rcu_putref(sma, ipc_rcu_free);
				err = -ERANGE;
				goto out_free;
			}
		}
		rcu_read_lock();
		sem_lock_and_putref(sma);
		if (sma->sem_perm.deleted) {
			err = -EIDRM;
			goto out_unlock;
		}

		for (i = 0; i < nsems; i++)
			sma->sem_base[i].semval = sem_io[i];

		ipc_assert_locked_object(&sma->sem_perm);
		list_for_each_entry(un, &sma->list_id, list_id) {
			for (i = 0; i < nsems; i++)
				un->semadj[i] = 0;
		}
		sma->sem_ctime = get_seconds();
		/* maybe some queued-up processes were waiting for this */
		do_smart_update(sma, NULL, 0, 0, &tasks);
		err = 0;
		goto out_unlock;
	}
	/* GETVAL, GETPID, GETNCTN, GETZCNT: fall-through */
	}
	err = -EINVAL;
	if (semnum < 0 || semnum >= nsems)
		goto out_rcu_wakeup;

	sem_lock(sma, NULL, -1);
	if (sma->sem_perm.deleted) {
		err = -EIDRM;
		goto out_unlock;
	}
	curr = &sma->sem_base[semnum];

	switch (cmd) {
	case GETVAL:
		err = curr->semval;
		goto out_unlock;
	case GETPID:
		err = curr->sempid;
		goto out_unlock;
	case GETNCNT:
		err = count_semncnt(sma,semnum);
		goto out_unlock;
	case GETZCNT:
		err = count_semzcnt(sma,semnum);
		goto out_unlock;
	}

out_unlock:
	sem_unlock(sma, -1);
out_rcu_wakeup:
	rcu_read_unlock();
	wake_up_sem_queue_do(&tasks);
out_free:
	if(sem_io != fast_sem_io)
		ipc_free(sem_io, sizeof(ushort)*nsems);
	return err;
}

static inline unsigned long
copy_semid_from_user(struct semid64_ds *out, void __user *buf, int version)
{
	switch(version) {
	case IPC_64:
		if (copy_from_user(out, buf, sizeof(*out)))
			return -EFAULT;
		return 0;
	case IPC_OLD:
	    {
		struct semid_ds tbuf_old;

		if(copy_from_user(&tbuf_old, buf, sizeof(tbuf_old)))
			return -EFAULT;

		out->sem_perm.uid	= tbuf_old.sem_perm.uid;
		out->sem_perm.gid	= tbuf_old.sem_perm.gid;
		out->sem_perm.mode	= tbuf_old.sem_perm.mode;

		return 0;
	    }
	default:
		return -EINVAL;
	}
}

/*
 * This function handles some semctl commands which require the rwsem
 * to be held in write mode.
 * NOTE: no locks must be held, the rwsem is taken inside this function.
 */
static int semctl_down(struct ipc_namespace *ns, int semid,
		       int cmd, int version, void __user *p)
{
	struct sem_array *sma;
	int err;
	struct semid64_ds semid64;
	struct kern_ipc_perm *ipcp;

	if(cmd == IPC_SET) {
		if (copy_semid_from_user(&semid64, p, version))
			return -EFAULT;
	}

	down_write(&sem_ids(ns).rwsem);
	rcu_read_lock();

	ipcp = ipcctl_pre_down_nolock(ns, &sem_ids(ns), semid, cmd,
				      &semid64.sem_perm, 0);
	if (IS_ERR(ipcp)) {
		err = PTR_ERR(ipcp);
		goto out_unlock1;
	}

	sma = container_of(ipcp, struct sem_array, sem_perm);

	err = security_sem_semctl(sma, cmd);
	if (err)
		goto out_unlock1;

	switch (cmd) {
	case IPC_RMID:
		sem_lock(sma, NULL, -1);
		/* freeary unlocks the ipc object and rcu */
		freeary(ns, ipcp);
		goto out_up;
	case IPC_SET:
		sem_lock(sma, NULL, -1);
		err = ipc_update_perm(&semid64.sem_perm, ipcp);
		if (err)
			goto out_unlock0;
		sma->sem_ctime = get_seconds();
		break;
	default:
		err = -EINVAL;
		goto out_unlock1;
	}

out_unlock0:
	sem_unlock(sma, -1);
out_unlock1:
	rcu_read_unlock();
out_up:
	up_write(&sem_ids(ns).rwsem);
	return err;
}

SYSCALL_DEFINE4(semctl, int, semid, int, semnum, int, cmd, unsigned long, arg)
{
	int version;
	struct ipc_namespace *ns;
	void __user *p = (void __user *)arg;

	if (semid < 0)
		return -EINVAL;

	version = ipc_parse_version(&cmd);
	ns = current->nsproxy->ipc_ns;

	switch(cmd) {
	case IPC_INFO:
	case SEM_INFO:
	case IPC_STAT:
	case SEM_STAT:
		return semctl_nolock(ns, semid, cmd, version, p);
	case GETALL:
	case GETVAL:
	case GETPID:
	case GETNCNT:
	case GETZCNT:
	case SETALL:
		return semctl_main(ns, semid, semnum, cmd, p);
	case SETVAL:
		return semctl_setval(ns, semid, semnum, arg);
	case IPC_RMID:
	case IPC_SET:
		return semctl_down(ns, semid, cmd, version, p);
	default:
		return -EINVAL;
	}
}

/* If the task doesn't already have a undo_list, then allocate one
 * here.  We guarantee there is only one thread using this undo list,
 * and current is THE ONE
 *
 * If this allocation and assignment succeeds, but later
 * portions of this code fail, there is no need to free the sem_undo_list.
 * Just let it stay associated with the task, and it'll be freed later
 * at exit time.
 *
 * This can block, so callers must hold no locks.
 */
static inline int get_undo_list(struct sem_undo_list **undo_listp)
{
	struct sem_undo_list *undo_list;

	undo_list = current->sysvsem.undo_list;
	if (!undo_list) {
		undo_list = kzalloc(sizeof(*undo_list), GFP_KERNEL);
		if (undo_list == NULL)
			return -ENOMEM;
		spin_lock_init(&undo_list->lock);
		atomic_set(&undo_list->refcnt, 1);
		INIT_LIST_HEAD(&undo_list->list_proc);

		current->sysvsem.undo_list = undo_list;
	}
	*undo_listp = undo_list;
	return 0;
}

static struct sem_undo *__lookup_undo(struct sem_undo_list *ulp, int semid)
{
	struct sem_undo *un;

	list_for_each_entry_rcu(un, &ulp->list_proc, list_proc) {
		if (un->semid == semid)
			return un;
	}
	return NULL;
}

static struct sem_undo *lookup_undo(struct sem_undo_list *ulp, int semid)
{
	struct sem_undo *un;

  	assert_spin_locked(&ulp->lock);

	un = __lookup_undo(ulp, semid);
	if (un) {
		list_del_rcu(&un->list_proc);
		list_add_rcu(&un->list_proc, &ulp->list_proc);
	}
	return un;
}

/**
 * find_alloc_undo - Lookup (and if not present create) undo array
 * @ns: namespace
 * @semid: semaphore array id
 *
 * The function looks up (and if not present creates) the undo structure.
 * The size of the undo structure depends on the size of the semaphore
 * array, thus the alloc path is not that straightforward.
 * Lifetime-rules: sem_undo is rcu-protected, on success, the function
 * performs a rcu_read_lock().
 */
static struct sem_undo *find_alloc_undo(struct ipc_namespace *ns, int semid)
{
	struct sem_array *sma;
	struct sem_undo_list *ulp;
	struct sem_undo *un, *new;
	int nsems, error;

	error = get_undo_list(&ulp);
	if (error)
		return ERR_PTR(error);

	rcu_read_lock();
	spin_lock(&ulp->lock);
	un = lookup_undo(ulp, semid);
	spin_unlock(&ulp->lock);
	if (likely(un!=NULL))
		goto out;

	/* no undo structure around - allocate one. */
	/* step 1: figure out the size of the semaphore array */
	sma = sem_obtain_object_check(ns, semid);
	if (IS_ERR(sma)) {
		rcu_read_unlock();
		return ERR_CAST(sma);
	}

	nsems = sma->sem_nsems;
	if (!ipc_rcu_getref(sma)) {
		rcu_read_unlock();
		un = ERR_PTR(-EIDRM);
		goto out;
	}
	rcu_read_unlock();

	/* step 2: allocate new undo structure */
	new = kzalloc(sizeof(struct sem_undo) + sizeof(short)*nsems, GFP_KERNEL);
	if (!new) {
		ipc_rcu_putref(sma, ipc_rcu_free);
		return ERR_PTR(-ENOMEM);
	}

	/* step 3: Acquire the lock on semaphore array */
	rcu_read_lock();
	sem_lock_and_putref(sma);
	if (sma->sem_perm.deleted) {
		sem_unlock(sma, -1);
		rcu_read_unlock();
		kfree(new);
		un = ERR_PTR(-EIDRM);
		goto out;
	}
	spin_lock(&ulp->lock);

	/*
	 * step 4: check for races: did someone else allocate the undo struct?
	 */
	un = lookup_undo(ulp, semid);
	if (un) {
		kfree(new);
		goto success;
	}
	/* step 5: initialize & link new undo structure */
	new->semadj = (short *) &new[1];
	new->ulp = ulp;
	new->semid = semid;
	assert_spin_locked(&ulp->lock);
	list_add_rcu(&new->list_proc, &ulp->list_proc);
	ipc_assert_locked_object(&sma->sem_perm);
	list_add(&new->list_id, &sma->list_id);
	un = new;

success:
	spin_unlock(&ulp->lock);
	sem_unlock(sma, -1);
out:
	return un;
}


/**
 * get_queue_result - Retrieve the result code from sem_queue
 * @q: Pointer to queue structure
 *
 * Retrieve the return code from the pending queue. If IN_WAKEUP is found in
 * q->status, then we must loop until the value is replaced with the final
 * value: This may happen if a task is woken up by an unrelated event (e.g.
 * signal) and in parallel the task is woken up by another task because it got
 * the requested semaphores.
 *
 * The function can be called with or without holding the semaphore spinlock.
 */
static int get_queue_result(struct sem_queue *q)
{
	int error;

	error = q->status;
	while (unlikely(error == IN_WAKEUP)) {
		cpu_relax();
		error = q->status;
	}

	return error;
}

SYSCALL_DEFINE4(semtimedop, int, semid, struct sembuf __user *, tsops,
		unsigned, nsops, const struct timespec __user *, timeout)
{
	int error = -EINVAL;
	struct sem_array *sma;
	struct sembuf fast_sops[SEMOPM_FAST];
	struct sembuf* sops = fast_sops, *sop;
	struct sem_undo *un;
	int undos = 0, alter = 0, max, locknum;
	struct sem_queue queue;
	unsigned long jiffies_left = 0;
	struct ipc_namespace *ns;
	struct list_head tasks;

	ns = current->nsproxy->ipc_ns;

	if (nsops < 1 || semid < 0)
		return -EINVAL;
	if (nsops > ns->sc_semopm)
		return -E2BIG;
	if(nsops > SEMOPM_FAST) {
		sops = kmalloc(sizeof(*sops)*nsops,GFP_KERNEL);
		if(sops==NULL)
			return -ENOMEM;
	}
	if (copy_from_user (sops, tsops, nsops * sizeof(*tsops))) {
		error=-EFAULT;
		goto out_free;
	}
	if (timeout) {
		struct timespec _timeout;
		if (copy_from_user(&_timeout, timeout, sizeof(*timeout))) {
			error = -EFAULT;
			goto out_free;
		}
		if (_timeout.tv_sec < 0 || _timeout.tv_nsec < 0 ||
			_timeout.tv_nsec >= 1000000000L) {
			error = -EINVAL;
			goto out_free;
		}
		jiffies_left = timespec_to_jiffies(&_timeout);
	}
	max = 0;
	for (sop = sops; sop < sops + nsops; sop++) {
		if (sop->sem_num >= max)
			max = sop->sem_num;
		if (sop->sem_flg & SEM_UNDO)
			undos = 1;
		if (sop->sem_op != 0)
			alter = 1;
	}

	INIT_LIST_HEAD(&tasks);

	if (undos) {
		/* On success, find_alloc_undo takes the rcu_read_lock */
		un = find_alloc_undo(ns, semid);
		if (IS_ERR(un)) {
			error = PTR_ERR(un);
			goto out_free;
		}
	} else {
		un = NULL;
		rcu_read_lock();
	}

	sma = sem_obtain_object_check(ns, semid);
	if (IS_ERR(sma)) {
		rcu_read_unlock();
		error = PTR_ERR(sma);
		goto out_free;
	}

	error = -EFBIG;
	if (max >= sma->sem_nsems)
		goto out_rcu_wakeup;

	error = -EACCES;
	if (ipcperms(ns, &sma->sem_perm, alter ? S_IWUGO : S_IRUGO))
		goto out_rcu_wakeup;

	error = security_sem_semop(sma, sops, nsops, alter);
	if (error)
		goto out_rcu_wakeup;

	error = -EIDRM;
	locknum = sem_lock(sma, sops, nsops);
	if (sma->sem_perm.deleted)
		goto out_unlock_free;
	/*
	 * semid identifiers are not unique - find_alloc_undo may have
	 * allocated an undo structure, it was invalidated by an RMID
	 * and now a new array with received the same id. Check and fail.
	 * This case can be detected checking un->semid. The existence of
	 * "un" itself is guaranteed by rcu.
	 */
	if (un && un->semid == -1)
		goto out_unlock_free;

	error = perform_atomic_semop(sma, sops, nsops, un,
					task_tgid_vnr(current));
	if (error == 0) {
		/* If the operation was successful, then do
		 * the required updates.
		 */
		if (alter)
			do_smart_update(sma, sops, nsops, 1, &tasks);
		else
			set_semotime(sma, sops);
	}
	if (error <= 0)
		goto out_unlock_free;

	/* We need to sleep on this operation, so we put the current
	 * task into the pending queue and go to sleep.
	 */
		
	queue.sops = sops;
	queue.nsops = nsops;
	queue.undo = un;
	queue.pid = task_tgid_vnr(current);
	queue.alter = alter;

	if (nsops == 1) {
		struct sem *curr;
		curr = &sma->sem_base[sops->sem_num];

		if (alter) {
			if (sma->complex_count) {
				list_add_tail(&queue.list,
						&sma->pending_alter);
			} else {

				list_add_tail(&queue.list,
						&curr->pending_alter);
			}
		} else {
			list_add_tail(&queue.list, &curr->pending_const);
		}
	} else {
		if (!sma->complex_count)
			merge_queues(sma);

		if (alter)
			list_add_tail(&queue.list, &sma->pending_alter);
		else
			list_add_tail(&queue.list, &sma->pending_const);

		sma->complex_count++;
	}

	queue.status = -EINTR;
	queue.sleeper = current;

sleep_again:
	current->state = TASK_INTERRUPTIBLE;
	sem_unlock(sma, locknum);
	rcu_read_unlock();

	if (timeout)
		jiffies_left = schedule_timeout(jiffies_left);
	else
		schedule();

	error = get_queue_result(&queue);

	if (error != -EINTR) {
		/* fast path: update_queue already obtained all requested
		 * resources.
		 * Perform a smp_mb(): User space could assume that semop()
		 * is a memory barrier: Without the mb(), the cpu could
		 * speculatively read in user space stale data that was
		 * overwritten by the previous owner of the semaphore.
		 */
		smp_mb();

		goto out_free;
	}

	rcu_read_lock();
	sma = sem_obtain_lock(ns, semid, sops, nsops, &locknum);

	/*
	 * Wait until it's guaranteed that no wakeup_sem_queue_do() is ongoing.
	 */
	error = get_queue_result(&queue);

	/*
	 * Array removed? If yes, leave without sem_unlock().
	 */
	if (IS_ERR(sma)) {
		rcu_read_unlock();
		goto out_free;
	}


	/*
	 * If queue.status != -EINTR we are woken up by another process.
	 * Leave without unlink_queue(), but with sem_unlock().
	 */

	if (error != -EINTR) {
		goto out_unlock_free;
	}

	/*
	 * If an interrupt occurred we have to clean up the queue
	 */
	if (timeout && jiffies_left == 0)
		error = -EAGAIN;

	/*
	 * If the wakeup was spurious, just retry
	 */
	if (error == -EINTR && !signal_pending(current))
		goto sleep_again;

	unlink_queue(sma, &queue);

out_unlock_free:
	sem_unlock(sma, locknum);
out_rcu_wakeup:
	rcu_read_unlock();
	wake_up_sem_queue_do(&tasks);
out_free:
	if(sops != fast_sops)
		kfree(sops);
	return error;
}

SYSCALL_DEFINE3(semop, int, semid, struct sembuf __user *, tsops,
		unsigned, nsops)
{
	return sys_semtimedop(semid, tsops, nsops, NULL);
}

/* If CLONE_SYSVSEM is set, establish sharing of SEM_UNDO state between
 * parent and child tasks.
 */

int copy_semundo(unsigned long clone_flags, struct task_struct *tsk)
{
	struct sem_undo_list *undo_list;
	int error;

	if (clone_flags & CLONE_SYSVSEM) {
		error = get_undo_list(&undo_list);
		if (error)
			return error;
		atomic_inc(&undo_list->refcnt);
		tsk->sysvsem.undo_list = undo_list;
	} else 
		tsk->sysvsem.undo_list = NULL;

	return 0;
}

/*
 * add semadj values to semaphores, free undo structures.
 * undo structures are not freed when semaphore arrays are destroyed
 * so some of them may be out of date.
 * IMPLEMENTATION NOTE: There is some confusion over whether the
 * set of adjustments that needs to be done should be done in an atomic
 * manner or not. That is, if we are attempting to decrement the semval
 * should we queue up and wait until we can do so legally?
 * The original implementation attempted to do this (queue and wait).
 * The current implementation does not do so. The POSIX standard
 * and SVID should be consulted to determine what behavior is mandated.
 */
void exit_sem(struct task_struct *tsk)
{
	struct sem_undo_list *ulp;

	ulp = tsk->sysvsem.undo_list;
	if (!ulp)
		return;
	tsk->sysvsem.undo_list = NULL;

	if (!atomic_dec_and_test(&ulp->refcnt))
		return;

	for (;;) {
		struct sem_array *sma;
		struct sem_undo *un;
		struct list_head tasks;
		int semid, i;

		rcu_read_lock();
		un = list_entry_rcu(ulp->list_proc.next,
				    struct sem_undo, list_proc);
		if (&un->list_proc == &ulp->list_proc)
			semid = -1;
		 else
			semid = un->semid;

		if (semid == -1) {
			rcu_read_unlock();
			break;
		}

		sma = sem_obtain_object_check(tsk->nsproxy->ipc_ns, un->semid);
		/* exit_sem raced with IPC_RMID, nothing to do */
		if (IS_ERR(sma)) {
			rcu_read_unlock();
			continue;
		}

		sem_lock(sma, NULL, -1);
		/* exit_sem raced with IPC_RMID, nothing to do */
		if (sma->sem_perm.deleted) {
			sem_unlock(sma, -1);
			rcu_read_unlock();
			continue;
		}
		un = __lookup_undo(ulp, semid);
		if (un == NULL) {
			/* exit_sem raced with IPC_RMID+semget() that created
			 * exactly the same semid. Nothing to do.
			 */
			sem_unlock(sma, -1);
			rcu_read_unlock();
			continue;
		}

		/* remove un from the linked lists */
		ipc_assert_locked_object(&sma->sem_perm);
		list_del(&un->list_id);

		spin_lock(&ulp->lock);
		list_del_rcu(&un->list_proc);
		spin_unlock(&ulp->lock);

		/* perform adjustments registered in un */
		for (i = 0; i < sma->sem_nsems; i++) {
			struct sem * semaphore = &sma->sem_base[i];
			if (un->semadj[i]) {
				semaphore->semval += un->semadj[i];
				/*
				 * Range checks of the new semaphore value,
				 * not defined by sus:
				 * - Some unices ignore the undo entirely
				 *   (e.g. HP UX 11i 11.22, Tru64 V5.1)
				 * - some cap the value (e.g. FreeBSD caps
				 *   at 0, but doesn't enforce SEMVMX)
				 *
				 * Linux caps the semaphore value, both at 0
				 * and at SEMVMX.
				 *
				 * 	Manfred <manfred@colorfullife.com>
				 */
				if (semaphore->semval < 0)
					semaphore->semval = 0;
				if (semaphore->semval > SEMVMX)
					semaphore->semval = SEMVMX;
				semaphore->sempid = task_tgid_vnr(current);
			}
		}
		/* maybe some queued-up processes were waiting for this */
		INIT_LIST_HEAD(&tasks);
		do_smart_update(sma, NULL, 0, 1, &tasks);
		sem_unlock(sma, -1);
		rcu_read_unlock();
		wake_up_sem_queue_do(&tasks);

		kfree_rcu(un, rcu);
	}
	kfree(ulp);
}

#ifdef CONFIG_PROC_FS
static int sysvipc_sem_proc_show(struct seq_file *s, void *it)
{
	struct user_namespace *user_ns = seq_user_ns(s);
	struct sem_array *sma = it;
	time_t sem_otime;

	/*
	 * The proc interface isn't aware of sem_lock(), it calls
	 * ipc_lock_object() directly (in sysvipc_find_ipc).
	 * In order to stay compatible with sem_lock(), we must wait until
	 * all simple semop() calls have left their critical regions.
	 */
	sem_wait_array(sma);

	sem_otime = get_semotime(sma);

	return seq_printf(s,
			  "%10d %10d  %4o %10u %5u %5u %5u %5u %10lu %10lu\n",
			  sma->sem_perm.key,
			  sma->sem_perm.id,
			  sma->sem_perm.mode,
			  sma->sem_nsems,
			  from_kuid_munged(user_ns, sma->sem_perm.uid),
			  from_kgid_munged(user_ns, sma->sem_perm.gid),
			  from_kuid_munged(user_ns, sma->sem_perm.cuid),
			  from_kgid_munged(user_ns, sma->sem_perm.cgid),
			  sem_otime,
			  sma->sem_ctime);
}
#endif<|MERGE_RESOLUTION|>--- conflicted
+++ resolved
@@ -196,7 +196,6 @@
 				IPC_SEM_IDS, sysvipc_sem_proc_show);
 }
 
-<<<<<<< HEAD
 /**
  * unmerge_queues - unmerge queues, if possible.
  * @sma: semaphore array
@@ -244,8 +243,6 @@
 	}
 }
 
-=======
->>>>>>> 70b78099
 static void sem_rcu_free(struct rcu_head *head)
 {
 	struct ipc_rcu *p = container_of(head, struct ipc_rcu, rcu);
@@ -255,7 +252,6 @@
 	ipc_rcu_free(head);
 }
 
-<<<<<<< HEAD
 /*
  * Wait until all currently ongoing simple ops have completed.
  * Caller must own sem_perm.lock.
@@ -281,8 +277,6 @@
 	}
 }
 
-=======
->>>>>>> 70b78099
 /*
  * If the request contains only one semaphore operation, and there are
  * no complex transactions pending, lock only the semaphore involved.
@@ -514,16 +508,6 @@
 		return retval;
 	}
 
-<<<<<<< HEAD
-	id = ipc_addid(&sem_ids(ns), &sma->sem_perm, ns->sc_semmni);
-	if (id < 0) {
-		ipc_rcu_putref(sma, sem_rcu_free);
-		return id;
-	}
-	ns->used_sems += nsems;
-
-=======
->>>>>>> 70b78099
 	sma->sem_base = (struct sem *) &sma[1];
 
 	for (i = 0; i < nsems; i++) {
