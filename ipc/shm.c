--- conflicted
+++ resolved
@@ -176,15 +176,6 @@
 	ipc_rcu_free(head);
 }
 
-static void shm_rcu_free(struct rcu_head *head)
-{
-	struct ipc_rcu *p = container_of(head, struct ipc_rcu, rcu);
-	struct shmid_kernel *shp = ipc_rcu_to_struct(p);
-
-	security_shm_free(shp);
-	ipc_rcu_free(head);
-}
-
 static inline void shm_rmid(struct ipc_namespace *ns, struct shmid_kernel *s)
 {
 	ipc_rmid(&shm_ids(ns), &s->shm_perm);
@@ -227,14 +218,8 @@
 	if (!is_file_hugepages(shm_file))
 		shmem_lock(shm_file, 0, shp->mlock_user);
 	else if (shp->mlock_user)
-<<<<<<< HEAD
 		user_shm_unlock(file_inode(shm_file)->i_size, shp->mlock_user);
 	fput(shm_file);
-=======
-		user_shm_unlock(file_inode(shp->shm_file)->i_size,
-						shp->mlock_user);
-	fput (shp->shm_file);
->>>>>>> 70b78099
 	ipc_rcu_putref(shp, shm_rcu_free);
 }
 
@@ -568,15 +553,12 @@
 	shp->shm_file = file;
 	shp->shm_creator = current;
 
-<<<<<<< HEAD
-=======
 	id = ipc_addid(&shm_ids(ns), &shp->shm_perm, ns->shm_ctlmni);
 	if (id < 0) {
 		error = id;
 		goto no_id;
 	}
 
->>>>>>> 70b78099
 	/*
 	 * shmid gets reported as "inode#" in /proc/pid/maps.
 	 * proc-ps tools use this. Changing this will break them.
