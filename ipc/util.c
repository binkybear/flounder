--- conflicted
+++ resolved
@@ -512,12 +512,9 @@
 {
 	struct ipc_rcu *p = ((struct ipc_rcu *)ptr) - 1;
 
-<<<<<<< HEAD
 	return atomic_inc_not_zero(&p->refcount);
 }
 
-=======
->>>>>>> 70b78099
 void ipc_rcu_putref(void *ptr, void (*func)(struct rcu_head *head))
 {
 	struct ipc_rcu *p = ((struct ipc_rcu *)ptr) - 1;
