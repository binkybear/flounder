--- conflicted
+++ resolved
@@ -28,11 +28,7 @@
  *
  * Support added for bounded constraints by
  * Sai Gurrappadi <sgurrappadi@nvidia.com>
-<<<<<<< HEAD
- * Copyright (c) 2013, NVIDIA CORPORATION. All rights reserved.
-=======
  * Copyright (c) 2013-2014, NVIDIA CORPORATION. All rights reserved.
->>>>>>> b6bb0aa3
  */
 
 /*#define DEBUG*/
@@ -233,8 +229,6 @@
 	.constraints = &gpu_freq_max_constraints,
 	.name = "gpu_freq_max",
 };
-<<<<<<< HEAD
-=======
 
 static BLOCKING_NOTIFIER_HEAD(emc_freq_min_notifier);
 static struct pm_qos_constraints emc_freq_min_constraints = {
@@ -248,7 +242,6 @@
 	.constraints = &emc_freq_min_constraints,
 	.name = "emc_freq_min",
 };
->>>>>>> b6bb0aa3
 
 static struct pm_qos_object *pm_qos_array[] = {
 	&null_pm_qos,
@@ -260,12 +253,8 @@
 	&cpu_freq_min_pm_qos,
 	&cpu_freq_max_pm_qos,
 	&gpu_freq_min_pm_qos,
-<<<<<<< HEAD
-	&gpu_freq_max_pm_qos
-=======
 	&gpu_freq_max_pm_qos,
 	&emc_freq_min_pm_qos
->>>>>>> b6bb0aa3
 };
 
 static struct pm_qos_bounded_object * const pm_qos_bounded_obj_array[] = {
@@ -1290,15 +1279,9 @@
 	req = kzalloc(sizeof(*req), GFP_KERNEL);
 	if (!req)
 		return -ENOMEM;
-<<<<<<< HEAD
 
 	c = pm_qos_array[pm_qos_class]->constraints;
 
-=======
-
-	c = pm_qos_array[pm_qos_class]->constraints;
-
->>>>>>> b6bb0aa3
 	if (c->parent_class && c->type == PM_QOS_MAX)
 		pm_qos_add_min_bound_req(req, PM_QOS_PRIO_DEFAULT_UNTRUSTED,
 					 c->parent_class, PM_QOS_DEFAULT_VALUE);
@@ -1443,11 +1426,7 @@
 	if (!count || count >= MAX_WRITE_BYTES)
 		return -EINVAL;
 
-<<<<<<< HEAD
-	input = kzalloc(count, GFP_KERNEL);
-=======
 	input = kzalloc(count + 1, GFP_KERNEL);
->>>>>>> b6bb0aa3
 	tmp = input;
 	if (!input)
 		return -ENOMEM;
@@ -1456,10 +1435,7 @@
 		kfree(tmp);
 		return -EFAULT;
 	}
-<<<<<<< HEAD
-=======
 	input[count] = '\0';
->>>>>>> b6bb0aa3
 	memset(&value, 0, sizeof(value));
 	max_constraint = pm_qos_array[req->max_req.pm_qos_class]->constraints;
 	min_constraint = pm_qos_array[req->min_req.pm_qos_class]->constraints;
