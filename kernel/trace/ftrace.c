/*
 * Infrastructure for profiling code inserted by 'gcc -pg'.
 *
 * Copyright (C) 2007-2008 Steven Rostedt <srostedt@redhat.com>
 * Copyright (C) 2004-2008 Ingo Molnar <mingo@redhat.com>
 *
 * Originally ported from the -rt patch by:
 *   Copyright (C) 2007 Arnaldo Carvalho de Melo <acme@redhat.com>
 *
 * Based on code in the latency_tracer, that is:
 *
 *  Copyright (C) 2004-2006 Ingo Molnar
 *  Copyright (C) 2004 Nadia Yvette Chambers
 */

#include <linux/stop_machine.h>
#include <linux/clocksource.h>
#include <linux/kallsyms.h>
#include <linux/seq_file.h>
#include <linux/suspend.h>
#include <linux/debugfs.h>
#include <linux/hardirq.h>
#include <linux/kthread.h>
#include <linux/uaccess.h>
#include <linux/bsearch.h>
#include <linux/module.h>
#include <linux/ftrace.h>
#include <linux/sysctl.h>
#include <linux/slab.h>
#include <linux/ctype.h>
#include <linux/sort.h>
#include <linux/list.h>
#include <linux/hash.h>
#include <linux/rcupdate.h>

#include <trace/events/sched.h>

#include <asm/setup.h>

#include "trace_output.h"
#include "trace_stat.h"

#define FTRACE_WARN_ON(cond)			\
	({					\
		int ___r = cond;		\
		if (WARN_ON(___r))		\
			ftrace_kill();		\
		___r;				\
	})

#define FTRACE_WARN_ON_ONCE(cond)		\
	({					\
		int ___r = cond;		\
		if (WARN_ON_ONCE(___r))		\
			ftrace_kill();		\
		___r;				\
	})

/* hash bits for specific function selection */
#define FTRACE_HASH_BITS 7
#define FTRACE_FUNC_HASHSIZE (1 << FTRACE_HASH_BITS)
#define FTRACE_HASH_DEFAULT_BITS 10
#define FTRACE_HASH_MAX_BITS 12

#define FL_GLOBAL_CONTROL_MASK (FTRACE_OPS_FL_GLOBAL | FTRACE_OPS_FL_CONTROL)

#ifdef CONFIG_DYNAMIC_FTRACE
#define INIT_REGEX_LOCK(opsname)	\
	.regex_lock	= __MUTEX_INITIALIZER(opsname.regex_lock),
#else
#define INIT_REGEX_LOCK(opsname)
#endif

static struct ftrace_ops ftrace_list_end __read_mostly = {
	.func		= ftrace_stub,
	.flags		= FTRACE_OPS_FL_RECURSION_SAFE | FTRACE_OPS_FL_STUB,
};

/* ftrace_enabled is a method to turn ftrace on or off */
int ftrace_enabled __read_mostly;
static int last_ftrace_enabled;

/* Quick disabling of function tracer. */
int function_trace_stop __read_mostly;

/* Current function tracing op */
struct ftrace_ops *function_trace_op __read_mostly = &ftrace_list_end;
/* What to set function_trace_op to */
static struct ftrace_ops *set_function_trace_op;

/* List for set_ftrace_pid's pids. */
LIST_HEAD(ftrace_pids);
struct ftrace_pid {
	struct list_head list;
	struct pid *pid;
};

/*
 * ftrace_disabled is set when an anomaly is discovered.
 * ftrace_disabled is much stronger than ftrace_enabled.
 */
static int ftrace_disabled __read_mostly;

static DEFINE_MUTEX(ftrace_lock);

static struct ftrace_ops *ftrace_global_list __read_mostly = &ftrace_list_end;
static struct ftrace_ops *ftrace_control_list __read_mostly = &ftrace_list_end;
static struct ftrace_ops *ftrace_ops_list __read_mostly = &ftrace_list_end;
ftrace_func_t ftrace_trace_function __read_mostly = ftrace_stub;
ftrace_func_t ftrace_pid_function __read_mostly = ftrace_stub;
static struct ftrace_ops global_ops;
static struct ftrace_ops control_ops;

#if ARCH_SUPPORTS_FTRACE_OPS
static void ftrace_ops_list_func(unsigned long ip, unsigned long parent_ip,
				 struct ftrace_ops *op, struct pt_regs *regs);
#else
/* See comment below, where ftrace_ops_list_func is defined */
static void ftrace_ops_no_ops(unsigned long ip, unsigned long parent_ip);
#define ftrace_ops_list_func ((ftrace_func_t)ftrace_ops_no_ops)
#endif

/*
 * Traverse the ftrace_global_list, invoking all entries.  The reason that we
 * can use rcu_dereference_raw_notrace() is that elements removed from this list
 * are simply leaked, so there is no need to interact with a grace-period
 * mechanism.  The rcu_dereference_raw_notrace() calls are needed to handle
 * concurrent insertions into the ftrace_global_list.
 *
 * Silly Alpha and silly pointer-speculation compiler optimizations!
 */
#define do_for_each_ftrace_op(op, list)			\
	op = rcu_dereference_raw_notrace(list);			\
	do

/*
 * Optimized for just a single item in the list (as that is the normal case).
 */
#define while_for_each_ftrace_op(op)				\
	while (likely(op = rcu_dereference_raw_notrace((op)->next)) &&	\
	       unlikely((op) != &ftrace_list_end))

static inline void ftrace_ops_init(struct ftrace_ops *ops)
{
#ifdef CONFIG_DYNAMIC_FTRACE
	if (!(ops->flags & FTRACE_OPS_FL_INITIALIZED)) {
		mutex_init(&ops->regex_lock);
		ops->flags |= FTRACE_OPS_FL_INITIALIZED;
	}
#endif
}

/**
 * ftrace_nr_registered_ops - return number of ops registered
 *
 * Returns the number of ftrace_ops registered and tracing functions
 */
int ftrace_nr_registered_ops(void)
{
	struct ftrace_ops *ops;
	int cnt = 0;

	mutex_lock(&ftrace_lock);

	for (ops = ftrace_ops_list;
	     ops != &ftrace_list_end; ops = ops->next)
		cnt++;

	mutex_unlock(&ftrace_lock);

	return cnt;
}

static void
ftrace_global_list_func(unsigned long ip, unsigned long parent_ip,
			struct ftrace_ops *op, struct pt_regs *regs)
{
	int bit;

	bit = trace_test_and_set_recursion(TRACE_GLOBAL_START, TRACE_GLOBAL_MAX);
	if (bit < 0)
		return;

	do_for_each_ftrace_op(op, ftrace_global_list) {
		op->func(ip, parent_ip, op, regs);
	} while_for_each_ftrace_op(op);

	trace_clear_recursion(bit);
}

static void ftrace_pid_func(unsigned long ip, unsigned long parent_ip,
			    struct ftrace_ops *op, struct pt_regs *regs)
{
	if (!test_tsk_trace_trace(current))
		return;

	ftrace_pid_function(ip, parent_ip, op, regs);
}

static void set_ftrace_pid_function(ftrace_func_t func)
{
	/* do not set ftrace_pid_function to itself! */
	if (func != ftrace_pid_func)
		ftrace_pid_function = func;
}

/**
 * clear_ftrace_function - reset the ftrace function
 *
 * This NULLs the ftrace function and in essence stops
 * tracing.  There may be lag
 */
void clear_ftrace_function(void)
{
	ftrace_trace_function = ftrace_stub;
	ftrace_pid_function = ftrace_stub;
}

static void control_ops_disable_all(struct ftrace_ops *ops)
{
	int cpu;

	for_each_possible_cpu(cpu)
		*per_cpu_ptr(ops->disabled, cpu) = 1;
}

static int control_ops_alloc(struct ftrace_ops *ops)
{
	int __percpu *disabled;

	disabled = alloc_percpu(int);
	if (!disabled)
		return -ENOMEM;

	ops->disabled = disabled;
	control_ops_disable_all(ops);
	return 0;
}

static void control_ops_free(struct ftrace_ops *ops)
{
	free_percpu(ops->disabled);
}

static void update_global_ops(void)
{
	ftrace_func_t func;

	/*
	 * If there's only one function registered, then call that
	 * function directly. Otherwise, we need to iterate over the
	 * registered callers.
	 */
	if (ftrace_global_list == &ftrace_list_end ||
	    ftrace_global_list->next == &ftrace_list_end) {
		func = ftrace_global_list->func;
		/*
		 * As we are calling the function directly.
		 * If it does not have recursion protection,
		 * the function_trace_op needs to be updated
		 * accordingly.
		 */
		if (ftrace_global_list->flags & FTRACE_OPS_FL_RECURSION_SAFE)
			global_ops.flags |= FTRACE_OPS_FL_RECURSION_SAFE;
		else
			global_ops.flags &= ~FTRACE_OPS_FL_RECURSION_SAFE;
	} else {
		func = ftrace_global_list_func;
		/* The list has its own recursion protection. */
		global_ops.flags |= FTRACE_OPS_FL_RECURSION_SAFE;
	}


	/* If we filter on pids, update to use the pid function */
	if (!list_empty(&ftrace_pids)) {
		set_ftrace_pid_function(func);
		func = ftrace_pid_func;
	}

	global_ops.func = func;
}

static void ftrace_sync(struct work_struct *work)
{
	/*
	 * This function is just a stub to implement a hard force
	 * of synchronize_sched(). This requires synchronizing
	 * tasks even in userspace and idle.
	 *
	 * Yes, function tracing is rude.
	 */
}

static void ftrace_sync_ipi(void *data)
{
	/* Probably not needed, but do it anyway */
	smp_rmb();
}

#ifdef CONFIG_FUNCTION_GRAPH_TRACER
static void update_function_graph_func(void);
#else
static inline void update_function_graph_func(void) { }
#endif

static void update_ftrace_function(void)
{
	ftrace_func_t func;

	update_global_ops();

	/*
	 * If we are at the end of the list and this ops is
	 * recursion safe and not dynamic and the arch supports passing ops,
	 * then have the mcount trampoline call the function directly.
	 */
	if (ftrace_ops_list == &ftrace_list_end ||
	    (ftrace_ops_list->next == &ftrace_list_end &&
	     !(ftrace_ops_list->flags & FTRACE_OPS_FL_DYNAMIC) &&
	     (ftrace_ops_list->flags & FTRACE_OPS_FL_RECURSION_SAFE) &&
	     !FTRACE_FORCE_LIST_FUNC)) {
		/* Set the ftrace_ops that the arch callback uses */
		if (ftrace_ops_list == &global_ops)
			set_function_trace_op = ftrace_global_list;
		else
			set_function_trace_op = ftrace_ops_list;
		func = ftrace_ops_list->func;
	} else {
		/* Just use the default ftrace_ops */
		set_function_trace_op = &ftrace_list_end;
		func = ftrace_ops_list_func;
	}

<<<<<<< HEAD
=======
	update_function_graph_func();

>>>>>>> 0c992013
	/* If there's no change, then do nothing more here */
	if (ftrace_trace_function == func)
		return;

<<<<<<< HEAD
	update_function_graph_func();

=======
>>>>>>> 0c992013
	/*
	 * If we are using the list function, it doesn't care
	 * about the function_trace_ops.
	 */
	if (func == ftrace_ops_list_func) {
		ftrace_trace_function = func;
		/*
		 * Don't even bother setting function_trace_ops,
		 * it would be racy to do so anyway.
		 */
		return;
	}

#ifndef CONFIG_DYNAMIC_FTRACE
	/*
	 * For static tracing, we need to be a bit more careful.
	 * The function change takes affect immediately. Thus,
	 * we need to coorditate the setting of the function_trace_ops
	 * with the setting of the ftrace_trace_function.
	 *
	 * Set the function to the list ops, which will call the
	 * function we want, albeit indirectly, but it handles the
	 * ftrace_ops and doesn't depend on function_trace_op.
	 */
	ftrace_trace_function = ftrace_ops_list_func;
	/*
	 * Make sure all CPUs see this. Yes this is slow, but static
	 * tracing is slow and nasty to have enabled.
	 */
	schedule_on_each_cpu(ftrace_sync);
	/* Now all cpus are using the list ops. */
	function_trace_op = set_function_trace_op;
	/* Make sure the function_trace_op is visible on all CPUs */
	smp_wmb();
	/* Nasty way to force a rmb on all cpus */
	smp_call_function(ftrace_sync_ipi, NULL, 1);
	/* OK, we are all set to update the ftrace_trace_function now! */
#endif /* !CONFIG_DYNAMIC_FTRACE */

	ftrace_trace_function = func;
}

static void add_ftrace_ops(struct ftrace_ops **list, struct ftrace_ops *ops)
{
	ops->next = *list;
	/*
	 * We are entering ops into the list but another
	 * CPU might be walking that list. We need to make sure
	 * the ops->next pointer is valid before another CPU sees
	 * the ops pointer included into the list.
	 */
	rcu_assign_pointer(*list, ops);
}

static int remove_ftrace_ops(struct ftrace_ops **list, struct ftrace_ops *ops)
{
	struct ftrace_ops **p;

	/*
	 * If we are removing the last function, then simply point
	 * to the ftrace_stub.
	 */
	if (*list == ops && ops->next == &ftrace_list_end) {
		*list = &ftrace_list_end;
		return 0;
	}

	for (p = list; *p != &ftrace_list_end; p = &(*p)->next)
		if (*p == ops)
			break;

	if (*p != ops)
		return -1;

	*p = (*p)->next;
	return 0;
}

static void add_ftrace_list_ops(struct ftrace_ops **list,
				struct ftrace_ops *main_ops,
				struct ftrace_ops *ops)
{
	int first = *list == &ftrace_list_end;
	add_ftrace_ops(list, ops);
	if (first)
		add_ftrace_ops(&ftrace_ops_list, main_ops);
}

static int remove_ftrace_list_ops(struct ftrace_ops **list,
				  struct ftrace_ops *main_ops,
				  struct ftrace_ops *ops)
{
	int ret = remove_ftrace_ops(list, ops);
	if (!ret && *list == &ftrace_list_end)
		ret = remove_ftrace_ops(&ftrace_ops_list, main_ops);
	return ret;
}

static int __register_ftrace_function(struct ftrace_ops *ops)
{
	if (FTRACE_WARN_ON(ops == &global_ops))
		return -EINVAL;

	if (WARN_ON(ops->flags & FTRACE_OPS_FL_ENABLED))
		return -EBUSY;

	/* We don't support both control and global flags set. */
	if ((ops->flags & FL_GLOBAL_CONTROL_MASK) == FL_GLOBAL_CONTROL_MASK)
		return -EINVAL;

#ifndef CONFIG_DYNAMIC_FTRACE_WITH_REGS
	/*
	 * If the ftrace_ops specifies SAVE_REGS, then it only can be used
	 * if the arch supports it, or SAVE_REGS_IF_SUPPORTED is also set.
	 * Setting SAVE_REGS_IF_SUPPORTED makes SAVE_REGS irrelevant.
	 */
	if (ops->flags & FTRACE_OPS_FL_SAVE_REGS &&
	    !(ops->flags & FTRACE_OPS_FL_SAVE_REGS_IF_SUPPORTED))
		return -EINVAL;

	if (ops->flags & FTRACE_OPS_FL_SAVE_REGS_IF_SUPPORTED)
		ops->flags |= FTRACE_OPS_FL_SAVE_REGS;
#endif

	if (!core_kernel_data((unsigned long)ops))
		ops->flags |= FTRACE_OPS_FL_DYNAMIC;

	if (ops->flags & FTRACE_OPS_FL_GLOBAL) {
		add_ftrace_list_ops(&ftrace_global_list, &global_ops, ops);
		ops->flags |= FTRACE_OPS_FL_ENABLED;
	} else if (ops->flags & FTRACE_OPS_FL_CONTROL) {
		if (control_ops_alloc(ops))
			return -ENOMEM;
		add_ftrace_list_ops(&ftrace_control_list, &control_ops, ops);
	} else
		add_ftrace_ops(&ftrace_ops_list, ops);

	if (ftrace_enabled)
		update_ftrace_function();

	return 0;
}

static int __unregister_ftrace_function(struct ftrace_ops *ops)
{
	int ret;

	if (WARN_ON(!(ops->flags & FTRACE_OPS_FL_ENABLED)))
		return -EBUSY;

	if (FTRACE_WARN_ON(ops == &global_ops))
		return -EINVAL;

	if (ops->flags & FTRACE_OPS_FL_GLOBAL) {
		ret = remove_ftrace_list_ops(&ftrace_global_list,
					     &global_ops, ops);
		if (!ret)
			ops->flags &= ~FTRACE_OPS_FL_ENABLED;
	} else if (ops->flags & FTRACE_OPS_FL_CONTROL) {
		ret = remove_ftrace_list_ops(&ftrace_control_list,
					     &control_ops, ops);
	} else
		ret = remove_ftrace_ops(&ftrace_ops_list, ops);

	if (ret < 0)
		return ret;

	if (ftrace_enabled)
		update_ftrace_function();

	return 0;
}

static void ftrace_update_pid_func(void)
{
	/* Only do something if we are tracing something */
	if (ftrace_trace_function == ftrace_stub)
		return;

	update_ftrace_function();
}

#ifdef CONFIG_FUNCTION_PROFILER
struct ftrace_profile {
	struct hlist_node		node;
	unsigned long			ip;
	unsigned long			counter;
#ifdef CONFIG_FUNCTION_GRAPH_TRACER
	unsigned long long		time;
	unsigned long long		time_squared;
#endif
};

struct ftrace_profile_page {
	struct ftrace_profile_page	*next;
	unsigned long			index;
	struct ftrace_profile		records[];
};

struct ftrace_profile_stat {
	atomic_t			disabled;
	struct hlist_head		*hash;
	struct ftrace_profile_page	*pages;
	struct ftrace_profile_page	*start;
	struct tracer_stat		stat;
};

#define PROFILE_RECORDS_SIZE						\
	(PAGE_SIZE - offsetof(struct ftrace_profile_page, records))

#define PROFILES_PER_PAGE					\
	(PROFILE_RECORDS_SIZE / sizeof(struct ftrace_profile))

static int ftrace_profile_enabled __read_mostly;

/* ftrace_profile_lock - synchronize the enable and disable of the profiler */
static DEFINE_MUTEX(ftrace_profile_lock);

static DEFINE_PER_CPU(struct ftrace_profile_stat, ftrace_profile_stats);

#define FTRACE_PROFILE_HASH_BITS 10
#define FTRACE_PROFILE_HASH_SIZE (1 << FTRACE_PROFILE_HASH_BITS)

static void *
function_stat_next(void *v, int idx)
{
	struct ftrace_profile *rec = v;
	struct ftrace_profile_page *pg;

	pg = (struct ftrace_profile_page *)((unsigned long)rec & PAGE_MASK);

 again:
	if (idx != 0)
		rec++;

	if ((void *)rec >= (void *)&pg->records[pg->index]) {
		pg = pg->next;
		if (!pg)
			return NULL;
		rec = &pg->records[0];
		if (!rec->counter)
			goto again;
	}

	return rec;
}

static void *function_stat_start(struct tracer_stat *trace)
{
	struct ftrace_profile_stat *stat =
		container_of(trace, struct ftrace_profile_stat, stat);

	if (!stat || !stat->start)
		return NULL;

	return function_stat_next(&stat->start->records[0], 0);
}

#ifdef CONFIG_FUNCTION_GRAPH_TRACER
/* function graph compares on total time */
static int function_stat_cmp(void *p1, void *p2)
{
	struct ftrace_profile *a = p1;
	struct ftrace_profile *b = p2;

	if (a->time < b->time)
		return -1;
	if (a->time > b->time)
		return 1;
	else
		return 0;
}
#else
/* not function graph compares against hits */
static int function_stat_cmp(void *p1, void *p2)
{
	struct ftrace_profile *a = p1;
	struct ftrace_profile *b = p2;

	if (a->counter < b->counter)
		return -1;
	if (a->counter > b->counter)
		return 1;
	else
		return 0;
}
#endif

static int function_stat_headers(struct seq_file *m)
{
#ifdef CONFIG_FUNCTION_GRAPH_TRACER
	seq_printf(m, "  Function                               "
		   "Hit    Time            Avg             s^2\n"
		      "  --------                               "
		   "---    ----            ---             ---\n");
#else
	seq_printf(m, "  Function                               Hit\n"
		      "  --------                               ---\n");
#endif
	return 0;
}

static int function_stat_show(struct seq_file *m, void *v)
{
	struct ftrace_profile *rec = v;
	char str[KSYM_SYMBOL_LEN];
	int ret = 0;
#ifdef CONFIG_FUNCTION_GRAPH_TRACER
	static struct trace_seq s;
	unsigned long long avg;
	unsigned long long stddev;
#endif
	mutex_lock(&ftrace_profile_lock);

	/* we raced with function_profile_reset() */
	if (unlikely(rec->counter == 0)) {
		ret = -EBUSY;
		goto out;
	}

	kallsyms_lookup(rec->ip, NULL, NULL, NULL, str);
	seq_printf(m, "  %-30.30s  %10lu", str, rec->counter);

#ifdef CONFIG_FUNCTION_GRAPH_TRACER
	seq_printf(m, "    ");
	avg = rec->time;
	do_div(avg, rec->counter);

	/* Sample standard deviation (s^2) */
	if (rec->counter <= 1)
		stddev = 0;
	else {
		stddev = rec->time_squared - rec->counter * avg * avg;
		/*
		 * Divide only 1000 for ns^2 -> us^2 conversion.
		 * trace_print_graph_duration will divide 1000 again.
		 */
		do_div(stddev, (rec->counter - 1) * 1000);
	}

	trace_seq_init(&s);
	trace_print_graph_duration(rec->time, &s);
	trace_seq_puts(&s, "    ");
	trace_print_graph_duration(avg, &s);
	trace_seq_puts(&s, "    ");
	trace_print_graph_duration(stddev, &s);
	trace_print_seq(m, &s);
#endif
	seq_putc(m, '\n');
out:
	mutex_unlock(&ftrace_profile_lock);

	return ret;
}

static void ftrace_profile_reset(struct ftrace_profile_stat *stat)
{
	struct ftrace_profile_page *pg;

	pg = stat->pages = stat->start;

	while (pg) {
		memset(pg->records, 0, PROFILE_RECORDS_SIZE);
		pg->index = 0;
		pg = pg->next;
	}

	memset(stat->hash, 0,
	       FTRACE_PROFILE_HASH_SIZE * sizeof(struct hlist_head));
}

int ftrace_profile_pages_init(struct ftrace_profile_stat *stat)
{
	struct ftrace_profile_page *pg;
	int functions;
	int pages;
	int i;

	/* If we already allocated, do nothing */
	if (stat->pages)
		return 0;

	stat->pages = (void *)get_zeroed_page(GFP_KERNEL);
	if (!stat->pages)
		return -ENOMEM;

#ifdef CONFIG_DYNAMIC_FTRACE
	functions = ftrace_update_tot_cnt;
#else
	/*
	 * We do not know the number of functions that exist because
	 * dynamic tracing is what counts them. With past experience
	 * we have around 20K functions. That should be more than enough.
	 * It is highly unlikely we will execute every function in
	 * the kernel.
	 */
	functions = 20000;
#endif

	pg = stat->start = stat->pages;

	pages = DIV_ROUND_UP(functions, PROFILES_PER_PAGE);

	for (i = 1; i < pages; i++) {
		pg->next = (void *)get_zeroed_page(GFP_KERNEL);
		if (!pg->next)
			goto out_free;
		pg = pg->next;
	}

	return 0;

 out_free:
	pg = stat->start;
	while (pg) {
		unsigned long tmp = (unsigned long)pg;

		pg = pg->next;
		free_page(tmp);
	}

	stat->pages = NULL;
	stat->start = NULL;

	return -ENOMEM;
}

static int ftrace_profile_init_cpu(int cpu)
{
	struct ftrace_profile_stat *stat;
	int size;

	stat = &per_cpu(ftrace_profile_stats, cpu);

	if (stat->hash) {
		/* If the profile is already created, simply reset it */
		ftrace_profile_reset(stat);
		return 0;
	}

	/*
	 * We are profiling all functions, but usually only a few thousand
	 * functions are hit. We'll make a hash of 1024 items.
	 */
	size = FTRACE_PROFILE_HASH_SIZE;

	stat->hash = kzalloc(sizeof(struct hlist_head) * size, GFP_KERNEL);

	if (!stat->hash)
		return -ENOMEM;

	/* Preallocate the function profiling pages */
	if (ftrace_profile_pages_init(stat) < 0) {
		kfree(stat->hash);
		stat->hash = NULL;
		return -ENOMEM;
	}

	return 0;
}

static int ftrace_profile_init(void)
{
	int cpu;
	int ret = 0;

	for_each_possible_cpu(cpu) {
		ret = ftrace_profile_init_cpu(cpu);
		if (ret)
			break;
	}

	return ret;
}

/* interrupts must be disabled */
static struct ftrace_profile *
ftrace_find_profiled_func(struct ftrace_profile_stat *stat, unsigned long ip)
{
	struct ftrace_profile *rec;
	struct hlist_head *hhd;
	unsigned long key;

	key = hash_long(ip, FTRACE_PROFILE_HASH_BITS);
	hhd = &stat->hash[key];

	if (hlist_empty(hhd))
		return NULL;

	hlist_for_each_entry_rcu_notrace(rec, hhd, node) {
		if (rec->ip == ip)
			return rec;
	}

	return NULL;
}

static void ftrace_add_profile(struct ftrace_profile_stat *stat,
			       struct ftrace_profile *rec)
{
	unsigned long key;

	key = hash_long(rec->ip, FTRACE_PROFILE_HASH_BITS);
	hlist_add_head_rcu(&rec->node, &stat->hash[key]);
}

/*
 * The memory is already allocated, this simply finds a new record to use.
 */
static struct ftrace_profile *
ftrace_profile_alloc(struct ftrace_profile_stat *stat, unsigned long ip)
{
	struct ftrace_profile *rec = NULL;

	/* prevent recursion (from NMIs) */
	if (atomic_inc_return(&stat->disabled) != 1)
		goto out;

	/*
	 * Try to find the function again since an NMI
	 * could have added it
	 */
	rec = ftrace_find_profiled_func(stat, ip);
	if (rec)
		goto out;

	if (stat->pages->index == PROFILES_PER_PAGE) {
		if (!stat->pages->next)
			goto out;
		stat->pages = stat->pages->next;
	}

	rec = &stat->pages->records[stat->pages->index++];
	rec->ip = ip;
	ftrace_add_profile(stat, rec);

 out:
	atomic_dec(&stat->disabled);

	return rec;
}

static void
function_profile_call(unsigned long ip, unsigned long parent_ip,
		      struct ftrace_ops *ops, struct pt_regs *regs)
{
	struct ftrace_profile_stat *stat;
	struct ftrace_profile *rec;
	unsigned long flags;

	if (!ftrace_profile_enabled)
		return;

	local_irq_save(flags);

	stat = &__get_cpu_var(ftrace_profile_stats);
	if (!stat->hash || !ftrace_profile_enabled)
		goto out;

	rec = ftrace_find_profiled_func(stat, ip);
	if (!rec) {
		rec = ftrace_profile_alloc(stat, ip);
		if (!rec)
			goto out;
	}

	rec->counter++;
 out:
	local_irq_restore(flags);
}

#ifdef CONFIG_FUNCTION_GRAPH_TRACER
static int profile_graph_entry(struct ftrace_graph_ent *trace)
{
	function_profile_call(trace->func, 0, NULL, NULL);
	return 1;
}

static void profile_graph_return(struct ftrace_graph_ret *trace)
{
	struct ftrace_profile_stat *stat;
	unsigned long long calltime;
	struct ftrace_profile *rec;
	unsigned long flags;

	local_irq_save(flags);
	stat = &__get_cpu_var(ftrace_profile_stats);
	if (!stat->hash || !ftrace_profile_enabled)
		goto out;

	/* If the calltime was zero'd ignore it */
	if (!trace->calltime)
		goto out;

	calltime = trace->rettime - trace->calltime;

	if (!(trace_flags & TRACE_ITER_GRAPH_TIME)) {
		int index;

		index = trace->depth;

		/* Append this call time to the parent time to subtract */
		if (index)
			current->ret_stack[index - 1].subtime += calltime;

		if (current->ret_stack[index].subtime < calltime)
			calltime -= current->ret_stack[index].subtime;
		else
			calltime = 0;
	}

	rec = ftrace_find_profiled_func(stat, trace->func);
	if (rec) {
		rec->time += calltime;
		rec->time_squared += calltime * calltime;
	}

 out:
	local_irq_restore(flags);
}

static int register_ftrace_profiler(void)
{
	return register_ftrace_graph(&profile_graph_return,
				     &profile_graph_entry);
}

static void unregister_ftrace_profiler(void)
{
	unregister_ftrace_graph();
}
#else
static struct ftrace_ops ftrace_profile_ops __read_mostly = {
	.func		= function_profile_call,
	.flags		= FTRACE_OPS_FL_RECURSION_SAFE | FTRACE_OPS_FL_INITIALIZED,
	INIT_REGEX_LOCK(ftrace_profile_ops)
};

static int register_ftrace_profiler(void)
{
	return register_ftrace_function(&ftrace_profile_ops);
}

static void unregister_ftrace_profiler(void)
{
	unregister_ftrace_function(&ftrace_profile_ops);
}
#endif /* CONFIG_FUNCTION_GRAPH_TRACER */

static ssize_t
ftrace_profile_write(struct file *filp, const char __user *ubuf,
		     size_t cnt, loff_t *ppos)
{
	unsigned long val;
	int ret;

	ret = kstrtoul_from_user(ubuf, cnt, 10, &val);
	if (ret)
		return ret;

	val = !!val;

	mutex_lock(&ftrace_profile_lock);
	if (ftrace_profile_enabled ^ val) {
		if (val) {
			ret = ftrace_profile_init();
			if (ret < 0) {
				cnt = ret;
				goto out;
			}

			ret = register_ftrace_profiler();
			if (ret < 0) {
				cnt = ret;
				goto out;
			}
			ftrace_profile_enabled = 1;
		} else {
			ftrace_profile_enabled = 0;
			/*
			 * unregister_ftrace_profiler calls stop_machine
			 * so this acts like an synchronize_sched.
			 */
			unregister_ftrace_profiler();
		}
	}
 out:
	mutex_unlock(&ftrace_profile_lock);

	*ppos += cnt;

	return cnt;
}

static ssize_t
ftrace_profile_read(struct file *filp, char __user *ubuf,
		     size_t cnt, loff_t *ppos)
{
	char buf[64];		/* big enough to hold a number */
	int r;

	r = sprintf(buf, "%u\n", ftrace_profile_enabled);
	return simple_read_from_buffer(ubuf, cnt, ppos, buf, r);
}

static const struct file_operations ftrace_profile_fops = {
	.open		= tracing_open_generic,
	.read		= ftrace_profile_read,
	.write		= ftrace_profile_write,
	.llseek		= default_llseek,
};

/* used to initialize the real stat files */
static struct tracer_stat function_stats __initdata = {
	.name		= "functions",
	.stat_start	= function_stat_start,
	.stat_next	= function_stat_next,
	.stat_cmp	= function_stat_cmp,
	.stat_headers	= function_stat_headers,
	.stat_show	= function_stat_show
};

static __init void ftrace_profile_debugfs(struct dentry *d_tracer)
{
	struct ftrace_profile_stat *stat;
	struct dentry *entry;
	char *name;
	int ret;
	int cpu;

	for_each_possible_cpu(cpu) {
		stat = &per_cpu(ftrace_profile_stats, cpu);

		/* allocate enough for function name + cpu number */
		name = kmalloc(32, GFP_KERNEL);
		if (!name) {
			/*
			 * The files created are permanent, if something happens
			 * we still do not free memory.
			 */
			WARN(1,
			     "Could not allocate stat file for cpu %d\n",
			     cpu);
			return;
		}
		stat->stat = function_stats;
		snprintf(name, 32, "function%d", cpu);
		stat->stat.name = name;
		ret = register_stat_tracer(&stat->stat);
		if (ret) {
			WARN(1,
			     "Could not register function stat for cpu %d\n",
			     cpu);
			kfree(name);
			return;
		}
	}

	entry = debugfs_create_file("function_profile_enabled", 0644,
				    d_tracer, NULL, &ftrace_profile_fops);
	if (!entry)
		pr_warning("Could not create debugfs "
			   "'function_profile_enabled' entry\n");
}

#else /* CONFIG_FUNCTION_PROFILER */
static __init void ftrace_profile_debugfs(struct dentry *d_tracer)
{
}
#endif /* CONFIG_FUNCTION_PROFILER */

static struct pid * const ftrace_swapper_pid = &init_struct_pid;

loff_t
ftrace_filter_lseek(struct file *file, loff_t offset, int whence)
{
	loff_t ret;

	if (file->f_mode & FMODE_READ)
		ret = seq_lseek(file, offset, whence);
	else
		file->f_pos = ret = 1;

	return ret;
}

#ifdef CONFIG_DYNAMIC_FTRACE

#ifndef CONFIG_FTRACE_MCOUNT_RECORD
# error Dynamic ftrace depends on MCOUNT_RECORD
#endif

static struct hlist_head ftrace_func_hash[FTRACE_FUNC_HASHSIZE] __read_mostly;

struct ftrace_func_probe {
	struct hlist_node	node;
	struct ftrace_probe_ops	*ops;
	unsigned long		flags;
	unsigned long		ip;
	void			*data;
	struct list_head	free_list;
};

struct ftrace_func_entry {
	struct hlist_node hlist;
	unsigned long ip;
};

struct ftrace_hash {
	unsigned long		size_bits;
	struct hlist_head	*buckets;
	unsigned long		count;
	struct rcu_head		rcu;
};

/*
 * We make these constant because no one should touch them,
 * but they are used as the default "empty hash", to avoid allocating
 * it all the time. These are in a read only section such that if
 * anyone does try to modify it, it will cause an exception.
 */
static const struct hlist_head empty_buckets[1];
static const struct ftrace_hash empty_hash = {
	.buckets = (struct hlist_head *)empty_buckets,
};
#define EMPTY_HASH	((struct ftrace_hash *)&empty_hash)

static struct ftrace_ops global_ops = {
	.func			= ftrace_stub,
	.notrace_hash		= EMPTY_HASH,
	.filter_hash		= EMPTY_HASH,
	.flags			= FTRACE_OPS_FL_RECURSION_SAFE | FTRACE_OPS_FL_INITIALIZED,
	INIT_REGEX_LOCK(global_ops)
};

struct ftrace_page {
	struct ftrace_page	*next;
	struct dyn_ftrace	*records;
	int			index;
	int			size;
};

static struct ftrace_page *ftrace_new_pgs;

#define ENTRY_SIZE sizeof(struct dyn_ftrace)
#define ENTRIES_PER_PAGE (PAGE_SIZE / ENTRY_SIZE)

/* estimate from running different kernels */
#define NR_TO_INIT		10000

static struct ftrace_page	*ftrace_pages_start;
static struct ftrace_page	*ftrace_pages;

static bool ftrace_hash_empty(struct ftrace_hash *hash)
{
	return !hash || !hash->count;
}

static struct ftrace_func_entry *
ftrace_lookup_ip(struct ftrace_hash *hash, unsigned long ip)
{
	unsigned long key;
	struct ftrace_func_entry *entry;
	struct hlist_head *hhd;

	if (ftrace_hash_empty(hash))
		return NULL;

	if (hash->size_bits > 0)
		key = hash_long(ip, hash->size_bits);
	else
		key = 0;

	hhd = &hash->buckets[key];

	hlist_for_each_entry_rcu_notrace(entry, hhd, hlist) {
		if (entry->ip == ip)
			return entry;
	}
	return NULL;
}

static void __add_hash_entry(struct ftrace_hash *hash,
			     struct ftrace_func_entry *entry)
{
	struct hlist_head *hhd;
	unsigned long key;

	if (hash->size_bits)
		key = hash_long(entry->ip, hash->size_bits);
	else
		key = 0;

	hhd = &hash->buckets[key];
	hlist_add_head(&entry->hlist, hhd);
	hash->count++;
}

static int add_hash_entry(struct ftrace_hash *hash, unsigned long ip)
{
	struct ftrace_func_entry *entry;

	entry = kmalloc(sizeof(*entry), GFP_KERNEL);
	if (!entry)
		return -ENOMEM;

	entry->ip = ip;
	__add_hash_entry(hash, entry);

	return 0;
}

static void
free_hash_entry(struct ftrace_hash *hash,
		  struct ftrace_func_entry *entry)
{
	hlist_del(&entry->hlist);
	kfree(entry);
	hash->count--;
}

static void
remove_hash_entry(struct ftrace_hash *hash,
		  struct ftrace_func_entry *entry)
{
	hlist_del(&entry->hlist);
	hash->count--;
}

static void ftrace_hash_clear(struct ftrace_hash *hash)
{
	struct hlist_head *hhd;
	struct hlist_node *tn;
	struct ftrace_func_entry *entry;
	int size = 1 << hash->size_bits;
	int i;

	if (!hash->count)
		return;

	for (i = 0; i < size; i++) {
		hhd = &hash->buckets[i];
		hlist_for_each_entry_safe(entry, tn, hhd, hlist)
			free_hash_entry(hash, entry);
	}
	FTRACE_WARN_ON(hash->count);
}

static void free_ftrace_hash(struct ftrace_hash *hash)
{
	if (!hash || hash == EMPTY_HASH)
		return;
	ftrace_hash_clear(hash);
	kfree(hash->buckets);
	kfree(hash);
}

static void __free_ftrace_hash_rcu(struct rcu_head *rcu)
{
	struct ftrace_hash *hash;

	hash = container_of(rcu, struct ftrace_hash, rcu);
	free_ftrace_hash(hash);
}

static void free_ftrace_hash_rcu(struct ftrace_hash *hash)
{
	if (!hash || hash == EMPTY_HASH)
		return;
	call_rcu_sched(&hash->rcu, __free_ftrace_hash_rcu);
}

void ftrace_free_filter(struct ftrace_ops *ops)
{
	ftrace_ops_init(ops);
	free_ftrace_hash(ops->filter_hash);
	free_ftrace_hash(ops->notrace_hash);
}

static struct ftrace_hash *alloc_ftrace_hash(int size_bits)
{
	struct ftrace_hash *hash;
	int size;

	hash = kzalloc(sizeof(*hash), GFP_KERNEL);
	if (!hash)
		return NULL;

	size = 1 << size_bits;
	hash->buckets = kcalloc(size, sizeof(*hash->buckets), GFP_KERNEL);

	if (!hash->buckets) {
		kfree(hash);
		return NULL;
	}

	hash->size_bits = size_bits;

	return hash;
}

static struct ftrace_hash *
alloc_and_copy_ftrace_hash(int size_bits, struct ftrace_hash *hash)
{
	struct ftrace_func_entry *entry;
	struct ftrace_hash *new_hash;
	int size;
	int ret;
	int i;

	new_hash = alloc_ftrace_hash(size_bits);
	if (!new_hash)
		return NULL;

	/* Empty hash? */
	if (ftrace_hash_empty(hash))
		return new_hash;

	size = 1 << hash->size_bits;
	for (i = 0; i < size; i++) {
		hlist_for_each_entry(entry, &hash->buckets[i], hlist) {
			ret = add_hash_entry(new_hash, entry->ip);
			if (ret < 0)
				goto free_hash;
		}
	}

	FTRACE_WARN_ON(new_hash->count != hash->count);

	return new_hash;

 free_hash:
	free_ftrace_hash(new_hash);
	return NULL;
}

static void
ftrace_hash_rec_disable(struct ftrace_ops *ops, int filter_hash);
static void
ftrace_hash_rec_enable(struct ftrace_ops *ops, int filter_hash);

static int
ftrace_hash_move(struct ftrace_ops *ops, int enable,
		 struct ftrace_hash **dst, struct ftrace_hash *src)
{
	struct ftrace_func_entry *entry;
	struct hlist_node *tn;
	struct hlist_head *hhd;
	struct ftrace_hash *old_hash;
	struct ftrace_hash *new_hash;
	int size = src->count;
	int bits = 0;
	int ret;
	int i;

	/*
	 * Remove the current set, update the hash and add
	 * them back.
	 */
	ftrace_hash_rec_disable(ops, enable);

	/*
	 * If the new source is empty, just free dst and assign it
	 * the empty_hash.
	 */
	if (!src->count) {
		free_ftrace_hash_rcu(*dst);
		rcu_assign_pointer(*dst, EMPTY_HASH);
		/* still need to update the function records */
		ret = 0;
		goto out;
	}

	/*
	 * Make the hash size about 1/2 the # found
	 */
	for (size /= 2; size; size >>= 1)
		bits++;

	/* Don't allocate too much */
	if (bits > FTRACE_HASH_MAX_BITS)
		bits = FTRACE_HASH_MAX_BITS;

	ret = -ENOMEM;
	new_hash = alloc_ftrace_hash(bits);
	if (!new_hash)
		goto out;

	size = 1 << src->size_bits;
	for (i = 0; i < size; i++) {
		hhd = &src->buckets[i];
		hlist_for_each_entry_safe(entry, tn, hhd, hlist) {
			remove_hash_entry(src, entry);
			__add_hash_entry(new_hash, entry);
		}
	}

	old_hash = *dst;
	rcu_assign_pointer(*dst, new_hash);
	free_ftrace_hash_rcu(old_hash);

	ret = 0;
 out:
	/*
	 * Enable regardless of ret:
	 *  On success, we enable the new hash.
	 *  On failure, we re-enable the original hash.
	 */
	ftrace_hash_rec_enable(ops, enable);

	return ret;
}

/*
 * Test the hashes for this ops to see if we want to call
 * the ops->func or not.
 *
 * It's a match if the ip is in the ops->filter_hash or
 * the filter_hash does not exist or is empty,
 *  AND
 * the ip is not in the ops->notrace_hash.
 *
 * This needs to be called with preemption disabled as
 * the hashes are freed with call_rcu_sched().
 */
static int
ftrace_ops_test(struct ftrace_ops *ops, unsigned long ip, void *regs)
{
	struct ftrace_hash *filter_hash;
	struct ftrace_hash *notrace_hash;
	int ret;

#ifdef CONFIG_DYNAMIC_FTRACE_WITH_REGS
	/*
	 * There's a small race when adding ops that the ftrace handler
	 * that wants regs, may be called without them. We can not
	 * allow that handler to be called if regs is NULL.
	 */
	if (regs == NULL && (ops->flags & FTRACE_OPS_FL_SAVE_REGS))
		return 0;
#endif

	filter_hash = rcu_dereference_raw_notrace(ops->filter_hash);
	notrace_hash = rcu_dereference_raw_notrace(ops->notrace_hash);

	if ((ftrace_hash_empty(filter_hash) ||
	     ftrace_lookup_ip(filter_hash, ip)) &&
	    (ftrace_hash_empty(notrace_hash) ||
	     !ftrace_lookup_ip(notrace_hash, ip)))
		ret = 1;
	else
		ret = 0;

	return ret;
}

/*
 * This is a double for. Do not use 'break' to break out of the loop,
 * you must use a goto.
 */
#define do_for_each_ftrace_rec(pg, rec)					\
	for (pg = ftrace_pages_start; pg; pg = pg->next) {		\
		int _____i;						\
		for (_____i = 0; _____i < pg->index; _____i++) {	\
			rec = &pg->records[_____i];

#define while_for_each_ftrace_rec()		\
		}				\
	}


static int ftrace_cmp_recs(const void *a, const void *b)
{
	const struct dyn_ftrace *key = a;
	const struct dyn_ftrace *rec = b;

	if (key->flags < rec->ip)
		return -1;
	if (key->ip >= rec->ip + MCOUNT_INSN_SIZE)
		return 1;
	return 0;
}

static unsigned long ftrace_location_range(unsigned long start, unsigned long end)
{
	struct ftrace_page *pg;
	struct dyn_ftrace *rec;
	struct dyn_ftrace key;

	key.ip = start;
	key.flags = end;	/* overload flags, as it is unsigned long */

	for (pg = ftrace_pages_start; pg; pg = pg->next) {
		if (end < pg->records[0].ip ||
		    start >= (pg->records[pg->index - 1].ip + MCOUNT_INSN_SIZE))
			continue;
		rec = bsearch(&key, pg->records, pg->index,
			      sizeof(struct dyn_ftrace),
			      ftrace_cmp_recs);
		if (rec)
			return rec->ip;
	}

	return 0;
}

/**
 * ftrace_location - return true if the ip giving is a traced location
 * @ip: the instruction pointer to check
 *
 * Returns rec->ip if @ip given is a pointer to a ftrace location.
 * That is, the instruction that is either a NOP or call to
 * the function tracer. It checks the ftrace internal tables to
 * determine if the address belongs or not.
 */
unsigned long ftrace_location(unsigned long ip)
{
	return ftrace_location_range(ip, ip);
}

/**
 * ftrace_text_reserved - return true if range contains an ftrace location
 * @start: start of range to search
 * @end: end of range to search (inclusive). @end points to the last byte to check.
 *
 * Returns 1 if @start and @end contains a ftrace location.
 * That is, the instruction that is either a NOP or call to
 * the function tracer. It checks the ftrace internal tables to
 * determine if the address belongs or not.
 */
int ftrace_text_reserved(void *start, void *end)
{
	unsigned long ret;

	ret = ftrace_location_range((unsigned long)start,
				    (unsigned long)end);

	return (int)!!ret;
}

static void __ftrace_hash_rec_update(struct ftrace_ops *ops,
				     int filter_hash,
				     bool inc)
{
	struct ftrace_hash *hash;
	struct ftrace_hash *other_hash;
	struct ftrace_page *pg;
	struct dyn_ftrace *rec;
	int count = 0;
	int all = 0;

	/* Only update if the ops has been registered */
	if (!(ops->flags & FTRACE_OPS_FL_ENABLED))
		return;

	/*
	 * In the filter_hash case:
	 *   If the count is zero, we update all records.
	 *   Otherwise we just update the items in the hash.
	 *
	 * In the notrace_hash case:
	 *   We enable the update in the hash.
	 *   As disabling notrace means enabling the tracing,
	 *   and enabling notrace means disabling, the inc variable
	 *   gets inversed.
	 */
	if (filter_hash) {
		hash = ops->filter_hash;
		other_hash = ops->notrace_hash;
		if (ftrace_hash_empty(hash))
			all = 1;
	} else {
		inc = !inc;
		hash = ops->notrace_hash;
		other_hash = ops->filter_hash;
		/*
		 * If the notrace hash has no items,
		 * then there's nothing to do.
		 */
		if (ftrace_hash_empty(hash))
			return;
	}

	do_for_each_ftrace_rec(pg, rec) {
		int in_other_hash = 0;
		int in_hash = 0;
		int match = 0;

		if (all) {
			/*
			 * Only the filter_hash affects all records.
			 * Update if the record is not in the notrace hash.
			 */
			if (!other_hash || !ftrace_lookup_ip(other_hash, rec->ip))
				match = 1;
		} else {
			in_hash = !!ftrace_lookup_ip(hash, rec->ip);
			in_other_hash = !!ftrace_lookup_ip(other_hash, rec->ip);

			/*
			 *
			 */
			if (filter_hash && in_hash && !in_other_hash)
				match = 1;
			else if (!filter_hash && in_hash &&
				 (in_other_hash || ftrace_hash_empty(other_hash)))
				match = 1;
		}
		if (!match)
			continue;

		if (inc) {
			rec->flags++;
			if (FTRACE_WARN_ON((rec->flags & ~FTRACE_FL_MASK) == FTRACE_REF_MAX))
				return;
			/*
			 * If any ops wants regs saved for this function
			 * then all ops will get saved regs.
			 */
			if (ops->flags & FTRACE_OPS_FL_SAVE_REGS)
				rec->flags |= FTRACE_FL_REGS;
		} else {
			if (FTRACE_WARN_ON((rec->flags & ~FTRACE_FL_MASK) == 0))
				return;
			rec->flags--;
		}
		count++;
		/* Shortcut, if we handled all records, we are done. */
		if (!all && count == hash->count)
			return;
	} while_for_each_ftrace_rec();
}

static void ftrace_hash_rec_disable(struct ftrace_ops *ops,
				    int filter_hash)
{
	__ftrace_hash_rec_update(ops, filter_hash, 0);
}

static void ftrace_hash_rec_enable(struct ftrace_ops *ops,
				   int filter_hash)
{
	__ftrace_hash_rec_update(ops, filter_hash, 1);
}

static void print_ip_ins(const char *fmt, unsigned char *p)
{
	int i;

	printk(KERN_CONT "%s", fmt);

	for (i = 0; i < MCOUNT_INSN_SIZE; i++)
		printk(KERN_CONT "%s%02x", i ? ":" : "", p[i]);
}

/**
 * ftrace_bug - report and shutdown function tracer
 * @failed: The failed type (EFAULT, EINVAL, EPERM)
 * @ip: The address that failed
 *
 * The arch code that enables or disables the function tracing
 * can call ftrace_bug() when it has detected a problem in
 * modifying the code. @failed should be one of either:
 * EFAULT - if the problem happens on reading the @ip address
 * EINVAL - if what is read at @ip is not what was expected
 * EPERM - if the problem happens on writting to the @ip address
 */
void ftrace_bug(int failed, unsigned long ip)
{
	switch (failed) {
	case -EFAULT:
		FTRACE_WARN_ON_ONCE(1);
		pr_info("ftrace faulted on modifying ");
		print_ip_sym(ip);
		break;
	case -EINVAL:
		FTRACE_WARN_ON_ONCE(1);
		pr_info("ftrace failed to modify ");
		print_ip_sym(ip);
		print_ip_ins(" actual: ", (unsigned char *)ip);
		printk(KERN_CONT "\n");
		break;
	case -EPERM:
		FTRACE_WARN_ON_ONCE(1);
		pr_info("ftrace faulted on writing ");
		print_ip_sym(ip);
		break;
	default:
		FTRACE_WARN_ON_ONCE(1);
		pr_info("ftrace faulted on unknown error ");
		print_ip_sym(ip);
	}
}

static int ftrace_check_record(struct dyn_ftrace *rec, int enable, int update)
{
	unsigned long flag = 0UL;

	/*
	 * If we are updating calls:
	 *
	 *   If the record has a ref count, then we need to enable it
	 *   because someone is using it.
	 *
	 *   Otherwise we make sure its disabled.
	 *
	 * If we are disabling calls, then disable all records that
	 * are enabled.
	 */
	if (enable && (rec->flags & ~FTRACE_FL_MASK))
		flag = FTRACE_FL_ENABLED;

	/*
	 * If enabling and the REGS flag does not match the REGS_EN, then
	 * do not ignore this record. Set flags to fail the compare against
	 * ENABLED.
	 */
	if (flag &&
	    (!(rec->flags & FTRACE_FL_REGS) != !(rec->flags & FTRACE_FL_REGS_EN)))
		flag |= FTRACE_FL_REGS;

	/* If the state of this record hasn't changed, then do nothing */
	if ((rec->flags & FTRACE_FL_ENABLED) == flag)
		return FTRACE_UPDATE_IGNORE;

	if (flag) {
		/* Save off if rec is being enabled (for return value) */
		flag ^= rec->flags & FTRACE_FL_ENABLED;

		if (update) {
			rec->flags |= FTRACE_FL_ENABLED;
			if (flag & FTRACE_FL_REGS) {
				if (rec->flags & FTRACE_FL_REGS)
					rec->flags |= FTRACE_FL_REGS_EN;
				else
					rec->flags &= ~FTRACE_FL_REGS_EN;
			}
		}

		/*
		 * If this record is being updated from a nop, then
		 *   return UPDATE_MAKE_CALL.
		 * Otherwise, if the EN flag is set, then return
		 *   UPDATE_MODIFY_CALL_REGS to tell the caller to convert
		 *   from the non-save regs, to a save regs function.
		 * Otherwise,
		 *   return UPDATE_MODIFY_CALL to tell the caller to convert
		 *   from the save regs, to a non-save regs function.
		 */
		if (flag & FTRACE_FL_ENABLED)
			return FTRACE_UPDATE_MAKE_CALL;
		else if (rec->flags & FTRACE_FL_REGS_EN)
			return FTRACE_UPDATE_MODIFY_CALL_REGS;
		else
			return FTRACE_UPDATE_MODIFY_CALL;
	}

	if (update) {
		/* If there's no more users, clear all flags */
		if (!(rec->flags & ~FTRACE_FL_MASK))
			rec->flags = 0;
		else
			/* Just disable the record (keep REGS state) */
			rec->flags &= ~FTRACE_FL_ENABLED;
	}

	return FTRACE_UPDATE_MAKE_NOP;
}

/**
 * ftrace_update_record, set a record that now is tracing or not
 * @rec: the record to update
 * @enable: set to 1 if the record is tracing, zero to force disable
 *
 * The records that represent all functions that can be traced need
 * to be updated when tracing has been enabled.
 */
int ftrace_update_record(struct dyn_ftrace *rec, int enable)
{
	return ftrace_check_record(rec, enable, 1);
}

/**
 * ftrace_test_record, check if the record has been enabled or not
 * @rec: the record to test
 * @enable: set to 1 to check if enabled, 0 if it is disabled
 *
 * The arch code may need to test if a record is already set to
 * tracing to determine how to modify the function code that it
 * represents.
 */
int ftrace_test_record(struct dyn_ftrace *rec, int enable)
{
	return ftrace_check_record(rec, enable, 0);
}

static int
__ftrace_replace_code(struct dyn_ftrace *rec, int enable)
{
	unsigned long ftrace_old_addr;
	unsigned long ftrace_addr;
	int ret;

	ret = ftrace_update_record(rec, enable);

	if (rec->flags & FTRACE_FL_REGS)
		ftrace_addr = (unsigned long)FTRACE_REGS_ADDR;
	else
		ftrace_addr = (unsigned long)FTRACE_ADDR;

	switch (ret) {
	case FTRACE_UPDATE_IGNORE:
		return 0;

	case FTRACE_UPDATE_MAKE_CALL:
		return ftrace_make_call(rec, ftrace_addr);

	case FTRACE_UPDATE_MAKE_NOP:
		return ftrace_make_nop(NULL, rec, ftrace_addr);

	case FTRACE_UPDATE_MODIFY_CALL_REGS:
	case FTRACE_UPDATE_MODIFY_CALL:
		if (rec->flags & FTRACE_FL_REGS)
			ftrace_old_addr = (unsigned long)FTRACE_ADDR;
		else
			ftrace_old_addr = (unsigned long)FTRACE_REGS_ADDR;

		return ftrace_modify_call(rec, ftrace_old_addr, ftrace_addr);
	}

	return -1; /* unknow ftrace bug */
}

void __weak ftrace_replace_code(int enable)
{
	struct dyn_ftrace *rec;
	struct ftrace_page *pg;
	int failed;

	if (unlikely(ftrace_disabled))
		return;

	do_for_each_ftrace_rec(pg, rec) {
		failed = __ftrace_replace_code(rec, enable);
		if (failed) {
			ftrace_bug(failed, rec->ip);
			/* Stop processing */
			return;
		}
	} while_for_each_ftrace_rec();
}

struct ftrace_rec_iter {
	struct ftrace_page	*pg;
	int			index;
};

/**
 * ftrace_rec_iter_start, start up iterating over traced functions
 *
 * Returns an iterator handle that is used to iterate over all
 * the records that represent address locations where functions
 * are traced.
 *
 * May return NULL if no records are available.
 */
struct ftrace_rec_iter *ftrace_rec_iter_start(void)
{
	/*
	 * We only use a single iterator.
	 * Protected by the ftrace_lock mutex.
	 */
	static struct ftrace_rec_iter ftrace_rec_iter;
	struct ftrace_rec_iter *iter = &ftrace_rec_iter;

	iter->pg = ftrace_pages_start;
	iter->index = 0;

	/* Could have empty pages */
	while (iter->pg && !iter->pg->index)
		iter->pg = iter->pg->next;

	if (!iter->pg)
		return NULL;

	return iter;
}

/**
 * ftrace_rec_iter_next, get the next record to process.
 * @iter: The handle to the iterator.
 *
 * Returns the next iterator after the given iterator @iter.
 */
struct ftrace_rec_iter *ftrace_rec_iter_next(struct ftrace_rec_iter *iter)
{
	iter->index++;

	if (iter->index >= iter->pg->index) {
		iter->pg = iter->pg->next;
		iter->index = 0;

		/* Could have empty pages */
		while (iter->pg && !iter->pg->index)
			iter->pg = iter->pg->next;
	}

	if (!iter->pg)
		return NULL;

	return iter;
}

/**
 * ftrace_rec_iter_record, get the record at the iterator location
 * @iter: The current iterator location
 *
 * Returns the record that the current @iter is at.
 */
struct dyn_ftrace *ftrace_rec_iter_record(struct ftrace_rec_iter *iter)
{
	return &iter->pg->records[iter->index];
}

static int
ftrace_code_disable(struct module *mod, struct dyn_ftrace *rec)
{
	unsigned long ip;
	int ret;

	ip = rec->ip;

	if (unlikely(ftrace_disabled))
		return 0;

	ret = ftrace_make_nop(mod, rec, MCOUNT_ADDR);
	if (ret) {
		ftrace_bug(ret, ip);
		return 0;
	}
	return 1;
}

/*
 * archs can override this function if they must do something
 * before the modifying code is performed.
 */
int __weak ftrace_arch_code_modify_prepare(void)
{
	return 0;
}

/*
 * archs can override this function if they must do something
 * after the modifying code is performed.
 */
int __weak ftrace_arch_code_modify_post_process(void)
{
	return 0;
}

void ftrace_modify_all_code(int command)
{
	if (command & FTRACE_UPDATE_CALLS)
		ftrace_replace_code(1);
	else if (command & FTRACE_DISABLE_CALLS)
		ftrace_replace_code(0);

	if (command & FTRACE_UPDATE_TRACE_FUNC) {
		function_trace_op = set_function_trace_op;
		smp_wmb();
		/* If irqs are disabled, we are in stop machine */
		if (!irqs_disabled())
			smp_call_function(ftrace_sync_ipi, NULL, 1);
		ftrace_update_ftrace_func(ftrace_trace_function);
	}

	if (command & FTRACE_START_FUNC_RET)
		ftrace_enable_ftrace_graph_caller();
	else if (command & FTRACE_STOP_FUNC_RET)
		ftrace_disable_ftrace_graph_caller();
}

static int __ftrace_modify_code(void *data)
{
	int *command = data;

	ftrace_modify_all_code(*command);

	return 0;
}

/**
 * ftrace_run_stop_machine, go back to the stop machine method
 * @command: The command to tell ftrace what to do
 *
 * If an arch needs to fall back to the stop machine method, the
 * it can call this function.
 */
void ftrace_run_stop_machine(int command)
{
	stop_machine(__ftrace_modify_code, &command, NULL);
}

/**
 * arch_ftrace_update_code, modify the code to trace or not trace
 * @command: The command that needs to be done
 *
 * Archs can override this function if it does not need to
 * run stop_machine() to modify code.
 */
void __weak arch_ftrace_update_code(int command)
{
	ftrace_run_stop_machine(command);
}

static void ftrace_run_update_code(int command)
{
	int ret;

	ret = ftrace_arch_code_modify_prepare();
	FTRACE_WARN_ON(ret);
	if (ret)
		return;
	/*
	 * Do not call function tracer while we update the code.
	 * We are in stop machine.
	 */
	function_trace_stop++;

	/*
	 * By default we use stop_machine() to modify the code.
	 * But archs can do what ever they want as long as it
	 * is safe. The stop_machine() is the safest, but also
	 * produces the most overhead.
	 */
	arch_ftrace_update_code(command);

	function_trace_stop--;

	ret = ftrace_arch_code_modify_post_process();
	FTRACE_WARN_ON(ret);
}

static ftrace_func_t saved_ftrace_func;
static int ftrace_start_up;
static int global_start_up;

static void ftrace_startup_enable(int command)
{
	if (saved_ftrace_func != ftrace_trace_function) {
		saved_ftrace_func = ftrace_trace_function;
		command |= FTRACE_UPDATE_TRACE_FUNC;
	}

	if (!command || !ftrace_enabled)
		return;

	ftrace_run_update_code(command);
}

static int ftrace_startup(struct ftrace_ops *ops, int command)
{
	bool hash_enable = true;
	int ret;

	if (unlikely(ftrace_disabled))
		return -ENODEV;

	ret = __register_ftrace_function(ops);
	if (ret)
		return ret;

	ftrace_start_up++;
	command |= FTRACE_UPDATE_CALLS;

	/* ops marked global share the filter hashes */
	if (ops->flags & FTRACE_OPS_FL_GLOBAL) {
		ops = &global_ops;
		/* Don't update hash if global is already set */
		if (global_start_up)
			hash_enable = false;
		global_start_up++;
	}

	ops->flags |= FTRACE_OPS_FL_ENABLED;
	if (hash_enable)
		ftrace_hash_rec_enable(ops, 1);

	ftrace_startup_enable(command);

	return 0;
}

static int ftrace_shutdown(struct ftrace_ops *ops, int command)
{
	bool hash_disable = true;
	int ret;

	if (unlikely(ftrace_disabled))
		return -ENODEV;

	ret = __unregister_ftrace_function(ops);
	if (ret)
		return ret;

	ftrace_start_up--;
	/*
	 * Just warn in case of unbalance, no need to kill ftrace, it's not
	 * critical but the ftrace_call callers may be never nopped again after
	 * further ftrace uses.
	 */
	WARN_ON_ONCE(ftrace_start_up < 0);

	if (ops->flags & FTRACE_OPS_FL_GLOBAL) {
		ops = &global_ops;
		global_start_up--;
		WARN_ON_ONCE(global_start_up < 0);
		/* Don't update hash if global still has users */
		if (global_start_up) {
			WARN_ON_ONCE(!ftrace_start_up);
			hash_disable = false;
		}
	}

	if (hash_disable)
		ftrace_hash_rec_disable(ops, 1);

	if (ops != &global_ops || !global_start_up)
		ops->flags &= ~FTRACE_OPS_FL_ENABLED;

	command |= FTRACE_UPDATE_CALLS;

	if (saved_ftrace_func != ftrace_trace_function) {
		saved_ftrace_func = ftrace_trace_function;
		command |= FTRACE_UPDATE_TRACE_FUNC;
	}

	if (!command || !ftrace_enabled) {
		/*
		 * If these are control ops, they still need their
		 * per_cpu field freed. Since, function tracing is
		 * not currently active, we can just free them
		 * without synchronizing all CPUs.
		 */
		if (ops->flags & FTRACE_OPS_FL_CONTROL)
			control_ops_free(ops);
		return 0;
	}

	ftrace_run_update_code(command);

	/*
	 * Dynamic ops may be freed, we must make sure that all
	 * callers are done before leaving this function.
	 * The same goes for freeing the per_cpu data of the control
	 * ops.
	 *
	 * Again, normal synchronize_sched() is not good enough.
	 * We need to do a hard force of sched synchronization.
	 * This is because we use preempt_disable() to do RCU, but
	 * the function tracers can be called where RCU is not watching
	 * (like before user_exit()). We can not rely on the RCU
	 * infrastructure to do the synchronization, thus we must do it
	 * ourselves.
	 */
	if (ops->flags & (FTRACE_OPS_FL_DYNAMIC | FTRACE_OPS_FL_CONTROL)) {
		schedule_on_each_cpu(ftrace_sync);

		if (ops->flags & FTRACE_OPS_FL_CONTROL)
			control_ops_free(ops);
	}

	return 0;
}

static void ftrace_startup_sysctl(void)
{
	if (unlikely(ftrace_disabled))
		return;

	/* Force update next time */
	saved_ftrace_func = NULL;
	/* ftrace_start_up is true if we want ftrace running */
	if (ftrace_start_up)
		ftrace_run_update_code(FTRACE_UPDATE_CALLS);
}

static void ftrace_shutdown_sysctl(void)
{
	if (unlikely(ftrace_disabled))
		return;

	/* ftrace_start_up is true if ftrace is running */
	if (ftrace_start_up)
		ftrace_run_update_code(FTRACE_DISABLE_CALLS);
}

static cycle_t		ftrace_update_time;
static unsigned long	ftrace_update_cnt;
unsigned long		ftrace_update_tot_cnt;

static inline int ops_traces_mod(struct ftrace_ops *ops)
{
	/*
	 * Filter_hash being empty will default to trace module.
	 * But notrace hash requires a test of individual module functions.
	 */
	return ftrace_hash_empty(ops->filter_hash) &&
		ftrace_hash_empty(ops->notrace_hash);
}

/*
 * Check if the current ops references the record.
 *
 * If the ops traces all functions, then it was already accounted for.
 * If the ops does not trace the current record function, skip it.
 * If the ops ignores the function via notrace filter, skip it.
 */
static inline bool
ops_references_rec(struct ftrace_ops *ops, struct dyn_ftrace *rec)
{
	/* If ops isn't enabled, ignore it */
	if (!(ops->flags & FTRACE_OPS_FL_ENABLED))
		return 0;

	/* If ops traces all mods, we already accounted for it */
	if (ops_traces_mod(ops))
		return 0;

	/* The function must be in the filter */
	if (!ftrace_hash_empty(ops->filter_hash) &&
	    !ftrace_lookup_ip(ops->filter_hash, rec->ip))
		return 0;

	/* If in notrace hash, we ignore it too */
	if (ftrace_lookup_ip(ops->notrace_hash, rec->ip))
		return 0;

	return 1;
}

static int referenced_filters(struct dyn_ftrace *rec)
{
	struct ftrace_ops *ops;
	int cnt = 0;

	for (ops = ftrace_ops_list; ops != &ftrace_list_end; ops = ops->next) {
		if (ops_references_rec(ops, rec))
		    cnt++;
	}

	return cnt;
}

static int ftrace_update_code(struct module *mod)
{
	struct ftrace_page *pg;
	struct dyn_ftrace *p;
	cycle_t start, stop;
	unsigned long ref = 0;
	bool test = false;
	int i;

	/*
	 * When adding a module, we need to check if tracers are
	 * currently enabled and if they are set to trace all functions.
	 * If they are, we need to enable the module functions as well
	 * as update the reference counts for those function records.
	 */
	if (mod) {
		struct ftrace_ops *ops;

		for (ops = ftrace_ops_list;
		     ops != &ftrace_list_end; ops = ops->next) {
			if (ops->flags & FTRACE_OPS_FL_ENABLED) {
				if (ops_traces_mod(ops))
					ref++;
				else
					test = true;
			}
		}
	}

	start = ftrace_now(raw_smp_processor_id());
	ftrace_update_cnt = 0;

	for (pg = ftrace_new_pgs; pg; pg = pg->next) {

		for (i = 0; i < pg->index; i++) {
			int cnt = ref;

			/* If something went wrong, bail without enabling anything */
			if (unlikely(ftrace_disabled))
				return -1;

			p = &pg->records[i];
			if (test)
				cnt += referenced_filters(p);
			p->flags = cnt;

			/*
			 * Do the initial record conversion from mcount jump
			 * to the NOP instructions.
			 */
			if (!ftrace_code_disable(mod, p))
				break;

			ftrace_update_cnt++;

			/*
			 * If the tracing is enabled, go ahead and enable the record.
			 *
			 * The reason not to enable the record immediatelly is the
			 * inherent check of ftrace_make_nop/ftrace_make_call for
			 * correct previous instructions.  Making first the NOP
			 * conversion puts the module to the correct state, thus
			 * passing the ftrace_make_call check.
			 */
			if (ftrace_start_up && cnt) {
				int failed = __ftrace_replace_code(p, 1);
				if (failed)
					ftrace_bug(failed, p->ip);
			}
		}
	}

	ftrace_new_pgs = NULL;

	stop = ftrace_now(raw_smp_processor_id());
	ftrace_update_time = stop - start;
	ftrace_update_tot_cnt += ftrace_update_cnt;

	return 0;
}

static int ftrace_allocate_records(struct ftrace_page *pg, int count)
{
	int order;
	int cnt;

	if (WARN_ON(!count))
		return -EINVAL;

	order = get_count_order(DIV_ROUND_UP(count, ENTRIES_PER_PAGE));

	/*
	 * We want to fill as much as possible. No more than a page
	 * may be empty.
	 */
	while ((PAGE_SIZE << order) / ENTRY_SIZE >= count + ENTRIES_PER_PAGE)
		order--;

 again:
	pg->records = (void *)__get_free_pages(GFP_KERNEL | __GFP_ZERO, order);

	if (!pg->records) {
		/* if we can't allocate this size, try something smaller */
		if (!order)
			return -ENOMEM;
		order >>= 1;
		goto again;
	}

	cnt = (PAGE_SIZE << order) / ENTRY_SIZE;
	pg->size = cnt;

	if (cnt > count)
		cnt = count;

	return cnt;
}

static struct ftrace_page *
ftrace_allocate_pages(unsigned long num_to_init)
{
	struct ftrace_page *start_pg;
	struct ftrace_page *pg;
	int order;
	int cnt;

	if (!num_to_init)
		return 0;

	start_pg = pg = kzalloc(sizeof(*pg), GFP_KERNEL);
	if (!pg)
		return NULL;

	/*
	 * Try to allocate as much as possible in one continues
	 * location that fills in all of the space. We want to
	 * waste as little space as possible.
	 */
	for (;;) {
		cnt = ftrace_allocate_records(pg, num_to_init);
		if (cnt < 0)
			goto free_pages;

		num_to_init -= cnt;
		if (!num_to_init)
			break;

		pg->next = kzalloc(sizeof(*pg), GFP_KERNEL);
		if (!pg->next)
			goto free_pages;

		pg = pg->next;
	}

	return start_pg;

 free_pages:
	while (start_pg) {
		order = get_count_order(pg->size / ENTRIES_PER_PAGE);
		free_pages((unsigned long)pg->records, order);
		start_pg = pg->next;
		kfree(pg);
		pg = start_pg;
	}
	pr_info("ftrace: FAILED to allocate memory for functions\n");
	return NULL;
}

static int __init ftrace_dyn_table_alloc(unsigned long num_to_init)
{
	int cnt;

	if (!num_to_init) {
		pr_info("ftrace: No functions to be traced?\n");
		return -1;
	}

	cnt = num_to_init / ENTRIES_PER_PAGE;
	pr_info("ftrace: allocating %ld entries in %d pages\n",
		num_to_init, cnt + 1);

	return 0;
}

#define FTRACE_BUFF_MAX (KSYM_SYMBOL_LEN+4) /* room for wildcards */

struct ftrace_iterator {
	loff_t				pos;
	loff_t				func_pos;
	struct ftrace_page		*pg;
	struct dyn_ftrace		*func;
	struct ftrace_func_probe	*probe;
	struct trace_parser		parser;
	struct ftrace_hash		*hash;
	struct ftrace_ops		*ops;
	int				hidx;
	int				idx;
	unsigned			flags;
};

static void *
t_hash_next(struct seq_file *m, loff_t *pos)
{
	struct ftrace_iterator *iter = m->private;
	struct hlist_node *hnd = NULL;
	struct hlist_head *hhd;

	(*pos)++;
	iter->pos = *pos;

	if (iter->probe)
		hnd = &iter->probe->node;
 retry:
	if (iter->hidx >= FTRACE_FUNC_HASHSIZE)
		return NULL;

	hhd = &ftrace_func_hash[iter->hidx];

	if (hlist_empty(hhd)) {
		iter->hidx++;
		hnd = NULL;
		goto retry;
	}

	if (!hnd)
		hnd = hhd->first;
	else {
		hnd = hnd->next;
		if (!hnd) {
			iter->hidx++;
			goto retry;
		}
	}

	if (WARN_ON_ONCE(!hnd))
		return NULL;

	iter->probe = hlist_entry(hnd, struct ftrace_func_probe, node);

	return iter;
}

static void *t_hash_start(struct seq_file *m, loff_t *pos)
{
	struct ftrace_iterator *iter = m->private;
	void *p = NULL;
	loff_t l;

	if (!(iter->flags & FTRACE_ITER_DO_HASH))
		return NULL;

	if (iter->func_pos > *pos)
		return NULL;

	iter->hidx = 0;
	for (l = 0; l <= (*pos - iter->func_pos); ) {
		p = t_hash_next(m, &l);
		if (!p)
			break;
	}
	if (!p)
		return NULL;

	/* Only set this if we have an item */
	iter->flags |= FTRACE_ITER_HASH;

	return iter;
}

static int
t_hash_show(struct seq_file *m, struct ftrace_iterator *iter)
{
	struct ftrace_func_probe *rec;

	rec = iter->probe;
	if (WARN_ON_ONCE(!rec))
		return -EIO;

	if (rec->ops->print)
		return rec->ops->print(m, rec->ip, rec->ops, rec->data);

	seq_printf(m, "%ps:%ps", (void *)rec->ip, (void *)rec->ops->func);

	if (rec->data)
		seq_printf(m, ":%p", rec->data);
	seq_putc(m, '\n');

	return 0;
}

static void *
t_next(struct seq_file *m, void *v, loff_t *pos)
{
	struct ftrace_iterator *iter = m->private;
	struct ftrace_ops *ops = iter->ops;
	struct dyn_ftrace *rec = NULL;

	if (unlikely(ftrace_disabled))
		return NULL;

	if (iter->flags & FTRACE_ITER_HASH)
		return t_hash_next(m, pos);

	(*pos)++;
	iter->pos = iter->func_pos = *pos;

	if (iter->flags & FTRACE_ITER_PRINTALL)
		return t_hash_start(m, pos);

 retry:
	if (iter->idx >= iter->pg->index) {
		if (iter->pg->next) {
			iter->pg = iter->pg->next;
			iter->idx = 0;
			goto retry;
		}
	} else {
		rec = &iter->pg->records[iter->idx++];
		if (((iter->flags & FTRACE_ITER_FILTER) &&
		     !(ftrace_lookup_ip(ops->filter_hash, rec->ip))) ||

		    ((iter->flags & FTRACE_ITER_NOTRACE) &&
		     !ftrace_lookup_ip(ops->notrace_hash, rec->ip)) ||

		    ((iter->flags & FTRACE_ITER_ENABLED) &&
		     !(rec->flags & FTRACE_FL_ENABLED))) {

			rec = NULL;
			goto retry;
		}
	}

	if (!rec)
		return t_hash_start(m, pos);

	iter->func = rec;

	return iter;
}

static void reset_iter_read(struct ftrace_iterator *iter)
{
	iter->pos = 0;
	iter->func_pos = 0;
	iter->flags &= ~(FTRACE_ITER_PRINTALL | FTRACE_ITER_HASH);
}

static void *t_start(struct seq_file *m, loff_t *pos)
{
	struct ftrace_iterator *iter = m->private;
	struct ftrace_ops *ops = iter->ops;
	void *p = NULL;
	loff_t l;

	mutex_lock(&ftrace_lock);

	if (unlikely(ftrace_disabled))
		return NULL;

	/*
	 * If an lseek was done, then reset and start from beginning.
	 */
	if (*pos < iter->pos)
		reset_iter_read(iter);

	/*
	 * For set_ftrace_filter reading, if we have the filter
	 * off, we can short cut and just print out that all
	 * functions are enabled.
	 */
	if (iter->flags & FTRACE_ITER_FILTER &&
	    ftrace_hash_empty(ops->filter_hash)) {
		if (*pos > 0)
			return t_hash_start(m, pos);
		iter->flags |= FTRACE_ITER_PRINTALL;
		/* reset in case of seek/pread */
		iter->flags &= ~FTRACE_ITER_HASH;
		return iter;
	}

	if (iter->flags & FTRACE_ITER_HASH)
		return t_hash_start(m, pos);

	/*
	 * Unfortunately, we need to restart at ftrace_pages_start
	 * every time we let go of the ftrace_mutex. This is because
	 * those pointers can change without the lock.
	 */
	iter->pg = ftrace_pages_start;
	iter->idx = 0;
	for (l = 0; l <= *pos; ) {
		p = t_next(m, p, &l);
		if (!p)
			break;
	}

	if (!p)
		return t_hash_start(m, pos);

	return iter;
}

static void t_stop(struct seq_file *m, void *p)
{
	mutex_unlock(&ftrace_lock);
}

static int t_show(struct seq_file *m, void *v)
{
	struct ftrace_iterator *iter = m->private;
	struct dyn_ftrace *rec;

	if (iter->flags & FTRACE_ITER_HASH)
		return t_hash_show(m, iter);

	if (iter->flags & FTRACE_ITER_PRINTALL) {
		seq_printf(m, "#### all functions enabled ####\n");
		return 0;
	}

	rec = iter->func;

	if (!rec)
		return 0;

	seq_printf(m, "%ps", (void *)rec->ip);
	if (iter->flags & FTRACE_ITER_ENABLED)
		seq_printf(m, " (%ld)%s",
			   rec->flags & ~FTRACE_FL_MASK,
			   rec->flags & FTRACE_FL_REGS ? " R" : "");
	seq_printf(m, "\n");

	return 0;
}

static const struct seq_operations show_ftrace_seq_ops = {
	.start = t_start,
	.next = t_next,
	.stop = t_stop,
	.show = t_show,
};

static int
ftrace_avail_open(struct inode *inode, struct file *file)
{
	struct ftrace_iterator *iter;

	if (unlikely(ftrace_disabled))
		return -ENODEV;

	iter = __seq_open_private(file, &show_ftrace_seq_ops, sizeof(*iter));
	if (iter) {
		iter->pg = ftrace_pages_start;
		iter->ops = &global_ops;
	}

	return iter ? 0 : -ENOMEM;
}

static int
ftrace_enabled_open(struct inode *inode, struct file *file)
{
	struct ftrace_iterator *iter;

	if (unlikely(ftrace_disabled))
		return -ENODEV;

	iter = __seq_open_private(file, &show_ftrace_seq_ops, sizeof(*iter));
	if (iter) {
		iter->pg = ftrace_pages_start;
		iter->flags = FTRACE_ITER_ENABLED;
		iter->ops = &global_ops;
	}

	return iter ? 0 : -ENOMEM;
}

static void ftrace_filter_reset(struct ftrace_hash *hash)
{
	mutex_lock(&ftrace_lock);
	ftrace_hash_clear(hash);
	mutex_unlock(&ftrace_lock);
}

/**
 * ftrace_regex_open - initialize function tracer filter files
 * @ops: The ftrace_ops that hold the hash filters
 * @flag: The type of filter to process
 * @inode: The inode, usually passed in to your open routine
 * @file: The file, usually passed in to your open routine
 *
 * ftrace_regex_open() initializes the filter files for the
 * @ops. Depending on @flag it may process the filter hash or
 * the notrace hash of @ops. With this called from the open
 * routine, you can use ftrace_filter_write() for the write
 * routine if @flag has FTRACE_ITER_FILTER set, or
 * ftrace_notrace_write() if @flag has FTRACE_ITER_NOTRACE set.
 * ftrace_filter_lseek() should be used as the lseek routine, and
 * release must call ftrace_regex_release().
 */
int
ftrace_regex_open(struct ftrace_ops *ops, int flag,
		  struct inode *inode, struct file *file)
{
	struct ftrace_iterator *iter;
	struct ftrace_hash *hash;
	int ret = 0;

	ftrace_ops_init(ops);

	if (unlikely(ftrace_disabled))
		return -ENODEV;

	iter = kzalloc(sizeof(*iter), GFP_KERNEL);
	if (!iter)
		return -ENOMEM;

	if (trace_parser_get_init(&iter->parser, FTRACE_BUFF_MAX)) {
		kfree(iter);
		return -ENOMEM;
	}

	iter->ops = ops;
	iter->flags = flag;

	mutex_lock(&ops->regex_lock);

	if (flag & FTRACE_ITER_NOTRACE)
		hash = ops->notrace_hash;
	else
		hash = ops->filter_hash;

	if (file->f_mode & FMODE_WRITE) {
		iter->hash = alloc_and_copy_ftrace_hash(FTRACE_HASH_DEFAULT_BITS, hash);
		if (!iter->hash) {
			trace_parser_put(&iter->parser);
			kfree(iter);
			ret = -ENOMEM;
			goto out_unlock;
		}
	}

	if ((file->f_mode & FMODE_WRITE) &&
	    (file->f_flags & O_TRUNC))
		ftrace_filter_reset(iter->hash);

	if (file->f_mode & FMODE_READ) {
		iter->pg = ftrace_pages_start;

		ret = seq_open(file, &show_ftrace_seq_ops);
		if (!ret) {
			struct seq_file *m = file->private_data;
			m->private = iter;
		} else {
			/* Failed */
			free_ftrace_hash(iter->hash);
			trace_parser_put(&iter->parser);
			kfree(iter);
		}
	} else
		file->private_data = iter;

 out_unlock:
	mutex_unlock(&ops->regex_lock);

	return ret;
}

static int
ftrace_filter_open(struct inode *inode, struct file *file)
{
	return ftrace_regex_open(&global_ops,
			FTRACE_ITER_FILTER | FTRACE_ITER_DO_HASH,
			inode, file);
}

static int
ftrace_notrace_open(struct inode *inode, struct file *file)
{
	return ftrace_regex_open(&global_ops, FTRACE_ITER_NOTRACE,
				 inode, file);
}

static int ftrace_match(char *str, char *regex, int len, int type)
{
	int matched = 0;
	int slen;

	switch (type) {
	case MATCH_FULL:
		if (strcmp(str, regex) == 0)
			matched = 1;
		break;
	case MATCH_FRONT_ONLY:
		if (strncmp(str, regex, len) == 0)
			matched = 1;
		break;
	case MATCH_MIDDLE_ONLY:
		if (strstr(str, regex))
			matched = 1;
		break;
	case MATCH_END_ONLY:
		slen = strlen(str);
		if (slen >= len && memcmp(str + slen - len, regex, len) == 0)
			matched = 1;
		break;
	}

	return matched;
}

static int
enter_record(struct ftrace_hash *hash, struct dyn_ftrace *rec, int not)
{
	struct ftrace_func_entry *entry;
	int ret = 0;

	entry = ftrace_lookup_ip(hash, rec->ip);
	if (not) {
		/* Do nothing if it doesn't exist */
		if (!entry)
			return 0;

		free_hash_entry(hash, entry);
	} else {
		/* Do nothing if it exists */
		if (entry)
			return 0;

		ret = add_hash_entry(hash, rec->ip);
	}
	return ret;
}

static int
ftrace_match_record(struct dyn_ftrace *rec, char *mod,
		    char *regex, int len, int type)
{
	char str[KSYM_SYMBOL_LEN];
	char *modname;

	kallsyms_lookup(rec->ip, NULL, NULL, &modname, str);

	if (mod) {
		/* module lookup requires matching the module */
		if (!modname || strcmp(modname, mod))
			return 0;

		/* blank search means to match all funcs in the mod */
		if (!len)
			return 1;
	}

	return ftrace_match(str, regex, len, type);
}

static int
match_records(struct ftrace_hash *hash, char *buff,
	      int len, char *mod, int not)
{
	unsigned search_len = 0;
	struct ftrace_page *pg;
	struct dyn_ftrace *rec;
	int type = MATCH_FULL;
	char *search = buff;
	int found = 0;
	int ret;

	if (len) {
		type = filter_parse_regex(buff, len, &search, &not);
		search_len = strlen(search);
	}

	mutex_lock(&ftrace_lock);

	if (unlikely(ftrace_disabled))
		goto out_unlock;

	do_for_each_ftrace_rec(pg, rec) {
		if (ftrace_match_record(rec, mod, search, search_len, type)) {
			ret = enter_record(hash, rec, not);
			if (ret < 0) {
				found = ret;
				goto out_unlock;
			}
			found = 1;
		}
	} while_for_each_ftrace_rec();
 out_unlock:
	mutex_unlock(&ftrace_lock);

	return found;
}

static int
ftrace_match_records(struct ftrace_hash *hash, char *buff, int len)
{
	return match_records(hash, buff, len, NULL, 0);
}

static int
ftrace_match_module_records(struct ftrace_hash *hash, char *buff, char *mod)
{
	int not = 0;

	/* blank or '*' mean the same */
	if (strcmp(buff, "*") == 0)
		buff[0] = 0;

	/* handle the case of 'dont filter this module' */
	if (strcmp(buff, "!") == 0 || strcmp(buff, "!*") == 0) {
		buff[0] = 0;
		not = 1;
	}

	return match_records(hash, buff, strlen(buff), mod, not);
}

/*
 * We register the module command as a template to show others how
 * to register the a command as well.
 */

static int
ftrace_mod_callback(struct ftrace_hash *hash,
		    char *func, char *cmd, char *param, int enable)
{
	char *mod;
	int ret = -EINVAL;

	/*
	 * cmd == 'mod' because we only registered this func
	 * for the 'mod' ftrace_func_command.
	 * But if you register one func with multiple commands,
	 * you can tell which command was used by the cmd
	 * parameter.
	 */

	/* we must have a module name */
	if (!param)
		return ret;

	mod = strsep(&param, ":");
	if (!strlen(mod))
		return ret;

	ret = ftrace_match_module_records(hash, func, mod);
	if (!ret)
		ret = -EINVAL;
	if (ret < 0)
		return ret;

	return 0;
}

static struct ftrace_func_command ftrace_mod_cmd = {
	.name			= "mod",
	.func			= ftrace_mod_callback,
};

static int __init ftrace_mod_cmd_init(void)
{
	return register_ftrace_command(&ftrace_mod_cmd);
}
core_initcall(ftrace_mod_cmd_init);

static void function_trace_probe_call(unsigned long ip, unsigned long parent_ip,
				      struct ftrace_ops *op, struct pt_regs *pt_regs)
{
	struct ftrace_func_probe *entry;
	struct hlist_head *hhd;
	unsigned long key;

	key = hash_long(ip, FTRACE_HASH_BITS);

	hhd = &ftrace_func_hash[key];

	if (hlist_empty(hhd))
		return;

	/*
	 * Disable preemption for these calls to prevent a RCU grace
	 * period. This syncs the hash iteration and freeing of items
	 * on the hash. rcu_read_lock is too dangerous here.
	 */
	preempt_disable_notrace();
	hlist_for_each_entry_rcu_notrace(entry, hhd, node) {
		if (entry->ip == ip)
			entry->ops->func(ip, parent_ip, &entry->data);
	}
	preempt_enable_notrace();
}

static struct ftrace_ops trace_probe_ops __read_mostly =
{
	.func		= function_trace_probe_call,
	.flags		= FTRACE_OPS_FL_INITIALIZED,
	INIT_REGEX_LOCK(trace_probe_ops)
};

static int ftrace_probe_registered;

static void __enable_ftrace_function_probe(void)
{
	int ret;
	int i;

	if (ftrace_probe_registered) {
		/* still need to update the function call sites */
		if (ftrace_enabled)
			ftrace_run_update_code(FTRACE_UPDATE_CALLS);
		return;
	}

	for (i = 0; i < FTRACE_FUNC_HASHSIZE; i++) {
		struct hlist_head *hhd = &ftrace_func_hash[i];
		if (hhd->first)
			break;
	}
	/* Nothing registered? */
	if (i == FTRACE_FUNC_HASHSIZE)
		return;

	ret = ftrace_startup(&trace_probe_ops, 0);

	ftrace_probe_registered = 1;
}

static void __disable_ftrace_function_probe(void)
{
	int i;

	if (!ftrace_probe_registered)
		return;

	for (i = 0; i < FTRACE_FUNC_HASHSIZE; i++) {
		struct hlist_head *hhd = &ftrace_func_hash[i];
		if (hhd->first)
			return;
	}

	/* no more funcs left */
	ftrace_shutdown(&trace_probe_ops, 0);

	ftrace_probe_registered = 0;
}


static void ftrace_free_entry(struct ftrace_func_probe *entry)
{
	if (entry->ops->free)
		entry->ops->free(entry->ops, entry->ip, &entry->data);
	kfree(entry);
}

int
register_ftrace_function_probe(char *glob, struct ftrace_probe_ops *ops,
			      void *data)
{
	struct ftrace_func_probe *entry;
	struct ftrace_hash **orig_hash = &trace_probe_ops.filter_hash;
	struct ftrace_hash *hash;
	struct ftrace_page *pg;
	struct dyn_ftrace *rec;
	int type, len, not;
	unsigned long key;
	int count = 0;
	char *search;
	int ret;

	type = filter_parse_regex(glob, strlen(glob), &search, &not);
	len = strlen(search);

	/* we do not support '!' for function probes */
	if (WARN_ON(not))
		return -EINVAL;

	mutex_lock(&trace_probe_ops.regex_lock);

	hash = alloc_and_copy_ftrace_hash(FTRACE_HASH_DEFAULT_BITS, *orig_hash);
	if (!hash) {
		count = -ENOMEM;
		goto out;
	}

	if (unlikely(ftrace_disabled)) {
		count = -ENODEV;
		goto out;
	}

	mutex_lock(&ftrace_lock);

	do_for_each_ftrace_rec(pg, rec) {

		if (!ftrace_match_record(rec, NULL, search, len, type))
			continue;

		entry = kmalloc(sizeof(*entry), GFP_KERNEL);
		if (!entry) {
			/* If we did not process any, then return error */
			if (!count)
				count = -ENOMEM;
			goto out_unlock;
		}

		count++;

		entry->data = data;

		/*
		 * The caller might want to do something special
		 * for each function we find. We call the callback
		 * to give the caller an opportunity to do so.
		 */
		if (ops->init) {
			if (ops->init(ops, rec->ip, &entry->data) < 0) {
				/* caller does not like this func */
				kfree(entry);
				continue;
			}
		}

		ret = enter_record(hash, rec, 0);
		if (ret < 0) {
			kfree(entry);
			count = ret;
			goto out_unlock;
		}

		entry->ops = ops;
		entry->ip = rec->ip;

		key = hash_long(entry->ip, FTRACE_HASH_BITS);
		hlist_add_head_rcu(&entry->node, &ftrace_func_hash[key]);

	} while_for_each_ftrace_rec();

	ret = ftrace_hash_move(&trace_probe_ops, 1, orig_hash, hash);
	if (ret < 0)
		count = ret;

	__enable_ftrace_function_probe();

 out_unlock:
	mutex_unlock(&ftrace_lock);
 out:
	mutex_unlock(&trace_probe_ops.regex_lock);
	free_ftrace_hash(hash);

	return count;
}

enum {
	PROBE_TEST_FUNC		= 1,
	PROBE_TEST_DATA		= 2
};

static void
__unregister_ftrace_function_probe(char *glob, struct ftrace_probe_ops *ops,
				  void *data, int flags)
{
	struct ftrace_func_entry *rec_entry;
	struct ftrace_func_probe *entry;
	struct ftrace_func_probe *p;
	struct ftrace_hash **orig_hash = &trace_probe_ops.filter_hash;
	struct list_head free_list;
	struct ftrace_hash *hash;
	struct hlist_node *tmp;
	char str[KSYM_SYMBOL_LEN];
	int type = MATCH_FULL;
	int i, len = 0;
	char *search;

	if (glob && (strcmp(glob, "*") == 0 || !strlen(glob)))
		glob = NULL;
	else if (glob) {
		int not;

		type = filter_parse_regex(glob, strlen(glob), &search, &not);
		len = strlen(search);

		/* we do not support '!' for function probes */
		if (WARN_ON(not))
			return;
	}

	mutex_lock(&trace_probe_ops.regex_lock);

	hash = alloc_and_copy_ftrace_hash(FTRACE_HASH_DEFAULT_BITS, *orig_hash);
	if (!hash)
		/* Hmm, should report this somehow */
		goto out_unlock;

	INIT_LIST_HEAD(&free_list);

	for (i = 0; i < FTRACE_FUNC_HASHSIZE; i++) {
		struct hlist_head *hhd = &ftrace_func_hash[i];

		hlist_for_each_entry_safe(entry, tmp, hhd, node) {

			/* break up if statements for readability */
			if ((flags & PROBE_TEST_FUNC) && entry->ops != ops)
				continue;

			if ((flags & PROBE_TEST_DATA) && entry->data != data)
				continue;

			/* do this last, since it is the most expensive */
			if (glob) {
				kallsyms_lookup(entry->ip, NULL, NULL,
						NULL, str);
				if (!ftrace_match(str, glob, len, type))
					continue;
			}

			rec_entry = ftrace_lookup_ip(hash, entry->ip);
			/* It is possible more than one entry had this ip */
			if (rec_entry)
				free_hash_entry(hash, rec_entry);

			hlist_del_rcu(&entry->node);
			list_add(&entry->free_list, &free_list);
		}
	}
	mutex_lock(&ftrace_lock);
	__disable_ftrace_function_probe();
	/*
	 * Remove after the disable is called. Otherwise, if the last
	 * probe is removed, a null hash means *all enabled*.
	 */
	ftrace_hash_move(&trace_probe_ops, 1, orig_hash, hash);
	synchronize_sched();
	list_for_each_entry_safe(entry, p, &free_list, free_list) {
		list_del(&entry->free_list);
		ftrace_free_entry(entry);
	}
	mutex_unlock(&ftrace_lock);
		
 out_unlock:
	mutex_unlock(&trace_probe_ops.regex_lock);
	free_ftrace_hash(hash);
}

void
unregister_ftrace_function_probe(char *glob, struct ftrace_probe_ops *ops,
				void *data)
{
	__unregister_ftrace_function_probe(glob, ops, data,
					  PROBE_TEST_FUNC | PROBE_TEST_DATA);
}

void
unregister_ftrace_function_probe_func(char *glob, struct ftrace_probe_ops *ops)
{
	__unregister_ftrace_function_probe(glob, ops, NULL, PROBE_TEST_FUNC);
}

void unregister_ftrace_function_probe_all(char *glob)
{
	__unregister_ftrace_function_probe(glob, NULL, NULL, 0);
}

static LIST_HEAD(ftrace_commands);
static DEFINE_MUTEX(ftrace_cmd_mutex);

int register_ftrace_command(struct ftrace_func_command *cmd)
{
	struct ftrace_func_command *p;
	int ret = 0;

	mutex_lock(&ftrace_cmd_mutex);
	list_for_each_entry(p, &ftrace_commands, list) {
		if (strcmp(cmd->name, p->name) == 0) {
			ret = -EBUSY;
			goto out_unlock;
		}
	}
	list_add(&cmd->list, &ftrace_commands);
 out_unlock:
	mutex_unlock(&ftrace_cmd_mutex);

	return ret;
}

int unregister_ftrace_command(struct ftrace_func_command *cmd)
{
	struct ftrace_func_command *p, *n;
	int ret = -ENODEV;

	mutex_lock(&ftrace_cmd_mutex);
	list_for_each_entry_safe(p, n, &ftrace_commands, list) {
		if (strcmp(cmd->name, p->name) == 0) {
			ret = 0;
			list_del_init(&p->list);
			goto out_unlock;
		}
	}
 out_unlock:
	mutex_unlock(&ftrace_cmd_mutex);

	return ret;
}

static int ftrace_process_regex(struct ftrace_hash *hash,
				char *buff, int len, int enable)
{
	char *func, *command, *next = buff;
	struct ftrace_func_command *p;
	int ret = -EINVAL;

	func = strsep(&next, ":");

	if (!next) {
		ret = ftrace_match_records(hash, func, len);
		if (!ret)
			ret = -EINVAL;
		if (ret < 0)
			return ret;
		return 0;
	}

	/* command found */

	command = strsep(&next, ":");

	mutex_lock(&ftrace_cmd_mutex);
	list_for_each_entry(p, &ftrace_commands, list) {
		if (strcmp(p->name, command) == 0) {
			ret = p->func(hash, func, command, next, enable);
			goto out_unlock;
		}
	}
 out_unlock:
	mutex_unlock(&ftrace_cmd_mutex);

	return ret;
}

static ssize_t
ftrace_regex_write(struct file *file, const char __user *ubuf,
		   size_t cnt, loff_t *ppos, int enable)
{
	struct ftrace_iterator *iter;
	struct trace_parser *parser;
	ssize_t ret, read;

	if (!cnt)
		return 0;

	if (file->f_mode & FMODE_READ) {
		struct seq_file *m = file->private_data;
		iter = m->private;
	} else
		iter = file->private_data;

	if (unlikely(ftrace_disabled))
		return -ENODEV;

	/* iter->hash is a local copy, so we don't need regex_lock */

	parser = &iter->parser;
	read = trace_get_user(parser, ubuf, cnt, ppos);

	if (read >= 0 && trace_parser_loaded(parser) &&
	    !trace_parser_cont(parser)) {
		ret = ftrace_process_regex(iter->hash, parser->buffer,
					   parser->idx, enable);
		trace_parser_clear(parser);
		if (ret < 0)
			goto out;
	}

	ret = read;
 out:
	return ret;
}

ssize_t
ftrace_filter_write(struct file *file, const char __user *ubuf,
		    size_t cnt, loff_t *ppos)
{
	return ftrace_regex_write(file, ubuf, cnt, ppos, 1);
}

ssize_t
ftrace_notrace_write(struct file *file, const char __user *ubuf,
		     size_t cnt, loff_t *ppos)
{
	return ftrace_regex_write(file, ubuf, cnt, ppos, 0);
}

static int
ftrace_match_addr(struct ftrace_hash *hash, unsigned long ip, int remove)
{
	struct ftrace_func_entry *entry;

	if (!ftrace_location(ip))
		return -EINVAL;

	if (remove) {
		entry = ftrace_lookup_ip(hash, ip);
		if (!entry)
			return -ENOENT;
		free_hash_entry(hash, entry);
		return 0;
	}

	return add_hash_entry(hash, ip);
}

static int
ftrace_set_hash(struct ftrace_ops *ops, unsigned char *buf, int len,
		unsigned long ip, int remove, int reset, int enable)
{
	struct ftrace_hash **orig_hash;
	struct ftrace_hash *hash;
	int ret;

	/* All global ops uses the global ops filters */
	if (ops->flags & FTRACE_OPS_FL_GLOBAL)
		ops = &global_ops;

	if (unlikely(ftrace_disabled))
		return -ENODEV;

	mutex_lock(&ops->regex_lock);

	if (enable)
		orig_hash = &ops->filter_hash;
	else
		orig_hash = &ops->notrace_hash;

	hash = alloc_and_copy_ftrace_hash(FTRACE_HASH_DEFAULT_BITS, *orig_hash);
	if (!hash) {
		ret = -ENOMEM;
		goto out_regex_unlock;
	}

	if (reset)
		ftrace_filter_reset(hash);
	if (buf && !ftrace_match_records(hash, buf, len)) {
		ret = -EINVAL;
		goto out_regex_unlock;
	}
	if (ip) {
		ret = ftrace_match_addr(hash, ip, remove);
		if (ret < 0)
			goto out_regex_unlock;
	}

	mutex_lock(&ftrace_lock);
	ret = ftrace_hash_move(ops, enable, orig_hash, hash);
	if (!ret && ops->flags & FTRACE_OPS_FL_ENABLED
	    && ftrace_enabled)
		ftrace_run_update_code(FTRACE_UPDATE_CALLS);

	mutex_unlock(&ftrace_lock);

 out_regex_unlock:
	mutex_unlock(&ops->regex_lock);

	free_ftrace_hash(hash);
	return ret;
}

static int
ftrace_set_addr(struct ftrace_ops *ops, unsigned long ip, int remove,
		int reset, int enable)
{
	return ftrace_set_hash(ops, 0, 0, ip, remove, reset, enable);
}

/**
 * ftrace_set_filter_ip - set a function to filter on in ftrace by address
 * @ops - the ops to set the filter with
 * @ip - the address to add to or remove from the filter.
 * @remove - non zero to remove the ip from the filter
 * @reset - non zero to reset all filters before applying this filter.
 *
 * Filters denote which functions should be enabled when tracing is enabled
 * If @ip is NULL, it failes to update filter.
 */
int ftrace_set_filter_ip(struct ftrace_ops *ops, unsigned long ip,
			 int remove, int reset)
{
	ftrace_ops_init(ops);
	return ftrace_set_addr(ops, ip, remove, reset, 1);
}
EXPORT_SYMBOL_GPL(ftrace_set_filter_ip);

static int
ftrace_set_regex(struct ftrace_ops *ops, unsigned char *buf, int len,
		 int reset, int enable)
{
	return ftrace_set_hash(ops, buf, len, 0, 0, reset, enable);
}

/**
 * ftrace_set_filter - set a function to filter on in ftrace
 * @ops - the ops to set the filter with
 * @buf - the string that holds the function filter text.
 * @len - the length of the string.
 * @reset - non zero to reset all filters before applying this filter.
 *
 * Filters denote which functions should be enabled when tracing is enabled.
 * If @buf is NULL and reset is set, all functions will be enabled for tracing.
 */
int ftrace_set_filter(struct ftrace_ops *ops, unsigned char *buf,
		       int len, int reset)
{
	ftrace_ops_init(ops);
	return ftrace_set_regex(ops, buf, len, reset, 1);
}
EXPORT_SYMBOL_GPL(ftrace_set_filter);

/**
 * ftrace_set_notrace - set a function to not trace in ftrace
 * @ops - the ops to set the notrace filter with
 * @buf - the string that holds the function notrace text.
 * @len - the length of the string.
 * @reset - non zero to reset all filters before applying this filter.
 *
 * Notrace Filters denote which functions should not be enabled when tracing
 * is enabled. If @buf is NULL and reset is set, all functions will be enabled
 * for tracing.
 */
int ftrace_set_notrace(struct ftrace_ops *ops, unsigned char *buf,
			int len, int reset)
{
	ftrace_ops_init(ops);
	return ftrace_set_regex(ops, buf, len, reset, 0);
}
EXPORT_SYMBOL_GPL(ftrace_set_notrace);
/**
 * ftrace_set_filter - set a function to filter on in ftrace
 * @ops - the ops to set the filter with
 * @buf - the string that holds the function filter text.
 * @len - the length of the string.
 * @reset - non zero to reset all filters before applying this filter.
 *
 * Filters denote which functions should be enabled when tracing is enabled.
 * If @buf is NULL and reset is set, all functions will be enabled for tracing.
 */
void ftrace_set_global_filter(unsigned char *buf, int len, int reset)
{
	ftrace_set_regex(&global_ops, buf, len, reset, 1);
}
EXPORT_SYMBOL_GPL(ftrace_set_global_filter);

/**
 * ftrace_set_notrace - set a function to not trace in ftrace
 * @ops - the ops to set the notrace filter with
 * @buf - the string that holds the function notrace text.
 * @len - the length of the string.
 * @reset - non zero to reset all filters before applying this filter.
 *
 * Notrace Filters denote which functions should not be enabled when tracing
 * is enabled. If @buf is NULL and reset is set, all functions will be enabled
 * for tracing.
 */
void ftrace_set_global_notrace(unsigned char *buf, int len, int reset)
{
	ftrace_set_regex(&global_ops, buf, len, reset, 0);
}
EXPORT_SYMBOL_GPL(ftrace_set_global_notrace);

/*
 * command line interface to allow users to set filters on boot up.
 */
#define FTRACE_FILTER_SIZE		COMMAND_LINE_SIZE
static char ftrace_notrace_buf[FTRACE_FILTER_SIZE] __initdata;
static char ftrace_filter_buf[FTRACE_FILTER_SIZE] __initdata;

static int __init set_ftrace_notrace(char *str)
{
	strlcpy(ftrace_notrace_buf, str, FTRACE_FILTER_SIZE);
	return 1;
}
__setup("ftrace_notrace=", set_ftrace_notrace);

static int __init set_ftrace_filter(char *str)
{
	strlcpy(ftrace_filter_buf, str, FTRACE_FILTER_SIZE);
	return 1;
}
__setup("ftrace_filter=", set_ftrace_filter);

#ifdef CONFIG_FUNCTION_GRAPH_TRACER
static char ftrace_graph_buf[FTRACE_FILTER_SIZE] __initdata;
static int ftrace_set_func(unsigned long *array, int *idx, char *buffer);

static int __init set_graph_function(char *str)
{
	strlcpy(ftrace_graph_buf, str, FTRACE_FILTER_SIZE);
	return 1;
}
__setup("ftrace_graph_filter=", set_graph_function);

static void __init set_ftrace_early_graph(char *buf)
{
	int ret;
	char *func;

	while (buf) {
		func = strsep(&buf, ",");
		/* we allow only one expression at a time */
		ret = ftrace_set_func(ftrace_graph_funcs, &ftrace_graph_count,
				      func);
		if (ret)
			printk(KERN_DEBUG "ftrace: function %s not "
					  "traceable\n", func);
	}
}
#endif /* CONFIG_FUNCTION_GRAPH_TRACER */

void __init
ftrace_set_early_filter(struct ftrace_ops *ops, char *buf, int enable)
{
	char *func;

	ftrace_ops_init(ops);

	while (buf) {
		func = strsep(&buf, ",");
		ftrace_set_regex(ops, func, strlen(func), 0, enable);
	}
}

static void __init set_ftrace_early_filters(void)
{
	if (ftrace_filter_buf[0])
		ftrace_set_early_filter(&global_ops, ftrace_filter_buf, 1);
	if (ftrace_notrace_buf[0])
		ftrace_set_early_filter(&global_ops, ftrace_notrace_buf, 0);
#ifdef CONFIG_FUNCTION_GRAPH_TRACER
	if (ftrace_graph_buf[0])
		set_ftrace_early_graph(ftrace_graph_buf);
#endif /* CONFIG_FUNCTION_GRAPH_TRACER */
}

int ftrace_regex_release(struct inode *inode, struct file *file)
{
	struct seq_file *m = (struct seq_file *)file->private_data;
	struct ftrace_iterator *iter;
	struct ftrace_hash **orig_hash;
	struct trace_parser *parser;
	int filter_hash;
	int ret;

	if (file->f_mode & FMODE_READ) {
		iter = m->private;
		seq_release(inode, file);
	} else
		iter = file->private_data;

	parser = &iter->parser;
	if (trace_parser_loaded(parser)) {
		parser->buffer[parser->idx] = 0;
		ftrace_match_records(iter->hash, parser->buffer, parser->idx);
	}

	trace_parser_put(parser);

	mutex_lock(&iter->ops->regex_lock);

	if (file->f_mode & FMODE_WRITE) {
		filter_hash = !!(iter->flags & FTRACE_ITER_FILTER);

		if (filter_hash)
			orig_hash = &iter->ops->filter_hash;
		else
			orig_hash = &iter->ops->notrace_hash;

		mutex_lock(&ftrace_lock);
		ret = ftrace_hash_move(iter->ops, filter_hash,
				       orig_hash, iter->hash);
		if (!ret && (iter->ops->flags & FTRACE_OPS_FL_ENABLED)
		    && ftrace_enabled)
			ftrace_run_update_code(FTRACE_UPDATE_CALLS);

		mutex_unlock(&ftrace_lock);
	}

	mutex_unlock(&iter->ops->regex_lock);
	free_ftrace_hash(iter->hash);
	kfree(iter);

	return 0;
}

static const struct file_operations ftrace_avail_fops = {
	.open = ftrace_avail_open,
	.read = seq_read,
	.llseek = seq_lseek,
	.release = seq_release_private,
};

static const struct file_operations ftrace_enabled_fops = {
	.open = ftrace_enabled_open,
	.read = seq_read,
	.llseek = seq_lseek,
	.release = seq_release_private,
};

static const struct file_operations ftrace_filter_fops = {
	.open = ftrace_filter_open,
	.read = seq_read,
	.write = ftrace_filter_write,
	.llseek = ftrace_filter_lseek,
	.release = ftrace_regex_release,
};

static const struct file_operations ftrace_notrace_fops = {
	.open = ftrace_notrace_open,
	.read = seq_read,
	.write = ftrace_notrace_write,
	.llseek = ftrace_filter_lseek,
	.release = ftrace_regex_release,
};

#ifdef CONFIG_FUNCTION_GRAPH_TRACER

static DEFINE_MUTEX(graph_lock);

int ftrace_graph_count;
int ftrace_graph_filter_enabled;
unsigned long ftrace_graph_funcs[FTRACE_GRAPH_MAX_FUNCS] __read_mostly;

static void *
__g_next(struct seq_file *m, loff_t *pos)
{
	if (*pos >= ftrace_graph_count)
		return NULL;
	return &ftrace_graph_funcs[*pos];
}

static void *
g_next(struct seq_file *m, void *v, loff_t *pos)
{
	(*pos)++;
	return __g_next(m, pos);
}

static void *g_start(struct seq_file *m, loff_t *pos)
{
	mutex_lock(&graph_lock);

	/* Nothing, tell g_show to print all functions are enabled */
	if (!ftrace_graph_filter_enabled && !*pos)
		return (void *)1;

	return __g_next(m, pos);
}

static void g_stop(struct seq_file *m, void *p)
{
	mutex_unlock(&graph_lock);
}

static int g_show(struct seq_file *m, void *v)
{
	unsigned long *ptr = v;

	if (!ptr)
		return 0;

	if (ptr == (unsigned long *)1) {
		seq_printf(m, "#### all functions enabled ####\n");
		return 0;
	}

	seq_printf(m, "%ps\n", (void *)*ptr);

	return 0;
}

static const struct seq_operations ftrace_graph_seq_ops = {
	.start = g_start,
	.next = g_next,
	.stop = g_stop,
	.show = g_show,
};

static int
ftrace_graph_open(struct inode *inode, struct file *file)
{
	int ret = 0;

	if (unlikely(ftrace_disabled))
		return -ENODEV;

	mutex_lock(&graph_lock);
	if ((file->f_mode & FMODE_WRITE) &&
	    (file->f_flags & O_TRUNC)) {
		ftrace_graph_filter_enabled = 0;
		ftrace_graph_count = 0;
		memset(ftrace_graph_funcs, 0, sizeof(ftrace_graph_funcs));
	}
	mutex_unlock(&graph_lock);

	if (file->f_mode & FMODE_READ)
		ret = seq_open(file, &ftrace_graph_seq_ops);

	return ret;
}

static int
ftrace_graph_release(struct inode *inode, struct file *file)
{
	if (file->f_mode & FMODE_READ)
		seq_release(inode, file);
	return 0;
}

static int
ftrace_set_func(unsigned long *array, int *idx, char *buffer)
{
	struct dyn_ftrace *rec;
	struct ftrace_page *pg;
	int search_len;
	int fail = 1;
	int type, not;
	char *search;
	bool exists;
	int i;

	/* decode regex */
	type = filter_parse_regex(buffer, strlen(buffer), &search, &not);
	if (!not && *idx >= FTRACE_GRAPH_MAX_FUNCS)
		return -EBUSY;

	search_len = strlen(search);

	mutex_lock(&ftrace_lock);

	if (unlikely(ftrace_disabled)) {
		mutex_unlock(&ftrace_lock);
		return -ENODEV;
	}

	do_for_each_ftrace_rec(pg, rec) {

		if (ftrace_match_record(rec, NULL, search, search_len, type)) {
			/* if it is in the array */
			exists = false;
			for (i = 0; i < *idx; i++) {
				if (array[i] == rec->ip) {
					exists = true;
					break;
				}
			}

			if (!not) {
				fail = 0;
				if (!exists) {
					array[(*idx)++] = rec->ip;
					if (*idx >= FTRACE_GRAPH_MAX_FUNCS)
						goto out;
				}
			} else {
				if (exists) {
					array[i] = array[--(*idx)];
					array[*idx] = 0;
					fail = 0;
				}
			}
		}
	} while_for_each_ftrace_rec();
out:
	mutex_unlock(&ftrace_lock);

	if (fail)
		return -EINVAL;

	ftrace_graph_filter_enabled = !!(*idx);

	return 0;
}

static ssize_t
ftrace_graph_write(struct file *file, const char __user *ubuf,
		   size_t cnt, loff_t *ppos)
{
	struct trace_parser parser;
	ssize_t read, ret;

	if (!cnt)
		return 0;

	mutex_lock(&graph_lock);

	if (trace_parser_get_init(&parser, FTRACE_BUFF_MAX)) {
		ret = -ENOMEM;
		goto out_unlock;
	}

	read = trace_get_user(&parser, ubuf, cnt, ppos);

	if (read >= 0 && trace_parser_loaded((&parser))) {
		parser.buffer[parser.idx] = 0;

		/* we allow only one expression at a time */
		ret = ftrace_set_func(ftrace_graph_funcs, &ftrace_graph_count,
					parser.buffer);
		if (ret)
			goto out_free;
	}

	ret = read;

out_free:
	trace_parser_put(&parser);
out_unlock:
	mutex_unlock(&graph_lock);

	return ret;
}

static const struct file_operations ftrace_graph_fops = {
	.open		= ftrace_graph_open,
	.read		= seq_read,
	.write		= ftrace_graph_write,
	.llseek		= ftrace_filter_lseek,
	.release	= ftrace_graph_release,
};
#endif /* CONFIG_FUNCTION_GRAPH_TRACER */

static __init int ftrace_init_dyn_debugfs(struct dentry *d_tracer)
{

	trace_create_file("available_filter_functions", 0444,
			d_tracer, NULL, &ftrace_avail_fops);

	trace_create_file("enabled_functions", 0444,
			d_tracer, NULL, &ftrace_enabled_fops);

	trace_create_file("set_ftrace_filter", 0644, d_tracer,
			NULL, &ftrace_filter_fops);

	trace_create_file("set_ftrace_notrace", 0644, d_tracer,
				    NULL, &ftrace_notrace_fops);

#ifdef CONFIG_FUNCTION_GRAPH_TRACER
	trace_create_file("set_graph_function", 0444, d_tracer,
				    NULL,
				    &ftrace_graph_fops);
#endif /* CONFIG_FUNCTION_GRAPH_TRACER */

	return 0;
}

static int ftrace_cmp_ips(const void *a, const void *b)
{
	const unsigned long *ipa = a;
	const unsigned long *ipb = b;

	if (*ipa > *ipb)
		return 1;
	if (*ipa < *ipb)
		return -1;
	return 0;
}

static void ftrace_swap_ips(void *a, void *b, int size)
{
	unsigned long *ipa = a;
	unsigned long *ipb = b;
	unsigned long t;

	t = *ipa;
	*ipa = *ipb;
	*ipb = t;
}

static int ftrace_process_locs(struct module *mod,
			       unsigned long *start,
			       unsigned long *end)
{
	struct ftrace_page *start_pg;
	struct ftrace_page *pg;
	struct dyn_ftrace *rec;
	unsigned long count;
	unsigned long *p;
	unsigned long addr;
	unsigned long flags = 0; /* Shut up gcc */
	int ret = -ENOMEM;

	count = end - start;

	if (!count)
		return 0;

	sort(start, count, sizeof(*start),
	     ftrace_cmp_ips, ftrace_swap_ips);

	start_pg = ftrace_allocate_pages(count);
	if (!start_pg)
		return -ENOMEM;

	mutex_lock(&ftrace_lock);

	/*
	 * Core and each module needs their own pages, as
	 * modules will free them when they are removed.
	 * Force a new page to be allocated for modules.
	 */
	if (!mod) {
		WARN_ON(ftrace_pages || ftrace_pages_start);
		/* First initialization */
		ftrace_pages = ftrace_pages_start = start_pg;
	} else {
		if (!ftrace_pages)
			goto out;

		if (WARN_ON(ftrace_pages->next)) {
			/* Hmm, we have free pages? */
			while (ftrace_pages->next)
				ftrace_pages = ftrace_pages->next;
		}

		ftrace_pages->next = start_pg;
	}

	p = start;
	pg = start_pg;
	while (p < end) {
		addr = ftrace_call_adjust(*p++);
		/*
		 * Some architecture linkers will pad between
		 * the different mcount_loc sections of different
		 * object files to satisfy alignments.
		 * Skip any NULL pointers.
		 */
		if (!addr)
			continue;

		if (pg->index == pg->size) {
			/* We should have allocated enough */
			if (WARN_ON(!pg->next))
				break;
			pg = pg->next;
		}

		rec = &pg->records[pg->index++];
		rec->ip = addr;
	}

	/* We should have used all pages */
	WARN_ON(pg->next);

	/* Assign the last page to ftrace_pages */
	ftrace_pages = pg;

	/* These new locations need to be initialized */
	ftrace_new_pgs = start_pg;

	/*
	 * We only need to disable interrupts on start up
	 * because we are modifying code that an interrupt
	 * may execute, and the modification is not atomic.
	 * But for modules, nothing runs the code we modify
	 * until we are finished with it, and there's no
	 * reason to cause large interrupt latencies while we do it.
	 */
	if (!mod)
		local_irq_save(flags);
	ftrace_update_code(mod);
	if (!mod)
		local_irq_restore(flags);
	ret = 0;
 out:
	mutex_unlock(&ftrace_lock);

	return ret;
}

#ifdef CONFIG_MODULES

#define next_to_ftrace_page(p) container_of(p, struct ftrace_page, next)

void ftrace_release_mod(struct module *mod)
{
	struct dyn_ftrace *rec;
	struct ftrace_page **last_pg;
	struct ftrace_page *pg;
	int order;

	mutex_lock(&ftrace_lock);

	if (ftrace_disabled)
		goto out_unlock;

	/*
	 * Each module has its own ftrace_pages, remove
	 * them from the list.
	 */
	last_pg = &ftrace_pages_start;
	for (pg = ftrace_pages_start; pg; pg = *last_pg) {
		rec = &pg->records[0];
		if (within_module_core(rec->ip, mod)) {
			/*
			 * As core pages are first, the first
			 * page should never be a module page.
			 */
			if (WARN_ON(pg == ftrace_pages_start))
				goto out_unlock;

			/* Check if we are deleting the last page */
			if (pg == ftrace_pages)
				ftrace_pages = next_to_ftrace_page(last_pg);

			*last_pg = pg->next;
			order = get_count_order(pg->size / ENTRIES_PER_PAGE);
			free_pages((unsigned long)pg->records, order);
			kfree(pg);
		} else
			last_pg = &pg->next;
	}
 out_unlock:
	mutex_unlock(&ftrace_lock);
}

static void ftrace_init_module(struct module *mod,
			       unsigned long *start, unsigned long *end)
{
	if (ftrace_disabled || start == end)
		return;
	ftrace_process_locs(mod, start, end);
}

void ftrace_module_init(struct module *mod)
{
	ftrace_init_module(mod, mod->ftrace_callsites,
			   mod->ftrace_callsites +
			   mod->num_ftrace_callsites);
}

static int ftrace_module_notify_exit(struct notifier_block *self,
				     unsigned long val, void *data)
{
	struct module *mod = data;

	if (val == MODULE_STATE_GOING)
		ftrace_release_mod(mod);

	return 0;
}
#else
static int ftrace_module_notify_exit(struct notifier_block *self,
				     unsigned long val, void *data)
{
	return 0;
}
#endif /* CONFIG_MODULES */

struct notifier_block ftrace_module_exit_nb = {
	.notifier_call = ftrace_module_notify_exit,
	.priority = INT_MIN,	/* Run after anything that can remove kprobes */
};

extern unsigned long __start_mcount_loc[];
extern unsigned long __stop_mcount_loc[];

void __init ftrace_init(void)
{
	unsigned long count, addr, flags;
	int ret;

	/* Keep the ftrace pointer to the stub */
	addr = (unsigned long)ftrace_stub;

	local_irq_save(flags);
	ftrace_dyn_arch_init(&addr);
	local_irq_restore(flags);

	/* ftrace_dyn_arch_init places the return code in addr */
	if (addr)
		goto failed;

	count = __stop_mcount_loc - __start_mcount_loc;

	ret = ftrace_dyn_table_alloc(count);
	if (ret)
		goto failed;

	last_ftrace_enabled = ftrace_enabled = 1;

	ret = ftrace_process_locs(NULL,
				  __start_mcount_loc,
				  __stop_mcount_loc);

	ret = register_module_notifier(&ftrace_module_exit_nb);
	if (ret)
		pr_warning("Failed to register trace ftrace module exit notifier\n");

	set_ftrace_early_filters();

	return;
 failed:
	ftrace_disabled = 1;
}

#else

static struct ftrace_ops global_ops = {
	.func			= ftrace_stub,
	.flags			= FTRACE_OPS_FL_RECURSION_SAFE | FTRACE_OPS_FL_INITIALIZED,
	INIT_REGEX_LOCK(global_ops)
};

static int __init ftrace_nodyn_init(void)
{
	ftrace_enabled = 1;
	return 0;
}
core_initcall(ftrace_nodyn_init);

static inline int ftrace_init_dyn_debugfs(struct dentry *d_tracer) { return 0; }
static inline void ftrace_startup_enable(int command) { }
/* Keep as macros so we do not need to define the commands */
# define ftrace_startup(ops, command)					\
	({								\
		int ___ret = __register_ftrace_function(ops);		\
		if (!___ret)						\
			(ops)->flags |= FTRACE_OPS_FL_ENABLED;		\
		___ret;							\
	})
# define ftrace_shutdown(ops, command) __unregister_ftrace_function(ops)

# define ftrace_startup_sysctl()	do { } while (0)
# define ftrace_shutdown_sysctl()	do { } while (0)

static inline int
ftrace_ops_test(struct ftrace_ops *ops, unsigned long ip, void *regs)
{
	return 1;
}

#endif /* CONFIG_DYNAMIC_FTRACE */

static void
ftrace_ops_control_func(unsigned long ip, unsigned long parent_ip,
			struct ftrace_ops *op, struct pt_regs *regs)
{
	if (unlikely(trace_recursion_test(TRACE_CONTROL_BIT)))
		return;

	/*
	 * Some of the ops may be dynamically allocated,
	 * they must be freed after a synchronize_sched().
	 */
	preempt_disable_notrace();
	trace_recursion_set(TRACE_CONTROL_BIT);
	do_for_each_ftrace_op(op, ftrace_control_list) {
		if (!(op->flags & FTRACE_OPS_FL_STUB) &&
		    !ftrace_function_local_disabled(op) &&
		    ftrace_ops_test(op, ip, regs))
			op->func(ip, parent_ip, op, regs);
	} while_for_each_ftrace_op(op);
	trace_recursion_clear(TRACE_CONTROL_BIT);
	preempt_enable_notrace();
}

static struct ftrace_ops control_ops = {
	.func	= ftrace_ops_control_func,
	.flags	= FTRACE_OPS_FL_RECURSION_SAFE | FTRACE_OPS_FL_INITIALIZED,
	INIT_REGEX_LOCK(control_ops)
};

static inline void
__ftrace_ops_list_func(unsigned long ip, unsigned long parent_ip,
		       struct ftrace_ops *ignored, struct pt_regs *regs)
{
	struct ftrace_ops *op;
	int bit;

	if (function_trace_stop)
		return;

	bit = trace_test_and_set_recursion(TRACE_LIST_START, TRACE_LIST_MAX);
	if (bit < 0)
		return;

	/*
	 * Some of the ops may be dynamically allocated,
	 * they must be freed after a synchronize_sched().
	 */
	preempt_disable_notrace();
	do_for_each_ftrace_op(op, ftrace_ops_list) {
		if (ftrace_ops_test(op, ip, regs))
			op->func(ip, parent_ip, op, regs);
	} while_for_each_ftrace_op(op);
	preempt_enable_notrace();
	trace_clear_recursion(bit);
}

/*
 * Some archs only support passing ip and parent_ip. Even though
 * the list function ignores the op parameter, we do not want any
 * C side effects, where a function is called without the caller
 * sending a third parameter.
 * Archs are to support both the regs and ftrace_ops at the same time.
 * If they support ftrace_ops, it is assumed they support regs.
 * If call backs want to use regs, they must either check for regs
 * being NULL, or CONFIG_DYNAMIC_FTRACE_WITH_REGS.
 * Note, CONFIG_DYNAMIC_FTRACE_WITH_REGS expects a full regs to be saved.
 * An architecture can pass partial regs with ftrace_ops and still
 * set the ARCH_SUPPORT_FTARCE_OPS.
 */
#if ARCH_SUPPORTS_FTRACE_OPS
static void ftrace_ops_list_func(unsigned long ip, unsigned long parent_ip,
				 struct ftrace_ops *op, struct pt_regs *regs)
{
	__ftrace_ops_list_func(ip, parent_ip, NULL, regs);
}
#else
static void ftrace_ops_no_ops(unsigned long ip, unsigned long parent_ip)
{
	__ftrace_ops_list_func(ip, parent_ip, NULL, NULL);
}
#endif

static void clear_ftrace_swapper(void)
{
	struct task_struct *p;
	int cpu;

	get_online_cpus();
	for_each_online_cpu(cpu) {
		p = idle_task(cpu);
		clear_tsk_trace_trace(p);
	}
	put_online_cpus();
}

static void set_ftrace_swapper(void)
{
	struct task_struct *p;
	int cpu;

	get_online_cpus();
	for_each_online_cpu(cpu) {
		p = idle_task(cpu);
		set_tsk_trace_trace(p);
	}
	put_online_cpus();
}

static void clear_ftrace_pid(struct pid *pid)
{
	struct task_struct *p;

	rcu_read_lock();
	do_each_pid_task(pid, PIDTYPE_PID, p) {
		clear_tsk_trace_trace(p);
	} while_each_pid_task(pid, PIDTYPE_PID, p);
	rcu_read_unlock();

	put_pid(pid);
}

static void set_ftrace_pid(struct pid *pid)
{
	struct task_struct *p;

	rcu_read_lock();
	do_each_pid_task(pid, PIDTYPE_PID, p) {
		set_tsk_trace_trace(p);
	} while_each_pid_task(pid, PIDTYPE_PID, p);
	rcu_read_unlock();
}

static void clear_ftrace_pid_task(struct pid *pid)
{
	if (pid == ftrace_swapper_pid)
		clear_ftrace_swapper();
	else
		clear_ftrace_pid(pid);
}

static void set_ftrace_pid_task(struct pid *pid)
{
	if (pid == ftrace_swapper_pid)
		set_ftrace_swapper();
	else
		set_ftrace_pid(pid);
}

static int ftrace_pid_add(int p)
{
	struct pid *pid;
	struct ftrace_pid *fpid;
	int ret = -EINVAL;

	mutex_lock(&ftrace_lock);

	if (!p)
		pid = ftrace_swapper_pid;
	else
		pid = find_get_pid(p);

	if (!pid)
		goto out;

	ret = 0;

	list_for_each_entry(fpid, &ftrace_pids, list)
		if (fpid->pid == pid)
			goto out_put;

	ret = -ENOMEM;

	fpid = kmalloc(sizeof(*fpid), GFP_KERNEL);
	if (!fpid)
		goto out_put;

	list_add(&fpid->list, &ftrace_pids);
	fpid->pid = pid;

	set_ftrace_pid_task(pid);

	ftrace_update_pid_func();
	ftrace_startup_enable(0);

	mutex_unlock(&ftrace_lock);
	return 0;

out_put:
	if (pid != ftrace_swapper_pid)
		put_pid(pid);

out:
	mutex_unlock(&ftrace_lock);
	return ret;
}

static void ftrace_pid_reset(void)
{
	struct ftrace_pid *fpid, *safe;

	mutex_lock(&ftrace_lock);
	list_for_each_entry_safe(fpid, safe, &ftrace_pids, list) {
		struct pid *pid = fpid->pid;

		clear_ftrace_pid_task(pid);

		list_del(&fpid->list);
		kfree(fpid);
	}

	ftrace_update_pid_func();
	ftrace_startup_enable(0);

	mutex_unlock(&ftrace_lock);
}

static void *fpid_start(struct seq_file *m, loff_t *pos)
{
	mutex_lock(&ftrace_lock);

	if (list_empty(&ftrace_pids) && (!*pos))
		return (void *) 1;

	return seq_list_start(&ftrace_pids, *pos);
}

static void *fpid_next(struct seq_file *m, void *v, loff_t *pos)
{
	if (v == (void *)1)
		return NULL;

	return seq_list_next(v, &ftrace_pids, pos);
}

static void fpid_stop(struct seq_file *m, void *p)
{
	mutex_unlock(&ftrace_lock);
}

static int fpid_show(struct seq_file *m, void *v)
{
	const struct ftrace_pid *fpid = list_entry(v, struct ftrace_pid, list);

	if (v == (void *)1) {
		seq_printf(m, "no pid\n");
		return 0;
	}

	if (fpid->pid == ftrace_swapper_pid)
		seq_printf(m, "swapper tasks\n");
	else
		seq_printf(m, "%u\n", pid_vnr(fpid->pid));

	return 0;
}

static const struct seq_operations ftrace_pid_sops = {
	.start = fpid_start,
	.next = fpid_next,
	.stop = fpid_stop,
	.show = fpid_show,
};

static int
ftrace_pid_open(struct inode *inode, struct file *file)
{
	int ret = 0;

	if ((file->f_mode & FMODE_WRITE) &&
	    (file->f_flags & O_TRUNC))
		ftrace_pid_reset();

	if (file->f_mode & FMODE_READ)
		ret = seq_open(file, &ftrace_pid_sops);

	return ret;
}

static ssize_t
ftrace_pid_write(struct file *filp, const char __user *ubuf,
		   size_t cnt, loff_t *ppos)
{
	char buf[64], *tmp;
	long val;
	int ret;

	if (cnt >= sizeof(buf))
		return -EINVAL;

	if (copy_from_user(&buf, ubuf, cnt))
		return -EFAULT;

	buf[cnt] = 0;

	/*
	 * Allow "echo > set_ftrace_pid" or "echo -n '' > set_ftrace_pid"
	 * to clean the filter quietly.
	 */
	tmp = strstrip(buf);
	if (strlen(tmp) == 0)
		return 1;

	ret = kstrtol(tmp, 10, &val);
	if (ret < 0)
		return ret;

	ret = ftrace_pid_add(val);

	return ret ? ret : cnt;
}

static int
ftrace_pid_release(struct inode *inode, struct file *file)
{
	if (file->f_mode & FMODE_READ)
		seq_release(inode, file);

	return 0;
}

static const struct file_operations ftrace_pid_fops = {
	.open		= ftrace_pid_open,
	.write		= ftrace_pid_write,
	.read		= seq_read,
	.llseek		= ftrace_filter_lseek,
	.release	= ftrace_pid_release,
};

static __init int ftrace_init_debugfs(void)
{
	struct dentry *d_tracer;

	d_tracer = tracing_init_dentry();
	if (!d_tracer)
		return 0;

	ftrace_init_dyn_debugfs(d_tracer);

	trace_create_file("set_ftrace_pid", 0644, d_tracer,
			    NULL, &ftrace_pid_fops);

	ftrace_profile_debugfs(d_tracer);

	return 0;
}
fs_initcall(ftrace_init_debugfs);

/**
 * ftrace_kill - kill ftrace
 *
 * This function should be used by panic code. It stops ftrace
 * but in a not so nice way. If you need to simply kill ftrace
 * from a non-atomic section, use ftrace_kill.
 */
void ftrace_kill(void)
{
	ftrace_disabled = 1;
	ftrace_enabled = 0;
	clear_ftrace_function();
}

/**
 * Test if ftrace is dead or not.
 */
int ftrace_is_dead(void)
{
	return ftrace_disabled;
}

/**
 * register_ftrace_function - register a function for profiling
 * @ops - ops structure that holds the function for profiling.
 *
 * Register a function to be called by all functions in the
 * kernel.
 *
 * Note: @ops->func and all the functions it calls must be labeled
 *       with "notrace", otherwise it will go into a
 *       recursive loop.
 */
int register_ftrace_function(struct ftrace_ops *ops)
{
	int ret = -1;

	ftrace_ops_init(ops);

	mutex_lock(&ftrace_lock);

	ret = ftrace_startup(ops, 0);

	mutex_unlock(&ftrace_lock);

	return ret;
}
EXPORT_SYMBOL_GPL(register_ftrace_function);

/**
 * unregister_ftrace_function - unregister a function for profiling.
 * @ops - ops structure that holds the function to unregister
 *
 * Unregister a function that was added to be called by ftrace profiling.
 */
int unregister_ftrace_function(struct ftrace_ops *ops)
{
	int ret;

	mutex_lock(&ftrace_lock);
	ret = ftrace_shutdown(ops, 0);
	mutex_unlock(&ftrace_lock);

	return ret;
}
EXPORT_SYMBOL_GPL(unregister_ftrace_function);

int
ftrace_enable_sysctl(struct ctl_table *table, int write,
		     void __user *buffer, size_t *lenp,
		     loff_t *ppos)
{
	int ret = -ENODEV;

	mutex_lock(&ftrace_lock);

	if (unlikely(ftrace_disabled))
		goto out;

	ret = proc_dointvec(table, write, buffer, lenp, ppos);

	if (ret || !write || (last_ftrace_enabled == !!ftrace_enabled))
		goto out;

	last_ftrace_enabled = !!ftrace_enabled;

	if (ftrace_enabled) {

		ftrace_startup_sysctl();

		/* we are starting ftrace again */
		if (ftrace_ops_list != &ftrace_list_end)
			update_ftrace_function();

	} else {
		/* stopping ftrace calls (just send to ftrace_stub) */
		ftrace_trace_function = ftrace_stub;

		ftrace_shutdown_sysctl();
	}

 out:
	mutex_unlock(&ftrace_lock);
	return ret;
}

#ifdef CONFIG_FUNCTION_GRAPH_TRACER

static int ftrace_graph_active;
static struct notifier_block ftrace_suspend_notifier;

int ftrace_graph_entry_stub(struct ftrace_graph_ent *trace)
{
	return 0;
}

/* The callbacks that hook a function */
trace_func_graph_ret_t ftrace_graph_return =
			(trace_func_graph_ret_t)ftrace_stub;
trace_func_graph_ent_t ftrace_graph_entry = ftrace_graph_entry_stub;
static trace_func_graph_ent_t __ftrace_graph_entry = ftrace_graph_entry_stub;

/* Try to assign a return stack array on FTRACE_RETSTACK_ALLOC_SIZE tasks. */
static int alloc_retstack_tasklist(struct ftrace_ret_stack **ret_stack_list)
{
	int i;
	int ret = 0;
	unsigned long flags;
	int start = 0, end = FTRACE_RETSTACK_ALLOC_SIZE;
	struct task_struct *g, *t;

	for (i = 0; i < FTRACE_RETSTACK_ALLOC_SIZE; i++) {
		ret_stack_list[i] = kmalloc(FTRACE_RETFUNC_DEPTH
					* sizeof(struct ftrace_ret_stack),
					GFP_KERNEL);
		if (!ret_stack_list[i]) {
			start = 0;
			end = i;
			ret = -ENOMEM;
			goto free;
		}
	}

	read_lock_irqsave(&tasklist_lock, flags);
	do_each_thread(g, t) {
		if (start == end) {
			ret = -EAGAIN;
			goto unlock;
		}

		if (t->ret_stack == NULL) {
			atomic_set(&t->tracing_graph_pause, 0);
			atomic_set(&t->trace_overrun, 0);
			t->curr_ret_stack = -1;
			/* Make sure the tasks see the -1 first: */
			smp_wmb();
			t->ret_stack = ret_stack_list[start++];
		}
	} while_each_thread(g, t);

unlock:
	read_unlock_irqrestore(&tasklist_lock, flags);
free:
	for (i = start; i < end; i++)
		kfree(ret_stack_list[i]);
	return ret;
}

static void
ftrace_graph_probe_sched_switch(void *ignore,
			struct task_struct *prev, struct task_struct *next)
{
	unsigned long long timestamp;
	int index;

	/*
	 * Does the user want to count the time a function was asleep.
	 * If so, do not update the time stamps.
	 */
	if (trace_flags & TRACE_ITER_SLEEP_TIME)
		return;

	timestamp = trace_clock_local();

	prev->ftrace_timestamp = timestamp;

	/* only process tasks that we timestamped */
	if (!next->ftrace_timestamp)
		return;

	/*
	 * Update all the counters in next to make up for the
	 * time next was sleeping.
	 */
	timestamp -= next->ftrace_timestamp;

	for (index = next->curr_ret_stack; index >= 0; index--)
		next->ret_stack[index].calltime += timestamp;
}

/* Allocate a return stack for each task */
static int start_graph_tracing(void)
{
	struct ftrace_ret_stack **ret_stack_list;
	int ret, cpu;

	ret_stack_list = kmalloc(FTRACE_RETSTACK_ALLOC_SIZE *
				sizeof(struct ftrace_ret_stack *),
				GFP_KERNEL);

	if (!ret_stack_list)
		return -ENOMEM;

	/* The cpu_boot init_task->ret_stack will never be freed */
	for_each_online_cpu(cpu) {
		if (!idle_task(cpu)->ret_stack)
			ftrace_graph_init_idle_task(idle_task(cpu), cpu);
	}

	do {
		ret = alloc_retstack_tasklist(ret_stack_list);
	} while (ret == -EAGAIN);

	if (!ret) {
		ret = register_trace_sched_switch(ftrace_graph_probe_sched_switch, NULL);
		if (ret)
			pr_info("ftrace_graph: Couldn't activate tracepoint"
				" probe to kernel_sched_switch\n");
	}

	kfree(ret_stack_list);
	return ret;
}

/*
 * Hibernation protection.
 * The state of the current task is too much unstable during
 * suspend/restore to disk. We want to protect against that.
 */
static int
ftrace_suspend_notifier_call(struct notifier_block *bl, unsigned long state,
							void *unused)
{
	switch (state) {
	case PM_HIBERNATION_PREPARE:
		pause_graph_tracing();
		break;

	case PM_POST_HIBERNATION:
		unpause_graph_tracing();
		break;
	}
	return NOTIFY_DONE;
}

/* Just a place holder for function graph */
static struct ftrace_ops fgraph_ops __read_mostly = {
	.func		= ftrace_stub,
	.flags		= FTRACE_OPS_FL_STUB | FTRACE_OPS_FL_GLOBAL |
				FTRACE_OPS_FL_RECURSION_SAFE,
};

static int ftrace_graph_entry_test(struct ftrace_graph_ent *trace)
{
	if (!ftrace_ops_test(&global_ops, trace->func, NULL))
		return 0;
	return __ftrace_graph_entry(trace);
}

/*
 * The function graph tracer should only trace the functions defined
 * by set_ftrace_filter and set_ftrace_notrace. If another function
 * tracer ops is registered, the graph tracer requires testing the
 * function against the global ops, and not just trace any function
 * that any ftrace_ops registered.
 */
static void update_function_graph_func(void)
{
	if (ftrace_ops_list == &ftrace_list_end ||
	    (ftrace_ops_list == &global_ops &&
	     global_ops.next == &ftrace_list_end))
		ftrace_graph_entry = __ftrace_graph_entry;
	else
		ftrace_graph_entry = ftrace_graph_entry_test;
}

int register_ftrace_graph(trace_func_graph_ret_t retfunc,
			trace_func_graph_ent_t entryfunc)
{
	int ret = 0;

	mutex_lock(&ftrace_lock);

	/* we currently allow only one tracer registered at a time */
	if (ftrace_graph_active) {
		ret = -EBUSY;
		goto out;
	}

	ftrace_suspend_notifier.notifier_call = ftrace_suspend_notifier_call;
	register_pm_notifier(&ftrace_suspend_notifier);

	ftrace_graph_active++;
	ret = start_graph_tracing();
	if (ret) {
		ftrace_graph_active--;
		goto out;
	}

	ftrace_graph_return = retfunc;

	/*
	 * Update the indirect function to the entryfunc, and the
	 * function that gets called to the entry_test first. Then
	 * call the update fgraph entry function to determine if
	 * the entryfunc should be called directly or not.
	 */
	__ftrace_graph_entry = entryfunc;
	ftrace_graph_entry = ftrace_graph_entry_test;
	update_function_graph_func();

	ret = ftrace_startup(&fgraph_ops, FTRACE_START_FUNC_RET);

out:
	mutex_unlock(&ftrace_lock);
	return ret;
}

void unregister_ftrace_graph(void)
{
	mutex_lock(&ftrace_lock);

	if (unlikely(!ftrace_graph_active))
		goto out;

	ftrace_graph_active--;
	ftrace_graph_return = (trace_func_graph_ret_t)ftrace_stub;
	ftrace_graph_entry = ftrace_graph_entry_stub;
	__ftrace_graph_entry = ftrace_graph_entry_stub;
	ftrace_shutdown(&fgraph_ops, FTRACE_STOP_FUNC_RET);
	unregister_pm_notifier(&ftrace_suspend_notifier);
	unregister_trace_sched_switch(ftrace_graph_probe_sched_switch, NULL);

 out:
	mutex_unlock(&ftrace_lock);
}

static DEFINE_PER_CPU(struct ftrace_ret_stack *, idle_ret_stack);

static void
graph_init_task(struct task_struct *t, struct ftrace_ret_stack *ret_stack)
{
	atomic_set(&t->tracing_graph_pause, 0);
	atomic_set(&t->trace_overrun, 0);
	t->ftrace_timestamp = 0;
	/* make curr_ret_stack visible before we add the ret_stack */
	smp_wmb();
	t->ret_stack = ret_stack;
}

/*
 * Allocate a return stack for the idle task. May be the first
 * time through, or it may be done by CPU hotplug online.
 */
void ftrace_graph_init_idle_task(struct task_struct *t, int cpu)
{
	t->curr_ret_stack = -1;
	/*
	 * The idle task has no parent, it either has its own
	 * stack or no stack at all.
	 */
	if (t->ret_stack)
		WARN_ON(t->ret_stack != per_cpu(idle_ret_stack, cpu));

	if (ftrace_graph_active) {
		struct ftrace_ret_stack *ret_stack;

		ret_stack = per_cpu(idle_ret_stack, cpu);
		if (!ret_stack) {
			ret_stack = kmalloc(FTRACE_RETFUNC_DEPTH
					    * sizeof(struct ftrace_ret_stack),
					    GFP_KERNEL);
			if (!ret_stack)
				return;
			per_cpu(idle_ret_stack, cpu) = ret_stack;
		}
		graph_init_task(t, ret_stack);
	}
}

/* Allocate a return stack for newly created task */
void ftrace_graph_init_task(struct task_struct *t)
{
	/* Make sure we do not use the parent ret_stack */
	t->ret_stack = NULL;
	t->curr_ret_stack = -1;

	if (ftrace_graph_active) {
		struct ftrace_ret_stack *ret_stack;

		ret_stack = kmalloc(FTRACE_RETFUNC_DEPTH
				* sizeof(struct ftrace_ret_stack),
				GFP_KERNEL);
		if (!ret_stack)
			return;
		graph_init_task(t, ret_stack);
	}
}

void ftrace_graph_exit_task(struct task_struct *t)
{
	struct ftrace_ret_stack	*ret_stack = t->ret_stack;

	t->ret_stack = NULL;
	/* NULL must become visible to IRQs before we free it: */
	barrier();

	kfree(ret_stack);
}

void ftrace_graph_stop(void)
{
	ftrace_stop();
}
#endif<|MERGE_RESOLUTION|>--- conflicted
+++ resolved
@@ -331,20 +331,12 @@
 		func = ftrace_ops_list_func;
 	}
 
-<<<<<<< HEAD
-=======
 	update_function_graph_func();
 
->>>>>>> 0c992013
 	/* If there's no change, then do nothing more here */
 	if (ftrace_trace_function == func)
 		return;
 
-<<<<<<< HEAD
-	update_function_graph_func();
-
-=======
->>>>>>> 0c992013
 	/*
 	 * If we are using the list function, it doesn't care
 	 * about the function_trace_ops.
