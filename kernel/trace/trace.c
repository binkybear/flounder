--- conflicted
+++ resolved
@@ -430,9 +430,6 @@
 	if (unlikely(tracing_selftest_running || tracing_disabled))
 		return 0;
 
-	if (unlikely(tracing_selftest_running || tracing_disabled))
-		return 0;
-
 	alloc = sizeof(*entry) + size + 2; /* possible \n added */
 
 	local_save_flags(irq_flags);
@@ -476,9 +473,6 @@
 	int pc;
 
 	pc = preempt_count();
-
-	if (unlikely(tracing_selftest_running || tracing_disabled))
-		return 0;
 
 	if (unlikely(tracing_selftest_running || tracing_disabled))
 		return 0;
@@ -3082,7 +3076,6 @@
 	kfree(iter->buffer_iter);
 	seq_release_private(inode, file);
 
-<<<<<<< HEAD
 	return 0;
 }
 
@@ -3094,19 +3087,6 @@
 	return 0;
 }
 
-=======
-	return 0;
-}
-
-static int tracing_release_generic_tr(struct inode *inode, struct file *file)
-{
-	struct trace_array *tr = inode->i_private;
-
-	trace_array_put(tr);
-	return 0;
-}
-
->>>>>>> 0c992013
 static int tracing_single_release_tr(struct inode *inode, struct file *file)
 {
 	struct trace_array *tr = inode->i_private;
