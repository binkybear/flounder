--- conflicted
+++ resolved
@@ -1850,7 +1850,6 @@
 			struct page *page;
 			unsigned int foll_flags = gup_flags;
 			unsigned int page_increm;
-			static DEFINE_MUTEX(s_follow_page_lock);
 
 follow_page_again:
 			/*
@@ -1861,7 +1860,6 @@
 				return i ? i : -ERESTARTSYS;
 
 			cond_resched();
-			mutex_lock(&s_follow_page_lock);
 			while (!(page = follow_page_mask(vma, start,
 						foll_flags, &page_mask))) {
 				int ret;
@@ -1871,10 +1869,8 @@
 
 				/* For mlock, just skip the stack guard page. */
 				if (foll_flags & FOLL_MLOCK) {
-					if (stack_guard_page(vma, start)) {
-						mutex_unlock(&s_follow_page_lock);
+					if (stack_guard_page(vma, start))
 						goto next_page;
-					}
 				}
 				if (foll_flags & FOLL_WRITE)
 					fault_flags |= FAULT_FLAG_WRITE;
@@ -1887,7 +1883,6 @@
 							fault_flags);
 
 				if (ret & VM_FAULT_ERROR) {
-					mutex_unlock(&s_follow_page_lock);
 					if (ret & VM_FAULT_OOM)
 						return i ? i : -ENOMEM;
 					if (ret & (VM_FAULT_HWPOISON |
@@ -1913,7 +1908,6 @@
 				}
 
 				if (ret & VM_FAULT_RETRY) {
-					mutex_unlock(&s_follow_page_lock);
 					if (nonblocking)
 						*nonblocking = 0;
 					return i;
@@ -1937,10 +1931,8 @@
 
 				cond_resched();
 			}
-			if (IS_ERR(page)) {
-				mutex_unlock(&s_follow_page_lock);
+			if (IS_ERR(page))
 				return i ? i : PTR_ERR(page);
-			}
 
 			if (dma_contiguous_should_replace_page(page) &&
 				(foll_flags & FOLL_GET)) {
@@ -1977,17 +1969,9 @@
 						start, fault_flags);
 				}
 				foll_flags = gup_flags;
-<<<<<<< HEAD
-				mutex_unlock(&s_follow_page_lock);
 				goto follow_page_again;
 			}
 
-			mutex_unlock(&s_follow_page_lock);
-=======
-				goto follow_page_again;
-			}
-
->>>>>>> 5afd1b7e
 			BUG_ON(dma_contiguous_should_replace_page(page) &&
 				(foll_flags & FOLL_GET));
 
