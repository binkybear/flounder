--- conflicted
+++ resolved
@@ -6209,10 +6209,7 @@
 		list_del(&page->lru);
 		rmv_page_order(page);
 		zone->free_area[order].nr_free--;
-<<<<<<< HEAD
 		pasr_kget(page, order);
-=======
->>>>>>> 0c992013
 #ifdef CONFIG_HIGHMEM
 		if (PageHighMem(page))
 			totalhigh_pages -= 1 << order;
