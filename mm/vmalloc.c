/*
 *  linux/mm/vmalloc.c
 *
 *  Copyright (C) 1993  Linus Torvalds
 *  Support of BIGMEM added by Gerhard Wichert, Siemens AG, July 1999
 *  SMP-safe vmalloc/vfree/ioremap, Tigran Aivazian <tigran@veritas.com>, May 2000
 *  Major rework to support vmap/vunmap, Christoph Hellwig, SGI, August 2002
 *  Numa awareness, Christoph Lameter, SGI, June 2005
 */

#include <linux/vmalloc.h>
#include <linux/mm.h>
#include <linux/module.h>
#include <linux/highmem.h>
#include <linux/sched.h>
#include <linux/slab.h>
#include <linux/spinlock.h>
#include <linux/interrupt.h>
#include <linux/proc_fs.h>
#include <linux/seq_file.h>
#include <linux/debugobjects.h>
#include <linux/kallsyms.h>
#include <linux/list.h>
#include <linux/rbtree.h>
#include <linux/radix-tree.h>
#include <linux/rcupdate.h>
#include <linux/pfn.h>
#include <linux/kmemleak.h>
#include <linux/atomic.h>
#include <linux/llist.h>
#include <asm/uaccess.h>
#include <asm/tlbflush.h>
#include <asm/shmparam.h>

struct vfree_deferred {
	struct llist_head list;
	struct work_struct wq;
};
static DEFINE_PER_CPU(struct vfree_deferred, vfree_deferred);

static void __vunmap(const void *, int);

static void free_work(struct work_struct *w)
{
	struct vfree_deferred *p = container_of(w, struct vfree_deferred, wq);
	struct llist_node *llnode = llist_del_all(&p->list);
	while (llnode) {
		void *p = llnode;
		llnode = llist_next(llnode);
		__vunmap(p, 1);
	}
}

/*** Page table manipulation functions ***/

static void vunmap_pte_range(pmd_t *pmd, unsigned long addr, unsigned long end)
{
	pte_t *pte;

	pte = pte_offset_kernel(pmd, addr);
	do {
		pte_t ptent = ptep_get_and_clear(&init_mm, addr, pte);
		WARN_ON(!pte_none(ptent) && !pte_present(ptent));
	} while (pte++, addr += PAGE_SIZE, addr != end);
}

static void vunmap_pmd_range(pud_t *pud, unsigned long addr, unsigned long end)
{
	pmd_t *pmd;
	unsigned long next;

	pmd = pmd_offset(pud, addr);
	do {
		next = pmd_addr_end(addr, end);
		if (pmd_none_or_clear_bad(pmd))
			continue;
		vunmap_pte_range(pmd, addr, next);
	} while (pmd++, addr = next, addr != end);
}

static void vunmap_pud_range(pgd_t *pgd, unsigned long addr, unsigned long end)
{
	pud_t *pud;
	unsigned long next;

	pud = pud_offset(pgd, addr);
	do {
		next = pud_addr_end(addr, end);
		if (pud_none_or_clear_bad(pud))
			continue;
		vunmap_pmd_range(pud, addr, next);
	} while (pud++, addr = next, addr != end);
}

static void vunmap_page_range(unsigned long addr, unsigned long end)
{
	pgd_t *pgd;
	unsigned long next;

	BUG_ON(addr >= end);
	pgd = pgd_offset_k(addr);
	do {
		next = pgd_addr_end(addr, end);
		if (pgd_none_or_clear_bad(pgd))
			continue;
		vunmap_pud_range(pgd, addr, next);
	} while (pgd++, addr = next, addr != end);
}

static int vmap_pte_range(pmd_t *pmd, unsigned long addr,
		unsigned long end, pgprot_t prot, struct page **pages, int *nr)
{
	pte_t *pte;

	/*
	 * nr is a running index into the array which helps higher level
	 * callers keep track of where we're up to.
	 */

	pte = pte_alloc_kernel(pmd, addr);
	if (!pte)
		return -ENOMEM;
	do {
		struct page *page = pages[*nr];

		if (WARN_ON(!pte_none(*pte)))
			return -EBUSY;
		if (WARN_ON(!page))
			return -ENOMEM;
		set_pte_at(&init_mm, addr, pte, mk_pte(page, prot));
		(*nr)++;
	} while (pte++, addr += PAGE_SIZE, addr != end);
	return 0;
}

static int vmap_pmd_range(pud_t *pud, unsigned long addr,
		unsigned long end, pgprot_t prot, struct page **pages, int *nr)
{
	pmd_t *pmd;
	unsigned long next;

	pmd = pmd_alloc(&init_mm, pud, addr);
	if (!pmd)
		return -ENOMEM;
	do {
		next = pmd_addr_end(addr, end);
		if (vmap_pte_range(pmd, addr, next, prot, pages, nr))
			return -ENOMEM;
	} while (pmd++, addr = next, addr != end);
	return 0;
}

static int vmap_pud_range(pgd_t *pgd, unsigned long addr,
		unsigned long end, pgprot_t prot, struct page **pages, int *nr)
{
	pud_t *pud;
	unsigned long next;

	pud = pud_alloc(&init_mm, pgd, addr);
	if (!pud)
		return -ENOMEM;
	do {
		next = pud_addr_end(addr, end);
		if (vmap_pmd_range(pud, addr, next, prot, pages, nr))
			return -ENOMEM;
	} while (pud++, addr = next, addr != end);
	return 0;
}

/*
 * Set up page tables in kva (addr, end). The ptes shall have prot "prot", and
 * will have pfns corresponding to the "pages" array.
 *
 * Ie. pte at addr+N*PAGE_SIZE shall point to pfn corresponding to pages[N]
 */
static int vmap_page_range_noflush(unsigned long start, unsigned long end,
				   pgprot_t prot, struct page **pages)
{
	pgd_t *pgd;
	unsigned long next;
	unsigned long addr = start;
	int err = 0;
	int nr = 0;

	BUG_ON(addr >= end);
	pgd = pgd_offset_k(addr);
	do {
		next = pgd_addr_end(addr, end);
		err = vmap_pud_range(pgd, addr, next, prot, pages, &nr);
		if (err)
			return err;
	} while (pgd++, addr = next, addr != end);

	return nr;
}

static int vmap_page_range(unsigned long start, unsigned long end,
			   pgprot_t prot, struct page **pages)
{
	int ret;

	ret = vmap_page_range_noflush(start, end, prot, pages);
	flush_cache_vmap(start, end);
	return ret;
}

int is_vmalloc_or_module_addr(const void *x)
{
	/*
	 * ARM, x86-64 and sparc64 put modules in a special place,
	 * and fall back on vmalloc() if that fails. Others
	 * just put it in the vmalloc space.
	 */
#if defined(CONFIG_MODULES) && defined(MODULES_VADDR)
	unsigned long addr = (unsigned long)x;
	if (addr >= MODULES_VADDR && addr < MODULES_END)
		return 1;
#endif
	return is_vmalloc_addr(x);
}

/*
 * Walk a vmap address to the struct page it maps.
 */
struct page *vmalloc_to_page(const void *vmalloc_addr)
{
	unsigned long addr = (unsigned long) vmalloc_addr;
	struct page *page = NULL;
	pgd_t *pgd = pgd_offset_k(addr);

	/*
	 * XXX we might need to change this if we add VIRTUAL_BUG_ON for
	 * architectures that do not vmalloc module space
	 */
	VIRTUAL_BUG_ON(!is_vmalloc_or_module_addr(vmalloc_addr));

	if (!pgd_none(*pgd)) {
		pud_t *pud = pud_offset(pgd, addr);
		if (!pud_none(*pud)) {
			pmd_t *pmd = pmd_offset(pud, addr);
			if (!pmd_none(*pmd)) {
				pte_t *ptep, pte;

				ptep = pte_offset_map(pmd, addr);
				pte = *ptep;
				if (pte_present(pte))
					page = pte_page(pte);
				pte_unmap(ptep);
			}
		}
	}
	return page;
}
EXPORT_SYMBOL(vmalloc_to_page);

/*
 * Map a vmalloc()-space virtual address to the physical page frame number.
 */
unsigned long vmalloc_to_pfn(const void *vmalloc_addr)
{
	return page_to_pfn(vmalloc_to_page(vmalloc_addr));
}
EXPORT_SYMBOL(vmalloc_to_pfn);


/*** Global kva allocator ***/

#define VM_LAZY_FREE	0x01
#define VM_LAZY_FREEING	0x02
#define VM_VM_AREA	0x04

static DEFINE_SPINLOCK(vmap_area_lock);
/* Export for kexec only */
LIST_HEAD(vmap_area_list);
static struct rb_root vmap_area_root = RB_ROOT;

/* The vmap cache globals are protected by vmap_area_lock */
static struct rb_node *free_vmap_cache;
static unsigned long cached_hole_size;
static unsigned long cached_vstart;
static unsigned long cached_align;

static unsigned long vmap_area_pcpu_hole;

static struct vmap_area *__find_vmap_area(unsigned long addr)
{
	struct rb_node *n = vmap_area_root.rb_node;

	while (n) {
		struct vmap_area *va;

		va = rb_entry(n, struct vmap_area, rb_node);
		if (addr < va->va_start)
			n = n->rb_left;
		else if (addr > va->va_start)
			n = n->rb_right;
		else
			return va;
	}

	return NULL;
}

static void __insert_vmap_area(struct vmap_area *va)
{
	struct rb_node **p = &vmap_area_root.rb_node;
	struct rb_node *parent = NULL;
	struct rb_node *tmp;

	while (*p) {
		struct vmap_area *tmp_va;

		parent = *p;
		tmp_va = rb_entry(parent, struct vmap_area, rb_node);
		if (va->va_start < tmp_va->va_end)
			p = &(*p)->rb_left;
		else if (va->va_end > tmp_va->va_start)
			p = &(*p)->rb_right;
		else
			BUG();
	}

	rb_link_node(&va->rb_node, parent, p);
	rb_insert_color(&va->rb_node, &vmap_area_root);

	/* address-sort this list */
	tmp = rb_prev(&va->rb_node);
	if (tmp) {
		struct vmap_area *prev;
		prev = rb_entry(tmp, struct vmap_area, rb_node);
		list_add_rcu(&va->list, &prev->list);
	} else
		list_add_rcu(&va->list, &vmap_area_list);
}

static void purge_vmap_area_lazy(void);

/*
 * Allocate a region of KVA of the specified size and alignment, within the
 * vstart and vend.
 */
static struct vmap_area *alloc_vmap_area(unsigned long size,
				unsigned long align,
				unsigned long vstart, unsigned long vend,
				int node, gfp_t gfp_mask)
{
	struct vmap_area *va;
	struct rb_node *n;
	unsigned long addr;
	int purged = 0;
	struct vmap_area *first;

	BUG_ON(!size);
	BUG_ON(size & ~PAGE_MASK);
	BUG_ON(!is_power_of_2(align));

	va = kmalloc_node(sizeof(struct vmap_area),
			gfp_mask & GFP_RECLAIM_MASK, node);
	if (unlikely(!va))
		return ERR_PTR(-ENOMEM);

retry:
	spin_lock(&vmap_area_lock);
	/*
	 * Invalidate cache if we have more permissive parameters.
	 * cached_hole_size notes the largest hole noticed _below_
	 * the vmap_area cached in free_vmap_cache: if size fits
	 * into that hole, we want to scan from vstart to reuse
	 * the hole instead of allocating above free_vmap_cache.
	 * Note that __free_vmap_area may update free_vmap_cache
	 * without updating cached_hole_size or cached_align.
	 */
	if (!free_vmap_cache ||
			size < cached_hole_size ||
			vstart < cached_vstart ||
			align < cached_align) {
nocache:
		cached_hole_size = 0;
		free_vmap_cache = NULL;
	}
	/* record if we encounter less permissive parameters */
	cached_vstart = vstart;
	cached_align = align;

	/* find starting point for our search */
	if (free_vmap_cache) {
		first = rb_entry(free_vmap_cache, struct vmap_area, rb_node);
		addr = ALIGN(first->va_end, align);
		if (addr < vstart)
			goto nocache;
		if (addr + size < addr)
			goto overflow;

	} else {
		addr = ALIGN(vstart, align);
		if (addr + size < addr)
			goto overflow;

		n = vmap_area_root.rb_node;
		first = NULL;

		while (n) {
			struct vmap_area *tmp;
			tmp = rb_entry(n, struct vmap_area, rb_node);
			if (tmp->va_end >= addr) {
				first = tmp;
				if (tmp->va_start <= addr)
					break;
				n = n->rb_left;
			} else
				n = n->rb_right;
		}

		if (!first)
			goto found;
	}

	/* from the starting point, walk areas until a suitable hole is found */
	while (addr + size > first->va_start && addr + size <= vend) {
		if (addr + cached_hole_size < first->va_start)
			cached_hole_size = first->va_start - addr;
		addr = ALIGN(first->va_end, align);
		if (addr + size < addr)
			goto overflow;

		if (list_is_last(&first->list, &vmap_area_list))
			goto found;

		first = list_entry(first->list.next,
				struct vmap_area, list);
	}

found:
	if (addr + size > vend)
		goto overflow;

	va->va_start = addr;
	va->va_end = addr + size;
	va->flags = 0;
	__insert_vmap_area(va);
	free_vmap_cache = &va->rb_node;
	spin_unlock(&vmap_area_lock);

	BUG_ON(va->va_start & (align-1));
	BUG_ON(va->va_start < vstart);
	BUG_ON(va->va_end > vend);

	return va;

overflow:
	spin_unlock(&vmap_area_lock);
	if (!purged) {
		purge_vmap_area_lazy();
		purged = 1;
		goto retry;
	}
	if (printk_ratelimit())
		printk(KERN_WARNING
			"vmap allocation for size %lu failed: "
			"use vmalloc=<size> to increase size.\n", size);
	kfree(va);
	return ERR_PTR(-EBUSY);
}

static void __free_vmap_area(struct vmap_area *va)
{
	BUG_ON(RB_EMPTY_NODE(&va->rb_node));

	if (free_vmap_cache) {
		if (va->va_end < cached_vstart) {
			free_vmap_cache = NULL;
		} else {
			struct vmap_area *cache;
			cache = rb_entry(free_vmap_cache, struct vmap_area, rb_node);
			if (va->va_start <= cache->va_start) {
				free_vmap_cache = rb_prev(&va->rb_node);
				/*
				 * We don't try to update cached_hole_size or
				 * cached_align, but it won't go very wrong.
				 */
			}
		}
	}
	rb_erase(&va->rb_node, &vmap_area_root);
	RB_CLEAR_NODE(&va->rb_node);
	list_del_rcu(&va->list);

	/*
	 * Track the highest possible candidate for pcpu area
	 * allocation.  Areas outside of vmalloc area can be returned
	 * here too, consider only end addresses which fall inside
	 * vmalloc area proper.
	 */
	if (va->va_end > VMALLOC_START && va->va_end <= VMALLOC_END)
		vmap_area_pcpu_hole = max(vmap_area_pcpu_hole, va->va_end);

	kfree_rcu(va, rcu_head);
}

/*
 * Free a region of KVA allocated by alloc_vmap_area
 */
static void free_vmap_area(struct vmap_area *va)
{
	spin_lock(&vmap_area_lock);
	__free_vmap_area(va);
	spin_unlock(&vmap_area_lock);
}

/*
 * Clear the pagetable entries of a given vmap_area
 */
static void unmap_vmap_area(struct vmap_area *va)
{
	vunmap_page_range(va->va_start, va->va_end);
}

static void vmap_debug_free_range(unsigned long start, unsigned long end)
{
	/*
	 * Unmap page tables and force a TLB flush immediately if
	 * CONFIG_DEBUG_PAGEALLOC is set. This catches use after free
	 * bugs similarly to those in linear kernel virtual address
	 * space after a page has been freed.
	 *
	 * All the lazy freeing logic is still retained, in order to
	 * minimise intrusiveness of this debugging feature.
	 *
	 * This is going to be *slow* (linear kernel virtual address
	 * debugging doesn't do a broadcast TLB flush so it is a lot
	 * faster).
	 */
#ifdef CONFIG_DEBUG_PAGEALLOC
	vunmap_page_range(start, end);
	flush_tlb_kernel_range(start, end);
#endif
}

/*
 * lazy_max_pages is the maximum amount of virtual address space we gather up
 * before attempting to purge with a TLB flush.
 *
 * There is a tradeoff here: a larger number will cover more kernel page tables
 * and take slightly longer to purge, but it will linearly reduce the number of
 * global TLB flushes that must be performed. It would seem natural to scale
 * this number up linearly with the number of CPUs (because vmapping activity
 * could also scale linearly with the number of CPUs), however it is likely
 * that in practice, workloads might be constrained in other ways that mean
 * vmap activity will not scale linearly with CPUs. Also, I want to be
 * conservative and not introduce a big latency on huge systems, so go with
 * a less aggressive log scale. It will still be an improvement over the old
 * code, and it will be simple to change the scale factor if we find that it
 * becomes a problem on bigger systems.
 */

int sysctl_lazy_vfree_pages = 32UL * 1024 * 1024 / PAGE_SIZE;

<<<<<<< HEAD
=======
/*
 * lazy_vfree_tlb_flush_all_threshold is the maximum size of TLB flush by
 * area. Beyond that the whole TLB will be flushed.
 */
int sysctl_lazy_vfree_tlb_flush_all_threshold = SZ_512M;

>>>>>>> b6bb0aa3
static unsigned long lazy_max_pages(void)
{
	unsigned int log;

	log = fls(num_online_cpus());

	return log * sysctl_lazy_vfree_pages;
}

static atomic_t vmap_lazy_nr = ATOMIC_INIT(0);

/* for per-CPU blocks */
static void purge_fragmented_blocks_allcpus(void);

/*
 * called before a call to iounmap() if the caller wants vm_area_struct's
 * immediately freed.
 */
void set_iounmap_nonlazy(void)
{
	atomic_set(&vmap_lazy_nr, lazy_max_pages()+1);
}

/*
 * Purges all lazily-freed vmap areas.
 *
 * If sync is 0 then don't purge if there is already a purge in progress.
 * If force_flush is 1, then flush kernel TLBs between *start and *end even
 * if we found no lazy vmap areas to unmap (callers can use this to optimise
 * their own TLB flushing).
 * Returns with *start = min(*start, lowest purged address)
 *              *end = max(*end, highest purged address)
 */
static void __purge_vmap_area_lazy(unsigned long *start, unsigned long *end,
					int sync, int force_flush)
{
	static DEFINE_SPINLOCK(purge_lock);
	LIST_HEAD(valist);
	struct vmap_area *va;
	struct vmap_area *n_va;
	int nr = 0;

	/*
	 * If sync is 0 but force_flush is 1, we'll go sync anyway but callers
	 * should not expect such behaviour. This just simplifies locking for
	 * the case that isn't actually used at the moment anyway.
	 */
	if (!sync && !force_flush) {
		if (!spin_trylock(&purge_lock))
			return;
	} else
		spin_lock(&purge_lock);

	if (sync)
		purge_fragmented_blocks_allcpus();

	rcu_read_lock();
	list_for_each_entry_rcu(va, &vmap_area_list, list) {
		if (va->flags & VM_LAZY_FREE) {
			if (va->va_start < *start)
				*start = va->va_start;
			if (va->va_end > *end)
				*end = va->va_end;
			nr += (va->va_end - va->va_start) >> PAGE_SHIFT;
			list_add_tail(&va->purge_list, &valist);
			va->flags |= VM_LAZY_FREEING;
			va->flags &= ~VM_LAZY_FREE;
		}
	}
	rcu_read_unlock();

	if (nr)
		atomic_sub(nr, &vmap_lazy_nr);

	if (nr || force_flush) {
		if (*end - *start > sysctl_lazy_vfree_tlb_flush_all_threshold)
			flush_tlb_all();
		else
			flush_tlb_kernel_range(*start, *end);
	}

	if (nr) {
		spin_lock(&vmap_area_lock);
		list_for_each_entry_safe(va, n_va, &valist, purge_list)
			__free_vmap_area(va);
		spin_unlock(&vmap_area_lock);
	}
	spin_unlock(&purge_lock);
}

/*
 * Kick off a purge of the outstanding lazy areas. Don't bother if somebody
 * is already purging.
 */
static void try_purge_vmap_area_lazy(void)
{
	unsigned long start = ULONG_MAX, end = 0;

	__purge_vmap_area_lazy(&start, &end, 0, 0);
}

/*
 * Kick off a purge of the outstanding lazy areas.
 */
static void purge_vmap_area_lazy(void)
{
	unsigned long start = ULONG_MAX, end = 0;

	__purge_vmap_area_lazy(&start, &end, 1, 0);
}

/*
 * Free a vmap area, caller ensuring that the area has been unmapped
 * and flush_cache_vunmap had been called for the correct range
 * previously.
 */
static void free_vmap_area_noflush(struct vmap_area *va)
{
	va->flags |= VM_LAZY_FREE;
	atomic_add((va->va_end - va->va_start) >> PAGE_SHIFT, &vmap_lazy_nr);
	if (unlikely(atomic_read(&vmap_lazy_nr) > lazy_max_pages()))
		try_purge_vmap_area_lazy();
}

/*
 * Free and unmap a vmap area, caller ensuring flush_cache_vunmap had been
 * called for the correct range previously.
 */
static void free_unmap_vmap_area_noflush(struct vmap_area *va)
{
	unmap_vmap_area(va);
	free_vmap_area_noflush(va);
}

/*
 * Free and unmap a vmap area
 */
static void free_unmap_vmap_area(struct vmap_area *va)
{
	flush_cache_vunmap(va->va_start, va->va_end);
	free_unmap_vmap_area_noflush(va);
}

static struct vmap_area *find_vmap_area(unsigned long addr)
{
	struct vmap_area *va;

	spin_lock(&vmap_area_lock);
	va = __find_vmap_area(addr);
	spin_unlock(&vmap_area_lock);

	return va;
}

static void free_unmap_vmap_area_addr(unsigned long addr)
{
	struct vmap_area *va;

	va = find_vmap_area(addr);
	BUG_ON(!va);
	free_unmap_vmap_area(va);
}


/*** Per cpu kva allocator ***/

/*
 * vmap space is limited especially on 32 bit architectures. Ensure there is
 * room for at least 16 percpu vmap blocks per CPU.
 */
/*
 * If we had a constant VMALLOC_START and VMALLOC_END, we'd like to be able
 * to #define VMALLOC_SPACE		(VMALLOC_END-VMALLOC_START). Guess
 * instead (we just need a rough idea)
 */
#if BITS_PER_LONG == 32
#define VMALLOC_SPACE		(128UL*1024*1024)
#else
#define VMALLOC_SPACE		(128UL*1024*1024*1024)
#endif

#define VMALLOC_PAGES		(VMALLOC_SPACE / PAGE_SIZE)
#define VMAP_MAX_ALLOC		BITS_PER_LONG	/* 256K with 4K pages */
#define VMAP_BBMAP_BITS_MAX	1024	/* 4MB with 4K pages */
#define VMAP_BBMAP_BITS_MIN	(VMAP_MAX_ALLOC*2)
#define VMAP_MIN(x, y)		((x) < (y) ? (x) : (y)) /* can't use min() */
#define VMAP_MAX(x, y)		((x) > (y) ? (x) : (y)) /* can't use max() */
#define VMAP_BBMAP_BITS		\
		VMAP_MIN(VMAP_BBMAP_BITS_MAX,	\
		VMAP_MAX(VMAP_BBMAP_BITS_MIN,	\
			VMALLOC_PAGES / roundup_pow_of_two(NR_CPUS) / 16))

#define VMAP_BLOCK_SIZE		(VMAP_BBMAP_BITS * PAGE_SIZE)

static bool vmap_initialized __read_mostly = false;

struct vmap_block_queue {
	spinlock_t lock;
	struct list_head free;
};

struct vmap_block {
	spinlock_t lock;
	struct vmap_area *va;
	struct vmap_block_queue *vbq;
	unsigned long free, dirty;
	DECLARE_BITMAP(alloc_map, VMAP_BBMAP_BITS);
	DECLARE_BITMAP(dirty_map, VMAP_BBMAP_BITS);
	struct list_head free_list;
	struct rcu_head rcu_head;
	struct list_head purge;
};

/* Queue of free and dirty vmap blocks, for allocation and flushing purposes */
static DEFINE_PER_CPU(struct vmap_block_queue, vmap_block_queue);

/*
 * Radix tree of vmap blocks, indexed by address, to quickly find a vmap block
 * in the free path. Could get rid of this if we change the API to return a
 * "cookie" from alloc, to be passed to free. But no big deal yet.
 */
static DEFINE_SPINLOCK(vmap_block_tree_lock);
static RADIX_TREE(vmap_block_tree, GFP_ATOMIC);

/*
 * We should probably have a fallback mechanism to allocate virtual memory
 * out of partially filled vmap blocks. However vmap block sizing should be
 * fairly reasonable according to the vmalloc size, so it shouldn't be a
 * big problem.
 */

static unsigned long addr_to_vb_idx(unsigned long addr)
{
	addr -= VMALLOC_START & ~(VMAP_BLOCK_SIZE-1);
	addr /= VMAP_BLOCK_SIZE;
	return addr;
}

static struct vmap_block *new_vmap_block(gfp_t gfp_mask)
{
	struct vmap_block_queue *vbq;
	struct vmap_block *vb;
	struct vmap_area *va;
	unsigned long vb_idx;
	int node, err;

	node = numa_node_id();

	vb = kmalloc_node(sizeof(struct vmap_block),
			gfp_mask & GFP_RECLAIM_MASK, node);
	if (unlikely(!vb))
		return ERR_PTR(-ENOMEM);

	va = alloc_vmap_area(VMAP_BLOCK_SIZE, VMAP_BLOCK_SIZE,
					VMALLOC_START, VMALLOC_END,
					node, gfp_mask);
	if (IS_ERR(va)) {
		kfree(vb);
		return ERR_CAST(va);
	}

	err = radix_tree_preload(gfp_mask);
	if (unlikely(err)) {
		kfree(vb);
		free_vmap_area(va);
		return ERR_PTR(err);
	}

	spin_lock_init(&vb->lock);
	vb->va = va;
	vb->free = VMAP_BBMAP_BITS;
	vb->dirty = 0;
	bitmap_zero(vb->alloc_map, VMAP_BBMAP_BITS);
	bitmap_zero(vb->dirty_map, VMAP_BBMAP_BITS);
	INIT_LIST_HEAD(&vb->free_list);

	vb_idx = addr_to_vb_idx(va->va_start);
	spin_lock(&vmap_block_tree_lock);
	err = radix_tree_insert(&vmap_block_tree, vb_idx, vb);
	spin_unlock(&vmap_block_tree_lock);
	BUG_ON(err);
	radix_tree_preload_end();

	vbq = &get_cpu_var(vmap_block_queue);
	vb->vbq = vbq;
	spin_lock(&vbq->lock);
	list_add_rcu(&vb->free_list, &vbq->free);
	spin_unlock(&vbq->lock);
	put_cpu_var(vmap_block_queue);

	return vb;
}

static void free_vmap_block(struct vmap_block *vb)
{
	struct vmap_block *tmp;
	unsigned long vb_idx;

	vb_idx = addr_to_vb_idx(vb->va->va_start);
	spin_lock(&vmap_block_tree_lock);
	tmp = radix_tree_delete(&vmap_block_tree, vb_idx);
	spin_unlock(&vmap_block_tree_lock);
	BUG_ON(tmp != vb);

	free_vmap_area_noflush(vb->va);
	kfree_rcu(vb, rcu_head);
}

static void purge_fragmented_blocks(int cpu)
{
	LIST_HEAD(purge);
	struct vmap_block *vb;
	struct vmap_block *n_vb;
	struct vmap_block_queue *vbq = &per_cpu(vmap_block_queue, cpu);

	rcu_read_lock();
	list_for_each_entry_rcu(vb, &vbq->free, free_list) {

		if (!(vb->free + vb->dirty == VMAP_BBMAP_BITS && vb->dirty != VMAP_BBMAP_BITS))
			continue;

		spin_lock(&vb->lock);
		if (vb->free + vb->dirty == VMAP_BBMAP_BITS && vb->dirty != VMAP_BBMAP_BITS) {
			vb->free = 0; /* prevent further allocs after releasing lock */
			vb->dirty = VMAP_BBMAP_BITS; /* prevent purging it again */
			bitmap_fill(vb->alloc_map, VMAP_BBMAP_BITS);
			bitmap_fill(vb->dirty_map, VMAP_BBMAP_BITS);
			spin_lock(&vbq->lock);
			list_del_rcu(&vb->free_list);
			spin_unlock(&vbq->lock);
			spin_unlock(&vb->lock);
			list_add_tail(&vb->purge, &purge);
		} else
			spin_unlock(&vb->lock);
	}
	rcu_read_unlock();

	list_for_each_entry_safe(vb, n_vb, &purge, purge) {
		list_del(&vb->purge);
		free_vmap_block(vb);
	}
}

static void purge_fragmented_blocks_thiscpu(void)
{
	purge_fragmented_blocks(smp_processor_id());
}

static void purge_fragmented_blocks_allcpus(void)
{
	int cpu;

	for_each_possible_cpu(cpu)
		purge_fragmented_blocks(cpu);
}

static void *vb_alloc(unsigned long size, gfp_t gfp_mask)
{
	struct vmap_block_queue *vbq;
	struct vmap_block *vb;
	unsigned long addr = 0;
	unsigned int order;
	int purge = 0;

	BUG_ON(size & ~PAGE_MASK);
	BUG_ON(size > PAGE_SIZE*VMAP_MAX_ALLOC);
	if (WARN_ON(size == 0)) {
		/*
		 * Allocating 0 bytes isn't what caller wants since
		 * get_order(0) returns funny result. Just warn and terminate
		 * early.
		 */
		return NULL;
	}
	order = get_order(size);

again:
	rcu_read_lock();
	vbq = &get_cpu_var(vmap_block_queue);
	list_for_each_entry_rcu(vb, &vbq->free, free_list) {
		int i;

		spin_lock(&vb->lock);
		if (vb->free < 1UL << order)
			goto next;

		i = bitmap_find_free_region(vb->alloc_map,
						VMAP_BBMAP_BITS, order);

		if (i < 0) {
			if (vb->free + vb->dirty == VMAP_BBMAP_BITS) {
				/* fragmented and no outstanding allocations */
				BUG_ON(vb->dirty != VMAP_BBMAP_BITS);
				purge = 1;
			}
			goto next;
		}
		addr = vb->va->va_start + (i << PAGE_SHIFT);
		BUG_ON(addr_to_vb_idx(addr) !=
				addr_to_vb_idx(vb->va->va_start));
		vb->free -= 1UL << order;
		if (vb->free == 0) {
			spin_lock(&vbq->lock);
			list_del_rcu(&vb->free_list);
			spin_unlock(&vbq->lock);
		}
		spin_unlock(&vb->lock);
		break;
next:
		spin_unlock(&vb->lock);
	}

	if (purge)
		purge_fragmented_blocks_thiscpu();

	put_cpu_var(vmap_block_queue);
	rcu_read_unlock();

	if (!addr) {
		vb = new_vmap_block(gfp_mask);
		if (IS_ERR(vb))
			return vb;
		goto again;
	}

	return (void *)addr;
}

static void vb_free(const void *addr, unsigned long size)
{
	unsigned long offset;
	unsigned long vb_idx;
	unsigned int order;
	struct vmap_block *vb;

	BUG_ON(size & ~PAGE_MASK);
	BUG_ON(size > PAGE_SIZE*VMAP_MAX_ALLOC);

	flush_cache_vunmap((unsigned long)addr, (unsigned long)addr + size);

	order = get_order(size);

	offset = (unsigned long)addr & (VMAP_BLOCK_SIZE - 1);

	vb_idx = addr_to_vb_idx((unsigned long)addr);
	rcu_read_lock();
	vb = radix_tree_lookup(&vmap_block_tree, vb_idx);
	rcu_read_unlock();
	BUG_ON(!vb);

	vunmap_page_range((unsigned long)addr, (unsigned long)addr + size);

	spin_lock(&vb->lock);
	BUG_ON(bitmap_allocate_region(vb->dirty_map, offset >> PAGE_SHIFT, order));

	vb->dirty += 1UL << order;
	if (vb->dirty == VMAP_BBMAP_BITS) {
		BUG_ON(vb->free);
		spin_unlock(&vb->lock);
		free_vmap_block(vb);
	} else
		spin_unlock(&vb->lock);
}

/**
 * vm_unmap_aliases - unmap outstanding lazy aliases in the vmap layer
 *
 * The vmap/vmalloc layer lazily flushes kernel virtual mappings primarily
 * to amortize TLB flushing overheads. What this means is that any page you
 * have now, may, in a former life, have been mapped into kernel virtual
 * address by the vmap layer and so there might be some CPUs with TLB entries
 * still referencing that page (additional to the regular 1:1 kernel mapping).
 *
 * vm_unmap_aliases flushes all such lazy mappings. After it returns, we can
 * be sure that none of the pages we have control over will have any aliases
 * from the vmap layer.
 */
void vm_unmap_aliases(void)
{
	unsigned long start = ULONG_MAX, end = 0;
	int cpu;
	int flush = 0;

	if (unlikely(!vmap_initialized))
		return;

	for_each_possible_cpu(cpu) {
		struct vmap_block_queue *vbq = &per_cpu(vmap_block_queue, cpu);
		struct vmap_block *vb;

		rcu_read_lock();
		list_for_each_entry_rcu(vb, &vbq->free, free_list) {
			int i;

			spin_lock(&vb->lock);
			i = find_first_bit(vb->dirty_map, VMAP_BBMAP_BITS);
			while (i < VMAP_BBMAP_BITS) {
				unsigned long s, e;
				int j;
				j = find_next_zero_bit(vb->dirty_map,
					VMAP_BBMAP_BITS, i);

				s = vb->va->va_start + (i << PAGE_SHIFT);
				e = vb->va->va_start + (j << PAGE_SHIFT);
				flush = 1;

				if (s < start)
					start = s;
				if (e > end)
					end = e;

				i = j;
				i = find_next_bit(vb->dirty_map,
							VMAP_BBMAP_BITS, i);
			}
			spin_unlock(&vb->lock);
		}
		rcu_read_unlock();
	}

	__purge_vmap_area_lazy(&start, &end, 1, flush);
}
EXPORT_SYMBOL_GPL(vm_unmap_aliases);

/**
 * vm_unmap_ram - unmap linear kernel address space set up by vm_map_ram
 * @mem: the pointer returned by vm_map_ram
 * @count: the count passed to that vm_map_ram call (cannot unmap partial)
 */
void vm_unmap_ram(const void *mem, unsigned int count)
{
	unsigned long size = count << PAGE_SHIFT;
	unsigned long addr = (unsigned long)mem;

	BUG_ON(!addr);
	BUG_ON(addr < VMALLOC_START);
	BUG_ON(addr > VMALLOC_END);
	BUG_ON(addr & (PAGE_SIZE-1));

	debug_check_no_locks_freed(mem, size);
	vmap_debug_free_range(addr, addr+size);

	if (likely(count <= VMAP_MAX_ALLOC))
		vb_free(mem, size);
	else
		free_unmap_vmap_area_addr(addr);
}
EXPORT_SYMBOL(vm_unmap_ram);

/**
 * vm_map_ram - map pages linearly into kernel virtual address (vmalloc space)
 * @pages: an array of pointers to the pages to be mapped
 * @count: number of pages
 * @node: prefer to allocate data structures on this node
 * @prot: memory protection to use. PAGE_KERNEL for regular RAM
 *
 * Returns: a pointer to the address that has been mapped, or %NULL on failure
 */
void *vm_map_ram(struct page **pages, unsigned int count, int node, pgprot_t prot)
{
	unsigned long size = count << PAGE_SHIFT;
	unsigned long addr;
	void *mem;

	if (likely(count <= VMAP_MAX_ALLOC)) {
		mem = vb_alloc(size, GFP_KERNEL);
		if (IS_ERR(mem))
			return NULL;
		addr = (unsigned long)mem;
	} else {
		struct vmap_area *va;
		va = alloc_vmap_area(size, PAGE_SIZE,
				VMALLOC_START, VMALLOC_END, node, GFP_KERNEL);
		if (IS_ERR(va))
			return NULL;

		addr = va->va_start;
		mem = (void *)addr;
	}
	if (vmap_page_range(addr, addr + size, prot, pages) < 0) {
		vm_unmap_ram(mem, count);
		return NULL;
	}
	return mem;
}
EXPORT_SYMBOL(vm_map_ram);

static struct vm_struct *vmlist __initdata;
/**
 * vm_area_add_early - add vmap area early during boot
 * @vm: vm_struct to add
 *
 * This function is used to add fixed kernel vm area to vmlist before
 * vmalloc_init() is called.  @vm->addr, @vm->size, and @vm->flags
 * should contain proper values and the other fields should be zero.
 *
 * DO NOT USE THIS FUNCTION UNLESS YOU KNOW WHAT YOU'RE DOING.
 */
void __init vm_area_add_early(struct vm_struct *vm)
{
	struct vm_struct *tmp, **p;

	BUG_ON(vmap_initialized);
	for (p = &vmlist; (tmp = *p) != NULL; p = &tmp->next) {
		if (tmp->addr >= vm->addr) {
			BUG_ON(tmp->addr < vm->addr + vm->size);
			break;
		} else
			BUG_ON(tmp->addr + tmp->size > vm->addr);
	}
	vm->next = *p;
	*p = vm;
}

/**
 * vm_area_register_early - register vmap area early during boot
 * @vm: vm_struct to register
 * @align: requested alignment
 *
 * This function is used to register kernel vm area before
 * vmalloc_init() is called.  @vm->size and @vm->flags should contain
 * proper values on entry and other fields should be zero.  On return,
 * vm->addr contains the allocated address.
 *
 * DO NOT USE THIS FUNCTION UNLESS YOU KNOW WHAT YOU'RE DOING.
 */
void __init vm_area_register_early(struct vm_struct *vm, size_t align)
{
	static size_t vm_init_off __initdata;
	unsigned long addr;

	addr = ALIGN(VMALLOC_START + vm_init_off, align);
	vm_init_off = PFN_ALIGN(addr + vm->size) - VMALLOC_START;

	vm->addr = (void *)addr;

	vm_area_add_early(vm);
}

void __init vmalloc_init(void)
{
	struct vmap_area *va;
	struct vm_struct *tmp;
	int i;

	for_each_possible_cpu(i) {
		struct vmap_block_queue *vbq;
		struct vfree_deferred *p;

		vbq = &per_cpu(vmap_block_queue, i);
		spin_lock_init(&vbq->lock);
		INIT_LIST_HEAD(&vbq->free);
		p = &per_cpu(vfree_deferred, i);
		init_llist_head(&p->list);
		INIT_WORK(&p->wq, free_work);
	}

	/* Import existing vmlist entries. */
	for (tmp = vmlist; tmp; tmp = tmp->next) {
		va = kzalloc(sizeof(struct vmap_area), GFP_NOWAIT);
		va->flags = VM_VM_AREA;
		va->va_start = (unsigned long)tmp->addr;
		va->va_end = va->va_start + tmp->size;
		va->vm = tmp;
		__insert_vmap_area(va);
	}

	vmap_area_pcpu_hole = VMALLOC_END;

	vmap_initialized = true;
}

/**
 * map_kernel_range_noflush - map kernel VM area with the specified pages
 * @addr: start of the VM area to map
 * @size: size of the VM area to map
 * @prot: page protection flags to use
 * @pages: pages to map
 *
 * Map PFN_UP(@size) pages at @addr.  The VM area @addr and @size
 * specify should have been allocated using get_vm_area() and its
 * friends.
 *
 * NOTE:
 * This function does NOT do any cache flushing.  The caller is
 * responsible for calling flush_cache_vmap() on to-be-mapped areas
 * before calling this function.
 *
 * RETURNS:
 * The number of pages mapped on success, -errno on failure.
 */
int map_kernel_range_noflush(unsigned long addr, unsigned long size,
			     pgprot_t prot, struct page **pages)
{
	return vmap_page_range_noflush(addr, addr + size, prot, pages);
}

/**
 * unmap_kernel_range_noflush - unmap kernel VM area
 * @addr: start of the VM area to unmap
 * @size: size of the VM area to unmap
 *
 * Unmap PFN_UP(@size) pages at @addr.  The VM area @addr and @size
 * specify should have been allocated using get_vm_area() and its
 * friends.
 *
 * NOTE:
 * This function does NOT do any cache flushing.  The caller is
 * responsible for calling flush_cache_vunmap() on to-be-mapped areas
 * before calling this function and flush_tlb_kernel_range() after.
 */
void unmap_kernel_range_noflush(unsigned long addr, unsigned long size)
{
	vunmap_page_range(addr, addr + size);
}
EXPORT_SYMBOL_GPL(unmap_kernel_range_noflush);

/**
 * unmap_kernel_range - unmap kernel VM area and flush cache and TLB
 * @addr: start of the VM area to unmap
 * @size: size of the VM area to unmap
 *
 * Similar to unmap_kernel_range_noflush() but flushes vcache before
 * the unmapping and tlb after.
 */
void unmap_kernel_range(unsigned long addr, unsigned long size)
{
	unsigned long end = addr + size;

	flush_cache_vunmap(addr, end);
	vunmap_page_range(addr, end);
	flush_tlb_kernel_range(addr, end);
}

int map_vm_area(struct vm_struct *area, pgprot_t prot, struct page ***pages)
{
	unsigned long addr = (unsigned long)area->addr;
	unsigned long end = addr + area->size - PAGE_SIZE;
	int err;

	err = vmap_page_range(addr, end, prot, *pages);
	if (err > 0) {
		*pages += err;
		err = 0;
	}

	return err;
}
EXPORT_SYMBOL_GPL(map_vm_area);

static void setup_vmalloc_vm(struct vm_struct *vm, struct vmap_area *va,
			      unsigned long flags, const void *caller)
{
	spin_lock(&vmap_area_lock);
	vm->flags = flags;
	vm->addr = (void *)va->va_start;
	vm->size = va->va_end - va->va_start;
	vm->caller = caller;
	va->vm = vm;
	va->flags |= VM_VM_AREA;
	spin_unlock(&vmap_area_lock);
}

static void clear_vm_unlist(struct vm_struct *vm)
{
	/*
	 * Before removing VM_UNLIST,
	 * we should make sure that vm has proper values.
	 * Pair with smp_rmb() in show_numa_info().
	 */
	smp_wmb();
	vm->flags &= ~VM_UNLIST;
}

static void insert_vmalloc_vm(struct vm_struct *vm, struct vmap_area *va,
			      unsigned long flags, const void *caller)
{
	setup_vmalloc_vm(vm, va, flags, caller);
	clear_vm_unlist(vm);
}

static struct vm_struct *__get_vm_area_node(unsigned long size,
		unsigned long align, unsigned long flags, unsigned long start,
		unsigned long end, int node, gfp_t gfp_mask, const void *caller)
{
	struct vmap_area *va;
	struct vm_struct *area;

	BUG_ON(in_interrupt());
	if (flags & VM_IOREMAP) {
		int bit = fls(size);

		if (bit > IOREMAP_MAX_ORDER)
			bit = IOREMAP_MAX_ORDER;
		else if (bit < PAGE_SHIFT)
			bit = PAGE_SHIFT;

		align = 1ul << bit;
	}

	size = PAGE_ALIGN(size);
	if (unlikely(!size))
		return NULL;

	area = kzalloc_node(sizeof(*area), gfp_mask & GFP_RECLAIM_MASK, node);
	if (unlikely(!area))
		return NULL;

	/*
	 * We always allocate a guard page.
	 */
	size += PAGE_SIZE;

	va = alloc_vmap_area(size, align, start, end, node, gfp_mask);
	if (IS_ERR(va)) {
		kfree(area);
		return NULL;
	}

	/*
	 * When this function is called from __vmalloc_node_range,
	 * we add VM_UNLIST flag to avoid accessing uninitialized
	 * members of vm_struct such as pages and nr_pages fields.
	 * They will be set later.
	 */
	if (flags & VM_UNLIST)
		setup_vmalloc_vm(area, va, flags, caller);
	else
		insert_vmalloc_vm(area, va, flags, caller);

	return area;
}

struct vm_struct *__get_vm_area(unsigned long size, unsigned long flags,
				unsigned long start, unsigned long end)
{
	return __get_vm_area_node(size, 1, flags, start, end, NUMA_NO_NODE,
				  GFP_KERNEL, __builtin_return_address(0));
}
EXPORT_SYMBOL_GPL(__get_vm_area);

struct vm_struct *__get_vm_area_caller(unsigned long size, unsigned long flags,
				       unsigned long start, unsigned long end,
				       const void *caller)
{
	return __get_vm_area_node(size, 1, flags, start, end, NUMA_NO_NODE,
				  GFP_KERNEL, caller);
}

/**
 *	get_vm_area  -  reserve a contiguous kernel virtual area
 *	@size:		size of the area
 *	@flags:		%VM_IOREMAP for I/O mappings or VM_ALLOC
 *
 *	Search an area of @size in the kernel virtual mapping area,
 *	and reserved it for out purposes.  Returns the area descriptor
 *	on success or %NULL on failure.
 */
struct vm_struct *get_vm_area(unsigned long size, unsigned long flags)
{
	return __get_vm_area_node(size, 1, flags, VMALLOC_START, VMALLOC_END,
				  NUMA_NO_NODE, GFP_KERNEL,
				  __builtin_return_address(0));
}

struct vm_struct *get_vm_area_caller(unsigned long size, unsigned long flags,
				const void *caller)
{
	return __get_vm_area_node(size, 1, flags, VMALLOC_START, VMALLOC_END,
				  NUMA_NO_NODE, GFP_KERNEL, caller);
}

/**
 *	find_vm_area  -  find a continuous kernel virtual area
 *	@addr:		base address
 *
 *	Search for the kernel VM area starting at @addr, and return it.
 *	It is up to the caller to do all required locking to keep the returned
 *	pointer valid.
 */
struct vm_struct *find_vm_area(const void *addr)
{
	struct vmap_area *va;

	va = find_vmap_area((unsigned long)addr);
	if (va && va->flags & VM_VM_AREA)
		return va->vm;

	return NULL;
}

/**
 *	remove_vm_area  -  find and remove a continuous kernel virtual area
 *	@addr:		base address
 *
 *	Search for the kernel VM area starting at @addr, and remove it.
 *	This function returns the found VM area, but using it is NOT safe
 *	on SMP machines, except for its size or flags.
 */
struct vm_struct *remove_vm_area(const void *addr)
{
	struct vmap_area *va;

	va = find_vmap_area((unsigned long)addr);
	if (va && va->flags & VM_VM_AREA) {
		struct vm_struct *vm = va->vm;

		spin_lock(&vmap_area_lock);
		va->vm = NULL;
		va->flags &= ~VM_VM_AREA;
		spin_unlock(&vmap_area_lock);

		vmap_debug_free_range(va->va_start, va->va_end);
		free_unmap_vmap_area(va);
		vm->size -= PAGE_SIZE;

		return vm;
	}
	return NULL;
}

static void __vunmap(const void *addr, int deallocate_pages)
{
	struct vm_struct *area;

	if (!addr)
		return;

	if ((PAGE_SIZE-1) & (unsigned long)addr) {
		WARN(1, KERN_ERR "Trying to vfree() bad address (%p)\n", addr);
		return;
	}

	area = remove_vm_area(addr);
	if (unlikely(!area)) {
		WARN(1, KERN_ERR "Trying to vfree() nonexistent vm area (%p)\n",
				addr);
		return;
	}

	debug_check_no_locks_freed(addr, area->size);
	debug_check_no_obj_freed(addr, area->size);

	if (deallocate_pages) {
		int i;

		for (i = 0; i < area->nr_pages; i++) {
			struct page *page = area->pages[i];

			BUG_ON(!page);
			__free_page(page);
		}

		if (area->flags & VM_VPAGES)
			vfree(area->pages);
		else
			kfree(area->pages);
	}

	kfree(area);
	return;
}
 
/**
 *	vfree  -  release memory allocated by vmalloc()
 *	@addr:		memory base address
 *
 *	Free the virtually continuous memory area starting at @addr, as
 *	obtained from vmalloc(), vmalloc_32() or __vmalloc(). If @addr is
 *	NULL, no operation is performed.
 *
 *	Must not be called in NMI context (strictly speaking, only if we don't
 *	have CONFIG_ARCH_HAVE_NMI_SAFE_CMPXCHG, but making the calling
 *	conventions for vfree() arch-depenedent would be a really bad idea)
 *
 *	NOTE: assumes that the object at *addr has a size >= sizeof(llist_node)
 *	
 */
void vfree(const void *addr)
{
	BUG_ON(in_nmi());

	kmemleak_free(addr);

	if (!addr)
		return;
	if (unlikely(in_interrupt())) {
		struct vfree_deferred *p = &__get_cpu_var(vfree_deferred);
		llist_add((struct llist_node *)addr, &p->list);
		schedule_work(&p->wq);
	} else
		__vunmap(addr, 1);
}
EXPORT_SYMBOL(vfree);

/**
 *	vunmap  -  release virtual mapping obtained by vmap()
 *	@addr:		memory base address
 *
 *	Free the virtually contiguous memory area starting at @addr,
 *	which was created from the page array passed to vmap().
 *
 *	Must not be called in interrupt context.
 */
void vunmap(const void *addr)
{
	BUG_ON(in_interrupt());
	might_sleep();
	if (addr)
		__vunmap(addr, 0);
}
EXPORT_SYMBOL(vunmap);

/**
 *	vmap  -  map an array of pages into virtually contiguous space
 *	@pages:		array of page pointers
 *	@count:		number of pages to map
 *	@flags:		vm_area->flags
 *	@prot:		page protection for the mapping
 *
 *	Maps @count pages from @pages into contiguous kernel virtual
 *	space.
 */
void *vmap(struct page **pages, unsigned int count,
		unsigned long flags, pgprot_t prot)
{
	struct vm_struct *area;

	might_sleep();

	if (count > totalram_pages)
		return NULL;

	area = get_vm_area_caller((count << PAGE_SHIFT), flags,
					__builtin_return_address(0));
	if (!area)
		return NULL;

	if (map_vm_area(area, prot, &pages)) {
		vunmap(area->addr);
		return NULL;
	}

	return area->addr;
}
EXPORT_SYMBOL(vmap);

static void *__vmalloc_node(unsigned long size, unsigned long align,
			    gfp_t gfp_mask, pgprot_t prot,
			    int node, const void *caller);
static void *__vmalloc_area_node(struct vm_struct *area, gfp_t gfp_mask,
				 pgprot_t prot, int node, const void *caller)
{
	const int order = 0;
	struct page **pages;
	unsigned int nr_pages, array_size, i;
	gfp_t nested_gfp = (gfp_mask & GFP_RECLAIM_MASK) | __GFP_ZERO;

	nr_pages = (area->size - PAGE_SIZE) >> PAGE_SHIFT;
	array_size = (nr_pages * sizeof(struct page *));

	area->nr_pages = nr_pages;
	/* Please note that the recursion is strictly bounded. */
	if (array_size > PAGE_SIZE) {
		pages = __vmalloc_node(array_size, 1, nested_gfp|__GFP_HIGHMEM,
				PAGE_KERNEL, node, caller);
		area->flags |= VM_VPAGES;
	} else {
		pages = kmalloc_node(array_size, nested_gfp, node);
	}
	area->pages = pages;
	area->caller = caller;
	if (!area->pages) {
		remove_vm_area(area->addr);
		kfree(area);
		return NULL;
	}

	for (i = 0; i < area->nr_pages; i++) {
		struct page *page;
		gfp_t tmp_mask = gfp_mask | __GFP_NOWARN;

		if (node < 0)
			page = alloc_page(tmp_mask);
		else
			page = alloc_pages_node(node, tmp_mask, order);

		if (unlikely(!page)) {
			/* Successfully allocated i pages, free them in __vunmap() */
			area->nr_pages = i;
			goto fail;
		}
		area->pages[i] = page;
	}

	if (map_vm_area(area, prot, &pages))
		goto fail;
	return area->addr;

fail:
	warn_alloc_failed(gfp_mask, order,
			  "vmalloc: allocation failure, allocated %ld of %ld bytes\n",
			  (area->nr_pages*PAGE_SIZE), area->size);
	vfree(area->addr);
	return NULL;
}

/**
 *	__vmalloc_node_range  -  allocate virtually contiguous memory
 *	@size:		allocation size
 *	@align:		desired alignment
 *	@start:		vm area range start
 *	@end:		vm area range end
 *	@gfp_mask:	flags for the page level allocator
 *	@prot:		protection mask for the allocated pages
 *	@node:		node to use for allocation or NUMA_NO_NODE
 *	@caller:	caller's return address
 *
 *	Allocate enough pages to cover @size from the page level
 *	allocator with @gfp_mask flags.  Map them into contiguous
 *	kernel virtual space, using a pagetable protection of @prot.
 */
void *__vmalloc_node_range(unsigned long size, unsigned long align,
			unsigned long start, unsigned long end, gfp_t gfp_mask,
			pgprot_t prot, int node, const void *caller)
{
	struct vm_struct *area;
	void *addr;
	unsigned long real_size = size;

	size = PAGE_ALIGN(size);
	if (!size || (size >> PAGE_SHIFT) > totalram_pages)
		goto fail;

	area = __get_vm_area_node(size, align, VM_ALLOC | VM_UNLIST,
				  start, end, node, gfp_mask, caller);
	if (!area)
		goto fail;

	addr = __vmalloc_area_node(area, gfp_mask, prot, node, caller);
	if (!addr)
		return NULL;

	/*
	 * In this function, newly allocated vm_struct has VM_UNLIST flag.
	 * It means that vm_struct is not fully initialized.
	 * Now, it is fully initialized, so remove this flag here.
	 */
	clear_vm_unlist(area);

	/*
	 * A ref_count = 3 is needed because the vm_struct and vmap_area
	 * structures allocated in the __get_vm_area_node() function contain
	 * references to the virtual address of the vmalloc'ed block.
	 */
	kmemleak_alloc(addr, real_size, 3, gfp_mask);

	return addr;

fail:
	warn_alloc_failed(gfp_mask, 0,
			  "vmalloc: allocation failure: %lu bytes\n",
			  real_size);
	return NULL;
}

/**
 *	__vmalloc_node  -  allocate virtually contiguous memory
 *	@size:		allocation size
 *	@align:		desired alignment
 *	@gfp_mask:	flags for the page level allocator
 *	@prot:		protection mask for the allocated pages
 *	@node:		node to use for allocation or NUMA_NO_NODE
 *	@caller:	caller's return address
 *
 *	Allocate enough pages to cover @size from the page level
 *	allocator with @gfp_mask flags.  Map them into contiguous
 *	kernel virtual space, using a pagetable protection of @prot.
 */
static void *__vmalloc_node(unsigned long size, unsigned long align,
			    gfp_t gfp_mask, pgprot_t prot,
			    int node, const void *caller)
{
	return __vmalloc_node_range(size, align, VMALLOC_START, VMALLOC_END,
				gfp_mask, prot, node, caller);
}

void *__vmalloc(unsigned long size, gfp_t gfp_mask, pgprot_t prot)
{
	return __vmalloc_node(size, 1, gfp_mask, prot, NUMA_NO_NODE,
				__builtin_return_address(0));
}
EXPORT_SYMBOL(__vmalloc);

static inline void *__vmalloc_node_flags(unsigned long size,
					int node, gfp_t flags)
{
	return __vmalloc_node(size, 1, flags, PAGE_KERNEL,
					node, __builtin_return_address(0));
}

/**
 *	vmalloc  -  allocate virtually contiguous memory
 *	@size:		allocation size
 *	Allocate enough pages to cover @size from the page level
 *	allocator and map them into contiguous kernel virtual space.
 *
 *	For tight control over page level allocator and protection flags
 *	use __vmalloc() instead.
 */
void *vmalloc(unsigned long size)
{
	return __vmalloc_node_flags(size, NUMA_NO_NODE,
				    GFP_KERNEL | __GFP_HIGHMEM);
}
EXPORT_SYMBOL(vmalloc);

/**
 *	vzalloc - allocate virtually contiguous memory with zero fill
 *	@size:	allocation size
 *	Allocate enough pages to cover @size from the page level
 *	allocator and map them into contiguous kernel virtual space.
 *	The memory allocated is set to zero.
 *
 *	For tight control over page level allocator and protection flags
 *	use __vmalloc() instead.
 */
void *vzalloc(unsigned long size)
{
	return __vmalloc_node_flags(size, NUMA_NO_NODE,
				GFP_KERNEL | __GFP_HIGHMEM | __GFP_ZERO);
}
EXPORT_SYMBOL(vzalloc);

/**
 * vmalloc_user - allocate zeroed virtually contiguous memory for userspace
 * @size: allocation size
 *
 * The resulting memory area is zeroed so it can be mapped to userspace
 * without leaking data.
 */
void *vmalloc_user(unsigned long size)
{
	struct vm_struct *area;
	void *ret;

	ret = __vmalloc_node(size, SHMLBA,
			     GFP_KERNEL | __GFP_HIGHMEM | __GFP_ZERO,
			     PAGE_KERNEL, NUMA_NO_NODE,
			     __builtin_return_address(0));
	if (ret) {
		area = find_vm_area(ret);
		area->flags |= VM_USERMAP;
	}
	return ret;
}
EXPORT_SYMBOL(vmalloc_user);

/**
 *	vmalloc_node  -  allocate memory on a specific node
 *	@size:		allocation size
 *	@node:		numa node
 *
 *	Allocate enough pages to cover @size from the page level
 *	allocator and map them into contiguous kernel virtual space.
 *
 *	For tight control over page level allocator and protection flags
 *	use __vmalloc() instead.
 */
void *vmalloc_node(unsigned long size, int node)
{
	return __vmalloc_node(size, 1, GFP_KERNEL | __GFP_HIGHMEM, PAGE_KERNEL,
					node, __builtin_return_address(0));
}
EXPORT_SYMBOL(vmalloc_node);

/**
 * vzalloc_node - allocate memory on a specific node with zero fill
 * @size:	allocation size
 * @node:	numa node
 *
 * Allocate enough pages to cover @size from the page level
 * allocator and map them into contiguous kernel virtual space.
 * The memory allocated is set to zero.
 *
 * For tight control over page level allocator and protection flags
 * use __vmalloc_node() instead.
 */
void *vzalloc_node(unsigned long size, int node)
{
	return __vmalloc_node_flags(size, node,
			 GFP_KERNEL | __GFP_HIGHMEM | __GFP_ZERO);
}
EXPORT_SYMBOL(vzalloc_node);

#ifndef PAGE_KERNEL_EXEC
# define PAGE_KERNEL_EXEC PAGE_KERNEL
#endif

/**
 *	vmalloc_exec  -  allocate virtually contiguous, executable memory
 *	@size:		allocation size
 *
 *	Kernel-internal function to allocate enough pages to cover @size
 *	the page level allocator and map them into contiguous and
 *	executable kernel virtual space.
 *
 *	For tight control over page level allocator and protection flags
 *	use __vmalloc() instead.
 */

void *vmalloc_exec(unsigned long size)
{
	return __vmalloc_node(size, 1, GFP_KERNEL | __GFP_HIGHMEM, PAGE_KERNEL_EXEC,
			      NUMA_NO_NODE, __builtin_return_address(0));
}

#if defined(CONFIG_64BIT) && defined(CONFIG_ZONE_DMA32)
#define GFP_VMALLOC32 GFP_DMA32 | GFP_KERNEL
#elif defined(CONFIG_64BIT) && defined(CONFIG_ZONE_DMA)
#define GFP_VMALLOC32 GFP_DMA | GFP_KERNEL
#else
#define GFP_VMALLOC32 GFP_KERNEL
#endif

/**
 *	vmalloc_32  -  allocate virtually contiguous memory (32bit addressable)
 *	@size:		allocation size
 *
 *	Allocate enough 32bit PA addressable pages to cover @size from the
 *	page level allocator and map them into contiguous kernel virtual space.
 */
void *vmalloc_32(unsigned long size)
{
	return __vmalloc_node(size, 1, GFP_VMALLOC32, PAGE_KERNEL,
			      NUMA_NO_NODE, __builtin_return_address(0));
}
EXPORT_SYMBOL(vmalloc_32);

/**
 * vmalloc_32_user - allocate zeroed virtually contiguous 32bit memory
 *	@size:		allocation size
 *
 * The resulting memory area is 32bit addressable and zeroed so it can be
 * mapped to userspace without leaking data.
 */
void *vmalloc_32_user(unsigned long size)
{
	struct vm_struct *area;
	void *ret;

	ret = __vmalloc_node(size, 1, GFP_VMALLOC32 | __GFP_ZERO, PAGE_KERNEL,
			     NUMA_NO_NODE, __builtin_return_address(0));
	if (ret) {
		area = find_vm_area(ret);
		area->flags |= VM_USERMAP;
	}
	return ret;
}
EXPORT_SYMBOL(vmalloc_32_user);

/*
 * small helper routine , copy contents to buf from addr.
 * If the page is not present, fill zero.
 */

static int aligned_vread(char *buf, char *addr, unsigned long count)
{
	struct page *p;
	int copied = 0;

	while (count) {
		unsigned long offset, length;

		offset = (unsigned long)addr & ~PAGE_MASK;
		length = PAGE_SIZE - offset;
		if (length > count)
			length = count;
		p = vmalloc_to_page(addr);
		/*
		 * To do safe access to this _mapped_ area, we need
		 * lock. But adding lock here means that we need to add
		 * overhead of vmalloc()/vfree() calles for this _debug_
		 * interface, rarely used. Instead of that, we'll use
		 * kmap() and get small overhead in this access function.
		 */
		if (p) {
			/*
			 * we can expect USER0 is not used (see vread/vwrite's
			 * function description)
			 */
			void *map = kmap_atomic(p);
			memcpy(buf, map + offset, length);
			kunmap_atomic(map);
		} else
			memset(buf, 0, length);

		addr += length;
		buf += length;
		copied += length;
		count -= length;
	}
	return copied;
}

static int aligned_vwrite(char *buf, char *addr, unsigned long count)
{
	struct page *p;
	int copied = 0;

	while (count) {
		unsigned long offset, length;

		offset = (unsigned long)addr & ~PAGE_MASK;
		length = PAGE_SIZE - offset;
		if (length > count)
			length = count;
		p = vmalloc_to_page(addr);
		/*
		 * To do safe access to this _mapped_ area, we need
		 * lock. But adding lock here means that we need to add
		 * overhead of vmalloc()/vfree() calles for this _debug_
		 * interface, rarely used. Instead of that, we'll use
		 * kmap() and get small overhead in this access function.
		 */
		if (p) {
			/*
			 * we can expect USER0 is not used (see vread/vwrite's
			 * function description)
			 */
			void *map = kmap_atomic(p);
			memcpy(map + offset, buf, length);
			kunmap_atomic(map);
		}
		addr += length;
		buf += length;
		copied += length;
		count -= length;
	}
	return copied;
}

/**
 *	vread() -  read vmalloc area in a safe way.
 *	@buf:		buffer for reading data
 *	@addr:		vm address.
 *	@count:		number of bytes to be read.
 *
 *	Returns # of bytes which addr and buf should be increased.
 *	(same number to @count). Returns 0 if [addr...addr+count) doesn't
 *	includes any intersect with alive vmalloc area.
 *
 *	This function checks that addr is a valid vmalloc'ed area, and
 *	copy data from that area to a given buffer. If the given memory range
 *	of [addr...addr+count) includes some valid address, data is copied to
 *	proper area of @buf. If there are memory holes, they'll be zero-filled.
 *	IOREMAP area is treated as memory hole and no copy is done.
 *
 *	If [addr...addr+count) doesn't includes any intersects with alive
 *	vm_struct area, returns 0. @buf should be kernel's buffer.
 *
 *	Note: In usual ops, vread() is never necessary because the caller
 *	should know vmalloc() area is valid and can use memcpy().
 *	This is for routines which have to access vmalloc area without
 *	any informaion, as /dev/kmem.
 *
 */

long vread(char *buf, char *addr, unsigned long count)
{
	struct vmap_area *va;
	struct vm_struct *vm;
	char *vaddr, *buf_start = buf;
	unsigned long buflen = count;
	unsigned long n;

	/* Don't allow overflow */
	if ((unsigned long) addr + count < count)
		count = -(unsigned long) addr;

	spin_lock(&vmap_area_lock);
	list_for_each_entry(va, &vmap_area_list, list) {
		if (!count)
			break;

		if (!(va->flags & VM_VM_AREA))
			continue;

		vm = va->vm;
		vaddr = (char *) vm->addr;
		if (addr >= vaddr + vm->size - PAGE_SIZE)
			continue;
		while (addr < vaddr) {
			if (count == 0)
				goto finished;
			*buf = '\0';
			buf++;
			addr++;
			count--;
		}
		n = vaddr + vm->size - PAGE_SIZE - addr;
		if (n > count)
			n = count;
		if (!(vm->flags & VM_IOREMAP))
			aligned_vread(buf, addr, n);
		else /* IOREMAP area is treated as memory hole */
			memset(buf, 0, n);
		buf += n;
		addr += n;
		count -= n;
	}
finished:
	spin_unlock(&vmap_area_lock);

	if (buf == buf_start)
		return 0;
	/* zero-fill memory holes */
	if (buf != buf_start + buflen)
		memset(buf, 0, buflen - (buf - buf_start));

	return buflen;
}

/**
 *	vwrite() -  write vmalloc area in a safe way.
 *	@buf:		buffer for source data
 *	@addr:		vm address.
 *	@count:		number of bytes to be read.
 *
 *	Returns # of bytes which addr and buf should be incresed.
 *	(same number to @count).
 *	If [addr...addr+count) doesn't includes any intersect with valid
 *	vmalloc area, returns 0.
 *
 *	This function checks that addr is a valid vmalloc'ed area, and
 *	copy data from a buffer to the given addr. If specified range of
 *	[addr...addr+count) includes some valid address, data is copied from
 *	proper area of @buf. If there are memory holes, no copy to hole.
 *	IOREMAP area is treated as memory hole and no copy is done.
 *
 *	If [addr...addr+count) doesn't includes any intersects with alive
 *	vm_struct area, returns 0. @buf should be kernel's buffer.
 *
 *	Note: In usual ops, vwrite() is never necessary because the caller
 *	should know vmalloc() area is valid and can use memcpy().
 *	This is for routines which have to access vmalloc area without
 *	any informaion, as /dev/kmem.
 */

long vwrite(char *buf, char *addr, unsigned long count)
{
	struct vmap_area *va;
	struct vm_struct *vm;
	char *vaddr;
	unsigned long n, buflen;
	int copied = 0;

	/* Don't allow overflow */
	if ((unsigned long) addr + count < count)
		count = -(unsigned long) addr;
	buflen = count;

	spin_lock(&vmap_area_lock);
	list_for_each_entry(va, &vmap_area_list, list) {
		if (!count)
			break;

		if (!(va->flags & VM_VM_AREA))
			continue;

		vm = va->vm;
		vaddr = (char *) vm->addr;
		if (addr >= vaddr + vm->size - PAGE_SIZE)
			continue;
		while (addr < vaddr) {
			if (count == 0)
				goto finished;
			buf++;
			addr++;
			count--;
		}
		n = vaddr + vm->size - PAGE_SIZE - addr;
		if (n > count)
			n = count;
		if (!(vm->flags & VM_IOREMAP)) {
			aligned_vwrite(buf, addr, n);
			copied++;
		}
		buf += n;
		addr += n;
		count -= n;
	}
finished:
	spin_unlock(&vmap_area_lock);
	if (!copied)
		return 0;
	return buflen;
}

/**
 *	remap_vmalloc_range  -  map vmalloc pages to userspace
 *	@vma:		vma to cover (map full range of vma)
 *	@addr:		vmalloc memory
 *	@pgoff:		number of pages into addr before first page to map
 *
 *	Returns:	0 for success, -Exxx on failure
 *
 *	This function checks that addr is a valid vmalloc'ed area, and
 *	that it is big enough to cover the vma. Will return failure if
 *	that criteria isn't met.
 *
 *	Similar to remap_pfn_range() (see mm/memory.c)
 */
int remap_vmalloc_range(struct vm_area_struct *vma, void *addr,
						unsigned long pgoff)
{
	struct vm_struct *area;
	unsigned long uaddr = vma->vm_start;
	unsigned long usize = vma->vm_end - vma->vm_start;

	if ((PAGE_SIZE-1) & (unsigned long)addr)
		return -EINVAL;

	area = find_vm_area(addr);
	if (!area)
		return -EINVAL;

	if (!(area->flags & VM_USERMAP))
		return -EINVAL;

	if (usize + (pgoff << PAGE_SHIFT) > area->size - PAGE_SIZE)
		return -EINVAL;

	addr += pgoff << PAGE_SHIFT;
	do {
		struct page *page = vmalloc_to_page(addr);
		int ret;

		ret = vm_insert_page(vma, uaddr, page);
		if (ret)
			return ret;

		uaddr += PAGE_SIZE;
		addr += PAGE_SIZE;
		usize -= PAGE_SIZE;
	} while (usize > 0);

	vma->vm_flags |= VM_DONTEXPAND | VM_DONTDUMP;

	return 0;
}
EXPORT_SYMBOL(remap_vmalloc_range);

/*
 * Implement a stub for vmalloc_sync_all() if the architecture chose not to
 * have one.
 */
void  __attribute__((weak)) vmalloc_sync_all(void)
{
}


static int f(pte_t *pte, pgtable_t table, unsigned long addr, void *data)
{
	pte_t ***p = data;

	if (p) {
		*(*p) = pte;
		(*p)++;
	}
	return 0;
}

/**
 *	alloc_vm_area - allocate a range of kernel address space
 *	@size:		size of the area
 *	@ptes:		returns the PTEs for the address space
 *
 *	Returns:	NULL on failure, vm_struct on success
 *
 *	This function reserves a range of kernel address space, and
 *	allocates pagetables to map that range.  No actual mappings
 *	are created.
 *
 *	If @ptes is non-NULL, pointers to the PTEs (in init_mm)
 *	allocated for the VM area are returned.
 */
struct vm_struct *alloc_vm_area(size_t size, pte_t **ptes)
{
	struct vm_struct *area;

	area = get_vm_area_caller(size, VM_IOREMAP,
				__builtin_return_address(0));
	if (area == NULL)
		return NULL;

	/*
	 * This ensures that page tables are constructed for this region
	 * of kernel virtual address space and mapped into init_mm.
	 */
	if (apply_to_page_range(&init_mm, (unsigned long)area->addr,
				size, f, ptes ? &ptes : NULL)) {
		free_vm_area(area);
		return NULL;
	}

	return area;
}
EXPORT_SYMBOL_GPL(alloc_vm_area);

void free_vm_area(struct vm_struct *area)
{
	struct vm_struct *ret;
	ret = remove_vm_area(area->addr);
	BUG_ON(ret != area);
	kfree(area);
}
EXPORT_SYMBOL_GPL(free_vm_area);

#ifdef CONFIG_SMP
static struct vmap_area *node_to_va(struct rb_node *n)
{
	return n ? rb_entry(n, struct vmap_area, rb_node) : NULL;
}

/**
 * pvm_find_next_prev - find the next and prev vmap_area surrounding @end
 * @end: target address
 * @pnext: out arg for the next vmap_area
 * @pprev: out arg for the previous vmap_area
 *
 * Returns: %true if either or both of next and prev are found,
 *	    %false if no vmap_area exists
 *
 * Find vmap_areas end addresses of which enclose @end.  ie. if not
 * NULL, *pnext->va_end > @end and *pprev->va_end <= @end.
 */
static bool pvm_find_next_prev(unsigned long end,
			       struct vmap_area **pnext,
			       struct vmap_area **pprev)
{
	struct rb_node *n = vmap_area_root.rb_node;
	struct vmap_area *va = NULL;

	while (n) {
		va = rb_entry(n, struct vmap_area, rb_node);
		if (end < va->va_end)
			n = n->rb_left;
		else if (end > va->va_end)
			n = n->rb_right;
		else
			break;
	}

	if (!va)
		return false;

	if (va->va_end > end) {
		*pnext = va;
		*pprev = node_to_va(rb_prev(&(*pnext)->rb_node));
	} else {
		*pprev = va;
		*pnext = node_to_va(rb_next(&(*pprev)->rb_node));
	}
	return true;
}

/**
 * pvm_determine_end - find the highest aligned address between two vmap_areas
 * @pnext: in/out arg for the next vmap_area
 * @pprev: in/out arg for the previous vmap_area
 * @align: alignment
 *
 * Returns: determined end address
 *
 * Find the highest aligned address between *@pnext and *@pprev below
 * VMALLOC_END.  *@pnext and *@pprev are adjusted so that the aligned
 * down address is between the end addresses of the two vmap_areas.
 *
 * Please note that the address returned by this function may fall
 * inside *@pnext vmap_area.  The caller is responsible for checking
 * that.
 */
static unsigned long pvm_determine_end(struct vmap_area **pnext,
				       struct vmap_area **pprev,
				       unsigned long align)
{
	const unsigned long vmalloc_end = VMALLOC_END & ~(align - 1);
	unsigned long addr;

	if (*pnext)
		addr = min((*pnext)->va_start & ~(align - 1), vmalloc_end);
	else
		addr = vmalloc_end;

	while (*pprev && (*pprev)->va_end > addr) {
		*pnext = *pprev;
		*pprev = node_to_va(rb_prev(&(*pnext)->rb_node));
	}

	return addr;
}

/**
 * pcpu_get_vm_areas - allocate vmalloc areas for percpu allocator
 * @offsets: array containing offset of each area
 * @sizes: array containing size of each area
 * @nr_vms: the number of areas to allocate
 * @align: alignment, all entries in @offsets and @sizes must be aligned to this
 *
 * Returns: kmalloc'd vm_struct pointer array pointing to allocated
 *	    vm_structs on success, %NULL on failure
 *
 * Percpu allocator wants to use congruent vm areas so that it can
 * maintain the offsets among percpu areas.  This function allocates
 * congruent vmalloc areas for it with GFP_KERNEL.  These areas tend to
 * be scattered pretty far, distance between two areas easily going up
 * to gigabytes.  To avoid interacting with regular vmallocs, these
 * areas are allocated from top.
 *
 * Despite its complicated look, this allocator is rather simple.  It
 * does everything top-down and scans areas from the end looking for
 * matching slot.  While scanning, if any of the areas overlaps with
 * existing vmap_area, the base address is pulled down to fit the
 * area.  Scanning is repeated till all the areas fit and then all
 * necessary data structres are inserted and the result is returned.
 */
struct vm_struct **pcpu_get_vm_areas(const unsigned long *offsets,
				     const size_t *sizes, int nr_vms,
				     size_t align)
{
	const unsigned long vmalloc_start = ALIGN(VMALLOC_START, align);
	const unsigned long vmalloc_end = VMALLOC_END & ~(align - 1);
	struct vmap_area **vas, *prev, *next;
	struct vm_struct **vms;
	int area, area2, last_area, term_area;
	unsigned long base, start, end, last_end;
	bool purged = false;

	/* verify parameters and allocate data structures */
	BUG_ON(align & ~PAGE_MASK || !is_power_of_2(align));
	for (last_area = 0, area = 0; area < nr_vms; area++) {
		start = offsets[area];
		end = start + sizes[area];

		/* is everything aligned properly? */
		BUG_ON(!IS_ALIGNED(offsets[area], align));
		BUG_ON(!IS_ALIGNED(sizes[area], align));

		/* detect the area with the highest address */
		if (start > offsets[last_area])
			last_area = area;

		for (area2 = 0; area2 < nr_vms; area2++) {
			unsigned long start2 = offsets[area2];
			unsigned long end2 = start2 + sizes[area2];

			if (area2 == area)
				continue;

			BUG_ON(start2 >= start && start2 < end);
			BUG_ON(end2 <= end && end2 > start);
		}
	}
	last_end = offsets[last_area] + sizes[last_area];

	if (vmalloc_end - vmalloc_start < last_end) {
		WARN_ON(true);
		return NULL;
	}

	vms = kcalloc(nr_vms, sizeof(vms[0]), GFP_KERNEL);
	vas = kcalloc(nr_vms, sizeof(vas[0]), GFP_KERNEL);
	if (!vas || !vms)
		goto err_free2;

	for (area = 0; area < nr_vms; area++) {
		vas[area] = kzalloc(sizeof(struct vmap_area), GFP_KERNEL);
		vms[area] = kzalloc(sizeof(struct vm_struct), GFP_KERNEL);
		if (!vas[area] || !vms[area])
			goto err_free;
	}
retry:
	spin_lock(&vmap_area_lock);

	/* start scanning - we scan from the top, begin with the last area */
	area = term_area = last_area;
	start = offsets[area];
	end = start + sizes[area];

	if (!pvm_find_next_prev(vmap_area_pcpu_hole, &next, &prev)) {
		base = vmalloc_end - last_end;
		goto found;
	}
	base = pvm_determine_end(&next, &prev, align) - end;

	while (true) {
		BUG_ON(next && next->va_end <= base + end);
		BUG_ON(prev && prev->va_end > base + end);

		/*
		 * base might have underflowed, add last_end before
		 * comparing.
		 */
		if (base + last_end < vmalloc_start + last_end) {
			spin_unlock(&vmap_area_lock);
			if (!purged) {
				purge_vmap_area_lazy();
				purged = true;
				goto retry;
			}
			goto err_free;
		}

		/*
		 * If next overlaps, move base downwards so that it's
		 * right below next and then recheck.
		 */
		if (next && next->va_start < base + end) {
			base = pvm_determine_end(&next, &prev, align) - end;
			term_area = area;
			continue;
		}

		/*
		 * If prev overlaps, shift down next and prev and move
		 * base so that it's right below new next and then
		 * recheck.
		 */
		if (prev && prev->va_end > base + start)  {
			next = prev;
			prev = node_to_va(rb_prev(&next->rb_node));
			base = pvm_determine_end(&next, &prev, align) - end;
			term_area = area;
			continue;
		}

		/*
		 * This area fits, move on to the previous one.  If
		 * the previous one is the terminal one, we're done.
		 */
		area = (area + nr_vms - 1) % nr_vms;
		if (area == term_area)
			break;
		start = offsets[area];
		end = start + sizes[area];
		pvm_find_next_prev(base + end, &next, &prev);
	}
found:
	/* we've found a fitting base, insert all va's */
	for (area = 0; area < nr_vms; area++) {
		struct vmap_area *va = vas[area];

		va->va_start = base + offsets[area];
		va->va_end = va->va_start + sizes[area];
		__insert_vmap_area(va);
	}

	vmap_area_pcpu_hole = base + offsets[last_area];

	spin_unlock(&vmap_area_lock);

	/* insert all vm's */
	for (area = 0; area < nr_vms; area++)
		insert_vmalloc_vm(vms[area], vas[area], VM_ALLOC,
				  pcpu_get_vm_areas);

	kfree(vas);
	return vms;

err_free:
	for (area = 0; area < nr_vms; area++) {
		kfree(vas[area]);
		kfree(vms[area]);
	}
err_free2:
	kfree(vas);
	kfree(vms);
	return NULL;
}

/**
 * pcpu_free_vm_areas - free vmalloc areas for percpu allocator
 * @vms: vm_struct pointer array returned by pcpu_get_vm_areas()
 * @nr_vms: the number of allocated areas
 *
 * Free vm_structs and the array allocated by pcpu_get_vm_areas().
 */
void pcpu_free_vm_areas(struct vm_struct **vms, int nr_vms)
{
	int i;

	for (i = 0; i < nr_vms; i++)
		free_vm_area(vms[i]);
	kfree(vms);
}
#endif	/* CONFIG_SMP */

#ifdef CONFIG_PROC_FS
static void *s_start(struct seq_file *m, loff_t *pos)
	__acquires(&vmap_area_lock)
{
	loff_t n = *pos;
	struct vmap_area *va;

	spin_lock(&vmap_area_lock);
	va = list_entry((&vmap_area_list)->next, typeof(*va), list);
	while (n > 0 && &va->list != &vmap_area_list) {
		n--;
		va = list_entry(va->list.next, typeof(*va), list);
	}
	if (!n && &va->list != &vmap_area_list)
		return va;

	return NULL;

}

static void *s_next(struct seq_file *m, void *p, loff_t *pos)
{
	struct vmap_area *va = p, *next;

	++*pos;
	next = list_entry(va->list.next, typeof(*va), list);
	if (&next->list != &vmap_area_list)
		return next;

	return NULL;
}

static void s_stop(struct seq_file *m, void *p)
	__releases(&vmap_area_lock)
{
	spin_unlock(&vmap_area_lock);
}

static void show_numa_info(struct seq_file *m, struct vm_struct *v)
{
	if (IS_ENABLED(CONFIG_NUMA)) {
		unsigned int nr, *counters = m->private;

		if (!counters)
			return;

		/* Pair with smp_wmb() in clear_vm_unlist() */
		smp_rmb();
		if (v->flags & VM_UNLIST)
			return;

		memset(counters, 0, nr_node_ids * sizeof(unsigned int));

		for (nr = 0; nr < v->nr_pages; nr++)
			counters[page_to_nid(v->pages[nr])]++;

		for_each_node_state(nr, N_HIGH_MEMORY)
			if (counters[nr])
				seq_printf(m, " N%u=%u", nr, counters[nr]);
	}
}

static int s_show(struct seq_file *m, void *p)
{
	struct vmap_area *va = p;
	struct vm_struct *v;

	if (va->flags & (VM_LAZY_FREE | VM_LAZY_FREEING))
		return 0;

	if (!(va->flags & VM_VM_AREA)) {
		seq_printf(m, "0x%p-0x%p %7ld vm_map_ram\n",
			(void *)va->va_start, (void *)va->va_end,
					va->va_end - va->va_start);
		return 0;
	}

	v = va->vm;

	seq_printf(m, "0x%p-0x%p %7ld",
		v->addr, v->addr + v->size, v->size);

	if (v->caller)
		seq_printf(m, " %pS", v->caller);

	if (v->nr_pages)
		seq_printf(m, " pages=%d", v->nr_pages);

	if (v->phys_addr)
		seq_printf(m, " phys=%llx", (unsigned long long)v->phys_addr);

	if (v->flags & VM_IOREMAP)
		seq_printf(m, " ioremap");

	if (v->flags & VM_ALLOC)
		seq_printf(m, " vmalloc");

	if (v->flags & VM_MAP)
		seq_printf(m, " vmap");

	if (v->flags & VM_USERMAP)
		seq_printf(m, " user");

	if (v->flags & VM_VPAGES)
		seq_printf(m, " vpages");

	show_numa_info(m, v);
	seq_putc(m, '\n');
	return 0;
}

static const struct seq_operations vmalloc_op = {
	.start = s_start,
	.next = s_next,
	.stop = s_stop,
	.show = s_show,
};

static int vmalloc_open(struct inode *inode, struct file *file)
{
	unsigned int *ptr = NULL;
	int ret;

	if (IS_ENABLED(CONFIG_NUMA)) {
		ptr = kmalloc(nr_node_ids * sizeof(unsigned int), GFP_KERNEL);
		if (ptr == NULL)
			return -ENOMEM;
	}
	ret = seq_open(file, &vmalloc_op);
	if (!ret) {
		struct seq_file *m = file->private_data;
		m->private = ptr;
	} else
		kfree(ptr);
	return ret;
}

static const struct file_operations proc_vmalloc_operations = {
	.open		= vmalloc_open,
	.read		= seq_read,
	.llseek		= seq_lseek,
	.release	= seq_release_private,
};

static int __init proc_vmalloc_init(void)
{
	proc_create("vmallocinfo", S_IRUSR, NULL, &proc_vmalloc_operations);
	return 0;
}
module_init(proc_vmalloc_init);

void get_vmalloc_info(struct vmalloc_info *vmi)
{
	struct vmap_area *va;
	unsigned long free_area_size;
	unsigned long prev_end;

	vmi->used = 0;
	vmi->largest_chunk = 0;

	prev_end = VMALLOC_START;

	spin_lock(&vmap_area_lock);

	if (list_empty(&vmap_area_list)) {
		vmi->largest_chunk = VMALLOC_TOTAL;
		goto out;
	}

	list_for_each_entry(va, &vmap_area_list, list) {
		unsigned long addr = va->va_start;

		/*
		 * Some archs keep another range for modules in vmalloc space
		 */
		if (addr < VMALLOC_START)
			continue;
		if (addr >= VMALLOC_END)
			break;

		if (va->flags & (VM_LAZY_FREE | VM_LAZY_FREEING))
			continue;

		vmi->used += (va->va_end - va->va_start);

		free_area_size = addr - prev_end;
		if (vmi->largest_chunk < free_area_size)
			vmi->largest_chunk = free_area_size;

		prev_end = va->va_end;
	}

	if (VMALLOC_END - prev_end > vmi->largest_chunk)
		vmi->largest_chunk = VMALLOC_END - prev_end;

out:
	spin_unlock(&vmap_area_lock);
}
#endif
<|MERGE_RESOLUTION|>--- conflicted
+++ resolved
@@ -555,15 +555,12 @@
 
 int sysctl_lazy_vfree_pages = 32UL * 1024 * 1024 / PAGE_SIZE;
 
-<<<<<<< HEAD
-=======
 /*
  * lazy_vfree_tlb_flush_all_threshold is the maximum size of TLB flush by
  * area. Beyond that the whole TLB will be flushed.
  */
 int sysctl_lazy_vfree_tlb_flush_all_threshold = SZ_512M;
 
->>>>>>> b6bb0aa3
 static unsigned long lazy_max_pages(void)
 {
 	unsigned int log;
