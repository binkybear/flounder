--- conflicted
+++ resolved
@@ -95,34 +95,6 @@
 #endif
 
 #ifdef CONFIG_INET
-<<<<<<< HEAD
-__u32 secure_ip_id(__be32 daddr)
-{
-	u32 hash[MD5_DIGEST_WORDS];
-
-	net_secret_init();
-	hash[0] = (__force __u32) daddr;
-	hash[1] = net_secret[13];
-	hash[2] = net_secret[14];
-	hash[3] = net_secret[15];
-
-	md5_transform(hash, net_secret);
-
-	return hash[0];
-}
-
-__u32 secure_ipv6_id(const __be32 daddr[4])
-{
-	__u32 hash[4];
-
-	net_secret_init();
-	memcpy(hash, daddr, 16);
-	md5_transform(hash, net_secret);
-
-	return hash[0];
-}
-=======
->>>>>>> 0c992013
 
 __u32 secure_tcp_sequence_number(__be32 saddr, __be32 daddr,
 				 __be16 sport, __be16 dport)
