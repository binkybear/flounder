--- conflicted
+++ resolved
@@ -888,15 +888,9 @@
 
 	/* Copy the address and add cmsg data. */
 	if (family == AF_INET) {
-<<<<<<< HEAD
-		if (msg->msg_name) {
-			struct sockaddr_in *sin = (struct sockaddr_in *)msg->msg_name;
-
-=======
 		struct sockaddr_in *sin = (struct sockaddr_in *)msg->msg_name;
 
 		if (sin) {
->>>>>>> ed0b9b4e
 			sin->sin_family = AF_INET;
 			sin->sin_port = 0 /* skb->h.uh->source */;
 			sin->sin_addr.s_addr = ip_hdr(skb)->saddr;
@@ -911,15 +905,10 @@
 	} else if (family == AF_INET6) {
 		struct ipv6_pinfo *np = inet6_sk(sk);
 		struct ipv6hdr *ip6 = ipv6_hdr(skb);
-<<<<<<< HEAD
-=======
 		struct sockaddr_in6 *sin6 =
 			(struct sockaddr_in6 *)msg->msg_name;
->>>>>>> ed0b9b4e
-
-		if (msg->msg_name) {
-			struct sockaddr_in6 *sin6 = (struct sockaddr_in6 *)msg->msg_name;
-
+
+		if (sin6) {
 			sin6->sin6_family = AF_INET6;
 			sin6->sin6_port = 0;
 			sin6->sin6_addr = ip6->saddr;
