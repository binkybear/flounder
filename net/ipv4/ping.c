--- conflicted
+++ resolved
@@ -875,15 +875,7 @@
 	/* Copy the address and add cmsg data. */
 	if (family == AF_INET) {
 		sin = (struct sockaddr_in *) msg->msg_name;
-<<<<<<< HEAD
-
-		/* Copy the address. */
-		if (msg->msg_name) {
-			struct sockaddr_in *sin = (struct sockaddr_in *)msg->msg_name;
-
-=======
 		if (sin) {
->>>>>>> dffe495f
 			sin->sin_family = AF_INET;
 			sin->sin_port = 0 /* skb->h.uh->source */;
 			sin->sin_addr.s_addr = ip_hdr(skb)->saddr;
