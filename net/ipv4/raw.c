/*
 * INET		An implementation of the TCP/IP protocol suite for the LINUX
 *		operating system.  INET is implemented using the  BSD Socket
 *		interface as the means of communication with the user level.
 *
 *		RAW - implementation of IP "raw" sockets.
 *
 * Authors:	Ross Biro
 *		Fred N. van Kempen, <waltje@uWalt.NL.Mugnet.ORG>
 *
 * Fixes:
 *		Alan Cox	:	verify_area() fixed up
 *		Alan Cox	:	ICMP error handling
 *		Alan Cox	:	EMSGSIZE if you send too big a packet
 *		Alan Cox	: 	Now uses generic datagrams and shared
 *					skbuff library. No more peek crashes,
 *					no more backlogs
 *		Alan Cox	:	Checks sk->broadcast.
 *		Alan Cox	:	Uses skb_free_datagram/skb_copy_datagram
 *		Alan Cox	:	Raw passes ip options too
 *		Alan Cox	:	Setsocketopt added
 *		Alan Cox	:	Fixed error return for broadcasts
 *		Alan Cox	:	Removed wake_up calls
 *		Alan Cox	:	Use ttl/tos
 *		Alan Cox	:	Cleaned up old debugging
 *		Alan Cox	:	Use new kernel side addresses
 *	Arnt Gulbrandsen	:	Fixed MSG_DONTROUTE in raw sockets.
 *		Alan Cox	:	BSD style RAW socket demultiplexing.
 *		Alan Cox	:	Beginnings of mrouted support.
 *		Alan Cox	:	Added IP_HDRINCL option.
 *		Alan Cox	:	Skip broadcast check if BSDism set.
 *		David S. Miller	:	New socket lookup architecture.
 *
 *		This program is free software; you can redistribute it and/or
 *		modify it under the terms of the GNU General Public License
 *		as published by the Free Software Foundation; either version
 *		2 of the License, or (at your option) any later version.
 */

#include <linux/types.h>
#include <linux/atomic.h>
#include <asm/byteorder.h>
#include <asm/current.h>
#include <asm/uaccess.h>
#include <asm/ioctls.h>
#include <linux/stddef.h>
#include <linux/slab.h>
#include <linux/errno.h>
#include <linux/aio.h>
#include <linux/kernel.h>
#include <linux/export.h>
#include <linux/spinlock.h>
#include <linux/sockios.h>
#include <linux/socket.h>
#include <linux/in.h>
#include <linux/mroute.h>
#include <linux/netdevice.h>
#include <linux/in_route.h>
#include <linux/route.h>
#include <linux/skbuff.h>
#include <net/net_namespace.h>
#include <net/dst.h>
#include <net/sock.h>
#include <linux/ip.h>
#include <linux/net.h>
#include <net/ip.h>
#include <net/icmp.h>
#include <net/udp.h>
#include <net/raw.h>
#include <net/snmp.h>
#include <net/tcp_states.h>
#include <net/inet_common.h>
#include <net/checksum.h>
#include <net/xfrm.h>
#include <linux/rtnetlink.h>
#include <linux/proc_fs.h>
#include <linux/seq_file.h>
#include <linux/netfilter.h>
#include <linux/netfilter_ipv4.h>
#include <linux/compat.h>

static struct raw_hashinfo raw_v4_hashinfo = {
	.lock = __RW_LOCK_UNLOCKED(raw_v4_hashinfo.lock),
};

void raw_hash_sk(struct sock *sk)
{
	struct raw_hashinfo *h = sk->sk_prot->h.raw_hash;
	struct hlist_head *head;

	head = &h->ht[inet_sk(sk)->inet_num & (RAW_HTABLE_SIZE - 1)];

	write_lock_bh(&h->lock);
	sk_add_node(sk, head);
	sock_prot_inuse_add(sock_net(sk), sk->sk_prot, 1);
	write_unlock_bh(&h->lock);
}
EXPORT_SYMBOL_GPL(raw_hash_sk);

void raw_unhash_sk(struct sock *sk)
{
	struct raw_hashinfo *h = sk->sk_prot->h.raw_hash;

	write_lock_bh(&h->lock);
	if (sk_del_node_init(sk))
		sock_prot_inuse_add(sock_net(sk), sk->sk_prot, -1);
	write_unlock_bh(&h->lock);
}
EXPORT_SYMBOL_GPL(raw_unhash_sk);

static struct sock *__raw_v4_lookup(struct net *net, struct sock *sk,
		unsigned short num, __be32 raddr, __be32 laddr, int dif)
{
	sk_for_each_from(sk) {
		struct inet_sock *inet = inet_sk(sk);

		if (net_eq(sock_net(sk), net) && inet->inet_num == num	&&
		    !(inet->inet_daddr && inet->inet_daddr != raddr) 	&&
		    !(inet->inet_rcv_saddr && inet->inet_rcv_saddr != laddr) &&
		    !(sk->sk_bound_dev_if && sk->sk_bound_dev_if != dif))
			goto found; /* gotcha */
	}
	sk = NULL;
found:
	return sk;
}

/*
 *	0 - deliver
 *	1 - block
 */
static int icmp_filter(const struct sock *sk, const struct sk_buff *skb)
{
	struct icmphdr _hdr;
	const struct icmphdr *hdr;

	hdr = skb_header_pointer(skb, skb_transport_offset(skb),
				 sizeof(_hdr), &_hdr);
	if (!hdr)
		return 1;

	if (hdr->type < 32) {
		__u32 data = raw_sk(sk)->filter.data;

		return ((1U << hdr->type) & data) != 0;
	}

	/* Do not block unknown ICMP types */
	return 0;
}

/* IP input processing comes here for RAW socket delivery.
 * Caller owns SKB, so we must make clones.
 *
 * RFC 1122: SHOULD pass TOS value up to the transport layer.
 * -> It does. And not only TOS, but all IP header.
 */
static int raw_v4_input(struct sk_buff *skb, const struct iphdr *iph, int hash)
{
	struct sock *sk;
	struct hlist_head *head;
	int delivered = 0;
	struct net *net;

	read_lock(&raw_v4_hashinfo.lock);
	head = &raw_v4_hashinfo.ht[hash];
	if (hlist_empty(head))
		goto out;

	net = dev_net(skb->dev);
	sk = __raw_v4_lookup(net, __sk_head(head), iph->protocol,
			     iph->saddr, iph->daddr,
			     skb->dev->ifindex);

	while (sk) {
		delivered = 1;
		if (iph->protocol != IPPROTO_ICMP || !icmp_filter(sk, skb)) {
			struct sk_buff *clone = skb_clone(skb, GFP_ATOMIC);

			/* Not releasing hash table! */
			if (clone)
				raw_rcv(sk, clone);
		}
		sk = __raw_v4_lookup(net, sk_next(sk), iph->protocol,
				     iph->saddr, iph->daddr,
				     skb->dev->ifindex);
	}
out:
	read_unlock(&raw_v4_hashinfo.lock);
	return delivered;
}

int raw_local_deliver(struct sk_buff *skb, int protocol)
{
	int hash;
	struct sock *raw_sk;

	hash = protocol & (RAW_HTABLE_SIZE - 1);
	raw_sk = sk_head(&raw_v4_hashinfo.ht[hash]);

	/* If there maybe a raw socket we must check - if not we
	 * don't care less
	 */
	if (raw_sk && !raw_v4_input(skb, ip_hdr(skb), hash))
		raw_sk = NULL;

	return raw_sk != NULL;

}

static void raw_err(struct sock *sk, struct sk_buff *skb, u32 info)
{
	struct inet_sock *inet = inet_sk(sk);
	const int type = icmp_hdr(skb)->type;
	const int code = icmp_hdr(skb)->code;
	int err = 0;
	int harderr = 0;

	if (type == ICMP_DEST_UNREACH && code == ICMP_FRAG_NEEDED)
		ipv4_sk_update_pmtu(skb, sk, info);
	else if (type == ICMP_REDIRECT)
		ipv4_sk_redirect(skb, sk);

	/* Report error on raw socket, if:
	   1. User requested ip_recverr.
	   2. Socket is connected (otherwise the error indication
	      is useless without ip_recverr and error is hard.
	 */
	if (!inet->recverr && sk->sk_state != TCP_ESTABLISHED)
		return;

	switch (type) {
	default:
	case ICMP_TIME_EXCEEDED:
		err = EHOSTUNREACH;
		break;
	case ICMP_SOURCE_QUENCH:
		return;
	case ICMP_PARAMETERPROB:
		err = EPROTO;
		harderr = 1;
		break;
	case ICMP_DEST_UNREACH:
		err = EHOSTUNREACH;
		if (code > NR_ICMP_UNREACH)
			break;
		err = icmp_err_convert[code].errno;
		harderr = icmp_err_convert[code].fatal;
		if (code == ICMP_FRAG_NEEDED) {
			harderr = inet->pmtudisc != IP_PMTUDISC_DONT;
			err = EMSGSIZE;
		}
	}

	if (inet->recverr) {
		const struct iphdr *iph = (const struct iphdr *)skb->data;
		u8 *payload = skb->data + (iph->ihl << 2);

		if (inet->hdrincl)
			payload = skb->data;
		ip_icmp_error(sk, skb, err, 0, info, payload);
	}

	if (inet->recverr || harderr) {
		sk->sk_err = err;
		sk->sk_error_report(sk);
	}
}

void raw_icmp_error(struct sk_buff *skb, int protocol, u32 info)
{
	int hash;
	struct sock *raw_sk;
	const struct iphdr *iph;
	struct net *net;

	hash = protocol & (RAW_HTABLE_SIZE - 1);

	read_lock(&raw_v4_hashinfo.lock);
	raw_sk = sk_head(&raw_v4_hashinfo.ht[hash]);
	if (raw_sk != NULL) {
		iph = (const struct iphdr *)skb->data;
		net = dev_net(skb->dev);

		while ((raw_sk = __raw_v4_lookup(net, raw_sk, protocol,
						iph->daddr, iph->saddr,
						skb->dev->ifindex)) != NULL) {
			raw_err(raw_sk, skb, info);
			raw_sk = sk_next(raw_sk);
			iph = (const struct iphdr *)skb->data;
		}
	}
	read_unlock(&raw_v4_hashinfo.lock);
}

static int raw_rcv_skb(struct sock *sk, struct sk_buff *skb)
{
	/* Charge it to the socket. */

	ipv4_pktinfo_prepare(skb);
	if (sock_queue_rcv_skb(sk, skb) < 0) {
		kfree_skb(skb);
		return NET_RX_DROP;
	}

	return NET_RX_SUCCESS;
}

int raw_rcv(struct sock *sk, struct sk_buff *skb)
{
	if (!xfrm4_policy_check(sk, XFRM_POLICY_IN, skb)) {
		atomic_inc(&sk->sk_drops);
		kfree_skb(skb);
		return NET_RX_DROP;
	}
	nf_reset(skb);

	skb_push(skb, skb->data - skb_network_header(skb));

	raw_rcv_skb(sk, skb);
	return 0;
}

static int raw_send_hdrinc(struct sock *sk, struct flowi4 *fl4,
			   void *from, size_t length,
			   struct rtable **rtp,
			   unsigned int flags)
{
	struct inet_sock *inet = inet_sk(sk);
	struct net *net = sock_net(sk);
	struct iphdr *iph;
	struct sk_buff *skb;
	unsigned int iphlen;
	int err;
	struct rtable *rt = *rtp;
	int hlen, tlen;

	if (length > rt->dst.dev->mtu) {
		ip_local_error(sk, EMSGSIZE, fl4->daddr, inet->inet_dport,
			       rt->dst.dev->mtu);
		return -EMSGSIZE;
	}
	if (flags&MSG_PROBE)
		goto out;

	hlen = LL_RESERVED_SPACE(rt->dst.dev);
	tlen = rt->dst.dev->needed_tailroom;
	skb = sock_alloc_send_skb(sk,
				  length + hlen + tlen + 15,
				  flags & MSG_DONTWAIT, &err);
	if (skb == NULL)
		goto error;
	skb_reserve(skb, hlen);

	skb->priority = sk->sk_priority;
	skb->mark = sk->sk_mark;
	skb_dst_set(skb, &rt->dst);
	*rtp = NULL;

	skb_reset_network_header(skb);
	iph = ip_hdr(skb);
	skb_put(skb, length);

	skb->ip_summed = CHECKSUM_NONE;

	skb->transport_header = skb->network_header;
	err = -EFAULT;
	if (memcpy_fromiovecend((void *)iph, from, 0, length))
		goto error_free;

	iphlen = iph->ihl * 4;

	/*
	 * We don't want to modify the ip header, but we do need to
	 * be sure that it won't cause problems later along the network
	 * stack.  Specifically we want to make sure that iph->ihl is a
	 * sane value.  If ihl points beyond the length of the buffer passed
	 * in, reject the frame as invalid
	 */
	err = -EINVAL;
	if (iphlen > length)
		goto error_free;

	if (iphlen >= sizeof(*iph)) {
		if (!iph->saddr)
			iph->saddr = fl4->saddr;
		iph->check   = 0;
		iph->tot_len = htons(length);
		if (!iph->id)
<<<<<<< HEAD
			ip_select_ident(skb, &rt->dst, NULL);
=======
			ip_select_ident(skb, NULL);
>>>>>>> 0c992013

		iph->check = ip_fast_csum((unsigned char *)iph, iph->ihl);
	}
	if (iph->protocol == IPPROTO_ICMP)
		icmp_out_count(net, ((struct icmphdr *)
			skb_transport_header(skb))->type);

	err = NF_HOOK(NFPROTO_IPV4, NF_INET_LOCAL_OUT, skb, NULL,
		      rt->dst.dev, dst_output);
	if (err > 0)
		err = net_xmit_errno(err);
	if (err)
		goto error;
out:
	return 0;

error_free:
	kfree_skb(skb);
error:
	IP_INC_STATS(net, IPSTATS_MIB_OUTDISCARDS);
	if (err == -ENOBUFS && !inet->recverr)
		err = 0;
	return err;
}

static int raw_probe_proto_opt(struct flowi4 *fl4, struct msghdr *msg)
{
	struct iovec *iov;
	u8 __user *type = NULL;
	u8 __user *code = NULL;
	int probed = 0;
	unsigned int i;

	if (!msg->msg_iov)
		return 0;

	for (i = 0; i < msg->msg_iovlen; i++) {
		iov = &msg->msg_iov[i];
		if (!iov)
			continue;

		switch (fl4->flowi4_proto) {
		case IPPROTO_ICMP:
			/* check if one-byte field is readable or not. */
			if (iov->iov_base && iov->iov_len < 1)
				break;

			if (!type) {
				type = iov->iov_base;
				/* check if code field is readable or not. */
				if (iov->iov_len > 1)
					code = type + 1;
			} else if (!code)
				code = iov->iov_base;

			if (type && code) {
				if (get_user(fl4->fl4_icmp_type, type) ||
				    get_user(fl4->fl4_icmp_code, code))
					return -EFAULT;
				probed = 1;
			}
			break;
		default:
			probed = 1;
			break;
		}
		if (probed)
			break;
	}
	return 0;
}

static int raw_sendmsg(struct kiocb *iocb, struct sock *sk, struct msghdr *msg,
		       size_t len)
{
	struct inet_sock *inet = inet_sk(sk);
	struct ipcm_cookie ipc;
	struct rtable *rt = NULL;
	struct flowi4 fl4;
	int free = 0;
	__be32 daddr;
	__be32 saddr;
	u8  tos;
	int err;
	struct ip_options_data opt_copy;

	err = -EMSGSIZE;
	if (len > 0xFFFF)
		goto out;

	/*
	 *	Check the flags.
	 */

	err = -EOPNOTSUPP;
	if (msg->msg_flags & MSG_OOB)	/* Mirror BSD error message */
		goto out;               /* compatibility */

	/*
	 *	Get and verify the address.
	 */

	if (msg->msg_namelen) {
		struct sockaddr_in *usin = (struct sockaddr_in *)msg->msg_name;
		err = -EINVAL;
		if (msg->msg_namelen < sizeof(*usin))
			goto out;
		if (usin->sin_family != AF_INET) {
			pr_info_once("%s: %s forgot to set AF_INET. Fix it!\n",
				     __func__, current->comm);
			err = -EAFNOSUPPORT;
			if (usin->sin_family)
				goto out;
		}
		daddr = usin->sin_addr.s_addr;
		/* ANK: I did not forget to get protocol from port field.
		 * I just do not know, who uses this weirdness.
		 * IP_HDRINCL is much more convenient.
		 */
	} else {
		err = -EDESTADDRREQ;
		if (sk->sk_state != TCP_ESTABLISHED)
			goto out;
		daddr = inet->inet_daddr;
	}

	ipc.addr = inet->inet_saddr;
	ipc.opt = NULL;
	ipc.tx_flags = 0;
	ipc.oif = sk->sk_bound_dev_if;

	if (msg->msg_controllen) {
		err = ip_cmsg_send(sock_net(sk), msg, &ipc);
		if (err)
			goto out;
		if (ipc.opt)
			free = 1;
	}

	saddr = ipc.addr;
	ipc.addr = daddr;

	if (!ipc.opt) {
		struct ip_options_rcu *inet_opt;

		rcu_read_lock();
		inet_opt = rcu_dereference(inet->inet_opt);
		if (inet_opt) {
			memcpy(&opt_copy, inet_opt,
			       sizeof(*inet_opt) + inet_opt->opt.optlen);
			ipc.opt = &opt_copy.opt;
		}
		rcu_read_unlock();
	}

	if (ipc.opt) {
		err = -EINVAL;
		/* Linux does not mangle headers on raw sockets,
		 * so that IP options + IP_HDRINCL is non-sense.
		 */
		if (inet->hdrincl)
			goto done;
		if (ipc.opt->opt.srr) {
			if (!daddr)
				goto done;
			daddr = ipc.opt->opt.faddr;
		}
	}
	tos = RT_CONN_FLAGS(sk);
	if (msg->msg_flags & MSG_DONTROUTE)
		tos |= RTO_ONLINK;

	if (ipv4_is_multicast(daddr)) {
		if (!ipc.oif)
			ipc.oif = inet->mc_index;
		if (!saddr)
			saddr = inet->mc_addr;
	} else if (!ipc.oif)
		ipc.oif = inet->uc_index;

	flowi4_init_output(&fl4, ipc.oif, sk->sk_mark, tos,
			   RT_SCOPE_UNIVERSE,
			   inet->hdrincl ? IPPROTO_RAW : sk->sk_protocol,
			   inet_sk_flowi_flags(sk) | FLOWI_FLAG_CAN_SLEEP |
			    (inet->hdrincl ? FLOWI_FLAG_KNOWN_NH : 0),
			   daddr, saddr, 0, 0,
			   sock_i_uid(sk));

	if (!inet->hdrincl) {
		err = raw_probe_proto_opt(&fl4, msg);
		if (err)
			goto done;
	}

	security_sk_classify_flow(sk, flowi4_to_flowi(&fl4));
	rt = ip_route_output_flow(sock_net(sk), &fl4, sk);
	if (IS_ERR(rt)) {
		err = PTR_ERR(rt);
		rt = NULL;
		goto done;
	}

	err = -EACCES;
	if (rt->rt_flags & RTCF_BROADCAST && !sock_flag(sk, SOCK_BROADCAST))
		goto done;

	if (msg->msg_flags & MSG_CONFIRM)
		goto do_confirm;
back_from_confirm:

	if (inet->hdrincl)
		err = raw_send_hdrinc(sk, &fl4, msg->msg_iov, len,
				      &rt, msg->msg_flags);

	 else {
		if (!ipc.addr)
			ipc.addr = fl4.daddr;
		lock_sock(sk);
		err = ip_append_data(sk, &fl4, ip_generic_getfrag,
				     msg->msg_iov, len, 0,
				     &ipc, &rt, msg->msg_flags);
		if (err)
			ip_flush_pending_frames(sk);
		else if (!(msg->msg_flags & MSG_MORE)) {
			err = ip_push_pending_frames(sk, &fl4);
			if (err == -ENOBUFS && !inet->recverr)
				err = 0;
		}
		release_sock(sk);
	}
done:
	if (free)
		kfree(ipc.opt);
	ip_rt_put(rt);

out:
	if (err < 0)
		return err;
	return len;

do_confirm:
	dst_confirm(&rt->dst);
	if (!(msg->msg_flags & MSG_PROBE) || len)
		goto back_from_confirm;
	err = 0;
	goto done;
}

static void raw_close(struct sock *sk, long timeout)
{
	/*
	 * Raw sockets may have direct kernel references. Kill them.
	 */
	ip_ra_control(sk, 0, NULL);

	sk_common_release(sk);
}

static void raw_destroy(struct sock *sk)
{
	lock_sock(sk);
	ip_flush_pending_frames(sk);
	release_sock(sk);
}

/* This gets rid of all the nasties in af_inet. -DaveM */
static int raw_bind(struct sock *sk, struct sockaddr *uaddr, int addr_len)
{
	struct inet_sock *inet = inet_sk(sk);
	struct sockaddr_in *addr = (struct sockaddr_in *) uaddr;
	int ret = -EINVAL;
	int chk_addr_ret;

	if (sk->sk_state != TCP_CLOSE || addr_len < sizeof(struct sockaddr_in))
		goto out;
	chk_addr_ret = inet_addr_type(sock_net(sk), addr->sin_addr.s_addr);
	ret = -EADDRNOTAVAIL;
	if (addr->sin_addr.s_addr && chk_addr_ret != RTN_LOCAL &&
	    chk_addr_ret != RTN_MULTICAST && chk_addr_ret != RTN_BROADCAST)
		goto out;
	inet->inet_rcv_saddr = inet->inet_saddr = addr->sin_addr.s_addr;
	if (chk_addr_ret == RTN_MULTICAST || chk_addr_ret == RTN_BROADCAST)
		inet->inet_saddr = 0;  /* Use device */
	sk_dst_reset(sk);
	ret = 0;
out:	return ret;
}

/*
 *	This should be easy, if there is something there
 *	we return it, otherwise we block.
 */

static int raw_recvmsg(struct kiocb *iocb, struct sock *sk, struct msghdr *msg,
		       size_t len, int noblock, int flags, int *addr_len)
{
	struct inet_sock *inet = inet_sk(sk);
	size_t copied = 0;
	int err = -EOPNOTSUPP;
	struct sockaddr_in *sin = (struct sockaddr_in *)msg->msg_name;
	struct sk_buff *skb;

	if (flags & MSG_OOB)
		goto out;

	if (flags & MSG_ERRQUEUE) {
		err = ip_recv_error(sk, msg, len, addr_len);
		goto out;
	}

	skb = skb_recv_datagram(sk, flags, noblock, &err);
	if (!skb)
		goto out;

	copied = skb->len;
	if (len < copied) {
		msg->msg_flags |= MSG_TRUNC;
		copied = len;
	}

	err = skb_copy_datagram_iovec(skb, 0, msg->msg_iov, copied);
	if (err)
		goto done;

	sock_recv_ts_and_drops(msg, sk, skb);

	/* Copy the address. */
	if (sin) {
		sin->sin_family = AF_INET;
		sin->sin_addr.s_addr = ip_hdr(skb)->saddr;
		sin->sin_port = 0;
		memset(&sin->sin_zero, 0, sizeof(sin->sin_zero));
		*addr_len = sizeof(*sin);
	}
	if (inet->cmsg_flags)
		ip_cmsg_recv(msg, skb);
	if (flags & MSG_TRUNC)
		copied = skb->len;
done:
	skb_free_datagram(sk, skb);
out:
	if (err)
		return err;
	return copied;
}

static int raw_init(struct sock *sk)
{
	struct raw_sock *rp = raw_sk(sk);

	if (inet_sk(sk)->inet_num == IPPROTO_ICMP)
		memset(&rp->filter, 0, sizeof(rp->filter));
	return 0;
}

static int raw_seticmpfilter(struct sock *sk, char __user *optval, int optlen)
{
	if (optlen > sizeof(struct icmp_filter))
		optlen = sizeof(struct icmp_filter);
	if (copy_from_user(&raw_sk(sk)->filter, optval, optlen))
		return -EFAULT;
	return 0;
}

static int raw_geticmpfilter(struct sock *sk, char __user *optval, int __user *optlen)
{
	int len, ret = -EFAULT;

	if (get_user(len, optlen))
		goto out;
	ret = -EINVAL;
	if (len < 0)
		goto out;
	if (len > sizeof(struct icmp_filter))
		len = sizeof(struct icmp_filter);
	ret = -EFAULT;
	if (put_user(len, optlen) ||
	    copy_to_user(optval, &raw_sk(sk)->filter, len))
		goto out;
	ret = 0;
out:	return ret;
}

static int do_raw_setsockopt(struct sock *sk, int level, int optname,
			  char __user *optval, unsigned int optlen)
{
	if (optname == ICMP_FILTER) {
		if (inet_sk(sk)->inet_num != IPPROTO_ICMP)
			return -EOPNOTSUPP;
		else
			return raw_seticmpfilter(sk, optval, optlen);
	}
	return -ENOPROTOOPT;
}

static int raw_setsockopt(struct sock *sk, int level, int optname,
			  char __user *optval, unsigned int optlen)
{
	if (level != SOL_RAW)
		return ip_setsockopt(sk, level, optname, optval, optlen);
	return do_raw_setsockopt(sk, level, optname, optval, optlen);
}

#ifdef CONFIG_COMPAT
static int compat_raw_setsockopt(struct sock *sk, int level, int optname,
				 char __user *optval, unsigned int optlen)
{
	if (level != SOL_RAW)
		return compat_ip_setsockopt(sk, level, optname, optval, optlen);
	return do_raw_setsockopt(sk, level, optname, optval, optlen);
}
#endif

static int do_raw_getsockopt(struct sock *sk, int level, int optname,
			  char __user *optval, int __user *optlen)
{
	if (optname == ICMP_FILTER) {
		if (inet_sk(sk)->inet_num != IPPROTO_ICMP)
			return -EOPNOTSUPP;
		else
			return raw_geticmpfilter(sk, optval, optlen);
	}
	return -ENOPROTOOPT;
}

static int raw_getsockopt(struct sock *sk, int level, int optname,
			  char __user *optval, int __user *optlen)
{
	if (level != SOL_RAW)
		return ip_getsockopt(sk, level, optname, optval, optlen);
	return do_raw_getsockopt(sk, level, optname, optval, optlen);
}

#ifdef CONFIG_COMPAT
static int compat_raw_getsockopt(struct sock *sk, int level, int optname,
				 char __user *optval, int __user *optlen)
{
	if (level != SOL_RAW)
		return compat_ip_getsockopt(sk, level, optname, optval, optlen);
	return do_raw_getsockopt(sk, level, optname, optval, optlen);
}
#endif

static int raw_ioctl(struct sock *sk, int cmd, unsigned long arg)
{
	switch (cmd) {
	case SIOCOUTQ: {
		int amount = sk_wmem_alloc_get(sk);

		return put_user(amount, (int __user *)arg);
	}
	case SIOCINQ: {
		struct sk_buff *skb;
		int amount = 0;

		spin_lock_bh(&sk->sk_receive_queue.lock);
		skb = skb_peek(&sk->sk_receive_queue);
		if (skb != NULL)
			amount = skb->len;
		spin_unlock_bh(&sk->sk_receive_queue.lock);
		return put_user(amount, (int __user *)arg);
	}

	default:
#ifdef CONFIG_IP_MROUTE
		return ipmr_ioctl(sk, cmd, (void __user *)arg);
#else
		return -ENOIOCTLCMD;
#endif
	}
}

#ifdef CONFIG_COMPAT
static int compat_raw_ioctl(struct sock *sk, unsigned int cmd, unsigned long arg)
{
	switch (cmd) {
	case SIOCOUTQ:
	case SIOCINQ:
		return -ENOIOCTLCMD;
	default:
#ifdef CONFIG_IP_MROUTE
		return ipmr_compat_ioctl(sk, cmd, compat_ptr(arg));
#else
		return -ENOIOCTLCMD;
#endif
	}
}
#endif

struct proto raw_prot = {
	.name		   = "RAW",
	.owner		   = THIS_MODULE,
	.close		   = raw_close,
	.destroy	   = raw_destroy,
	.connect	   = ip4_datagram_connect,
	.disconnect	   = udp_disconnect,
	.ioctl		   = raw_ioctl,
	.init		   = raw_init,
	.setsockopt	   = raw_setsockopt,
	.getsockopt	   = raw_getsockopt,
	.sendmsg	   = raw_sendmsg,
	.recvmsg	   = raw_recvmsg,
	.bind		   = raw_bind,
	.backlog_rcv	   = raw_rcv_skb,
	.release_cb	   = ip4_datagram_release_cb,
	.hash		   = raw_hash_sk,
	.unhash		   = raw_unhash_sk,
	.obj_size	   = sizeof(struct raw_sock),
	.h.raw_hash	   = &raw_v4_hashinfo,
#ifdef CONFIG_COMPAT
	.compat_setsockopt = compat_raw_setsockopt,
	.compat_getsockopt = compat_raw_getsockopt,
	.compat_ioctl	   = compat_raw_ioctl,
#endif
};

#ifdef CONFIG_PROC_FS
static struct sock *raw_get_first(struct seq_file *seq)
{
	struct sock *sk;
	struct raw_iter_state *state = raw_seq_private(seq);

	for (state->bucket = 0; state->bucket < RAW_HTABLE_SIZE;
			++state->bucket) {
		sk_for_each(sk, &state->h->ht[state->bucket])
			if (sock_net(sk) == seq_file_net(seq))
				goto found;
	}
	sk = NULL;
found:
	return sk;
}

static struct sock *raw_get_next(struct seq_file *seq, struct sock *sk)
{
	struct raw_iter_state *state = raw_seq_private(seq);

	do {
		sk = sk_next(sk);
try_again:
		;
	} while (sk && sock_net(sk) != seq_file_net(seq));

	if (!sk && ++state->bucket < RAW_HTABLE_SIZE) {
		sk = sk_head(&state->h->ht[state->bucket]);
		goto try_again;
	}
	return sk;
}

static struct sock *raw_get_idx(struct seq_file *seq, loff_t pos)
{
	struct sock *sk = raw_get_first(seq);

	if (sk)
		while (pos && (sk = raw_get_next(seq, sk)) != NULL)
			--pos;
	return pos ? NULL : sk;
}

void *raw_seq_start(struct seq_file *seq, loff_t *pos)
{
	struct raw_iter_state *state = raw_seq_private(seq);

	read_lock(&state->h->lock);
	return *pos ? raw_get_idx(seq, *pos - 1) : SEQ_START_TOKEN;
}
EXPORT_SYMBOL_GPL(raw_seq_start);

void *raw_seq_next(struct seq_file *seq, void *v, loff_t *pos)
{
	struct sock *sk;

	if (v == SEQ_START_TOKEN)
		sk = raw_get_first(seq);
	else
		sk = raw_get_next(seq, v);
	++*pos;
	return sk;
}
EXPORT_SYMBOL_GPL(raw_seq_next);

void raw_seq_stop(struct seq_file *seq, void *v)
{
	struct raw_iter_state *state = raw_seq_private(seq);

	read_unlock(&state->h->lock);
}
EXPORT_SYMBOL_GPL(raw_seq_stop);

static void raw_sock_seq_show(struct seq_file *seq, struct sock *sp, int i)
{
	struct inet_sock *inet = inet_sk(sp);
	__be32 dest = inet->inet_daddr,
	       src = inet->inet_rcv_saddr;
	__u16 destp = 0,
	      srcp  = inet->inet_num;

	seq_printf(seq, "%4d: %08X:%04X %08X:%04X"
		" %02X %08X:%08X %02X:%08lX %08X %5d %8d %lu %d %pK %d\n",
		i, src, srcp, dest, destp, sp->sk_state,
		sk_wmem_alloc_get(sp),
		sk_rmem_alloc_get(sp),
		0, 0L, 0,
		from_kuid_munged(seq_user_ns(seq), sock_i_uid(sp)),
		0, sock_i_ino(sp),
		atomic_read(&sp->sk_refcnt), sp, atomic_read(&sp->sk_drops));
}

static int raw_seq_show(struct seq_file *seq, void *v)
{
	if (v == SEQ_START_TOKEN)
		seq_printf(seq, "  sl  local_address rem_address   st tx_queue "
				"rx_queue tr tm->when retrnsmt   uid  timeout "
				"inode ref pointer drops\n");
	else
		raw_sock_seq_show(seq, v, raw_seq_private(seq)->bucket);
	return 0;
}

static const struct seq_operations raw_seq_ops = {
	.start = raw_seq_start,
	.next  = raw_seq_next,
	.stop  = raw_seq_stop,
	.show  = raw_seq_show,
};

int raw_seq_open(struct inode *ino, struct file *file,
		 struct raw_hashinfo *h, const struct seq_operations *ops)
{
	int err;
	struct raw_iter_state *i;

	err = seq_open_net(ino, file, ops, sizeof(struct raw_iter_state));
	if (err < 0)
		return err;

	i = raw_seq_private((struct seq_file *)file->private_data);
	i->h = h;
	return 0;
}
EXPORT_SYMBOL_GPL(raw_seq_open);

static int raw_v4_seq_open(struct inode *inode, struct file *file)
{
	return raw_seq_open(inode, file, &raw_v4_hashinfo, &raw_seq_ops);
}

static const struct file_operations raw_seq_fops = {
	.owner	 = THIS_MODULE,
	.open	 = raw_v4_seq_open,
	.read	 = seq_read,
	.llseek	 = seq_lseek,
	.release = seq_release_net,
};

static __net_init int raw_init_net(struct net *net)
{
	if (!proc_create("raw", S_IRUGO, net->proc_net, &raw_seq_fops))
		return -ENOMEM;

	return 0;
}

static __net_exit void raw_exit_net(struct net *net)
{
	remove_proc_entry("raw", net->proc_net);
}

static __net_initdata struct pernet_operations raw_net_ops = {
	.init = raw_init_net,
	.exit = raw_exit_net,
};

int __init raw_proc_init(void)
{
	return register_pernet_subsys(&raw_net_ops);
}

void __init raw_proc_exit(void)
{
	unregister_pernet_subsys(&raw_net_ops);
}
#endif /* CONFIG_PROC_FS */<|MERGE_RESOLUTION|>--- conflicted
+++ resolved
@@ -387,11 +387,7 @@
 		iph->check   = 0;
 		iph->tot_len = htons(length);
 		if (!iph->id)
-<<<<<<< HEAD
-			ip_select_ident(skb, &rt->dst, NULL);
-=======
 			ip_select_ident(skb, NULL);
->>>>>>> 0c992013
 
 		iph->check = ip_fast_csum((unsigned char *)iph, iph->ihl);
 	}
