/*
 * xfrm4_mode_tunnel.c - Tunnel mode encapsulation for IPv4.
 *
 * Copyright (c) 2004-2006 Herbert Xu <herbert@gondor.apana.org.au>
 */

#include <linux/gfp.h>
#include <linux/init.h>
#include <linux/kernel.h>
#include <linux/module.h>
#include <linux/skbuff.h>
#include <linux/stringify.h>
#include <net/dst.h>
#include <net/inet_ecn.h>
#include <net/ip.h>
#include <net/xfrm.h>

/* Informational hook. The decap is still done here. */
static struct xfrm_tunnel __rcu *rcv_notify_handlers __read_mostly;
static DEFINE_MUTEX(xfrm4_mode_tunnel_input_mutex);

int xfrm4_mode_tunnel_input_register(struct xfrm_tunnel *handler)
{
	struct xfrm_tunnel __rcu **pprev;
	struct xfrm_tunnel *t;
	int ret = -EEXIST;
	int priority = handler->priority;

	mutex_lock(&xfrm4_mode_tunnel_input_mutex);

	for (pprev = &rcv_notify_handlers;
	     (t = rcu_dereference_protected(*pprev,
	     lockdep_is_held(&xfrm4_mode_tunnel_input_mutex))) != NULL;
	     pprev = &t->next) {
		if (t->priority > priority)
			break;
		if (t->priority == priority)
			goto err;

	}

	handler->next = *pprev;
	rcu_assign_pointer(*pprev, handler);

	ret = 0;

err:
	mutex_unlock(&xfrm4_mode_tunnel_input_mutex);
	return ret;
}
EXPORT_SYMBOL_GPL(xfrm4_mode_tunnel_input_register);

int xfrm4_mode_tunnel_input_deregister(struct xfrm_tunnel *handler)
{
	struct xfrm_tunnel __rcu **pprev;
	struct xfrm_tunnel *t;
	int ret = -ENOENT;

	mutex_lock(&xfrm4_mode_tunnel_input_mutex);
	for (pprev = &rcv_notify_handlers;
	     (t = rcu_dereference_protected(*pprev,
	     lockdep_is_held(&xfrm4_mode_tunnel_input_mutex))) != NULL;
	     pprev = &t->next) {
		if (t == handler) {
			*pprev = handler->next;
			ret = 0;
			break;
		}
	}
	mutex_unlock(&xfrm4_mode_tunnel_input_mutex);
	synchronize_net();

	return ret;
}
EXPORT_SYMBOL_GPL(xfrm4_mode_tunnel_input_deregister);

static inline void ipip_ecn_decapsulate(struct sk_buff *skb)
{
	struct iphdr *inner_iph = ipip_hdr(skb);

	if (INET_ECN_is_ce(XFRM_MODE_SKB_CB(skb)->tos))
		IP_ECN_set_ce(inner_iph);
}

/* Add encapsulation header.
 *
 * The top IP header will be constructed per RFC 2401.
 */
static int xfrm4_mode_tunnel_output(struct xfrm_state *x, struct sk_buff *skb)
{
	struct dst_entry *dst = skb_dst(skb);
	struct iphdr *top_iph;
	int flags;

	skb_set_network_header(skb, -x->props.header_len);
	skb->mac_header = skb->network_header +
			  offsetof(struct iphdr, protocol);
	skb->transport_header = skb->network_header + sizeof(*top_iph);
	top_iph = ip_hdr(skb);

	top_iph->ihl = 5;
	top_iph->version = 4;

	top_iph->protocol = xfrm_af2proto(skb_dst(skb)->ops->family);

	/* DS disclosing depends on XFRM_SA_XFLAG_DONT_ENCAP_DSCP */
	if (x->props.extra_flags & XFRM_SA_XFLAG_DONT_ENCAP_DSCP)
		top_iph->tos = 0;
	else
		top_iph->tos = XFRM_MODE_SKB_CB(skb)->tos;
	top_iph->tos = INET_ECN_encapsulate(top_iph->tos,
					    XFRM_MODE_SKB_CB(skb)->tos);

	flags = x->props.flags;
	if (flags & XFRM_STATE_NOECN)
		IP_ECN_clear(top_iph);

	top_iph->frag_off = (flags & XFRM_STATE_NOPMTUDISC) ?
		0 : (XFRM_MODE_SKB_CB(skb)->frag_off & htons(IP_DF));
<<<<<<< HEAD
	ip_select_ident(skb, dst->child, NULL);
=======
>>>>>>> 0c992013

	top_iph->ttl = ip4_dst_hoplimit(dst->child);

	top_iph->saddr = x->props.saddr.a4;
	top_iph->daddr = x->id.daddr.a4;
	ip_select_ident(skb, NULL);

	return 0;
}

#define for_each_input_rcu(head, handler)	\
	for (handler = rcu_dereference(head);	\
	     handler != NULL;			\
	     handler = rcu_dereference(handler->next))

static int xfrm4_mode_tunnel_input(struct xfrm_state *x, struct sk_buff *skb)
{
	struct xfrm_tunnel *handler;
	int err = -EINVAL;

	if (XFRM_MODE_SKB_CB(skb)->protocol != IPPROTO_IPIP)
		goto out;

	if (!pskb_may_pull(skb, sizeof(struct iphdr)))
		goto out;

	for_each_input_rcu(rcv_notify_handlers, handler)
		handler->handler(skb);

	err = skb_unclone(skb, GFP_ATOMIC);
	if (err)
		goto out;

	if (x->props.flags & XFRM_STATE_DECAP_DSCP)
		ipv4_copy_dscp(XFRM_MODE_SKB_CB(skb)->tos, ipip_hdr(skb));
	if (!(x->props.flags & XFRM_STATE_NOECN))
		ipip_ecn_decapsulate(skb);

	skb_reset_network_header(skb);
	skb_mac_header_rebuild(skb);

	err = 0;

out:
	return err;
}

static struct xfrm_mode xfrm4_tunnel_mode = {
	.input2 = xfrm4_mode_tunnel_input,
	.input = xfrm_prepare_input,
	.output2 = xfrm4_mode_tunnel_output,
	.output = xfrm4_prepare_output,
	.owner = THIS_MODULE,
	.encap = XFRM_MODE_TUNNEL,
	.flags = XFRM_MODE_FLAG_TUNNEL,
};

static int __init xfrm4_mode_tunnel_init(void)
{
	return xfrm_register_mode(&xfrm4_tunnel_mode, AF_INET);
}

static void __exit xfrm4_mode_tunnel_exit(void)
{
	int err;

	err = xfrm_unregister_mode(&xfrm4_tunnel_mode, AF_INET);
	BUG_ON(err);
}

module_init(xfrm4_mode_tunnel_init);
module_exit(xfrm4_mode_tunnel_exit);
MODULE_LICENSE("GPL");
MODULE_ALIAS_XFRM_MODE(AF_INET, XFRM_MODE_TUNNEL);<|MERGE_RESOLUTION|>--- conflicted
+++ resolved
@@ -117,10 +117,6 @@
 
 	top_iph->frag_off = (flags & XFRM_STATE_NOPMTUDISC) ?
 		0 : (XFRM_MODE_SKB_CB(skb)->frag_off & htons(IP_DF));
-<<<<<<< HEAD
-	ip_select_ident(skb, dst->child, NULL);
-=======
->>>>>>> 0c992013
 
 	top_iph->ttl = ip4_dst_hoplimit(dst->child);
 
