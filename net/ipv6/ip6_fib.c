--- conflicted
+++ resolved
@@ -638,8 +638,6 @@
 	       RTF_GATEWAY;
 }
 
-<<<<<<< HEAD
-=======
 static void fib6_purge_rt(struct rt6_info *rt, struct fib6_node *fn,
 			  struct net *net)
 {
@@ -663,7 +661,6 @@
 	}
 }
 
->>>>>>> 0c992013
 /*
  *	Insert routing information in a node.
  */
