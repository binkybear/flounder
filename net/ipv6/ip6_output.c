/*
 *	IPv6 output functions
 *	Linux INET6 implementation
 *
 *	Authors:
 *	Pedro Roque		<roque@di.fc.ul.pt>
 *
 *	Based on linux/net/ipv4/ip_output.c
 *
 *	This program is free software; you can redistribute it and/or
 *      modify it under the terms of the GNU General Public License
 *      as published by the Free Software Foundation; either version
 *      2 of the License, or (at your option) any later version.
 *
 *	Changes:
 *	A.N.Kuznetsov	:	airthmetics in fragmentation.
 *				extension headers are implemented.
 *				route changes now work.
 *				ip6_forward does not confuse sniffers.
 *				etc.
 *
 *      H. von Brand    :       Added missing #include <linux/string.h>
 *	Imran Patel	: 	frag id should be in NBO
 *      Kazunori MIYAZAWA @USAGI
 *			:       add ip6_append_data and related functions
 *				for datagram xmit
 */

#include <linux/errno.h>
#include <linux/kernel.h>
#include <linux/string.h>
#include <linux/socket.h>
#include <linux/net.h>
#include <linux/netdevice.h>
#include <linux/if_arp.h>
#include <linux/in6.h>
#include <linux/tcp.h>
#include <linux/route.h>
#include <linux/module.h>
#include <linux/slab.h>

#include <linux/netfilter.h>
#include <linux/netfilter_ipv6.h>

#include <net/sock.h>
#include <net/snmp.h>

#include <net/ipv6.h>
#include <net/ndisc.h>
#include <net/protocol.h>
#include <net/ip6_route.h>
#include <net/addrconf.h>
#include <net/rawv6.h>
#include <net/icmp.h>
#include <net/xfrm.h>
#include <net/checksum.h>
#include <linux/mroute6.h>

int __ip6_local_out(struct sk_buff *skb)
{
	int len;

	len = skb->len - sizeof(struct ipv6hdr);
	if (len > IPV6_MAXPLEN)
		len = 0;
	ipv6_hdr(skb)->payload_len = htons(len);

	return nf_hook(NFPROTO_IPV6, NF_INET_LOCAL_OUT, skb, NULL,
		       skb_dst(skb)->dev, dst_output);
}

int ip6_local_out(struct sk_buff *skb)
{
	int err;

	err = __ip6_local_out(skb);
	if (likely(err == 1))
		err = dst_output(skb);

	return err;
}
EXPORT_SYMBOL_GPL(ip6_local_out);

static int ip6_finish_output2(struct sk_buff *skb)
{
	struct dst_entry *dst = skb_dst(skb);
	struct net_device *dev = dst->dev;
	struct neighbour *neigh;
	struct in6_addr *nexthop;
	int ret;

	skb->protocol = htons(ETH_P_IPV6);
	skb->dev = dev;

	if (ipv6_addr_is_multicast(&ipv6_hdr(skb)->daddr)) {
		struct inet6_dev *idev = ip6_dst_idev(skb_dst(skb));

		if (!(dev->flags & IFF_LOOPBACK) && sk_mc_loop(skb->sk) &&
		    ((mroute6_socket(dev_net(dev), skb) &&
		     !(IP6CB(skb)->flags & IP6SKB_FORWARDED)) ||
		     ipv6_chk_mcast_addr(dev, &ipv6_hdr(skb)->daddr,
					 &ipv6_hdr(skb)->saddr))) {
			struct sk_buff *newskb = skb_clone(skb, GFP_ATOMIC);

			/* Do not check for IFF_ALLMULTI; multicast routing
			   is not supported in any case.
			 */
			if (newskb)
				NF_HOOK(NFPROTO_IPV6, NF_INET_POST_ROUTING,
					newskb, NULL, newskb->dev,
					dev_loopback_xmit);

			if (ipv6_hdr(skb)->hop_limit == 0) {
				IP6_INC_STATS(dev_net(dev), idev,
					      IPSTATS_MIB_OUTDISCARDS);
				kfree_skb(skb);
				return 0;
			}
		}

		IP6_UPD_PO_STATS(dev_net(dev), idev, IPSTATS_MIB_OUTMCAST,
				skb->len);

		if (IPV6_ADDR_MC_SCOPE(&ipv6_hdr(skb)->daddr) <=
		    IPV6_ADDR_SCOPE_NODELOCAL &&
		    !(dev->flags & IFF_LOOPBACK)) {
			kfree_skb(skb);
			return 0;
		}
	}

	rcu_read_lock_bh();
	nexthop = rt6_nexthop((struct rt6_info *)dst);
	neigh = __ipv6_neigh_lookup_noref(dst->dev, nexthop);
	if (unlikely(!neigh))
		neigh = __neigh_create(&nd_tbl, nexthop, dst->dev, false);
	if (!IS_ERR(neigh)) {
		ret = dst_neigh_output(dst, neigh, skb);
		rcu_read_unlock_bh();
		return ret;
	}
	rcu_read_unlock_bh();

	IP6_INC_STATS(dev_net(dst->dev),
		      ip6_dst_idev(dst), IPSTATS_MIB_OUTNOROUTES);
	kfree_skb(skb);
	return -EINVAL;
}

static int ip6_finish_output(struct sk_buff *skb)
{
	if ((skb->len > ip6_skb_dst_mtu(skb) && !skb_is_gso(skb)) ||
	    dst_allfrag(skb_dst(skb)) ||
	    (IP6CB(skb)->frag_max_size && skb->len > IP6CB(skb)->frag_max_size))
		return ip6_fragment(skb, ip6_finish_output2);
	else
		return ip6_finish_output2(skb);
}

int ip6_output(struct sk_buff *skb)
{
	struct net_device *dev = skb_dst(skb)->dev;
	struct inet6_dev *idev = ip6_dst_idev(skb_dst(skb));
	if (unlikely(idev->cnf.disable_ipv6)) {
		IP6_INC_STATS(dev_net(dev), idev,
			      IPSTATS_MIB_OUTDISCARDS);
		kfree_skb(skb);
		return 0;
	}

	return NF_HOOK_COND(NFPROTO_IPV6, NF_INET_POST_ROUTING, skb, NULL, dev,
			    ip6_finish_output,
			    !(IP6CB(skb)->flags & IP6SKB_REROUTED));
}

/*
 *	xmit an sk_buff (used by TCP, SCTP and DCCP)
 */

int ip6_xmit(struct sock *sk, struct sk_buff *skb, struct flowi6 *fl6,
	     struct ipv6_txoptions *opt, int tclass)
{
	struct net *net = sock_net(sk);
	struct ipv6_pinfo *np = inet6_sk(sk);
	struct in6_addr *first_hop = &fl6->daddr;
	struct dst_entry *dst = skb_dst(skb);
	struct ipv6hdr *hdr;
	u8  proto = fl6->flowi6_proto;
	int seg_len = skb->len;
	int hlimit = -1;
	u32 mtu;

	if (opt) {
		unsigned int head_room;

		/* First: exthdrs may take lots of space (~8K for now)
		   MAX_HEADER is not enough.
		 */
		head_room = opt->opt_nflen + opt->opt_flen;
		seg_len += head_room;
		head_room += sizeof(struct ipv6hdr) + LL_RESERVED_SPACE(dst->dev);

		if (skb_headroom(skb) < head_room) {
			struct sk_buff *skb2 = skb_realloc_headroom(skb, head_room);
			if (skb2 == NULL) {
				IP6_INC_STATS(net, ip6_dst_idev(skb_dst(skb)),
					      IPSTATS_MIB_OUTDISCARDS);
				kfree_skb(skb);
				return -ENOBUFS;
			}
			consume_skb(skb);
			skb = skb2;
			skb_set_owner_w(skb, sk);
		}
		if (opt->opt_flen)
			ipv6_push_frag_opts(skb, opt, &proto);
		if (opt->opt_nflen)
			ipv6_push_nfrag_opts(skb, opt, &proto, &first_hop);
	}

	skb_push(skb, sizeof(struct ipv6hdr));
	skb_reset_network_header(skb);
	hdr = ipv6_hdr(skb);

	/*
	 *	Fill in the IPv6 header
	 */
	if (np)
		hlimit = np->hop_limit;
	if (hlimit < 0)
		hlimit = ip6_dst_hoplimit(dst);

	ip6_flow_hdr(hdr, tclass, fl6->flowlabel);

	hdr->payload_len = htons(seg_len);
	hdr->nexthdr = proto;
	hdr->hop_limit = hlimit;

	hdr->saddr = fl6->saddr;
	hdr->daddr = *first_hop;

	skb->priority = sk->sk_priority;
	skb->mark = sk->sk_mark;

	mtu = dst_mtu(dst);
	if ((skb->len <= mtu) || skb->local_df || skb_is_gso(skb)) {
		IP6_UPD_PO_STATS(net, ip6_dst_idev(skb_dst(skb)),
			      IPSTATS_MIB_OUT, skb->len);
		return NF_HOOK(NFPROTO_IPV6, NF_INET_LOCAL_OUT, skb, NULL,
			       dst->dev, dst_output);
	}

	skb->dev = dst->dev;
	ipv6_local_error(sk, EMSGSIZE, fl6, mtu);
	IP6_INC_STATS(net, ip6_dst_idev(skb_dst(skb)), IPSTATS_MIB_FRAGFAILS);
	kfree_skb(skb);
	return -EMSGSIZE;
}

EXPORT_SYMBOL(ip6_xmit);

static int ip6_call_ra_chain(struct sk_buff *skb, int sel)
{
	struct ip6_ra_chain *ra;
	struct sock *last = NULL;

	read_lock(&ip6_ra_lock);
	for (ra = ip6_ra_chain; ra; ra = ra->next) {
		struct sock *sk = ra->sk;
		if (sk && ra->sel == sel &&
		    (!sk->sk_bound_dev_if ||
		     sk->sk_bound_dev_if == skb->dev->ifindex)) {
			if (last) {
				struct sk_buff *skb2 = skb_clone(skb, GFP_ATOMIC);
				if (skb2)
					rawv6_rcv(last, skb2);
			}
			last = sk;
		}
	}

	if (last) {
		rawv6_rcv(last, skb);
		read_unlock(&ip6_ra_lock);
		return 1;
	}
	read_unlock(&ip6_ra_lock);
	return 0;
}

static int ip6_forward_proxy_check(struct sk_buff *skb)
{
	struct ipv6hdr *hdr = ipv6_hdr(skb);
	u8 nexthdr = hdr->nexthdr;
	__be16 frag_off;
	int offset;

	if (ipv6_ext_hdr(nexthdr)) {
		offset = ipv6_skip_exthdr(skb, sizeof(*hdr), &nexthdr, &frag_off);
		if (offset < 0)
			return 0;
	} else
		offset = sizeof(struct ipv6hdr);

	if (nexthdr == IPPROTO_ICMPV6) {
		struct icmp6hdr *icmp6;

		if (!pskb_may_pull(skb, (skb_network_header(skb) +
					 offset + 1 - skb->data)))
			return 0;

		icmp6 = (struct icmp6hdr *)(skb_network_header(skb) + offset);

		switch (icmp6->icmp6_type) {
		case NDISC_ROUTER_SOLICITATION:
		case NDISC_ROUTER_ADVERTISEMENT:
		case NDISC_NEIGHBOUR_SOLICITATION:
		case NDISC_NEIGHBOUR_ADVERTISEMENT:
		case NDISC_REDIRECT:
			/* For reaction involving unicast neighbor discovery
			 * message destined to the proxied address, pass it to
			 * input function.
			 */
			return 1;
		default:
			break;
		}
	}

	/*
	 * The proxying router can't forward traffic sent to a link-local
	 * address, so signal the sender and discard the packet. This
	 * behavior is clarified by the MIPv6 specification.
	 */
	if (ipv6_addr_type(&hdr->daddr) & IPV6_ADDR_LINKLOCAL) {
		dst_link_failure(skb);
		return -1;
	}

	return 0;
}

static inline int ip6_forward_finish(struct sk_buff *skb)
{
	return dst_output(skb);
}

int ip6_forward(struct sk_buff *skb)
{
	struct dst_entry *dst = skb_dst(skb);
	struct ipv6hdr *hdr = ipv6_hdr(skb);
	struct inet6_skb_parm *opt = IP6CB(skb);
	struct net *net = dev_net(dst->dev);
	u32 mtu;

	if (net->ipv6.devconf_all->forwarding == 0)
		goto error;

	if (skb_warn_if_lro(skb))
		goto drop;

	if (!xfrm6_policy_check(NULL, XFRM_POLICY_FWD, skb)) {
		IP6_INC_STATS(net, ip6_dst_idev(dst), IPSTATS_MIB_INDISCARDS);
		goto drop;
	}

	if (skb->pkt_type != PACKET_HOST)
		goto drop;

	skb_forward_csum(skb);

	/*
	 *	We DO NOT make any processing on
	 *	RA packets, pushing them to user level AS IS
	 *	without ane WARRANTY that application will be able
	 *	to interpret them. The reason is that we
	 *	cannot make anything clever here.
	 *
	 *	We are not end-node, so that if packet contains
	 *	AH/ESP, we cannot make anything.
	 *	Defragmentation also would be mistake, RA packets
	 *	cannot be fragmented, because there is no warranty
	 *	that different fragments will go along one path. --ANK
	 */
	if (unlikely(opt->flags & IP6SKB_ROUTERALERT)) {
		if (ip6_call_ra_chain(skb, ntohs(opt->ra)))
			return 0;
	}

	/*
	 *	check and decrement ttl
	 */
	if (hdr->hop_limit <= 1) {
		/* Force OUTPUT device used as source address */
		skb->dev = dst->dev;
		icmpv6_send(skb, ICMPV6_TIME_EXCEED, ICMPV6_EXC_HOPLIMIT, 0);
		IP6_INC_STATS_BH(net,
				 ip6_dst_idev(dst), IPSTATS_MIB_INHDRERRORS);

		kfree_skb(skb);
		return -ETIMEDOUT;
	}

	/* XXX: idev->cnf.proxy_ndp? */
	if (net->ipv6.devconf_all->proxy_ndp &&
	    pneigh_lookup(&nd_tbl, net, &hdr->daddr, skb->dev, 0)) {
		int proxied = ip6_forward_proxy_check(skb);
		if (proxied > 0)
			return ip6_input(skb);
		else if (proxied < 0) {
			IP6_INC_STATS(net, ip6_dst_idev(dst),
				      IPSTATS_MIB_INDISCARDS);
			goto drop;
		}
	}

	if (!xfrm6_route_forward(skb)) {
		IP6_INC_STATS(net, ip6_dst_idev(dst), IPSTATS_MIB_INDISCARDS);
		goto drop;
	}
	dst = skb_dst(skb);

	/* IPv6 specs say nothing about it, but it is clear that we cannot
	   send redirects to source routed frames.
	   We don't send redirects to frames decapsulated from IPsec.
	 */
	if (skb->dev == dst->dev && opt->srcrt == 0 && !skb_sec_path(skb)) {
		struct in6_addr *target = NULL;
		struct inet_peer *peer;
		struct rt6_info *rt;

		/*
		 *	incoming and outgoing devices are the same
		 *	send a redirect.
		 */

		rt = (struct rt6_info *) dst;
		if (rt->rt6i_flags & RTF_GATEWAY)
			target = &rt->rt6i_gateway;
		else
			target = &hdr->daddr;

		peer = inet_getpeer_v6(net->ipv6.peers, &rt->rt6i_dst.addr, 1);

		/* Limit redirects both by destination (here)
		   and by source (inside ndisc_send_redirect)
		 */
		if (inet_peer_xrlim_allow(peer, 1*HZ))
			ndisc_send_redirect(skb, target);
		if (peer)
			inet_putpeer(peer);
	} else {
		int addrtype = ipv6_addr_type(&hdr->saddr);

		/* This check is security critical. */
		if (addrtype == IPV6_ADDR_ANY ||
		    addrtype & (IPV6_ADDR_MULTICAST | IPV6_ADDR_LOOPBACK))
			goto error;
		if (addrtype & IPV6_ADDR_LINKLOCAL) {
			icmpv6_send(skb, ICMPV6_DEST_UNREACH,
				    ICMPV6_NOT_NEIGHBOUR, 0);
			goto error;
		}
	}

	mtu = dst_mtu(dst);
	if (mtu < IPV6_MIN_MTU)
		mtu = IPV6_MIN_MTU;

	if ((!skb->local_df && skb->len > mtu && !skb_is_gso(skb)) ||
	    (IP6CB(skb)->frag_max_size && IP6CB(skb)->frag_max_size > mtu)) {
		/* Again, force OUTPUT device used as source address */
		skb->dev = dst->dev;
		icmpv6_send(skb, ICMPV6_PKT_TOOBIG, 0, mtu);
		IP6_INC_STATS_BH(net,
				 ip6_dst_idev(dst), IPSTATS_MIB_INTOOBIGERRORS);
		IP6_INC_STATS_BH(net,
				 ip6_dst_idev(dst), IPSTATS_MIB_FRAGFAILS);
		kfree_skb(skb);
		return -EMSGSIZE;
	}

	if (skb_cow(skb, dst->dev->hard_header_len)) {
		IP6_INC_STATS(net, ip6_dst_idev(dst), IPSTATS_MIB_OUTDISCARDS);
		goto drop;
	}

	hdr = ipv6_hdr(skb);

	/* Mangling hops number delayed to point after skb COW */

	hdr->hop_limit--;

	IP6_INC_STATS_BH(net, ip6_dst_idev(dst), IPSTATS_MIB_OUTFORWDATAGRAMS);
	IP6_ADD_STATS_BH(net, ip6_dst_idev(dst), IPSTATS_MIB_OUTOCTETS, skb->len);
	return NF_HOOK(NFPROTO_IPV6, NF_INET_FORWARD, skb, skb->dev, dst->dev,
		       ip6_forward_finish);

error:
	IP6_INC_STATS_BH(net, ip6_dst_idev(dst), IPSTATS_MIB_INADDRERRORS);
drop:
	kfree_skb(skb);
	return -EINVAL;
}

static void ip6_copy_metadata(struct sk_buff *to, struct sk_buff *from)
{
	to->pkt_type = from->pkt_type;
	to->priority = from->priority;
	to->protocol = from->protocol;
	skb_dst_drop(to);
	skb_dst_set(to, dst_clone(skb_dst(from)));
	to->dev = from->dev;
	to->mark = from->mark;

#ifdef CONFIG_NET_SCHED
	to->tc_index = from->tc_index;
#endif
	nf_copy(to, from);
#if IS_ENABLED(CONFIG_NETFILTER_XT_TARGET_TRACE)
	to->nf_trace = from->nf_trace;
#endif
	skb_copy_secmark(to, from);
}

int ip6_fragment(struct sk_buff *skb, int (*output)(struct sk_buff *))
{
	struct sk_buff *frag;
	struct rt6_info *rt = (struct rt6_info*)skb_dst(skb);
	struct ipv6_pinfo *np = skb->sk ? inet6_sk(skb->sk) : NULL;
	struct ipv6hdr *tmp_hdr;
	struct frag_hdr *fh;
	unsigned int mtu, hlen, left, len;
	int hroom, troom;
	__be32 frag_id = 0;
	int ptr, offset = 0, err=0;
	u8 *prevhdr, nexthdr = 0;
	struct net *net = dev_net(skb_dst(skb)->dev);

	hlen = ip6_find_1stfragopt(skb, &prevhdr);
	nexthdr = *prevhdr;

	mtu = ip6_skb_dst_mtu(skb);

	/* We must not fragment if the socket is set to force MTU discovery
	 * or if the skb it not generated by a local socket.
	 */
	if (unlikely(!skb->local_df && skb->len > mtu) ||
		     (IP6CB(skb)->frag_max_size &&
		      IP6CB(skb)->frag_max_size > mtu)) {
		if (skb->sk && dst_allfrag(skb_dst(skb)))
			sk_nocaps_add(skb->sk, NETIF_F_GSO_MASK);

		skb->dev = skb_dst(skb)->dev;
		icmpv6_send(skb, ICMPV6_PKT_TOOBIG, 0, mtu);
		IP6_INC_STATS(net, ip6_dst_idev(skb_dst(skb)),
			      IPSTATS_MIB_FRAGFAILS);
		kfree_skb(skb);
		return -EMSGSIZE;
	}

	if (np && np->frag_size < mtu) {
		if (np->frag_size)
			mtu = np->frag_size;
	}
	mtu -= hlen + sizeof(struct frag_hdr);

	if (skb_has_frag_list(skb)) {
		int first_len = skb_pagelen(skb);
		struct sk_buff *frag2;

		if (first_len - hlen > mtu ||
		    ((first_len - hlen) & 7) ||
		    skb_cloned(skb))
			goto slow_path;

		skb_walk_frags(skb, frag) {
			/* Correct geometry. */
			if (frag->len > mtu ||
			    ((frag->len & 7) && frag->next) ||
			    skb_headroom(frag) < hlen)
				goto slow_path_clean;

			/* Partially cloned skb? */
			if (skb_shared(frag))
				goto slow_path_clean;

			BUG_ON(frag->sk);
			if (skb->sk) {
				frag->sk = skb->sk;
				frag->destructor = sock_wfree;
			}
			skb->truesize -= frag->truesize;
		}

		err = 0;
		offset = 0;
		frag = skb_shinfo(skb)->frag_list;
		skb_frag_list_init(skb);
		/* BUILD HEADER */

		*prevhdr = NEXTHDR_FRAGMENT;
		tmp_hdr = kmemdup(skb_network_header(skb), hlen, GFP_ATOMIC);
		if (!tmp_hdr) {
			IP6_INC_STATS(net, ip6_dst_idev(skb_dst(skb)),
				      IPSTATS_MIB_FRAGFAILS);
			return -ENOMEM;
		}

		__skb_pull(skb, hlen);
		fh = (struct frag_hdr*)__skb_push(skb, sizeof(struct frag_hdr));
		__skb_push(skb, hlen);
		skb_reset_network_header(skb);
		memcpy(skb_network_header(skb), tmp_hdr, hlen);

		ipv6_select_ident(fh, rt);
		fh->nexthdr = nexthdr;
		fh->reserved = 0;
		fh->frag_off = htons(IP6_MF);
		frag_id = fh->identification;

		first_len = skb_pagelen(skb);
		skb->data_len = first_len - skb_headlen(skb);
		skb->len = first_len;
		ipv6_hdr(skb)->payload_len = htons(first_len -
						   sizeof(struct ipv6hdr));

		dst_hold(&rt->dst);

		for (;;) {
			/* Prepare header of the next frame,
			 * before previous one went down. */
			if (frag) {
				frag->ip_summed = CHECKSUM_NONE;
				skb_reset_transport_header(frag);
				fh = (struct frag_hdr*)__skb_push(frag, sizeof(struct frag_hdr));
				__skb_push(frag, hlen);
				skb_reset_network_header(frag);
				memcpy(skb_network_header(frag), tmp_hdr,
				       hlen);
				offset += skb->len - hlen - sizeof(struct frag_hdr);
				fh->nexthdr = nexthdr;
				fh->reserved = 0;
				fh->frag_off = htons(offset);
				if (frag->next != NULL)
					fh->frag_off |= htons(IP6_MF);
				fh->identification = frag_id;
				ipv6_hdr(frag)->payload_len =
						htons(frag->len -
						      sizeof(struct ipv6hdr));
				ip6_copy_metadata(frag, skb);
			}

			err = output(skb);
			if(!err)
				IP6_INC_STATS(net, ip6_dst_idev(&rt->dst),
					      IPSTATS_MIB_FRAGCREATES);

			if (err || !frag)
				break;

			skb = frag;
			frag = skb->next;
			skb->next = NULL;
		}

		kfree(tmp_hdr);

		if (err == 0) {
			IP6_INC_STATS(net, ip6_dst_idev(&rt->dst),
				      IPSTATS_MIB_FRAGOKS);
			ip6_rt_put(rt);
			return 0;
		}

		while (frag) {
			skb = frag->next;
			kfree_skb(frag);
			frag = skb;
		}

		IP6_INC_STATS(net, ip6_dst_idev(&rt->dst),
			      IPSTATS_MIB_FRAGFAILS);
		ip6_rt_put(rt);
		return err;

slow_path_clean:
		skb_walk_frags(skb, frag2) {
			if (frag2 == frag)
				break;
			frag2->sk = NULL;
			frag2->destructor = NULL;
			skb->truesize += frag2->truesize;
		}
	}

slow_path:
	if ((skb->ip_summed == CHECKSUM_PARTIAL) &&
	    skb_checksum_help(skb))
		goto fail;

	left = skb->len - hlen;		/* Space per frame */
	ptr = hlen;			/* Where to start from */

	/*
	 *	Fragment the datagram.
	 */

	*prevhdr = NEXTHDR_FRAGMENT;
	hroom = LL_RESERVED_SPACE(rt->dst.dev);
	troom = rt->dst.dev->needed_tailroom;

	/*
	 *	Keep copying data until we run out.
	 */
	while(left > 0)	{
		len = left;
		/* IF: it doesn't fit, use 'mtu' - the data space left */
		if (len > mtu)
			len = mtu;
		/* IF: we are not sending up to and including the packet end
		   then align the next start on an eight byte boundary */
		if (len < left)	{
			len &= ~7;
		}
		/*
		 *	Allocate buffer.
		 */

		if ((frag = alloc_skb(len + hlen + sizeof(struct frag_hdr) +
				      hroom + troom, GFP_ATOMIC)) == NULL) {
			NETDEBUG(KERN_INFO "IPv6: frag: no memory for new fragment!\n");
			IP6_INC_STATS(net, ip6_dst_idev(skb_dst(skb)),
				      IPSTATS_MIB_FRAGFAILS);
			err = -ENOMEM;
			goto fail;
		}

		/*
		 *	Set up data on packet
		 */

		ip6_copy_metadata(frag, skb);
		skb_reserve(frag, hroom);
		skb_put(frag, len + hlen + sizeof(struct frag_hdr));
		skb_reset_network_header(frag);
		fh = (struct frag_hdr *)(skb_network_header(frag) + hlen);
		frag->transport_header = (frag->network_header + hlen +
					  sizeof(struct frag_hdr));

		/*
		 *	Charge the memory for the fragment to any owner
		 *	it might possess
		 */
		if (skb->sk)
			skb_set_owner_w(frag, skb->sk);

		/*
		 *	Copy the packet header into the new buffer.
		 */
		skb_copy_from_linear_data(skb, skb_network_header(frag), hlen);

		/*
		 *	Build fragment header.
		 */
		fh->nexthdr = nexthdr;
		fh->reserved = 0;
		if (!frag_id) {
			ipv6_select_ident(fh, rt);
			frag_id = fh->identification;
		} else
			fh->identification = frag_id;

		/*
		 *	Copy a block of the IP datagram.
		 */
		if (skb_copy_bits(skb, ptr, skb_transport_header(frag), len))
			BUG();
		left -= len;

		fh->frag_off = htons(offset);
		if (left > 0)
			fh->frag_off |= htons(IP6_MF);
		ipv6_hdr(frag)->payload_len = htons(frag->len -
						    sizeof(struct ipv6hdr));

		ptr += len;
		offset += len;

		/*
		 *	Put this fragment into the sending queue.
		 */
		err = output(frag);
		if (err)
			goto fail;

		IP6_INC_STATS(net, ip6_dst_idev(skb_dst(skb)),
			      IPSTATS_MIB_FRAGCREATES);
	}
	IP6_INC_STATS(net, ip6_dst_idev(skb_dst(skb)),
		      IPSTATS_MIB_FRAGOKS);
	consume_skb(skb);
	return err;

fail:
	IP6_INC_STATS(net, ip6_dst_idev(skb_dst(skb)),
		      IPSTATS_MIB_FRAGFAILS);
	kfree_skb(skb);
	return err;
}

static inline int ip6_rt_check(const struct rt6key *rt_key,
			       const struct in6_addr *fl_addr,
			       const struct in6_addr *addr_cache)
{
	return (rt_key->plen != 128 || !ipv6_addr_equal(fl_addr, &rt_key->addr)) &&
		(addr_cache == NULL || !ipv6_addr_equal(fl_addr, addr_cache));
}

static struct dst_entry *ip6_sk_dst_check(struct sock *sk,
					  struct dst_entry *dst,
					  const struct flowi6 *fl6)
{
	struct ipv6_pinfo *np = inet6_sk(sk);
	struct rt6_info *rt;

	if (!dst)
		goto out;

	if (dst->ops->family != AF_INET6) {
		dst_release(dst);
		return NULL;
	}

	rt = (struct rt6_info *)dst;
	/* Yes, checking route validity in not connected
	 * case is not very simple. Take into account,
	 * that we do not support routing by source, TOS,
	 * and MSG_DONTROUTE 		--ANK (980726)
	 *
	 * 1. ip6_rt_check(): If route was host route,
	 *    check that cached destination is current.
	 *    If it is network route, we still may
	 *    check its validity using saved pointer
	 *    to the last used address: daddr_cache.
	 *    We do not want to save whole address now,
	 *    (because main consumer of this service
	 *    is tcp, which has not this problem),
	 *    so that the last trick works only on connected
	 *    sockets.
	 * 2. oif also should be the same.
	 */
	if (ip6_rt_check(&rt->rt6i_dst, &fl6->daddr, np->daddr_cache) ||
#ifdef CONFIG_IPV6_SUBTREES
	    ip6_rt_check(&rt->rt6i_src, &fl6->saddr, np->saddr_cache) ||
#endif
	    (fl6->flowi6_oif && fl6->flowi6_oif != dst->dev->ifindex)) {
		dst_release(dst);
		dst = NULL;
	}

out:
	return dst;
}

static int ip6_dst_lookup_tail(struct sock *sk,
			       struct dst_entry **dst, struct flowi6 *fl6)
{
	struct net *net = sock_net(sk);
#ifdef CONFIG_IPV6_OPTIMISTIC_DAD
	struct neighbour *n;
	struct rt6_info *rt;
#endif
	int err;

	if (*dst == NULL)
		*dst = ip6_route_output(net, sk, fl6);

	if ((err = (*dst)->error))
		goto out_err_release;

	if (ipv6_addr_any(&fl6->saddr)) {
		struct rt6_info *rt = (struct rt6_info *) *dst;
		err = ip6_route_get_saddr(net, rt, &fl6->daddr,
					  sk ? inet6_sk(sk)->srcprefs : 0,
					  &fl6->saddr);
		if (err)
			goto out_err_release;
	}

#ifdef CONFIG_IPV6_OPTIMISTIC_DAD
	/*
	 * Here if the dst entry we've looked up
	 * has a neighbour entry that is in the INCOMPLETE
	 * state and the src address from the flow is
	 * marked as OPTIMISTIC, we release the found
	 * dst entry and replace it instead with the
	 * dst entry of the nexthop router
	 */
	rt = (struct rt6_info *) *dst;
	rcu_read_lock_bh();
	n = __ipv6_neigh_lookup_noref(rt->dst.dev, rt6_nexthop(rt));
	err = n && !(n->nud_state & NUD_VALID) ? -EINVAL : 0;
	rcu_read_unlock_bh();

	if (err) {
		struct inet6_ifaddr *ifp;
		struct flowi6 fl_gw6;
		int redirect;

		ifp = ipv6_get_ifaddr(net, &fl6->saddr,
				      (*dst)->dev, 1);

		redirect = (ifp && ifp->flags & IFA_F_OPTIMISTIC);
		if (ifp)
			in6_ifa_put(ifp);

		if (redirect) {
			/*
			 * We need to get the dst entry for the
			 * default router instead
			 */
			dst_release(*dst);
			memcpy(&fl_gw6, fl6, sizeof(struct flowi6));
			memset(&fl_gw6.daddr, 0, sizeof(struct in6_addr));
			*dst = ip6_route_output(net, sk, &fl_gw6);
			if ((err = (*dst)->error))
				goto out_err_release;
		}
	}
#endif

	return 0;

out_err_release:
	if (err == -ENETUNREACH)
		IP6_INC_STATS_BH(net, NULL, IPSTATS_MIB_OUTNOROUTES);
	dst_release(*dst);
	*dst = NULL;
	return err;
}

/**
 *	ip6_dst_lookup - perform route lookup on flow
 *	@sk: socket which provides route info
 *	@dst: pointer to dst_entry * for result
 *	@fl6: flow to lookup
 *
 *	This function performs a route lookup on the given flow.
 *
 *	It returns zero on success, or a standard errno code on error.
 */
int ip6_dst_lookup(struct sock *sk, struct dst_entry **dst, struct flowi6 *fl6)
{
	*dst = NULL;
	return ip6_dst_lookup_tail(sk, dst, fl6);
}
EXPORT_SYMBOL_GPL(ip6_dst_lookup);

/**
 *	ip6_dst_lookup_flow - perform route lookup on flow with ipsec
 *	@sk: socket which provides route info
 *	@fl6: flow to lookup
 *	@final_dst: final destination address for ipsec lookup
 *	@can_sleep: we are in a sleepable context
 *
 *	This function performs a route lookup on the given flow.
 *
 *	It returns a valid dst pointer on success, or a pointer encoded
 *	error code.
 */
struct dst_entry *ip6_dst_lookup_flow(struct sock *sk, struct flowi6 *fl6,
				      const struct in6_addr *final_dst,
				      bool can_sleep)
{
	struct dst_entry *dst = NULL;
	int err;

	err = ip6_dst_lookup_tail(sk, &dst, fl6);
	if (err)
		return ERR_PTR(err);
	if (final_dst)
		fl6->daddr = *final_dst;
	if (can_sleep)
		fl6->flowi6_flags |= FLOWI_FLAG_CAN_SLEEP;

	return xfrm_lookup(sock_net(sk), dst, flowi6_to_flowi(fl6), sk, 0);
}
EXPORT_SYMBOL_GPL(ip6_dst_lookup_flow);

/**
 *	ip6_sk_dst_lookup_flow - perform socket cached route lookup on flow
 *	@sk: socket which provides the dst cache and route info
 *	@fl6: flow to lookup
 *	@final_dst: final destination address for ipsec lookup
 *	@can_sleep: we are in a sleepable context
 *
 *	This function performs a route lookup on the given flow with the
 *	possibility of using the cached route in the socket if it is valid.
 *	It will take the socket dst lock when operating on the dst cache.
 *	As a result, this function can only be used in process context.
 *
 *	It returns a valid dst pointer on success, or a pointer encoded
 *	error code.
 */
struct dst_entry *ip6_sk_dst_lookup_flow(struct sock *sk, struct flowi6 *fl6,
					 const struct in6_addr *final_dst,
					 bool can_sleep)
{
	struct dst_entry *dst = sk_dst_check(sk, inet6_sk(sk)->dst_cookie);
	int err;

	dst = ip6_sk_dst_check(sk, dst, fl6);

	err = ip6_dst_lookup_tail(sk, &dst, fl6);
	if (err)
		return ERR_PTR(err);
	if (final_dst)
		fl6->daddr = *final_dst;
	if (can_sleep)
		fl6->flowi6_flags |= FLOWI_FLAG_CAN_SLEEP;

	return xfrm_lookup(sock_net(sk), dst, flowi6_to_flowi(fl6), sk, 0);
}
EXPORT_SYMBOL_GPL(ip6_sk_dst_lookup_flow);

static inline int ip6_ufo_append_data(struct sock *sk,
			int getfrag(void *from, char *to, int offset, int len,
			int odd, struct sk_buff *skb),
			void *from, int length, int hh_len, int fragheaderlen,
			int transhdrlen, int mtu,unsigned int flags,
			struct rt6_info *rt)

{
	struct sk_buff *skb;
	int err;

	/* There is support for UDP large send offload by network
	 * device, so create one single skb packet containing complete
	 * udp datagram
	 */
	if ((skb = skb_peek_tail(&sk->sk_write_queue)) == NULL) {
		struct frag_hdr fhdr;

		skb = sock_alloc_send_skb(sk,
			hh_len + fragheaderlen + transhdrlen + 20,
			(flags & MSG_DONTWAIT), &err);
		if (skb == NULL)
			return err;

		/* reserve space for Hardware header */
		skb_reserve(skb, hh_len);

		/* create space for UDP/IP header */
		skb_put(skb,fragheaderlen + transhdrlen);

		/* initialize network header pointer */
		skb_reset_network_header(skb);

		/* initialize protocol header pointer */
		skb->transport_header = skb->network_header + fragheaderlen;

		skb->ip_summed = CHECKSUM_PARTIAL;
		skb->csum = 0;

		/* Specify the length of each IPv6 datagram fragment.
		 * It has to be a multiple of 8.
		 */
		skb_shinfo(skb)->gso_size = (mtu - fragheaderlen -
					     sizeof(struct frag_hdr)) & ~7;
		skb_shinfo(skb)->gso_type = SKB_GSO_UDP;
		ipv6_select_ident(&fhdr, rt);
		skb_shinfo(skb)->ip6_frag_id = fhdr.identification;
		__skb_queue_tail(&sk->sk_write_queue, skb);
	}

	return skb_append_datato_frags(sk, skb, getfrag, from,
				       (length - transhdrlen));
}

static inline struct ipv6_opt_hdr *ip6_opt_dup(struct ipv6_opt_hdr *src,
					       gfp_t gfp)
{
	return src ? kmemdup(src, (src->hdrlen + 1) * 8, gfp) : NULL;
}

static inline struct ipv6_rt_hdr *ip6_rthdr_dup(struct ipv6_rt_hdr *src,
						gfp_t gfp)
{
	return src ? kmemdup(src, (src->hdrlen + 1) * 8, gfp) : NULL;
}

static void ip6_append_data_mtu(unsigned int *mtu,
				int *maxfraglen,
				unsigned int fragheaderlen,
				struct sk_buff *skb,
				struct rt6_info *rt,
				bool pmtuprobe)
{
	if (!(rt->dst.flags & DST_XFRM_TUNNEL)) {
		if (skb == NULL) {
			/* first fragment, reserve header_len */
			*mtu = *mtu - rt->dst.header_len;

		} else {
			/*
			 * this fragment is not first, the headers
			 * space is regarded as data space.
			 */
			*mtu = min(*mtu, pmtuprobe ?
				   rt->dst.dev->mtu :
				   dst_mtu(rt->dst.path));
		}
		*maxfraglen = ((*mtu - fragheaderlen) & ~7)
			      + fragheaderlen - sizeof(struct frag_hdr);
	}
}

int ip6_append_data(struct sock *sk, int getfrag(void *from, char *to,
	int offset, int len, int odd, struct sk_buff *skb),
	void *from, int length, int transhdrlen,
	int hlimit, int tclass, struct ipv6_txoptions *opt, struct flowi6 *fl6,
	struct rt6_info *rt, unsigned int flags, int dontfrag)
{
	struct inet_sock *inet = inet_sk(sk);
	struct ipv6_pinfo *np = inet6_sk(sk);
	struct inet_cork *cork;
	struct sk_buff *skb, *skb_prev = NULL;
	unsigned int maxfraglen, fragheaderlen, mtu;
	int exthdrlen;
	int dst_exthdrlen;
	int hh_len;
	int copy;
	int err;
	int offset = 0;
	__u8 tx_flags = 0;

	if (flags&MSG_PROBE)
		return 0;
	cork = &inet->cork.base;
	if (skb_queue_empty(&sk->sk_write_queue)) {
		/*
		 * setup for corking
		 */
		if (opt) {
			if (WARN_ON(np->cork.opt))
				return -EINVAL;

			np->cork.opt = kzalloc(opt->tot_len, sk->sk_allocation);
			if (unlikely(np->cork.opt == NULL))
				return -ENOBUFS;

			np->cork.opt->tot_len = opt->tot_len;
			np->cork.opt->opt_flen = opt->opt_flen;
			np->cork.opt->opt_nflen = opt->opt_nflen;

			np->cork.opt->dst0opt = ip6_opt_dup(opt->dst0opt,
							    sk->sk_allocation);
			if (opt->dst0opt && !np->cork.opt->dst0opt)
				return -ENOBUFS;

			np->cork.opt->dst1opt = ip6_opt_dup(opt->dst1opt,
							    sk->sk_allocation);
			if (opt->dst1opt && !np->cork.opt->dst1opt)
				return -ENOBUFS;

			np->cork.opt->hopopt = ip6_opt_dup(opt->hopopt,
							   sk->sk_allocation);
			if (opt->hopopt && !np->cork.opt->hopopt)
				return -ENOBUFS;

			np->cork.opt->srcrt = ip6_rthdr_dup(opt->srcrt,
							    sk->sk_allocation);
			if (opt->srcrt && !np->cork.opt->srcrt)
				return -ENOBUFS;

			/* need source address above miyazawa*/
		}
		dst_hold(&rt->dst);
		cork->dst = &rt->dst;
		inet->cork.fl.u.ip6 = *fl6;
		np->cork.hop_limit = hlimit;
		np->cork.tclass = tclass;
		if (rt->dst.flags & DST_XFRM_TUNNEL)
			mtu = np->pmtudisc == IPV6_PMTUDISC_PROBE ?
			      rt->dst.dev->mtu : dst_mtu(&rt->dst);
		else
			mtu = np->pmtudisc == IPV6_PMTUDISC_PROBE ?
			      rt->dst.dev->mtu : dst_mtu(rt->dst.path);
		if (np->frag_size < mtu) {
			if (np->frag_size)
				mtu = np->frag_size;
		}
		cork->fragsize = mtu;
		if (dst_allfrag(rt->dst.path))
			cork->flags |= IPCORK_ALLFRAG;
		cork->length = 0;
		exthdrlen = (opt ? opt->opt_flen : 0);
		length += exthdrlen;
		transhdrlen += exthdrlen;
		dst_exthdrlen = rt->dst.header_len - rt->rt6i_nfheader_len;
	} else {
		rt = (struct rt6_info *)cork->dst;
		fl6 = &inet->cork.fl.u.ip6;
		opt = np->cork.opt;
		transhdrlen = 0;
		exthdrlen = 0;
		dst_exthdrlen = 0;
		mtu = cork->fragsize;
	}

	hh_len = LL_RESERVED_SPACE(rt->dst.dev);

	fragheaderlen = sizeof(struct ipv6hdr) + rt->rt6i_nfheader_len +
			(opt ? opt->opt_nflen : 0);
	maxfraglen = ((mtu - fragheaderlen) & ~7) + fragheaderlen - sizeof(struct frag_hdr);

	if (mtu <= sizeof(struct ipv6hdr) + IPV6_MAXPLEN) {
		if (cork->length + length > sizeof(struct ipv6hdr) + IPV6_MAXPLEN - fragheaderlen) {
			ipv6_local_error(sk, EMSGSIZE, fl6, mtu-exthdrlen);
			return -EMSGSIZE;
		}
	}

	/* For UDP, check if TX timestamp is enabled */
	if (sk->sk_type == SOCK_DGRAM)
		sock_tx_timestamp(sk, &tx_flags);

	/*
	 * Let's try using as much space as possible.
	 * Use MTU if total length of the message fits into the MTU.
	 * Otherwise, we need to reserve fragment header and
	 * fragment alignment (= 8-15 octects, in total).
	 *
	 * Note that we may need to "move" the data from the tail of
	 * of the buffer to the new fragment when we split
	 * the message.
	 *
	 * FIXME: It may be fragmented into multiple chunks
	 *        at once if non-fragmentable extension headers
	 *        are too large.
	 * --yoshfuji
	 */

	if ((length > mtu) && dontfrag && (sk->sk_protocol == IPPROTO_UDP ||
					   sk->sk_protocol == IPPROTO_RAW)) {
		ipv6_local_rxpmtu(sk, fl6, mtu-exthdrlen);
		return -EMSGSIZE;
	}

	skb = skb_peek_tail(&sk->sk_write_queue);
	cork->length += length;
	if (((length > mtu) ||
<<<<<<< HEAD
	     (skb && skb_is_gso(skb))) &&
=======
	     (skb && skb_has_frags(skb))) &&
>>>>>>> b6bb0aa3
	    (sk->sk_protocol == IPPROTO_UDP) &&
	    (rt->dst.dev->features & NETIF_F_UFO)) {
		err = ip6_ufo_append_data(sk, getfrag, from, length,
					  hh_len, fragheaderlen,
					  transhdrlen, mtu, flags, rt);
		if (err)
			goto error;
		return 0;
	}

	if (!skb)
		goto alloc_new_skb;

	while (length > 0) {
		/* Check if the remaining data fits into current packet. */
		copy = (cork->length <= mtu && !(cork->flags & IPCORK_ALLFRAG) ? mtu : maxfraglen) - skb->len;
		if (copy < length)
			copy = maxfraglen - skb->len;

		if (copy <= 0) {
			char *data;
			unsigned int datalen;
			unsigned int fraglen;
			unsigned int fraggap;
			unsigned int alloclen;
alloc_new_skb:
			/* There's no room in the current skb */
			if (skb)
				fraggap = skb->len - maxfraglen;
			else
				fraggap = 0;
			/* update mtu and maxfraglen if necessary */
			if (skb == NULL || skb_prev == NULL)
				ip6_append_data_mtu(&mtu, &maxfraglen,
						    fragheaderlen, skb, rt,
						    np->pmtudisc ==
						    IPV6_PMTUDISC_PROBE);

			skb_prev = skb;

			/*
			 * If remaining data exceeds the mtu,
			 * we know we need more fragment(s).
			 */
			datalen = length + fraggap;

			if (datalen > (cork->length <= mtu && !(cork->flags & IPCORK_ALLFRAG) ? mtu : maxfraglen) - fragheaderlen)
				datalen = maxfraglen - fragheaderlen - rt->dst.trailer_len;
			if ((flags & MSG_MORE) &&
			    !(rt->dst.dev->features&NETIF_F_SG))
				alloclen = mtu;
			else
				alloclen = datalen + fragheaderlen;

			alloclen += dst_exthdrlen;

			if (datalen != length + fraggap) {
				/*
				 * this is not the last fragment, the trailer
				 * space is regarded as data space.
				 */
				datalen += rt->dst.trailer_len;
			}

			alloclen += rt->dst.trailer_len;
			fraglen = datalen + fragheaderlen;

			/*
			 * We just reserve space for fragment header.
			 * Note: this may be overallocation if the message
			 * (without MSG_MORE) fits into the MTU.
			 */
			alloclen += sizeof(struct frag_hdr);

			if (transhdrlen) {
				skb = sock_alloc_send_skb(sk,
						alloclen + hh_len,
						(flags & MSG_DONTWAIT), &err);
			} else {
				skb = NULL;
				if (atomic_read(&sk->sk_wmem_alloc) <=
				    2 * sk->sk_sndbuf)
					skb = sock_wmalloc(sk,
							   alloclen + hh_len, 1,
							   sk->sk_allocation);
				if (unlikely(skb == NULL))
					err = -ENOBUFS;
				else {
					/* Only the initial fragment
					 * is time stamped.
					 */
					tx_flags = 0;
				}
			}
			if (skb == NULL)
				goto error;
			/*
			 *	Fill in the control structures
			 */
			skb->ip_summed = CHECKSUM_NONE;
			skb->csum = 0;
			/* reserve for fragmentation and ipsec header */
			skb_reserve(skb, hh_len + sizeof(struct frag_hdr) +
				    dst_exthdrlen);

			if (sk->sk_type == SOCK_DGRAM)
				skb_shinfo(skb)->tx_flags = tx_flags;

			/*
			 *	Find where to start putting bytes
			 */
			data = skb_put(skb, fraglen);
			skb_set_network_header(skb, exthdrlen);
			data += fragheaderlen;
			skb->transport_header = (skb->network_header +
						 fragheaderlen);
			if (fraggap) {
				skb->csum = skb_copy_and_csum_bits(
					skb_prev, maxfraglen,
					data + transhdrlen, fraggap, 0);
				skb_prev->csum = csum_sub(skb_prev->csum,
							  skb->csum);
				data += fraggap;
				pskb_trim_unique(skb_prev, maxfraglen);
			}
			copy = datalen - transhdrlen - fraggap;

			if (copy < 0) {
				err = -EINVAL;
				kfree_skb(skb);
				goto error;
			} else if (copy > 0 && getfrag(from, data + transhdrlen, offset, copy, fraggap, skb) < 0) {
				err = -EFAULT;
				kfree_skb(skb);
				goto error;
			}

			offset += copy;
			length -= datalen - fraggap;
			transhdrlen = 0;
			exthdrlen = 0;
			dst_exthdrlen = 0;

			/*
			 * Put the packet on the pending queue
			 */
			__skb_queue_tail(&sk->sk_write_queue, skb);
			continue;
		}

		if (copy > length)
			copy = length;

		if (!(rt->dst.dev->features&NETIF_F_SG)) {
			unsigned int off;

			off = skb->len;
			if (getfrag(from, skb_put(skb, copy),
						offset, copy, off, skb) < 0) {
				__skb_trim(skb, off);
				err = -EFAULT;
				goto error;
			}
		} else {
			int i = skb_shinfo(skb)->nr_frags;
			struct page_frag *pfrag = sk_page_frag(sk);

			err = -ENOMEM;
			if (!sk_page_frag_refill(sk, pfrag))
				goto error;

			if (!skb_can_coalesce(skb, i, pfrag->page,
					      pfrag->offset)) {
				err = -EMSGSIZE;
				if (i == MAX_SKB_FRAGS)
					goto error;

				__skb_fill_page_desc(skb, i, pfrag->page,
						     pfrag->offset, 0);
				skb_shinfo(skb)->nr_frags = ++i;
				get_page(pfrag->page);
			}
			copy = min_t(int, copy, pfrag->size - pfrag->offset);
			if (getfrag(from,
				    page_address(pfrag->page) + pfrag->offset,
				    offset, copy, skb->len, skb) < 0)
				goto error_efault;

			pfrag->offset += copy;
			skb_frag_size_add(&skb_shinfo(skb)->frags[i - 1], copy);
			skb->len += copy;
			skb->data_len += copy;
			skb->truesize += copy;
			atomic_add(copy, &sk->sk_wmem_alloc);
		}
		offset += copy;
		length -= copy;
	}

	return 0;

error_efault:
	err = -EFAULT;
error:
	cork->length -= length;
	IP6_INC_STATS(sock_net(sk), rt->rt6i_idev, IPSTATS_MIB_OUTDISCARDS);
	return err;
}
EXPORT_SYMBOL_GPL(ip6_append_data);

static void ip6_cork_release(struct inet_sock *inet, struct ipv6_pinfo *np)
{
	if (np->cork.opt) {
		kfree(np->cork.opt->dst0opt);
		kfree(np->cork.opt->dst1opt);
		kfree(np->cork.opt->hopopt);
		kfree(np->cork.opt->srcrt);
		kfree(np->cork.opt);
		np->cork.opt = NULL;
	}

	if (inet->cork.base.dst) {
		dst_release(inet->cork.base.dst);
		inet->cork.base.dst = NULL;
		inet->cork.base.flags &= ~IPCORK_ALLFRAG;
	}
	memset(&inet->cork.fl, 0, sizeof(inet->cork.fl));
}

int ip6_push_pending_frames(struct sock *sk)
{
	struct sk_buff *skb, *tmp_skb;
	struct sk_buff **tail_skb;
	struct in6_addr final_dst_buf, *final_dst = &final_dst_buf;
	struct inet_sock *inet = inet_sk(sk);
	struct ipv6_pinfo *np = inet6_sk(sk);
	struct net *net = sock_net(sk);
	struct ipv6hdr *hdr;
	struct ipv6_txoptions *opt = np->cork.opt;
	struct rt6_info *rt = (struct rt6_info *)inet->cork.base.dst;
	struct flowi6 *fl6 = &inet->cork.fl.u.ip6;
	unsigned char proto = fl6->flowi6_proto;
	int err = 0;

	if ((skb = __skb_dequeue(&sk->sk_write_queue)) == NULL)
		goto out;
	tail_skb = &(skb_shinfo(skb)->frag_list);

	/* move skb->data to ip header from ext header */
	if (skb->data < skb_network_header(skb))
		__skb_pull(skb, skb_network_offset(skb));
	while ((tmp_skb = __skb_dequeue(&sk->sk_write_queue)) != NULL) {
		__skb_pull(tmp_skb, skb_network_header_len(skb));
		*tail_skb = tmp_skb;
		tail_skb = &(tmp_skb->next);
		skb->len += tmp_skb->len;
		skb->data_len += tmp_skb->len;
		skb->truesize += tmp_skb->truesize;
		tmp_skb->destructor = NULL;
		tmp_skb->sk = NULL;
	}

	/* Allow local fragmentation. */
	if (np->pmtudisc < IPV6_PMTUDISC_DO)
		skb->local_df = 1;

	*final_dst = fl6->daddr;
	__skb_pull(skb, skb_network_header_len(skb));
	if (opt && opt->opt_flen)
		ipv6_push_frag_opts(skb, opt, &proto);
	if (opt && opt->opt_nflen)
		ipv6_push_nfrag_opts(skb, opt, &proto, &final_dst);

	skb_push(skb, sizeof(struct ipv6hdr));
	skb_reset_network_header(skb);
	hdr = ipv6_hdr(skb);

	ip6_flow_hdr(hdr, np->cork.tclass, fl6->flowlabel);
	hdr->hop_limit = np->cork.hop_limit;
	hdr->nexthdr = proto;
	hdr->saddr = fl6->saddr;
	hdr->daddr = *final_dst;

	skb->priority = sk->sk_priority;
	skb->mark = sk->sk_mark;

	skb_dst_set(skb, dst_clone(&rt->dst));
	IP6_UPD_PO_STATS(net, rt->rt6i_idev, IPSTATS_MIB_OUT, skb->len);
	if (proto == IPPROTO_ICMPV6) {
		struct inet6_dev *idev = ip6_dst_idev(skb_dst(skb));

		ICMP6MSGOUT_INC_STATS_BH(net, idev, icmp6_hdr(skb)->icmp6_type);
		ICMP6_INC_STATS_BH(net, idev, ICMP6_MIB_OUTMSGS);
	}

	err = ip6_local_out(skb);
	if (err) {
		if (err > 0)
			err = net_xmit_errno(err);
		if (err)
			goto error;
	}

out:
	ip6_cork_release(inet, np);
	return err;
error:
	IP6_INC_STATS(net, rt->rt6i_idev, IPSTATS_MIB_OUTDISCARDS);
	goto out;
}
EXPORT_SYMBOL_GPL(ip6_push_pending_frames);

void ip6_flush_pending_frames(struct sock *sk)
{
	struct sk_buff *skb;

	while ((skb = __skb_dequeue_tail(&sk->sk_write_queue)) != NULL) {
		if (skb_dst(skb))
			IP6_INC_STATS(sock_net(sk), ip6_dst_idev(skb_dst(skb)),
				      IPSTATS_MIB_OUTDISCARDS);
		kfree_skb(skb);
	}

	ip6_cork_release(inet_sk(sk), inet6_sk(sk));
}
EXPORT_SYMBOL_GPL(ip6_flush_pending_frames);<|MERGE_RESOLUTION|>--- conflicted
+++ resolved
@@ -1251,11 +1251,7 @@
 	skb = skb_peek_tail(&sk->sk_write_queue);
 	cork->length += length;
 	if (((length > mtu) ||
-<<<<<<< HEAD
-	     (skb && skb_is_gso(skb))) &&
-=======
 	     (skb && skb_has_frags(skb))) &&
->>>>>>> b6bb0aa3
 	    (sk->sk_protocol == IPPROTO_UDP) &&
 	    (rt->dst.dev->features & NETIF_F_UFO)) {
 		err = ip6_ufo_append_data(sk, getfrag, from, length,
