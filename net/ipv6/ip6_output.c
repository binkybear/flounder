--- conflicted
+++ resolved
@@ -347,14 +347,6 @@
 
 static bool ip6_pkt_too_big(const struct sk_buff *skb, unsigned int mtu)
 {
-<<<<<<< HEAD
-	if (skb->len <= mtu || skb->local_df)
-		return false;
-
-	if (IP6CB(skb)->frag_max_size && IP6CB(skb)->frag_max_size > mtu)
-		return true;
-
-=======
 	if (skb->len <= mtu)
 		return false;
 
@@ -365,7 +357,6 @@
 	if (skb->local_df)
 		return false;
 
->>>>>>> 0c992013
 	if (skb_is_gso(skb) && skb_gso_network_seglen(skb) <= mtu)
 		return false;
 
@@ -1295,12 +1286,8 @@
 	if (((length > mtu) ||
 	     (skb && skb_has_frags(skb))) &&
 	    (sk->sk_protocol == IPPROTO_UDP) &&
-<<<<<<< HEAD
-	    (rt->dst.dev->features & NETIF_F_UFO)) {
-=======
 	    (rt->dst.dev->features & NETIF_F_UFO) &&
 	    (sk->sk_type == SOCK_DGRAM)) {
->>>>>>> 0c992013
 		err = ip6_ufo_append_data(sk, getfrag, from, length,
 					  hh_len, fragheaderlen,
 					  transhdrlen, mtu, flags, rt);
