/*
 *	Multicast support for IPv6
 *	Linux INET6 implementation
 *
 *	Authors:
 *	Pedro Roque		<roque@di.fc.ul.pt>
 *
 *	Based on linux/ipv4/igmp.c and linux/ipv4/ip_sockglue.c
 *
 *	This program is free software; you can redistribute it and/or
 *      modify it under the terms of the GNU General Public License
 *      as published by the Free Software Foundation; either version
 *      2 of the License, or (at your option) any later version.
 */

/* Changes:
 *
 *	yoshfuji	: fix format of router-alert option
 *	YOSHIFUJI Hideaki @USAGI:
 *		Fixed source address for MLD message based on
 *		<draft-ietf-magma-mld-source-05.txt>.
 *	YOSHIFUJI Hideaki @USAGI:
 *		- Ignore Queries for invalid addresses.
 *		- MLD for link-local addresses.
 *	David L Stevens <dlstevens@us.ibm.com>:
 *		- MLDv2 support
 */

#include <linux/module.h>
#include <linux/errno.h>
#include <linux/types.h>
#include <linux/string.h>
#include <linux/socket.h>
#include <linux/sockios.h>
#include <linux/jiffies.h>
#include <linux/times.h>
#include <linux/net.h>
#include <linux/in.h>
#include <linux/in6.h>
#include <linux/netdevice.h>
#include <linux/if_arp.h>
#include <linux/route.h>
#include <linux/init.h>
#include <linux/proc_fs.h>
#include <linux/seq_file.h>
#include <linux/slab.h>
#include <net/mld.h>

#include <linux/netfilter.h>
#include <linux/netfilter_ipv6.h>

#include <net/net_namespace.h>
#include <net/sock.h>
#include <net/snmp.h>

#include <net/ipv6.h>
#include <net/protocol.h>
#include <net/if_inet6.h>
#include <net/ndisc.h>
#include <net/addrconf.h>
#include <net/ip6_route.h>
#include <net/inet_common.h>

#include <net/ip6_checksum.h>

/* Set to 3 to get tracing... */
#define MCAST_DEBUG 2

#if MCAST_DEBUG >= 3
#define MDBG(x) printk x
#else
#define MDBG(x)
#endif

/* Ensure that we have struct in6_addr aligned on 32bit word. */
static void *__mld2_query_bugs[] __attribute__((__unused__)) = {
	BUILD_BUG_ON_NULL(offsetof(struct mld2_query, mld2q_srcs) % 4),
	BUILD_BUG_ON_NULL(offsetof(struct mld2_report, mld2r_grec) % 4),
	BUILD_BUG_ON_NULL(offsetof(struct mld2_grec, grec_mca) % 4)
};

static struct in6_addr mld2_all_mcr = MLD2_ALL_MCR_INIT;

/* Big mc list lock for all the sockets */
static DEFINE_SPINLOCK(ipv6_sk_mc_lock);

static void igmp6_join_group(struct ifmcaddr6 *ma);
static void igmp6_leave_group(struct ifmcaddr6 *ma);
static void igmp6_timer_handler(unsigned long data);

static void mld_gq_timer_expire(unsigned long data);
static void mld_ifc_timer_expire(unsigned long data);
static void mld_ifc_event(struct inet6_dev *idev);
static void mld_add_delrec(struct inet6_dev *idev, struct ifmcaddr6 *pmc);
static void mld_del_delrec(struct inet6_dev *idev, const struct in6_addr *addr);
static void mld_clear_delrec(struct inet6_dev *idev);
static int sf_setstate(struct ifmcaddr6 *pmc);
static void sf_markstate(struct ifmcaddr6 *pmc);
static void ip6_mc_clear_src(struct ifmcaddr6 *pmc);
static int ip6_mc_del_src(struct inet6_dev *idev, const struct in6_addr *pmca,
			  int sfmode, int sfcount, const struct in6_addr *psfsrc,
			  int delta);
static int ip6_mc_add_src(struct inet6_dev *idev, const struct in6_addr *pmca,
			  int sfmode, int sfcount, const struct in6_addr *psfsrc,
			  int delta);
static int ip6_mc_leave_src(struct sock *sk, struct ipv6_mc_socklist *iml,
			    struct inet6_dev *idev);


#define IGMP6_UNSOLICITED_IVAL	(10*HZ)
#define MLD_QRV_DEFAULT		2

#define MLD_V1_SEEN(idev) (dev_net((idev)->dev)->ipv6.devconf_all->force_mld_version == 1 || \
		(idev)->cnf.force_mld_version == 1 || \
		((idev)->mc_v1_seen && \
		time_before(jiffies, (idev)->mc_v1_seen)))

#define IPV6_MLD_MAX_MSF	64

int sysctl_mld_max_msf __read_mostly = IPV6_MLD_MAX_MSF;

/*
 *	socket join on multicast group
 */

#define for_each_pmc_rcu(np, pmc)				\
	for (pmc = rcu_dereference(np->ipv6_mc_list);		\
	     pmc != NULL;					\
	     pmc = rcu_dereference(pmc->next))

int ipv6_sock_mc_join(struct sock *sk, int ifindex, const struct in6_addr *addr)
{
	struct net_device *dev = NULL;
	struct ipv6_mc_socklist *mc_lst;
	struct ipv6_pinfo *np = inet6_sk(sk);
	struct net *net = sock_net(sk);
	int err;

	if (!ipv6_addr_is_multicast(addr))
		return -EINVAL;

	rcu_read_lock();
	for_each_pmc_rcu(np, mc_lst) {
		if ((ifindex == 0 || mc_lst->ifindex == ifindex) &&
		    ipv6_addr_equal(&mc_lst->addr, addr)) {
			rcu_read_unlock();
			return -EADDRINUSE;
		}
	}
	rcu_read_unlock();

	mc_lst = sock_kmalloc(sk, sizeof(struct ipv6_mc_socklist), GFP_KERNEL);

	if (mc_lst == NULL)
		return -ENOMEM;

	mc_lst->next = NULL;
	mc_lst->addr = *addr;

	rcu_read_lock();
	if (ifindex == 0) {
		struct rt6_info *rt;
		rt = rt6_lookup(net, addr, NULL, 0, 0);
		if (rt) {
			dev = rt->dst.dev;
			ip6_rt_put(rt);
		}
	} else
		dev = dev_get_by_index_rcu(net, ifindex);

	if (dev == NULL) {
		rcu_read_unlock();
		sock_kfree_s(sk, mc_lst, sizeof(*mc_lst));
		return -ENODEV;
	}

	mc_lst->ifindex = dev->ifindex;
	mc_lst->sfmode = MCAST_EXCLUDE;
	rwlock_init(&mc_lst->sflock);
	mc_lst->sflist = NULL;

	/*
	 *	now add/increase the group membership on the device
	 */

	err = ipv6_dev_mc_inc(dev, addr);

	if (err) {
		rcu_read_unlock();
		sock_kfree_s(sk, mc_lst, sizeof(*mc_lst));
		return err;
	}

	spin_lock(&ipv6_sk_mc_lock);
	mc_lst->next = np->ipv6_mc_list;
	rcu_assign_pointer(np->ipv6_mc_list, mc_lst);
	spin_unlock(&ipv6_sk_mc_lock);

	rcu_read_unlock();

	return 0;
}

/*
 *	socket leave on multicast group
 */
int ipv6_sock_mc_drop(struct sock *sk, int ifindex, const struct in6_addr *addr)
{
	struct ipv6_pinfo *np = inet6_sk(sk);
	struct ipv6_mc_socklist *mc_lst;
	struct ipv6_mc_socklist __rcu **lnk;
	struct net *net = sock_net(sk);

	if (!ipv6_addr_is_multicast(addr))
		return -EINVAL;

	spin_lock(&ipv6_sk_mc_lock);
	for (lnk = &np->ipv6_mc_list;
	     (mc_lst = rcu_dereference_protected(*lnk,
			lockdep_is_held(&ipv6_sk_mc_lock))) !=NULL ;
	      lnk = &mc_lst->next) {
		if ((ifindex == 0 || mc_lst->ifindex == ifindex) &&
		    ipv6_addr_equal(&mc_lst->addr, addr)) {
			struct net_device *dev;

			*lnk = mc_lst->next;
			spin_unlock(&ipv6_sk_mc_lock);

			rcu_read_lock();
			dev = dev_get_by_index_rcu(net, mc_lst->ifindex);
			if (dev != NULL) {
				struct inet6_dev *idev = __in6_dev_get(dev);

				(void) ip6_mc_leave_src(sk, mc_lst, idev);
				if (idev)
					__ipv6_dev_mc_dec(idev, &mc_lst->addr);
			} else
				(void) ip6_mc_leave_src(sk, mc_lst, NULL);
			rcu_read_unlock();
			atomic_sub(sizeof(*mc_lst), &sk->sk_omem_alloc);
			kfree_rcu(mc_lst, rcu);
			return 0;
		}
	}
	spin_unlock(&ipv6_sk_mc_lock);

	return -EADDRNOTAVAIL;
}

/* called with rcu_read_lock() */
static struct inet6_dev *ip6_mc_find_dev_rcu(struct net *net,
					     const struct in6_addr *group,
					     int ifindex)
{
	struct net_device *dev = NULL;
	struct inet6_dev *idev = NULL;

	if (ifindex == 0) {
		struct rt6_info *rt = rt6_lookup(net, group, NULL, 0, 0);

		if (rt) {
			dev = rt->dst.dev;
			ip6_rt_put(rt);
		}
	} else
		dev = dev_get_by_index_rcu(net, ifindex);

	if (!dev)
		return NULL;
	idev = __in6_dev_get(dev);
	if (!idev)
		return NULL;
	read_lock_bh(&idev->lock);
	if (idev->dead) {
		read_unlock_bh(&idev->lock);
		return NULL;
	}
	return idev;
}

void ipv6_sock_mc_close(struct sock *sk)
{
	struct ipv6_pinfo *np = inet6_sk(sk);
	struct ipv6_mc_socklist *mc_lst;
	struct net *net = sock_net(sk);

	if (!rcu_access_pointer(np->ipv6_mc_list))
		return;

	spin_lock(&ipv6_sk_mc_lock);
	while ((mc_lst = rcu_dereference_protected(np->ipv6_mc_list,
				lockdep_is_held(&ipv6_sk_mc_lock))) != NULL) {
		struct net_device *dev;

		np->ipv6_mc_list = mc_lst->next;
		spin_unlock(&ipv6_sk_mc_lock);

		rcu_read_lock();
		dev = dev_get_by_index_rcu(net, mc_lst->ifindex);
		if (dev) {
			struct inet6_dev *idev = __in6_dev_get(dev);

			(void) ip6_mc_leave_src(sk, mc_lst, idev);
			if (idev)
				__ipv6_dev_mc_dec(idev, &mc_lst->addr);
		} else
			(void) ip6_mc_leave_src(sk, mc_lst, NULL);
		rcu_read_unlock();

		atomic_sub(sizeof(*mc_lst), &sk->sk_omem_alloc);
		kfree_rcu(mc_lst, rcu);

		spin_lock(&ipv6_sk_mc_lock);
	}
	spin_unlock(&ipv6_sk_mc_lock);
}

int ip6_mc_source(int add, int omode, struct sock *sk,
	struct group_source_req *pgsr)
{
	struct in6_addr *source, *group;
	struct ipv6_mc_socklist *pmc;
	struct inet6_dev *idev;
	struct ipv6_pinfo *inet6 = inet6_sk(sk);
	struct ip6_sf_socklist *psl;
	struct net *net = sock_net(sk);
	int i, j, rv;
	int leavegroup = 0;
	int pmclocked = 0;
	int err;

	source = &((struct sockaddr_in6 *)&pgsr->gsr_source)->sin6_addr;
	group = &((struct sockaddr_in6 *)&pgsr->gsr_group)->sin6_addr;

	if (!ipv6_addr_is_multicast(group))
		return -EINVAL;

	rcu_read_lock();
	idev = ip6_mc_find_dev_rcu(net, group, pgsr->gsr_interface);
	if (!idev) {
		rcu_read_unlock();
		return -ENODEV;
	}

	err = -EADDRNOTAVAIL;

	for_each_pmc_rcu(inet6, pmc) {
		if (pgsr->gsr_interface && pmc->ifindex != pgsr->gsr_interface)
			continue;
		if (ipv6_addr_equal(&pmc->addr, group))
			break;
	}
	if (!pmc) {		/* must have a prior join */
		err = -EINVAL;
		goto done;
	}
	/* if a source filter was set, must be the same mode as before */
	if (pmc->sflist) {
		if (pmc->sfmode != omode) {
			err = -EINVAL;
			goto done;
		}
	} else if (pmc->sfmode != omode) {
		/* allow mode switches for empty-set filters */
		ip6_mc_add_src(idev, group, omode, 0, NULL, 0);
		ip6_mc_del_src(idev, group, pmc->sfmode, 0, NULL, 0);
		pmc->sfmode = omode;
	}

	write_lock(&pmc->sflock);
	pmclocked = 1;

	psl = pmc->sflist;
	if (!add) {
		if (!psl)
			goto done;	/* err = -EADDRNOTAVAIL */
		rv = !0;
		for (i=0; i<psl->sl_count; i++) {
			rv = !ipv6_addr_equal(&psl->sl_addr[i], source);
			if (rv == 0)
				break;
		}
		if (rv)		/* source not found */
			goto done;	/* err = -EADDRNOTAVAIL */

		/* special case - (INCLUDE, empty) == LEAVE_GROUP */
		if (psl->sl_count == 1 && omode == MCAST_INCLUDE) {
			leavegroup = 1;
			goto done;
		}

		/* update the interface filter */
		ip6_mc_del_src(idev, group, omode, 1, source, 1);

		for (j=i+1; j<psl->sl_count; j++)
			psl->sl_addr[j-1] = psl->sl_addr[j];
		psl->sl_count--;
		err = 0;
		goto done;
	}
	/* else, add a new source to the filter */

	if (psl && psl->sl_count >= sysctl_mld_max_msf) {
		err = -ENOBUFS;
		goto done;
	}
	if (!psl || psl->sl_count == psl->sl_max) {
		struct ip6_sf_socklist *newpsl;
		int count = IP6_SFBLOCK;

		if (psl)
			count += psl->sl_max;
		newpsl = sock_kmalloc(sk, IP6_SFLSIZE(count), GFP_ATOMIC);
		if (!newpsl) {
			err = -ENOBUFS;
			goto done;
		}
		newpsl->sl_max = count;
		newpsl->sl_count = count - IP6_SFBLOCK;
		if (psl) {
			for (i=0; i<psl->sl_count; i++)
				newpsl->sl_addr[i] = psl->sl_addr[i];
			sock_kfree_s(sk, psl, IP6_SFLSIZE(psl->sl_max));
		}
		pmc->sflist = psl = newpsl;
	}
	rv = 1;	/* > 0 for insert logic below if sl_count is 0 */
	for (i=0; i<psl->sl_count; i++) {
		rv = !ipv6_addr_equal(&psl->sl_addr[i], source);
		if (rv == 0) /* There is an error in the address. */
			goto done;
	}
	for (j=psl->sl_count-1; j>=i; j--)
		psl->sl_addr[j+1] = psl->sl_addr[j];
	psl->sl_addr[i] = *source;
	psl->sl_count++;
	err = 0;
	/* update the interface list */
	ip6_mc_add_src(idev, group, omode, 1, source, 1);
done:
	if (pmclocked)
		write_unlock(&pmc->sflock);
	read_unlock_bh(&idev->lock);
	rcu_read_unlock();
	if (leavegroup)
		return ipv6_sock_mc_drop(sk, pgsr->gsr_interface, group);
	return err;
}

int ip6_mc_msfilter(struct sock *sk, struct group_filter *gsf)
{
	const struct in6_addr *group;
	struct ipv6_mc_socklist *pmc;
	struct inet6_dev *idev;
	struct ipv6_pinfo *inet6 = inet6_sk(sk);
	struct ip6_sf_socklist *newpsl, *psl;
	struct net *net = sock_net(sk);
	int leavegroup = 0;
	int i, err;

	group = &((struct sockaddr_in6 *)&gsf->gf_group)->sin6_addr;

	if (!ipv6_addr_is_multicast(group))
		return -EINVAL;
	if (gsf->gf_fmode != MCAST_INCLUDE &&
	    gsf->gf_fmode != MCAST_EXCLUDE)
		return -EINVAL;

	rcu_read_lock();
	idev = ip6_mc_find_dev_rcu(net, group, gsf->gf_interface);

	if (!idev) {
		rcu_read_unlock();
		return -ENODEV;
	}

	err = 0;

	if (gsf->gf_fmode == MCAST_INCLUDE && gsf->gf_numsrc == 0) {
		leavegroup = 1;
		goto done;
	}

	for_each_pmc_rcu(inet6, pmc) {
		if (pmc->ifindex != gsf->gf_interface)
			continue;
		if (ipv6_addr_equal(&pmc->addr, group))
			break;
	}
	if (!pmc) {		/* must have a prior join */
		err = -EINVAL;
		goto done;
	}
	if (gsf->gf_numsrc) {
		newpsl = sock_kmalloc(sk, IP6_SFLSIZE(gsf->gf_numsrc),
							  GFP_ATOMIC);
		if (!newpsl) {
			err = -ENOBUFS;
			goto done;
		}
		newpsl->sl_max = newpsl->sl_count = gsf->gf_numsrc;
		for (i=0; i<newpsl->sl_count; ++i) {
			struct sockaddr_in6 *psin6;

			psin6 = (struct sockaddr_in6 *)&gsf->gf_slist[i];
			newpsl->sl_addr[i] = psin6->sin6_addr;
		}
		err = ip6_mc_add_src(idev, group, gsf->gf_fmode,
			newpsl->sl_count, newpsl->sl_addr, 0);
		if (err) {
			sock_kfree_s(sk, newpsl, IP6_SFLSIZE(newpsl->sl_max));
			goto done;
		}
	} else {
		newpsl = NULL;
		(void) ip6_mc_add_src(idev, group, gsf->gf_fmode, 0, NULL, 0);
	}

	write_lock(&pmc->sflock);
	psl = pmc->sflist;
	if (psl) {
		(void) ip6_mc_del_src(idev, group, pmc->sfmode,
			psl->sl_count, psl->sl_addr, 0);
		sock_kfree_s(sk, psl, IP6_SFLSIZE(psl->sl_max));
	} else
		(void) ip6_mc_del_src(idev, group, pmc->sfmode, 0, NULL, 0);
	pmc->sflist = newpsl;
	pmc->sfmode = gsf->gf_fmode;
	write_unlock(&pmc->sflock);
	err = 0;
done:
	read_unlock_bh(&idev->lock);
	rcu_read_unlock();
	if (leavegroup)
		err = ipv6_sock_mc_drop(sk, gsf->gf_interface, group);
	return err;
}

int ip6_mc_msfget(struct sock *sk, struct group_filter *gsf,
	struct group_filter __user *optval, int __user *optlen)
{
	int err, i, count, copycount;
	const struct in6_addr *group;
	struct ipv6_mc_socklist *pmc;
	struct inet6_dev *idev;
	struct ipv6_pinfo *inet6 = inet6_sk(sk);
	struct ip6_sf_socklist *psl;
	struct net *net = sock_net(sk);

	group = &((struct sockaddr_in6 *)&gsf->gf_group)->sin6_addr;

	if (!ipv6_addr_is_multicast(group))
		return -EINVAL;

	rcu_read_lock();
	idev = ip6_mc_find_dev_rcu(net, group, gsf->gf_interface);

	if (!idev) {
		rcu_read_unlock();
		return -ENODEV;
	}

	err = -EADDRNOTAVAIL;
	/*
	 * changes to the ipv6_mc_list require the socket lock and
	 * a read lock on ip6_sk_mc_lock. We have the socket lock,
	 * so reading the list is safe.
	 */

	for_each_pmc_rcu(inet6, pmc) {
		if (pmc->ifindex != gsf->gf_interface)
			continue;
		if (ipv6_addr_equal(group, &pmc->addr))
			break;
	}
	if (!pmc)		/* must have a prior join */
		goto done;
	gsf->gf_fmode = pmc->sfmode;
	psl = pmc->sflist;
	count = psl ? psl->sl_count : 0;
	read_unlock_bh(&idev->lock);
	rcu_read_unlock();

	copycount = count < gsf->gf_numsrc ? count : gsf->gf_numsrc;
	gsf->gf_numsrc = count;
	if (put_user(GROUP_FILTER_SIZE(copycount), optlen) ||
	    copy_to_user(optval, gsf, GROUP_FILTER_SIZE(0))) {
		return -EFAULT;
	}
	/* changes to psl require the socket lock, a read lock on
	 * on ipv6_sk_mc_lock and a write lock on pmc->sflock. We
	 * have the socket lock, so reading here is safe.
	 */
	for (i=0; i<copycount; i++) {
		struct sockaddr_in6 *psin6;
		struct sockaddr_storage ss;

		psin6 = (struct sockaddr_in6 *)&ss;
		memset(&ss, 0, sizeof(ss));
		psin6->sin6_family = AF_INET6;
		psin6->sin6_addr = psl->sl_addr[i];
		if (copy_to_user(&optval->gf_slist[i], &ss, sizeof(ss)))
			return -EFAULT;
	}
	return 0;
done:
	read_unlock_bh(&idev->lock);
	rcu_read_unlock();
	return err;
}

bool inet6_mc_check(struct sock *sk, const struct in6_addr *mc_addr,
		    const struct in6_addr *src_addr)
{
	struct ipv6_pinfo *np = inet6_sk(sk);
	struct ipv6_mc_socklist *mc;
	struct ip6_sf_socklist *psl;
	bool rv = true;

	rcu_read_lock();
	for_each_pmc_rcu(np, mc) {
		if (ipv6_addr_equal(&mc->addr, mc_addr))
			break;
	}
	if (!mc) {
		rcu_read_unlock();
		return true;
	}
	read_lock(&mc->sflock);
	psl = mc->sflist;
	if (!psl) {
		rv = mc->sfmode == MCAST_EXCLUDE;
	} else {
		int i;

		for (i=0; i<psl->sl_count; i++) {
			if (ipv6_addr_equal(&psl->sl_addr[i], src_addr))
				break;
		}
		if (mc->sfmode == MCAST_INCLUDE && i >= psl->sl_count)
			rv = false;
		if (mc->sfmode == MCAST_EXCLUDE && i < psl->sl_count)
			rv = false;
	}
	read_unlock(&mc->sflock);
	rcu_read_unlock();

	return rv;
}

static void ma_put(struct ifmcaddr6 *mc)
{
	if (atomic_dec_and_test(&mc->mca_refcnt)) {
		in6_dev_put(mc->idev);
		kfree(mc);
	}
}

static void igmp6_group_added(struct ifmcaddr6 *mc)
{
	struct net_device *dev = mc->idev->dev;
	char buf[MAX_ADDR_LEN];

	if (IPV6_ADDR_MC_SCOPE(&mc->mca_addr) <
	    IPV6_ADDR_SCOPE_LINKLOCAL)
		return;

	spin_lock_bh(&mc->mca_lock);
	if (!(mc->mca_flags&MAF_LOADED)) {
		mc->mca_flags |= MAF_LOADED;
		if (ndisc_mc_map(&mc->mca_addr, buf, dev, 0) == 0)
			dev_mc_add(dev, buf);
	}
	spin_unlock_bh(&mc->mca_lock);

	if (!(dev->flags & IFF_UP) || (mc->mca_flags & MAF_NOREPORT))
		return;

	if (MLD_V1_SEEN(mc->idev)) {
		igmp6_join_group(mc);
		return;
	}
	/* else v2 */

	mc->mca_crcount = mc->idev->mc_qrv;
	mld_ifc_event(mc->idev);
}

static void igmp6_group_dropped(struct ifmcaddr6 *mc)
{
	struct net_device *dev = mc->idev->dev;
	char buf[MAX_ADDR_LEN];

	if (IPV6_ADDR_MC_SCOPE(&mc->mca_addr) <
	    IPV6_ADDR_SCOPE_LINKLOCAL)
		return;

	spin_lock_bh(&mc->mca_lock);
	if (mc->mca_flags&MAF_LOADED) {
		mc->mca_flags &= ~MAF_LOADED;
		if (ndisc_mc_map(&mc->mca_addr, buf, dev, 0) == 0)
			dev_mc_del(dev, buf);
	}

	if (mc->mca_flags & MAF_NOREPORT)
		goto done;
	spin_unlock_bh(&mc->mca_lock);

	if (!mc->idev->dead)
		igmp6_leave_group(mc);

	spin_lock_bh(&mc->mca_lock);
	if (del_timer(&mc->mca_timer))
		atomic_dec(&mc->mca_refcnt);
done:
	ip6_mc_clear_src(mc);
	spin_unlock_bh(&mc->mca_lock);
}

/*
 * deleted ifmcaddr6 manipulation
 */
static void mld_add_delrec(struct inet6_dev *idev, struct ifmcaddr6 *im)
{
	struct ifmcaddr6 *pmc;

	/* this is an "ifmcaddr6" for convenience; only the fields below
	 * are actually used. In particular, the refcnt and users are not
	 * used for management of the delete list. Using the same structure
	 * for deleted items allows change reports to use common code with
	 * non-deleted or query-response MCA's.
	 */
	pmc = kzalloc(sizeof(*pmc), GFP_ATOMIC);
	if (!pmc)
		return;

	spin_lock_bh(&im->mca_lock);
	spin_lock_init(&pmc->mca_lock);
	pmc->idev = im->idev;
	in6_dev_hold(idev);
	pmc->mca_addr = im->mca_addr;
	pmc->mca_crcount = idev->mc_qrv;
	pmc->mca_sfmode = im->mca_sfmode;
	if (pmc->mca_sfmode == MCAST_INCLUDE) {
		struct ip6_sf_list *psf;

		pmc->mca_tomb = im->mca_tomb;
		pmc->mca_sources = im->mca_sources;
		im->mca_tomb = im->mca_sources = NULL;
		for (psf=pmc->mca_sources; psf; psf=psf->sf_next)
			psf->sf_crcount = pmc->mca_crcount;
	}
	spin_unlock_bh(&im->mca_lock);

	spin_lock_bh(&idev->mc_lock);
	pmc->next = idev->mc_tomb;
	idev->mc_tomb = pmc;
	spin_unlock_bh(&idev->mc_lock);
}

static void mld_del_delrec(struct inet6_dev *idev, const struct in6_addr *pmca)
{
	struct ifmcaddr6 *pmc, *pmc_prev;
	struct ip6_sf_list *psf, *psf_next;

	spin_lock_bh(&idev->mc_lock);
	pmc_prev = NULL;
	for (pmc=idev->mc_tomb; pmc; pmc=pmc->next) {
		if (ipv6_addr_equal(&pmc->mca_addr, pmca))
			break;
		pmc_prev = pmc;
	}
	if (pmc) {
		if (pmc_prev)
			pmc_prev->next = pmc->next;
		else
			idev->mc_tomb = pmc->next;
	}
	spin_unlock_bh(&idev->mc_lock);

	if (pmc) {
		for (psf=pmc->mca_tomb; psf; psf=psf_next) {
			psf_next = psf->sf_next;
			kfree(psf);
		}
		in6_dev_put(pmc->idev);
		kfree(pmc);
	}
}

static void mld_clear_delrec(struct inet6_dev *idev)
{
	struct ifmcaddr6 *pmc, *nextpmc;

	spin_lock_bh(&idev->mc_lock);
	pmc = idev->mc_tomb;
	idev->mc_tomb = NULL;
	spin_unlock_bh(&idev->mc_lock);

	for (; pmc; pmc = nextpmc) {
		nextpmc = pmc->next;
		ip6_mc_clear_src(pmc);
		in6_dev_put(pmc->idev);
		kfree(pmc);
	}

	/* clear dead sources, too */
	read_lock_bh(&idev->lock);
	for (pmc=idev->mc_list; pmc; pmc=pmc->next) {
		struct ip6_sf_list *psf, *psf_next;

		spin_lock_bh(&pmc->mca_lock);
		psf = pmc->mca_tomb;
		pmc->mca_tomb = NULL;
		spin_unlock_bh(&pmc->mca_lock);
		for (; psf; psf=psf_next) {
			psf_next = psf->sf_next;
			kfree(psf);
		}
	}
	read_unlock_bh(&idev->lock);
}


/*
 *	device multicast group inc (add if not found)
 */
int ipv6_dev_mc_inc(struct net_device *dev, const struct in6_addr *addr)
{
	struct ifmcaddr6 *mc;
	struct inet6_dev *idev;

	/* we need to take a reference on idev */
	idev = in6_dev_get(dev);

	if (idev == NULL)
		return -EINVAL;

	write_lock_bh(&idev->lock);
	if (idev->dead) {
		write_unlock_bh(&idev->lock);
		in6_dev_put(idev);
		return -ENODEV;
	}

	for (mc = idev->mc_list; mc; mc = mc->next) {
		if (ipv6_addr_equal(&mc->mca_addr, addr)) {
			mc->mca_users++;
			write_unlock_bh(&idev->lock);
			ip6_mc_add_src(idev, &mc->mca_addr, MCAST_EXCLUDE, 0,
				NULL, 0);
			in6_dev_put(idev);
			return 0;
		}
	}

	/*
	 *	not found: create a new one.
	 */

	mc = kzalloc(sizeof(struct ifmcaddr6), GFP_ATOMIC);

	if (mc == NULL) {
		write_unlock_bh(&idev->lock);
		in6_dev_put(idev);
		return -ENOMEM;
	}

	setup_timer(&mc->mca_timer, igmp6_timer_handler, (unsigned long)mc);

	mc->mca_addr = *addr;
	mc->idev = idev; /* (reference taken) */
	mc->mca_users = 1;
	/* mca_stamp should be updated upon changes */
	mc->mca_cstamp = mc->mca_tstamp = jiffies;
	atomic_set(&mc->mca_refcnt, 2);
	spin_lock_init(&mc->mca_lock);

	/* initial mode is (EX, empty) */
	mc->mca_sfmode = MCAST_EXCLUDE;
	mc->mca_sfcount[MCAST_EXCLUDE] = 1;

	if (ipv6_addr_is_ll_all_nodes(&mc->mca_addr) ||
	    IPV6_ADDR_MC_SCOPE(&mc->mca_addr) < IPV6_ADDR_SCOPE_LINKLOCAL)
		mc->mca_flags |= MAF_NOREPORT;

	mc->next = idev->mc_list;
	idev->mc_list = mc;
	write_unlock_bh(&idev->lock);

	mld_del_delrec(idev, &mc->mca_addr);
	igmp6_group_added(mc);
	ma_put(mc);
	return 0;
}

/*
 *	device multicast group del
 */
int __ipv6_dev_mc_dec(struct inet6_dev *idev, const struct in6_addr *addr)
{
	struct ifmcaddr6 *ma, **map;

	write_lock_bh(&idev->lock);
	for (map = &idev->mc_list; (ma=*map) != NULL; map = &ma->next) {
		if (ipv6_addr_equal(&ma->mca_addr, addr)) {
			if (--ma->mca_users == 0) {
				*map = ma->next;
				write_unlock_bh(&idev->lock);

				igmp6_group_dropped(ma);

				ma_put(ma);
				return 0;
			}
			write_unlock_bh(&idev->lock);
			return 0;
		}
	}
	write_unlock_bh(&idev->lock);

	return -ENOENT;
}

int ipv6_dev_mc_dec(struct net_device *dev, const struct in6_addr *addr)
{
	struct inet6_dev *idev;
	int err;

	rcu_read_lock();

	idev = __in6_dev_get(dev);
	if (!idev)
		err = -ENODEV;
	else
		err = __ipv6_dev_mc_dec(idev, addr);

	rcu_read_unlock();
	return err;
}

/*
 *	check if the interface/address pair is valid
 */
bool ipv6_chk_mcast_addr(struct net_device *dev, const struct in6_addr *group,
			 const struct in6_addr *src_addr)
{
	struct inet6_dev *idev;
	struct ifmcaddr6 *mc;
	bool rv = false;

	rcu_read_lock();
	idev = __in6_dev_get(dev);
	if (idev) {
		read_lock_bh(&idev->lock);
		for (mc = idev->mc_list; mc; mc=mc->next) {
			if (ipv6_addr_equal(&mc->mca_addr, group))
				break;
		}
		if (mc) {
			if (src_addr && !ipv6_addr_any(src_addr)) {
				struct ip6_sf_list *psf;

				spin_lock_bh(&mc->mca_lock);
				for (psf=mc->mca_sources;psf;psf=psf->sf_next) {
					if (ipv6_addr_equal(&psf->sf_addr, src_addr))
						break;
				}
				if (psf)
					rv = psf->sf_count[MCAST_INCLUDE] ||
						psf->sf_count[MCAST_EXCLUDE] !=
						mc->mca_sfcount[MCAST_EXCLUDE];
				else
					rv = mc->mca_sfcount[MCAST_EXCLUDE] !=0;
				spin_unlock_bh(&mc->mca_lock);
			} else
				rv = true; /* don't filter unspecified source */
		}
		read_unlock_bh(&idev->lock);
	}
	rcu_read_unlock();
	return rv;
}

static void mld_gq_start_timer(struct inet6_dev *idev)
{
	int tv = net_random() % idev->mc_maxdelay;

	idev->mc_gq_running = 1;
	if (!mod_timer(&idev->mc_gq_timer, jiffies+tv+2))
		in6_dev_hold(idev);
}

static void mld_ifc_start_timer(struct inet6_dev *idev, int delay)
{
	int tv = net_random() % delay;

	if (!mod_timer(&idev->mc_ifc_timer, jiffies+tv+2))
		in6_dev_hold(idev);
}

/*
 *	IGMP handling (alias multicast ICMPv6 messages)
 */

static void igmp6_group_queried(struct ifmcaddr6 *ma, unsigned long resptime)
{
	unsigned long delay = resptime;

	/* Do not start timer for these addresses */
	if (ipv6_addr_is_ll_all_nodes(&ma->mca_addr) ||
	    IPV6_ADDR_MC_SCOPE(&ma->mca_addr) < IPV6_ADDR_SCOPE_LINKLOCAL)
		return;

	if (del_timer(&ma->mca_timer)) {
		atomic_dec(&ma->mca_refcnt);
		delay = ma->mca_timer.expires - jiffies;
	}

	if (delay >= resptime) {
		if (resptime)
			delay = net_random() % resptime;
		else
			delay = 1;
	}
	ma->mca_timer.expires = jiffies + delay;
	if (!mod_timer(&ma->mca_timer, jiffies + delay))
		atomic_inc(&ma->mca_refcnt);
	ma->mca_flags |= MAF_TIMER_RUNNING;
}

/* mark EXCLUDE-mode sources */
static bool mld_xmarksources(struct ifmcaddr6 *pmc, int nsrcs,
			     const struct in6_addr *srcs)
{
	struct ip6_sf_list *psf;
	int i, scount;

	scount = 0;
	for (psf=pmc->mca_sources; psf; psf=psf->sf_next) {
		if (scount == nsrcs)
			break;
		for (i=0; i<nsrcs; i++) {
			/* skip inactive filters */
			if (psf->sf_count[MCAST_INCLUDE] ||
			    pmc->mca_sfcount[MCAST_EXCLUDE] !=
			    psf->sf_count[MCAST_EXCLUDE])
				break;
			if (ipv6_addr_equal(&srcs[i], &psf->sf_addr)) {
				scount++;
				break;
			}
		}
	}
	pmc->mca_flags &= ~MAF_GSQUERY;
	if (scount == nsrcs)	/* all sources excluded */
		return false;
	return true;
}

static bool mld_marksources(struct ifmcaddr6 *pmc, int nsrcs,
			    const struct in6_addr *srcs)
{
	struct ip6_sf_list *psf;
	int i, scount;

	if (pmc->mca_sfmode == MCAST_EXCLUDE)
		return mld_xmarksources(pmc, nsrcs, srcs);

	/* mark INCLUDE-mode sources */

	scount = 0;
	for (psf=pmc->mca_sources; psf; psf=psf->sf_next) {
		if (scount == nsrcs)
			break;
		for (i=0; i<nsrcs; i++) {
			if (ipv6_addr_equal(&srcs[i], &psf->sf_addr)) {
				psf->sf_gsresp = 1;
				scount++;
				break;
			}
		}
	}
	if (!scount) {
		pmc->mca_flags &= ~MAF_GSQUERY;
		return false;
	}
	pmc->mca_flags |= MAF_GSQUERY;
	return true;
}

/* called with rcu_read_lock() */
int igmp6_event_query(struct sk_buff *skb)
{
	struct mld2_query *mlh2 = NULL;
	struct ifmcaddr6 *ma;
	const struct in6_addr *group;
	unsigned long max_delay;
	struct inet6_dev *idev;
	struct mld_msg *mld;
	int group_type;
	int mark = 0;
	int len;

	if (!pskb_may_pull(skb, sizeof(struct in6_addr)))
		return -EINVAL;

	/* compute payload length excluding extension headers */
	len = ntohs(ipv6_hdr(skb)->payload_len) + sizeof(struct ipv6hdr);
	len -= skb_network_header_len(skb);

	/* Drop queries with not link local source */
	if (!(ipv6_addr_type(&ipv6_hdr(skb)->saddr) & IPV6_ADDR_LINKLOCAL))
		return -EINVAL;

	idev = __in6_dev_get(skb->dev);

	if (idev == NULL)
		return 0;

	mld = (struct mld_msg *)icmp6_hdr(skb);
	group = &mld->mld_mca;
	group_type = ipv6_addr_type(group);

	if (group_type != IPV6_ADDR_ANY &&
	    !(group_type&IPV6_ADDR_MULTICAST))
		return -EINVAL;

	if (len == 24) {
		int switchback;
		/* MLDv1 router present */

		/* Translate milliseconds to jiffies */
		max_delay = (ntohs(mld->mld_maxdelay)*HZ)/1000;

		switchback = (idev->mc_qrv + 1) * max_delay;
		idev->mc_v1_seen = jiffies + switchback;

		/* cancel the interface change timer */
		idev->mc_ifc_count = 0;
		if (del_timer(&idev->mc_ifc_timer))
			__in6_dev_put(idev);
		/* clear deleted report items */
		mld_clear_delrec(idev);
	} else if (len >= 28) {
		int srcs_offset = sizeof(struct mld2_query) -
				  sizeof(struct icmp6hdr);
		if (!pskb_may_pull(skb, srcs_offset))
			return -EINVAL;

		mlh2 = (struct mld2_query *)skb_transport_header(skb);
		max_delay = (MLDV2_MRC(ntohs(mlh2->mld2q_mrc))*HZ)/1000;
		if (!max_delay)
			max_delay = 1;
		idev->mc_maxdelay = max_delay;
		if (mlh2->mld2q_qrv)
			idev->mc_qrv = mlh2->mld2q_qrv;
		if (group_type == IPV6_ADDR_ANY) { /* general query */
			if (mlh2->mld2q_nsrcs)
				return -EINVAL; /* no sources allowed */

			mld_gq_start_timer(idev);
			return 0;
		}
		/* mark sources to include, if group & source-specific */
		if (mlh2->mld2q_nsrcs != 0) {
			if (!pskb_may_pull(skb, srcs_offset +
			    ntohs(mlh2->mld2q_nsrcs) * sizeof(struct in6_addr)))
				return -EINVAL;

			mlh2 = (struct mld2_query *)skb_transport_header(skb);
			mark = 1;
		}
	} else
		return -EINVAL;

	read_lock_bh(&idev->lock);
	if (group_type == IPV6_ADDR_ANY) {
		for (ma = idev->mc_list; ma; ma=ma->next) {
			spin_lock_bh(&ma->mca_lock);
			igmp6_group_queried(ma, max_delay);
			spin_unlock_bh(&ma->mca_lock);
		}
	} else {
		for (ma = idev->mc_list; ma; ma=ma->next) {
			if (!ipv6_addr_equal(group, &ma->mca_addr))
				continue;
			spin_lock_bh(&ma->mca_lock);
			if (ma->mca_flags & MAF_TIMER_RUNNING) {
				/* gsquery <- gsquery && mark */
				if (!mark)
					ma->mca_flags &= ~MAF_GSQUERY;
			} else {
				/* gsquery <- mark */
				if (mark)
					ma->mca_flags |= MAF_GSQUERY;
				else
					ma->mca_flags &= ~MAF_GSQUERY;
			}
			if (!(ma->mca_flags & MAF_GSQUERY) ||
			    mld_marksources(ma, ntohs(mlh2->mld2q_nsrcs), mlh2->mld2q_srcs))
				igmp6_group_queried(ma, max_delay);
			spin_unlock_bh(&ma->mca_lock);
			break;
		}
	}
	read_unlock_bh(&idev->lock);

	return 0;
}

/* called with rcu_read_lock() */
int igmp6_event_report(struct sk_buff *skb)
{
	struct ifmcaddr6 *ma;
	struct inet6_dev *idev;
	struct mld_msg *mld;
	int addr_type;

	/* Our own report looped back. Ignore it. */
	if (skb->pkt_type == PACKET_LOOPBACK)
		return 0;

	/* send our report if the MC router may not have heard this report */
	if (skb->pkt_type != PACKET_MULTICAST &&
	    skb->pkt_type != PACKET_BROADCAST)
		return 0;

	if (!pskb_may_pull(skb, sizeof(*mld) - sizeof(struct icmp6hdr)))
		return -EINVAL;

	mld = (struct mld_msg *)icmp6_hdr(skb);

	/* Drop reports with not link local source */
	addr_type = ipv6_addr_type(&ipv6_hdr(skb)->saddr);
	if (addr_type != IPV6_ADDR_ANY &&
	    !(addr_type&IPV6_ADDR_LINKLOCAL))
		return -EINVAL;

	idev = __in6_dev_get(skb->dev);
	if (idev == NULL)
		return -ENODEV;

	/*
	 *	Cancel the timer for this group
	 */

	read_lock_bh(&idev->lock);
	for (ma = idev->mc_list; ma; ma=ma->next) {
		if (ipv6_addr_equal(&ma->mca_addr, &mld->mld_mca)) {
			spin_lock(&ma->mca_lock);
			if (del_timer(&ma->mca_timer))
				atomic_dec(&ma->mca_refcnt);
			ma->mca_flags &= ~(MAF_LAST_REPORTER|MAF_TIMER_RUNNING);
			spin_unlock(&ma->mca_lock);
			break;
		}
	}
	read_unlock_bh(&idev->lock);
	return 0;
}

static bool is_in(struct ifmcaddr6 *pmc, struct ip6_sf_list *psf, int type,
		  int gdeleted, int sdeleted)
{
	switch (type) {
	case MLD2_MODE_IS_INCLUDE:
	case MLD2_MODE_IS_EXCLUDE:
		if (gdeleted || sdeleted)
			return false;
		if (!((pmc->mca_flags & MAF_GSQUERY) && !psf->sf_gsresp)) {
			if (pmc->mca_sfmode == MCAST_INCLUDE)
				return true;
			/* don't include if this source is excluded
			 * in all filters
			 */
			if (psf->sf_count[MCAST_INCLUDE])
				return type == MLD2_MODE_IS_INCLUDE;
			return pmc->mca_sfcount[MCAST_EXCLUDE] ==
				psf->sf_count[MCAST_EXCLUDE];
		}
		return false;
	case MLD2_CHANGE_TO_INCLUDE:
		if (gdeleted || sdeleted)
			return false;
		return psf->sf_count[MCAST_INCLUDE] != 0;
	case MLD2_CHANGE_TO_EXCLUDE:
		if (gdeleted || sdeleted)
			return false;
		if (pmc->mca_sfcount[MCAST_EXCLUDE] == 0 ||
		    psf->sf_count[MCAST_INCLUDE])
			return false;
		return pmc->mca_sfcount[MCAST_EXCLUDE] ==
			psf->sf_count[MCAST_EXCLUDE];
	case MLD2_ALLOW_NEW_SOURCES:
		if (gdeleted || !psf->sf_crcount)
			return false;
		return (pmc->mca_sfmode == MCAST_INCLUDE) ^ sdeleted;
	case MLD2_BLOCK_OLD_SOURCES:
		if (pmc->mca_sfmode == MCAST_INCLUDE)
			return gdeleted || (psf->sf_crcount && sdeleted);
		return psf->sf_crcount && !gdeleted && !sdeleted;
	}
	return false;
}

static int
mld_scount(struct ifmcaddr6 *pmc, int type, int gdeleted, int sdeleted)
{
	struct ip6_sf_list *psf;
	int scount = 0;

	for (psf=pmc->mca_sources; psf; psf=psf->sf_next) {
		if (!is_in(pmc, psf, type, gdeleted, sdeleted))
			continue;
		scount++;
	}
	return scount;
}

static void ip6_mc_hdr(struct sock *sk, struct sk_buff *skb,
		       struct net_device *dev,
		       const struct in6_addr *saddr,
		       const struct in6_addr *daddr,
		       int proto, int len)
{
	struct ipv6hdr *hdr;

	skb->protocol = htons(ETH_P_IPV6);
	skb->dev = dev;

	skb_reset_network_header(skb);
	skb_put(skb, sizeof(struct ipv6hdr));
	hdr = ipv6_hdr(skb);

	ip6_flow_hdr(hdr, 0, 0);

	hdr->payload_len = htons(len);
	hdr->nexthdr = proto;
	hdr->hop_limit = inet6_sk(sk)->hop_limit;

	hdr->saddr = *saddr;
	hdr->daddr = *daddr;
}

static struct sk_buff *mld_newpack(struct inet6_dev *idev, int size)
{
	struct net_device *dev = idev->dev;
	struct net *net = dev_net(dev);
	struct sock *sk = net->ipv6.igmp_sk;
	struct sk_buff *skb;
	struct mld2_report *pmr;
	struct in6_addr addr_buf;
	const struct in6_addr *saddr;
	int hlen = LL_RESERVED_SPACE(dev);
	int tlen = dev->needed_tailroom;
	int err;
	u8 ra[8] = { IPPROTO_ICMPV6, 0,
		     IPV6_TLV_ROUTERALERT, 2, 0, 0,
		     IPV6_TLV_PADN, 0 };

	/* we assume size > sizeof(ra) here */
	size += hlen + tlen;
	/* limit our allocations to order-0 page */
	size = min_t(int, size, SKB_MAX_ORDER(0, 0));
	skb = sock_alloc_send_skb(sk, size, 1, &err);

	if (!skb)
		return NULL;

	skb_reserve(skb, hlen);

	if (__ipv6_get_lladdr(idev, &addr_buf, IFA_F_TENTATIVE)) {
		/* <draft-ietf-magma-mld-source-05.txt>:
		 * use unspecified address as the source address
		 * when a valid link-local address is not available.
		 */
		saddr = &in6addr_any;
	} else
		saddr = &addr_buf;

	ip6_mc_hdr(sk, skb, dev, saddr, &mld2_all_mcr, NEXTHDR_HOP, 0);

	memcpy(skb_put(skb, sizeof(ra)), ra, sizeof(ra));

	skb_set_transport_header(skb, skb_tail_pointer(skb) - skb->data);
	skb_put(skb, sizeof(*pmr));
	pmr = (struct mld2_report *)skb_transport_header(skb);
	pmr->mld2r_type = ICMPV6_MLD2_REPORT;
	pmr->mld2r_resv1 = 0;
	pmr->mld2r_cksum = 0;
	pmr->mld2r_resv2 = 0;
	pmr->mld2r_ngrec = 0;
	return skb;
}

static void mld_sendpack(struct sk_buff *skb)
{
	struct ipv6hdr *pip6 = ipv6_hdr(skb);
	struct mld2_report *pmr =
			      (struct mld2_report *)skb_transport_header(skb);
	int payload_len, mldlen;
	struct inet6_dev *idev;
	struct net *net = dev_net(skb->dev);
	int err;
	struct flowi6 fl6;
	struct dst_entry *dst;

	rcu_read_lock();
	idev = __in6_dev_get(skb->dev);
	IP6_UPD_PO_STATS(net, idev, IPSTATS_MIB_OUT, skb->len);

	payload_len = (skb->tail - skb->network_header) - sizeof(*pip6);
	mldlen = skb->tail - skb->transport_header;
	pip6->payload_len = htons(payload_len);

	pmr->mld2r_cksum = csum_ipv6_magic(&pip6->saddr, &pip6->daddr, mldlen,
					   IPPROTO_ICMPV6,
					   csum_partial(skb_transport_header(skb),
							mldlen, 0));

	icmpv6_flow_init(net->ipv6.igmp_sk, &fl6, ICMPV6_MLD2_REPORT,
			 &ipv6_hdr(skb)->saddr, &ipv6_hdr(skb)->daddr,
			 skb->dev->ifindex);
	dst = icmp6_dst_alloc(skb->dev, &fl6);

	err = 0;
	if (IS_ERR(dst)) {
		err = PTR_ERR(dst);
		dst = NULL;
	}
	skb_dst_set(skb, dst);
	if (err)
		goto err_out;

	payload_len = skb->len;

	err = NF_HOOK(NFPROTO_IPV6, NF_INET_LOCAL_OUT, skb, NULL, skb->dev,
		      dst_output);
out:
	if (!err) {
		ICMP6MSGOUT_INC_STATS(net, idev, ICMPV6_MLD2_REPORT);
		ICMP6_INC_STATS(net, idev, ICMP6_MIB_OUTMSGS);
<<<<<<< HEAD
		IP6_UPD_PO_STATS(net, idev, IPSTATS_MIB_OUTMCAST, payload_len);
=======
>>>>>>> 0c992013
	} else {
		IP6_INC_STATS(net, idev, IPSTATS_MIB_OUTDISCARDS);
	}

	rcu_read_unlock();
	return;

err_out:
	kfree_skb(skb);
	goto out;
}

static int grec_size(struct ifmcaddr6 *pmc, int type, int gdel, int sdel)
{
	return sizeof(struct mld2_grec) + 16 * mld_scount(pmc,type,gdel,sdel);
}

static struct sk_buff *add_grhead(struct sk_buff *skb, struct ifmcaddr6 *pmc,
	int type, struct mld2_grec **ppgr)
{
	struct net_device *dev = pmc->idev->dev;
	struct mld2_report *pmr;
	struct mld2_grec *pgr;

	if (!skb)
		skb = mld_newpack(pmc->idev, dev->mtu);
	if (!skb)
		return NULL;
	pgr = (struct mld2_grec *)skb_put(skb, sizeof(struct mld2_grec));
	pgr->grec_type = type;
	pgr->grec_auxwords = 0;
	pgr->grec_nsrcs = 0;
	pgr->grec_mca = pmc->mca_addr;	/* structure copy */
	pmr = (struct mld2_report *)skb_transport_header(skb);
	pmr->mld2r_ngrec = htons(ntohs(pmr->mld2r_ngrec)+1);
	*ppgr = pgr;
	return skb;
}

#define AVAILABLE(skb) ((skb) ? ((skb)->dev ? (skb)->dev->mtu - (skb)->len : \
	skb_tailroom(skb)) : 0)

static struct sk_buff *add_grec(struct sk_buff *skb, struct ifmcaddr6 *pmc,
	int type, int gdeleted, int sdeleted)
{
	struct inet6_dev *idev = pmc->idev;
	struct net_device *dev = idev->dev;
	struct mld2_report *pmr;
	struct mld2_grec *pgr = NULL;
	struct ip6_sf_list *psf, *psf_next, *psf_prev, **psf_list;
	int scount, stotal, first, isquery, truncate;

	if (pmc->mca_flags & MAF_NOREPORT)
		return skb;

	isquery = type == MLD2_MODE_IS_INCLUDE ||
		  type == MLD2_MODE_IS_EXCLUDE;
	truncate = type == MLD2_MODE_IS_EXCLUDE ||
		    type == MLD2_CHANGE_TO_EXCLUDE;

	stotal = scount = 0;

	psf_list = sdeleted ? &pmc->mca_tomb : &pmc->mca_sources;

	if (!*psf_list)
		goto empty_source;

	pmr = skb ? (struct mld2_report *)skb_transport_header(skb) : NULL;

	/* EX and TO_EX get a fresh packet, if needed */
	if (truncate) {
		if (pmr && pmr->mld2r_ngrec &&
		    AVAILABLE(skb) < grec_size(pmc, type, gdeleted, sdeleted)) {
			if (skb)
				mld_sendpack(skb);
			skb = mld_newpack(idev, dev->mtu);
		}
	}
	first = 1;
	psf_prev = NULL;
	for (psf=*psf_list; psf; psf=psf_next) {
		struct in6_addr *psrc;

		psf_next = psf->sf_next;

		if (!is_in(pmc, psf, type, gdeleted, sdeleted)) {
			psf_prev = psf;
			continue;
		}

		/* clear marks on query responses */
		if (isquery)
			psf->sf_gsresp = 0;

		if (AVAILABLE(skb) < sizeof(*psrc) +
		    first*sizeof(struct mld2_grec)) {
			if (truncate && !first)
				break;	 /* truncate these */
			if (pgr)
				pgr->grec_nsrcs = htons(scount);
			if (skb)
				mld_sendpack(skb);
			skb = mld_newpack(idev, dev->mtu);
			first = 1;
			scount = 0;
		}
		if (first) {
			skb = add_grhead(skb, pmc, type, &pgr);
			first = 0;
		}
		if (!skb)
			return NULL;
		psrc = (struct in6_addr *)skb_put(skb, sizeof(*psrc));
		*psrc = psf->sf_addr;
		scount++; stotal++;
		if ((type == MLD2_ALLOW_NEW_SOURCES ||
		     type == MLD2_BLOCK_OLD_SOURCES) && psf->sf_crcount) {
			psf->sf_crcount--;
			if ((sdeleted || gdeleted) && psf->sf_crcount == 0) {
				if (psf_prev)
					psf_prev->sf_next = psf->sf_next;
				else
					*psf_list = psf->sf_next;
				kfree(psf);
				continue;
			}
		}
		psf_prev = psf;
	}

empty_source:
	if (!stotal) {
		if (type == MLD2_ALLOW_NEW_SOURCES ||
		    type == MLD2_BLOCK_OLD_SOURCES)
			return skb;
		if (pmc->mca_crcount || isquery) {
			/* make sure we have room for group header */
			if (skb && AVAILABLE(skb) < sizeof(struct mld2_grec)) {
				mld_sendpack(skb);
				skb = NULL; /* add_grhead will get a new one */
			}
			skb = add_grhead(skb, pmc, type, &pgr);
		}
	}
	if (pgr)
		pgr->grec_nsrcs = htons(scount);

	if (isquery)
		pmc->mca_flags &= ~MAF_GSQUERY;	/* clear query state */
	return skb;
}

static void mld_send_report(struct inet6_dev *idev, struct ifmcaddr6 *pmc)
{
	struct sk_buff *skb = NULL;
	int type;

	read_lock_bh(&idev->lock);
	if (!pmc) {
		for (pmc=idev->mc_list; pmc; pmc=pmc->next) {
			if (pmc->mca_flags & MAF_NOREPORT)
				continue;
			spin_lock_bh(&pmc->mca_lock);
			if (pmc->mca_sfcount[MCAST_EXCLUDE])
				type = MLD2_MODE_IS_EXCLUDE;
			else
				type = MLD2_MODE_IS_INCLUDE;
			skb = add_grec(skb, pmc, type, 0, 0);
			spin_unlock_bh(&pmc->mca_lock);
		}
	} else {
		spin_lock_bh(&pmc->mca_lock);
		if (pmc->mca_sfcount[MCAST_EXCLUDE])
			type = MLD2_MODE_IS_EXCLUDE;
		else
			type = MLD2_MODE_IS_INCLUDE;
		skb = add_grec(skb, pmc, type, 0, 0);
		spin_unlock_bh(&pmc->mca_lock);
	}
	read_unlock_bh(&idev->lock);
	if (skb)
		mld_sendpack(skb);
}

/*
 * remove zero-count source records from a source filter list
 */
static void mld_clear_zeros(struct ip6_sf_list **ppsf)
{
	struct ip6_sf_list *psf_prev, *psf_next, *psf;

	psf_prev = NULL;
	for (psf=*ppsf; psf; psf = psf_next) {
		psf_next = psf->sf_next;
		if (psf->sf_crcount == 0) {
			if (psf_prev)
				psf_prev->sf_next = psf->sf_next;
			else
				*ppsf = psf->sf_next;
			kfree(psf);
		} else
			psf_prev = psf;
	}
}

static void mld_send_cr(struct inet6_dev *idev)
{
	struct ifmcaddr6 *pmc, *pmc_prev, *pmc_next;
	struct sk_buff *skb = NULL;
	int type, dtype;

	read_lock_bh(&idev->lock);
	spin_lock(&idev->mc_lock);

	/* deleted MCA's */
	pmc_prev = NULL;
	for (pmc=idev->mc_tomb; pmc; pmc=pmc_next) {
		pmc_next = pmc->next;
		if (pmc->mca_sfmode == MCAST_INCLUDE) {
			type = MLD2_BLOCK_OLD_SOURCES;
			dtype = MLD2_BLOCK_OLD_SOURCES;
			skb = add_grec(skb, pmc, type, 1, 0);
			skb = add_grec(skb, pmc, dtype, 1, 1);
		}
		if (pmc->mca_crcount) {
			if (pmc->mca_sfmode == MCAST_EXCLUDE) {
				type = MLD2_CHANGE_TO_INCLUDE;
				skb = add_grec(skb, pmc, type, 1, 0);
			}
			pmc->mca_crcount--;
			if (pmc->mca_crcount == 0) {
				mld_clear_zeros(&pmc->mca_tomb);
				mld_clear_zeros(&pmc->mca_sources);
			}
		}
		if (pmc->mca_crcount == 0 && !pmc->mca_tomb &&
		    !pmc->mca_sources) {
			if (pmc_prev)
				pmc_prev->next = pmc_next;
			else
				idev->mc_tomb = pmc_next;
			in6_dev_put(pmc->idev);
			kfree(pmc);
		} else
			pmc_prev = pmc;
	}
	spin_unlock(&idev->mc_lock);

	/* change recs */
	for (pmc=idev->mc_list; pmc; pmc=pmc->next) {
		spin_lock_bh(&pmc->mca_lock);
		if (pmc->mca_sfcount[MCAST_EXCLUDE]) {
			type = MLD2_BLOCK_OLD_SOURCES;
			dtype = MLD2_ALLOW_NEW_SOURCES;
		} else {
			type = MLD2_ALLOW_NEW_SOURCES;
			dtype = MLD2_BLOCK_OLD_SOURCES;
		}
		skb = add_grec(skb, pmc, type, 0, 0);
		skb = add_grec(skb, pmc, dtype, 0, 1);	/* deleted sources */

		/* filter mode changes */
		if (pmc->mca_crcount) {
			if (pmc->mca_sfmode == MCAST_EXCLUDE)
				type = MLD2_CHANGE_TO_EXCLUDE;
			else
				type = MLD2_CHANGE_TO_INCLUDE;
			skb = add_grec(skb, pmc, type, 0, 0);
			pmc->mca_crcount--;
		}
		spin_unlock_bh(&pmc->mca_lock);
	}
	read_unlock_bh(&idev->lock);
	if (!skb)
		return;
	(void) mld_sendpack(skb);
}

static void igmp6_send(struct in6_addr *addr, struct net_device *dev, int type)
{
	struct net *net = dev_net(dev);
	struct sock *sk = net->ipv6.igmp_sk;
	struct inet6_dev *idev;
	struct sk_buff *skb;
	struct mld_msg *hdr;
	const struct in6_addr *snd_addr, *saddr;
	struct in6_addr addr_buf;
	int hlen = LL_RESERVED_SPACE(dev);
	int tlen = dev->needed_tailroom;
	int err, len, payload_len, full_len;
	u8 ra[8] = { IPPROTO_ICMPV6, 0,
		     IPV6_TLV_ROUTERALERT, 2, 0, 0,
		     IPV6_TLV_PADN, 0 };
	struct flowi6 fl6;
	struct dst_entry *dst;

	if (type == ICMPV6_MGM_REDUCTION)
		snd_addr = &in6addr_linklocal_allrouters;
	else
		snd_addr = addr;

	len = sizeof(struct icmp6hdr) + sizeof(struct in6_addr);
	payload_len = len + sizeof(ra);
	full_len = sizeof(struct ipv6hdr) + payload_len;

	rcu_read_lock();
	IP6_UPD_PO_STATS(net, __in6_dev_get(dev),
		      IPSTATS_MIB_OUT, full_len);
	rcu_read_unlock();

	skb = sock_alloc_send_skb(sk, hlen + tlen + full_len, 1, &err);

	if (skb == NULL) {
		rcu_read_lock();
		IP6_INC_STATS(net, __in6_dev_get(dev),
			      IPSTATS_MIB_OUTDISCARDS);
		rcu_read_unlock();
		return;
	}

	skb_reserve(skb, hlen);

	if (ipv6_get_lladdr(dev, &addr_buf, IFA_F_TENTATIVE)) {
		/* <draft-ietf-magma-mld-source-05.txt>:
		 * use unspecified address as the source address
		 * when a valid link-local address is not available.
		 */
		saddr = &in6addr_any;
	} else
		saddr = &addr_buf;

	ip6_mc_hdr(sk, skb, dev, saddr, snd_addr, NEXTHDR_HOP, payload_len);

	memcpy(skb_put(skb, sizeof(ra)), ra, sizeof(ra));

	hdr = (struct mld_msg *) skb_put(skb, sizeof(struct mld_msg));
	memset(hdr, 0, sizeof(struct mld_msg));
	hdr->mld_type = type;
	hdr->mld_mca = *addr;

	hdr->mld_cksum = csum_ipv6_magic(saddr, snd_addr, len,
					 IPPROTO_ICMPV6,
					 csum_partial(hdr, len, 0));

	rcu_read_lock();
	idev = __in6_dev_get(skb->dev);

	icmpv6_flow_init(sk, &fl6, type,
			 &ipv6_hdr(skb)->saddr, &ipv6_hdr(skb)->daddr,
			 skb->dev->ifindex);
	dst = icmp6_dst_alloc(skb->dev, &fl6);
	if (IS_ERR(dst)) {
		err = PTR_ERR(dst);
		goto err_out;
	}

	skb_dst_set(skb, dst);
	err = NF_HOOK(NFPROTO_IPV6, NF_INET_LOCAL_OUT, skb, NULL, skb->dev,
		      dst_output);
out:
	if (!err) {
		ICMP6MSGOUT_INC_STATS(net, idev, type);
		ICMP6_INC_STATS(net, idev, ICMP6_MIB_OUTMSGS);
	} else
		IP6_INC_STATS(net, idev, IPSTATS_MIB_OUTDISCARDS);

	rcu_read_unlock();
	return;

err_out:
	kfree_skb(skb);
	goto out;
}

static int ip6_mc_del1_src(struct ifmcaddr6 *pmc, int sfmode,
	const struct in6_addr *psfsrc)
{
	struct ip6_sf_list *psf, *psf_prev;
	int rv = 0;

	psf_prev = NULL;
	for (psf=pmc->mca_sources; psf; psf=psf->sf_next) {
		if (ipv6_addr_equal(&psf->sf_addr, psfsrc))
			break;
		psf_prev = psf;
	}
	if (!psf || psf->sf_count[sfmode] == 0) {
		/* source filter not found, or count wrong =>  bug */
		return -ESRCH;
	}
	psf->sf_count[sfmode]--;
	if (!psf->sf_count[MCAST_INCLUDE] && !psf->sf_count[MCAST_EXCLUDE]) {
		struct inet6_dev *idev = pmc->idev;

		/* no more filters for this source */
		if (psf_prev)
			psf_prev->sf_next = psf->sf_next;
		else
			pmc->mca_sources = psf->sf_next;
		if (psf->sf_oldin && !(pmc->mca_flags & MAF_NOREPORT) &&
		    !MLD_V1_SEEN(idev)) {
			psf->sf_crcount = idev->mc_qrv;
			psf->sf_next = pmc->mca_tomb;
			pmc->mca_tomb = psf;
			rv = 1;
		} else
			kfree(psf);
	}
	return rv;
}

static int ip6_mc_del_src(struct inet6_dev *idev, const struct in6_addr *pmca,
			  int sfmode, int sfcount, const struct in6_addr *psfsrc,
			  int delta)
{
	struct ifmcaddr6 *pmc;
	int	changerec = 0;
	int	i, err;

	if (!idev)
		return -ENODEV;
	read_lock_bh(&idev->lock);
	for (pmc=idev->mc_list; pmc; pmc=pmc->next) {
		if (ipv6_addr_equal(pmca, &pmc->mca_addr))
			break;
	}
	if (!pmc) {
		/* MCA not found?? bug */
		read_unlock_bh(&idev->lock);
		return -ESRCH;
	}
	spin_lock_bh(&pmc->mca_lock);
	sf_markstate(pmc);
	if (!delta) {
		if (!pmc->mca_sfcount[sfmode]) {
			spin_unlock_bh(&pmc->mca_lock);
			read_unlock_bh(&idev->lock);
			return -EINVAL;
		}
		pmc->mca_sfcount[sfmode]--;
	}
	err = 0;
	for (i=0; i<sfcount; i++) {
		int rv = ip6_mc_del1_src(pmc, sfmode, &psfsrc[i]);

		changerec |= rv > 0;
		if (!err && rv < 0)
			err = rv;
	}
	if (pmc->mca_sfmode == MCAST_EXCLUDE &&
	    pmc->mca_sfcount[MCAST_EXCLUDE] == 0 &&
	    pmc->mca_sfcount[MCAST_INCLUDE]) {
		struct ip6_sf_list *psf;

		/* filter mode change */
		pmc->mca_sfmode = MCAST_INCLUDE;
		pmc->mca_crcount = idev->mc_qrv;
		idev->mc_ifc_count = pmc->mca_crcount;
		for (psf=pmc->mca_sources; psf; psf = psf->sf_next)
			psf->sf_crcount = 0;
		mld_ifc_event(pmc->idev);
	} else if (sf_setstate(pmc) || changerec)
		mld_ifc_event(pmc->idev);
	spin_unlock_bh(&pmc->mca_lock);
	read_unlock_bh(&idev->lock);
	return err;
}

/*
 * Add multicast single-source filter to the interface list
 */
static int ip6_mc_add1_src(struct ifmcaddr6 *pmc, int sfmode,
	const struct in6_addr *psfsrc)
{
	struct ip6_sf_list *psf, *psf_prev;

	psf_prev = NULL;
	for (psf=pmc->mca_sources; psf; psf=psf->sf_next) {
		if (ipv6_addr_equal(&psf->sf_addr, psfsrc))
			break;
		psf_prev = psf;
	}
	if (!psf) {
		psf = kzalloc(sizeof(*psf), GFP_ATOMIC);
		if (!psf)
			return -ENOBUFS;

		psf->sf_addr = *psfsrc;
		if (psf_prev) {
			psf_prev->sf_next = psf;
		} else
			pmc->mca_sources = psf;
	}
	psf->sf_count[sfmode]++;
	return 0;
}

static void sf_markstate(struct ifmcaddr6 *pmc)
{
	struct ip6_sf_list *psf;
	int mca_xcount = pmc->mca_sfcount[MCAST_EXCLUDE];

	for (psf=pmc->mca_sources; psf; psf=psf->sf_next)
		if (pmc->mca_sfcount[MCAST_EXCLUDE]) {
			psf->sf_oldin = mca_xcount ==
				psf->sf_count[MCAST_EXCLUDE] &&
				!psf->sf_count[MCAST_INCLUDE];
		} else
			psf->sf_oldin = psf->sf_count[MCAST_INCLUDE] != 0;
}

static int sf_setstate(struct ifmcaddr6 *pmc)
{
	struct ip6_sf_list *psf, *dpsf;
	int mca_xcount = pmc->mca_sfcount[MCAST_EXCLUDE];
	int qrv = pmc->idev->mc_qrv;
	int new_in, rv;

	rv = 0;
	for (psf=pmc->mca_sources; psf; psf=psf->sf_next) {
		if (pmc->mca_sfcount[MCAST_EXCLUDE]) {
			new_in = mca_xcount == psf->sf_count[MCAST_EXCLUDE] &&
				!psf->sf_count[MCAST_INCLUDE];
		} else
			new_in = psf->sf_count[MCAST_INCLUDE] != 0;
		if (new_in) {
			if (!psf->sf_oldin) {
				struct ip6_sf_list *prev = NULL;

				for (dpsf=pmc->mca_tomb; dpsf;
				     dpsf=dpsf->sf_next) {
					if (ipv6_addr_equal(&dpsf->sf_addr,
					    &psf->sf_addr))
						break;
					prev = dpsf;
				}
				if (dpsf) {
					if (prev)
						prev->sf_next = dpsf->sf_next;
					else
						pmc->mca_tomb = dpsf->sf_next;
					kfree(dpsf);
				}
				psf->sf_crcount = qrv;
				rv++;
			}
		} else if (psf->sf_oldin) {
			psf->sf_crcount = 0;
			/*
			 * add or update "delete" records if an active filter
			 * is now inactive
			 */
			for (dpsf=pmc->mca_tomb; dpsf; dpsf=dpsf->sf_next)
				if (ipv6_addr_equal(&dpsf->sf_addr,
				    &psf->sf_addr))
					break;
			if (!dpsf) {
				dpsf = kmalloc(sizeof(*dpsf), GFP_ATOMIC);
				if (!dpsf)
					continue;
				*dpsf = *psf;
				/* pmc->mca_lock held by callers */
				dpsf->sf_next = pmc->mca_tomb;
				pmc->mca_tomb = dpsf;
			}
			dpsf->sf_crcount = qrv;
			rv++;
		}
	}
	return rv;
}

/*
 * Add multicast source filter list to the interface list
 */
static int ip6_mc_add_src(struct inet6_dev *idev, const struct in6_addr *pmca,
			  int sfmode, int sfcount, const struct in6_addr *psfsrc,
			  int delta)
{
	struct ifmcaddr6 *pmc;
	int	isexclude;
	int	i, err;

	if (!idev)
		return -ENODEV;
	read_lock_bh(&idev->lock);
	for (pmc=idev->mc_list; pmc; pmc=pmc->next) {
		if (ipv6_addr_equal(pmca, &pmc->mca_addr))
			break;
	}
	if (!pmc) {
		/* MCA not found?? bug */
		read_unlock_bh(&idev->lock);
		return -ESRCH;
	}
	spin_lock_bh(&pmc->mca_lock);

	sf_markstate(pmc);
	isexclude = pmc->mca_sfmode == MCAST_EXCLUDE;
	if (!delta)
		pmc->mca_sfcount[sfmode]++;
	err = 0;
	for (i=0; i<sfcount; i++) {
		err = ip6_mc_add1_src(pmc, sfmode, &psfsrc[i]);
		if (err)
			break;
	}
	if (err) {
		int j;

		if (!delta)
			pmc->mca_sfcount[sfmode]--;
		for (j=0; j<i; j++)
			ip6_mc_del1_src(pmc, sfmode, &psfsrc[j]);
	} else if (isexclude != (pmc->mca_sfcount[MCAST_EXCLUDE] != 0)) {
		struct ip6_sf_list *psf;

		/* filter mode change */
		if (pmc->mca_sfcount[MCAST_EXCLUDE])
			pmc->mca_sfmode = MCAST_EXCLUDE;
		else if (pmc->mca_sfcount[MCAST_INCLUDE])
			pmc->mca_sfmode = MCAST_INCLUDE;
		/* else no filters; keep old mode for reports */

		pmc->mca_crcount = idev->mc_qrv;
		idev->mc_ifc_count = pmc->mca_crcount;
		for (psf=pmc->mca_sources; psf; psf = psf->sf_next)
			psf->sf_crcount = 0;
		mld_ifc_event(idev);
	} else if (sf_setstate(pmc))
		mld_ifc_event(idev);
	spin_unlock_bh(&pmc->mca_lock);
	read_unlock_bh(&idev->lock);
	return err;
}

static void ip6_mc_clear_src(struct ifmcaddr6 *pmc)
{
	struct ip6_sf_list *psf, *nextpsf;

	for (psf=pmc->mca_tomb; psf; psf=nextpsf) {
		nextpsf = psf->sf_next;
		kfree(psf);
	}
	pmc->mca_tomb = NULL;
	for (psf=pmc->mca_sources; psf; psf=nextpsf) {
		nextpsf = psf->sf_next;
		kfree(psf);
	}
	pmc->mca_sources = NULL;
	pmc->mca_sfmode = MCAST_EXCLUDE;
	pmc->mca_sfcount[MCAST_INCLUDE] = 0;
	pmc->mca_sfcount[MCAST_EXCLUDE] = 1;
}


static void igmp6_join_group(struct ifmcaddr6 *ma)
{
	unsigned long delay;

	if (ma->mca_flags & MAF_NOREPORT)
		return;

	igmp6_send(&ma->mca_addr, ma->idev->dev, ICMPV6_MGM_REPORT);

	delay = net_random() % IGMP6_UNSOLICITED_IVAL;

	spin_lock_bh(&ma->mca_lock);
	if (del_timer(&ma->mca_timer)) {
		atomic_dec(&ma->mca_refcnt);
		delay = ma->mca_timer.expires - jiffies;
	}

	if (!mod_timer(&ma->mca_timer, jiffies + delay))
		atomic_inc(&ma->mca_refcnt);
	ma->mca_flags |= MAF_TIMER_RUNNING | MAF_LAST_REPORTER;
	spin_unlock_bh(&ma->mca_lock);
}

static int ip6_mc_leave_src(struct sock *sk, struct ipv6_mc_socklist *iml,
			    struct inet6_dev *idev)
{
	int err;

	/* callers have the socket lock and a write lock on ipv6_sk_mc_lock,
	 * so no other readers or writers of iml or its sflist
	 */
	if (!iml->sflist) {
		/* any-source empty exclude case */
		return ip6_mc_del_src(idev, &iml->addr, iml->sfmode, 0, NULL, 0);
	}
	err = ip6_mc_del_src(idev, &iml->addr, iml->sfmode,
		iml->sflist->sl_count, iml->sflist->sl_addr, 0);
	sock_kfree_s(sk, iml->sflist, IP6_SFLSIZE(iml->sflist->sl_max));
	iml->sflist = NULL;
	return err;
}

static void igmp6_leave_group(struct ifmcaddr6 *ma)
{
	if (MLD_V1_SEEN(ma->idev)) {
		if (ma->mca_flags & MAF_LAST_REPORTER)
			igmp6_send(&ma->mca_addr, ma->idev->dev,
				ICMPV6_MGM_REDUCTION);
	} else {
		mld_add_delrec(ma->idev, ma);
		mld_ifc_event(ma->idev);
	}
}

static void mld_gq_timer_expire(unsigned long data)
{
	struct inet6_dev *idev = (struct inet6_dev *)data;

	idev->mc_gq_running = 0;
	mld_send_report(idev, NULL);
	in6_dev_put(idev);
}

static void mld_ifc_timer_expire(unsigned long data)
{
	struct inet6_dev *idev = (struct inet6_dev *)data;

	mld_send_cr(idev);
	if (idev->mc_ifc_count) {
		idev->mc_ifc_count--;
		if (idev->mc_ifc_count)
			mld_ifc_start_timer(idev, idev->mc_maxdelay);
	}
	in6_dev_put(idev);
}

static void mld_ifc_event(struct inet6_dev *idev)
{
	if (MLD_V1_SEEN(idev))
		return;
	idev->mc_ifc_count = idev->mc_qrv;
	mld_ifc_start_timer(idev, 1);
}


static void igmp6_timer_handler(unsigned long data)
{
	struct ifmcaddr6 *ma = (struct ifmcaddr6 *) data;

	if (MLD_V1_SEEN(ma->idev))
		igmp6_send(&ma->mca_addr, ma->idev->dev, ICMPV6_MGM_REPORT);
	else
		mld_send_report(ma->idev, ma);

	spin_lock(&ma->mca_lock);
	ma->mca_flags |=  MAF_LAST_REPORTER;
	ma->mca_flags &= ~MAF_TIMER_RUNNING;
	spin_unlock(&ma->mca_lock);
	ma_put(ma);
}

/* Device changing type */

void ipv6_mc_unmap(struct inet6_dev *idev)
{
	struct ifmcaddr6 *i;

	/* Install multicast list, except for all-nodes (already installed) */

	read_lock_bh(&idev->lock);
	for (i = idev->mc_list; i; i = i->next)
		igmp6_group_dropped(i);
	read_unlock_bh(&idev->lock);
}

void ipv6_mc_remap(struct inet6_dev *idev)
{
	ipv6_mc_up(idev);
}

/* Device going down */

void ipv6_mc_down(struct inet6_dev *idev)
{
	struct ifmcaddr6 *i;

	/* Withdraw multicast list */

	read_lock_bh(&idev->lock);
	idev->mc_ifc_count = 0;
	if (del_timer(&idev->mc_ifc_timer))
		__in6_dev_put(idev);
	idev->mc_gq_running = 0;
	if (del_timer(&idev->mc_gq_timer))
		__in6_dev_put(idev);

	for (i = idev->mc_list; i; i=i->next)
		igmp6_group_dropped(i);
	read_unlock_bh(&idev->lock);

	mld_clear_delrec(idev);
}


/* Device going up */

void ipv6_mc_up(struct inet6_dev *idev)
{
	struct ifmcaddr6 *i;

	/* Install multicast list, except for all-nodes (already installed) */

	read_lock_bh(&idev->lock);
	for (i = idev->mc_list; i; i=i->next)
		igmp6_group_added(i);
	read_unlock_bh(&idev->lock);
}

/* IPv6 device initialization. */

void ipv6_mc_init_dev(struct inet6_dev *idev)
{
	write_lock_bh(&idev->lock);
	spin_lock_init(&idev->mc_lock);
	idev->mc_gq_running = 0;
	setup_timer(&idev->mc_gq_timer, mld_gq_timer_expire,
			(unsigned long)idev);
	idev->mc_tomb = NULL;
	idev->mc_ifc_count = 0;
	setup_timer(&idev->mc_ifc_timer, mld_ifc_timer_expire,
			(unsigned long)idev);
	idev->mc_qrv = MLD_QRV_DEFAULT;
	idev->mc_maxdelay = IGMP6_UNSOLICITED_IVAL;
	idev->mc_v1_seen = 0;
	write_unlock_bh(&idev->lock);
}

/*
 *	Device is about to be destroyed: clean up.
 */

void ipv6_mc_destroy_dev(struct inet6_dev *idev)
{
	struct ifmcaddr6 *i;

	/* Deactivate timers */
	ipv6_mc_down(idev);

	/* Delete all-nodes address. */
	/* We cannot call ipv6_dev_mc_dec() directly, our caller in
	 * addrconf.c has NULL'd out dev->ip6_ptr so in6_dev_get() will
	 * fail.
	 */
	__ipv6_dev_mc_dec(idev, &in6addr_linklocal_allnodes);

	if (idev->cnf.forwarding)
		__ipv6_dev_mc_dec(idev, &in6addr_linklocal_allrouters);

	write_lock_bh(&idev->lock);
	while ((i = idev->mc_list) != NULL) {
		idev->mc_list = i->next;
		write_unlock_bh(&idev->lock);

		igmp6_group_dropped(i);
		ma_put(i);

		write_lock_bh(&idev->lock);
	}
	write_unlock_bh(&idev->lock);
}

#ifdef CONFIG_PROC_FS
struct igmp6_mc_iter_state {
	struct seq_net_private p;
	struct net_device *dev;
	struct inet6_dev *idev;
};

#define igmp6_mc_seq_private(seq)	((struct igmp6_mc_iter_state *)(seq)->private)

static inline struct ifmcaddr6 *igmp6_mc_get_first(struct seq_file *seq)
{
	struct ifmcaddr6 *im = NULL;
	struct igmp6_mc_iter_state *state = igmp6_mc_seq_private(seq);
	struct net *net = seq_file_net(seq);

	state->idev = NULL;
	for_each_netdev_rcu(net, state->dev) {
		struct inet6_dev *idev;
		idev = __in6_dev_get(state->dev);
		if (!idev)
			continue;
		read_lock_bh(&idev->lock);
		im = idev->mc_list;
		if (im) {
			state->idev = idev;
			break;
		}
		read_unlock_bh(&idev->lock);
	}
	return im;
}

static struct ifmcaddr6 *igmp6_mc_get_next(struct seq_file *seq, struct ifmcaddr6 *im)
{
	struct igmp6_mc_iter_state *state = igmp6_mc_seq_private(seq);

	im = im->next;
	while (!im) {
		if (likely(state->idev != NULL))
			read_unlock_bh(&state->idev->lock);

		state->dev = next_net_device_rcu(state->dev);
		if (!state->dev) {
			state->idev = NULL;
			break;
		}
		state->idev = __in6_dev_get(state->dev);
		if (!state->idev)
			continue;
		read_lock_bh(&state->idev->lock);
		im = state->idev->mc_list;
	}
	return im;
}

static struct ifmcaddr6 *igmp6_mc_get_idx(struct seq_file *seq, loff_t pos)
{
	struct ifmcaddr6 *im = igmp6_mc_get_first(seq);
	if (im)
		while (pos && (im = igmp6_mc_get_next(seq, im)) != NULL)
			--pos;
	return pos ? NULL : im;
}

static void *igmp6_mc_seq_start(struct seq_file *seq, loff_t *pos)
	__acquires(RCU)
{
	rcu_read_lock();
	return igmp6_mc_get_idx(seq, *pos);
}

static void *igmp6_mc_seq_next(struct seq_file *seq, void *v, loff_t *pos)
{
	struct ifmcaddr6 *im = igmp6_mc_get_next(seq, v);

	++*pos;
	return im;
}

static void igmp6_mc_seq_stop(struct seq_file *seq, void *v)
	__releases(RCU)
{
	struct igmp6_mc_iter_state *state = igmp6_mc_seq_private(seq);

	if (likely(state->idev != NULL)) {
		read_unlock_bh(&state->idev->lock);
		state->idev = NULL;
	}
	state->dev = NULL;
	rcu_read_unlock();
}

static int igmp6_mc_seq_show(struct seq_file *seq, void *v)
{
	struct ifmcaddr6 *im = (struct ifmcaddr6 *)v;
	struct igmp6_mc_iter_state *state = igmp6_mc_seq_private(seq);

	seq_printf(seq,
		   "%-4d %-15s %pi6 %5d %08X %ld\n",
		   state->dev->ifindex, state->dev->name,
		   &im->mca_addr,
		   im->mca_users, im->mca_flags,
		   (im->mca_flags&MAF_TIMER_RUNNING) ?
		   jiffies_to_clock_t(im->mca_timer.expires-jiffies) : 0);
	return 0;
}

static const struct seq_operations igmp6_mc_seq_ops = {
	.start	=	igmp6_mc_seq_start,
	.next	=	igmp6_mc_seq_next,
	.stop	=	igmp6_mc_seq_stop,
	.show	=	igmp6_mc_seq_show,
};

static int igmp6_mc_seq_open(struct inode *inode, struct file *file)
{
	return seq_open_net(inode, file, &igmp6_mc_seq_ops,
			    sizeof(struct igmp6_mc_iter_state));
}

static const struct file_operations igmp6_mc_seq_fops = {
	.owner		=	THIS_MODULE,
	.open		=	igmp6_mc_seq_open,
	.read		=	seq_read,
	.llseek		=	seq_lseek,
	.release	=	seq_release_net,
};

struct igmp6_mcf_iter_state {
	struct seq_net_private p;
	struct net_device *dev;
	struct inet6_dev *idev;
	struct ifmcaddr6 *im;
};

#define igmp6_mcf_seq_private(seq)	((struct igmp6_mcf_iter_state *)(seq)->private)

static inline struct ip6_sf_list *igmp6_mcf_get_first(struct seq_file *seq)
{
	struct ip6_sf_list *psf = NULL;
	struct ifmcaddr6 *im = NULL;
	struct igmp6_mcf_iter_state *state = igmp6_mcf_seq_private(seq);
	struct net *net = seq_file_net(seq);

	state->idev = NULL;
	state->im = NULL;
	for_each_netdev_rcu(net, state->dev) {
		struct inet6_dev *idev;
		idev = __in6_dev_get(state->dev);
		if (unlikely(idev == NULL))
			continue;
		read_lock_bh(&idev->lock);
		im = idev->mc_list;
		if (likely(im != NULL)) {
			spin_lock_bh(&im->mca_lock);
			psf = im->mca_sources;
			if (likely(psf != NULL)) {
				state->im = im;
				state->idev = idev;
				break;
			}
			spin_unlock_bh(&im->mca_lock);
		}
		read_unlock_bh(&idev->lock);
	}
	return psf;
}

static struct ip6_sf_list *igmp6_mcf_get_next(struct seq_file *seq, struct ip6_sf_list *psf)
{
	struct igmp6_mcf_iter_state *state = igmp6_mcf_seq_private(seq);

	psf = psf->sf_next;
	while (!psf) {
		spin_unlock_bh(&state->im->mca_lock);
		state->im = state->im->next;
		while (!state->im) {
			if (likely(state->idev != NULL))
				read_unlock_bh(&state->idev->lock);

			state->dev = next_net_device_rcu(state->dev);
			if (!state->dev) {
				state->idev = NULL;
				goto out;
			}
			state->idev = __in6_dev_get(state->dev);
			if (!state->idev)
				continue;
			read_lock_bh(&state->idev->lock);
			state->im = state->idev->mc_list;
		}
		if (!state->im)
			break;
		spin_lock_bh(&state->im->mca_lock);
		psf = state->im->mca_sources;
	}
out:
	return psf;
}

static struct ip6_sf_list *igmp6_mcf_get_idx(struct seq_file *seq, loff_t pos)
{
	struct ip6_sf_list *psf = igmp6_mcf_get_first(seq);
	if (psf)
		while (pos && (psf = igmp6_mcf_get_next(seq, psf)) != NULL)
			--pos;
	return pos ? NULL : psf;
}

static void *igmp6_mcf_seq_start(struct seq_file *seq, loff_t *pos)
	__acquires(RCU)
{
	rcu_read_lock();
	return *pos ? igmp6_mcf_get_idx(seq, *pos - 1) : SEQ_START_TOKEN;
}

static void *igmp6_mcf_seq_next(struct seq_file *seq, void *v, loff_t *pos)
{
	struct ip6_sf_list *psf;
	if (v == SEQ_START_TOKEN)
		psf = igmp6_mcf_get_first(seq);
	else
		psf = igmp6_mcf_get_next(seq, v);
	++*pos;
	return psf;
}

static void igmp6_mcf_seq_stop(struct seq_file *seq, void *v)
	__releases(RCU)
{
	struct igmp6_mcf_iter_state *state = igmp6_mcf_seq_private(seq);
	if (likely(state->im != NULL)) {
		spin_unlock_bh(&state->im->mca_lock);
		state->im = NULL;
	}
	if (likely(state->idev != NULL)) {
		read_unlock_bh(&state->idev->lock);
		state->idev = NULL;
	}
	state->dev = NULL;
	rcu_read_unlock();
}

static int igmp6_mcf_seq_show(struct seq_file *seq, void *v)
{
	struct ip6_sf_list *psf = (struct ip6_sf_list *)v;
	struct igmp6_mcf_iter_state *state = igmp6_mcf_seq_private(seq);

	if (v == SEQ_START_TOKEN) {
		seq_printf(seq,
			   "%3s %6s "
			   "%32s %32s %6s %6s\n", "Idx",
			   "Device", "Multicast Address",
			   "Source Address", "INC", "EXC");
	} else {
		seq_printf(seq,
			   "%3d %6.6s %pi6 %pi6 %6lu %6lu\n",
			   state->dev->ifindex, state->dev->name,
			   &state->im->mca_addr,
			   &psf->sf_addr,
			   psf->sf_count[MCAST_INCLUDE],
			   psf->sf_count[MCAST_EXCLUDE]);
	}
	return 0;
}

static const struct seq_operations igmp6_mcf_seq_ops = {
	.start	=	igmp6_mcf_seq_start,
	.next	=	igmp6_mcf_seq_next,
	.stop	=	igmp6_mcf_seq_stop,
	.show	=	igmp6_mcf_seq_show,
};

static int igmp6_mcf_seq_open(struct inode *inode, struct file *file)
{
	return seq_open_net(inode, file, &igmp6_mcf_seq_ops,
			    sizeof(struct igmp6_mcf_iter_state));
}

static const struct file_operations igmp6_mcf_seq_fops = {
	.owner		=	THIS_MODULE,
	.open		=	igmp6_mcf_seq_open,
	.read		=	seq_read,
	.llseek		=	seq_lseek,
	.release	=	seq_release_net,
};

static int __net_init igmp6_proc_init(struct net *net)
{
	int err;

	err = -ENOMEM;
	if (!proc_create("igmp6", S_IRUGO, net->proc_net, &igmp6_mc_seq_fops))
		goto out;
	if (!proc_create("mcfilter6", S_IRUGO, net->proc_net,
			 &igmp6_mcf_seq_fops))
		goto out_proc_net_igmp6;

	err = 0;
out:
	return err;

out_proc_net_igmp6:
	remove_proc_entry("igmp6", net->proc_net);
	goto out;
}

static void __net_exit igmp6_proc_exit(struct net *net)
{
	remove_proc_entry("mcfilter6", net->proc_net);
	remove_proc_entry("igmp6", net->proc_net);
}
#else
static inline int igmp6_proc_init(struct net *net)
{
	return 0;
}
static inline void igmp6_proc_exit(struct net *net)
{
}
#endif

static int __net_init igmp6_net_init(struct net *net)
{
	int err;

	err = inet_ctl_sock_create(&net->ipv6.igmp_sk, PF_INET6,
				   SOCK_RAW, IPPROTO_ICMPV6, net);
	if (err < 0) {
		pr_err("Failed to initialize the IGMP6 control socket (err %d)\n",
		       err);
		goto out;
	}

	inet6_sk(net->ipv6.igmp_sk)->hop_limit = 1;

	err = igmp6_proc_init(net);
	if (err)
		goto out_sock_create;
out:
	return err;

out_sock_create:
	inet_ctl_sock_destroy(net->ipv6.igmp_sk);
	goto out;
}

static void __net_exit igmp6_net_exit(struct net *net)
{
	inet_ctl_sock_destroy(net->ipv6.igmp_sk);
	igmp6_proc_exit(net);
}

static struct pernet_operations igmp6_net_ops = {
	.init = igmp6_net_init,
	.exit = igmp6_net_exit,
};

int __init igmp6_init(void)
{
	return register_pernet_subsys(&igmp6_net_ops);
}

void igmp6_cleanup(void)
{
	unregister_pernet_subsys(&igmp6_net_ops);
}<|MERGE_RESOLUTION|>--- conflicted
+++ resolved
@@ -1441,10 +1441,6 @@
 	if (!err) {
 		ICMP6MSGOUT_INC_STATS(net, idev, ICMPV6_MLD2_REPORT);
 		ICMP6_INC_STATS(net, idev, ICMP6_MIB_OUTMSGS);
-<<<<<<< HEAD
-		IP6_UPD_PO_STATS(net, idev, IPSTATS_MIB_OUTMCAST, payload_len);
-=======
->>>>>>> 0c992013
 	} else {
 		IP6_INC_STATS(net, idev, IPSTATS_MIB_OUTDISCARDS);
 	}
