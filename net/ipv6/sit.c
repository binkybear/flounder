/*
 *	IPv6 over IPv4 tunnel device - Simple Internet Transition (SIT)
 *	Linux INET6 implementation
 *
 *	Authors:
 *	Pedro Roque		<roque@di.fc.ul.pt>
 *	Alexey Kuznetsov	<kuznet@ms2.inr.ac.ru>
 *
 *	This program is free software; you can redistribute it and/or
 *      modify it under the terms of the GNU General Public License
 *      as published by the Free Software Foundation; either version
 *      2 of the License, or (at your option) any later version.
 *
 *	Changes:
 * Roger Venning <r.venning@telstra.com>:	6to4 support
 * Nate Thompson <nate@thebog.net>:		6to4 support
 * Fred Templin <fred.l.templin@boeing.com>:	isatap support
 */

#define pr_fmt(fmt) KBUILD_MODNAME ": " fmt

#include <linux/module.h>
#include <linux/capability.h>
#include <linux/errno.h>
#include <linux/types.h>
#include <linux/socket.h>
#include <linux/sockios.h>
#include <linux/net.h>
#include <linux/in6.h>
#include <linux/netdevice.h>
#include <linux/if_arp.h>
#include <linux/icmp.h>
#include <linux/slab.h>
#include <asm/uaccess.h>
#include <linux/init.h>
#include <linux/netfilter_ipv4.h>
#include <linux/if_ether.h>

#include <net/sock.h>
#include <net/snmp.h>

#include <net/ipv6.h>
#include <net/protocol.h>
#include <net/transp_v6.h>
#include <net/ip6_fib.h>
#include <net/ip6_route.h>
#include <net/ndisc.h>
#include <net/addrconf.h>
#include <net/ip.h>
#include <net/udp.h>
#include <net/icmp.h>
#include <net/ip_tunnels.h>
#include <net/inet_ecn.h>
#include <net/xfrm.h>
#include <net/dsfield.h>
#include <net/net_namespace.h>
#include <net/netns/generic.h>

/*
   This version of net/ipv6/sit.c is cloned of net/ipv4/ip_gre.c

   For comments look at net/ipv4/ip_gre.c --ANK
 */

#define HASH_SIZE  16
#define HASH(addr) (((__force u32)addr^((__force u32)addr>>4))&0xF)

static bool log_ecn_error = true;
module_param(log_ecn_error, bool, 0644);
MODULE_PARM_DESC(log_ecn_error, "Log packets received with corrupted ECN");

static int ipip6_tunnel_init(struct net_device *dev);
static void ipip6_tunnel_setup(struct net_device *dev);
static void ipip6_dev_free(struct net_device *dev);
static bool check_6rd(struct ip_tunnel *tunnel, const struct in6_addr *v6dst,
		      __be32 *v4dst);
static struct rtnl_link_ops sit_link_ops __read_mostly;

static int sit_net_id __read_mostly;
struct sit_net {
	struct ip_tunnel __rcu *tunnels_r_l[HASH_SIZE];
	struct ip_tunnel __rcu *tunnels_r[HASH_SIZE];
	struct ip_tunnel __rcu *tunnels_l[HASH_SIZE];
	struct ip_tunnel __rcu *tunnels_wc[1];
	struct ip_tunnel __rcu **tunnels[4];

	struct net_device *fb_tunnel_dev;
};

/*
 * Must be invoked with rcu_read_lock
 */
static struct ip_tunnel *ipip6_tunnel_lookup(struct net *net,
		struct net_device *dev, __be32 remote, __be32 local)
{
	unsigned int h0 = HASH(remote);
	unsigned int h1 = HASH(local);
	struct ip_tunnel *t;
	struct sit_net *sitn = net_generic(net, sit_net_id);

	for_each_ip_tunnel_rcu(t, sitn->tunnels_r_l[h0 ^ h1]) {
		if (local == t->parms.iph.saddr &&
		    remote == t->parms.iph.daddr &&
		    (!dev || !t->parms.link || dev->ifindex == t->parms.link) &&
		    (t->dev->flags & IFF_UP))
			return t;
	}
	for_each_ip_tunnel_rcu(t, sitn->tunnels_r[h0]) {
		if (remote == t->parms.iph.daddr &&
		    (!dev || !t->parms.link || dev->ifindex == t->parms.link) &&
		    (t->dev->flags & IFF_UP))
			return t;
	}
	for_each_ip_tunnel_rcu(t, sitn->tunnels_l[h1]) {
		if (local == t->parms.iph.saddr &&
		    (!dev || !t->parms.link || dev->ifindex == t->parms.link) &&
		    (t->dev->flags & IFF_UP))
			return t;
	}
	t = rcu_dereference(sitn->tunnels_wc[0]);
	if ((t != NULL) && (t->dev->flags & IFF_UP))
		return t;
	return NULL;
}

static struct ip_tunnel __rcu **__ipip6_bucket(struct sit_net *sitn,
		struct ip_tunnel_parm *parms)
{
	__be32 remote = parms->iph.daddr;
	__be32 local = parms->iph.saddr;
	unsigned int h = 0;
	int prio = 0;

	if (remote) {
		prio |= 2;
		h ^= HASH(remote);
	}
	if (local) {
		prio |= 1;
		h ^= HASH(local);
	}
	return &sitn->tunnels[prio][h];
}

static inline struct ip_tunnel __rcu **ipip6_bucket(struct sit_net *sitn,
		struct ip_tunnel *t)
{
	return __ipip6_bucket(sitn, &t->parms);
}

static void ipip6_tunnel_unlink(struct sit_net *sitn, struct ip_tunnel *t)
{
	struct ip_tunnel __rcu **tp;
	struct ip_tunnel *iter;

	for (tp = ipip6_bucket(sitn, t);
	     (iter = rtnl_dereference(*tp)) != NULL;
	     tp = &iter->next) {
		if (t == iter) {
			rcu_assign_pointer(*tp, t->next);
			break;
		}
	}
}

static void ipip6_tunnel_link(struct sit_net *sitn, struct ip_tunnel *t)
{
	struct ip_tunnel __rcu **tp = ipip6_bucket(sitn, t);

	rcu_assign_pointer(t->next, rtnl_dereference(*tp));
	rcu_assign_pointer(*tp, t);
}

static void ipip6_tunnel_clone_6rd(struct net_device *dev, struct sit_net *sitn)
{
#ifdef CONFIG_IPV6_SIT_6RD
	struct ip_tunnel *t = netdev_priv(dev);

	if (t->dev == sitn->fb_tunnel_dev) {
		ipv6_addr_set(&t->ip6rd.prefix, htonl(0x20020000), 0, 0, 0);
		t->ip6rd.relay_prefix = 0;
		t->ip6rd.prefixlen = 16;
		t->ip6rd.relay_prefixlen = 0;
	} else {
		struct ip_tunnel *t0 = netdev_priv(sitn->fb_tunnel_dev);
		memcpy(&t->ip6rd, &t0->ip6rd, sizeof(t->ip6rd));
	}
#endif
}

static int ipip6_tunnel_create(struct net_device *dev)
{
	struct ip_tunnel *t = netdev_priv(dev);
	struct net *net = dev_net(dev);
	struct sit_net *sitn = net_generic(net, sit_net_id);
	int err;

	err = ipip6_tunnel_init(dev);
	if (err < 0)
		goto out;
	ipip6_tunnel_clone_6rd(dev, sitn);

	if ((__force u16)t->parms.i_flags & SIT_ISATAP)
		dev->priv_flags |= IFF_ISATAP;

	err = register_netdevice(dev);
	if (err < 0)
		goto out;

	strcpy(t->parms.name, dev->name);
	dev->rtnl_link_ops = &sit_link_ops;

	dev_hold(dev);

	ipip6_tunnel_link(sitn, t);
	return 0;

out:
	return err;
}

static struct ip_tunnel *ipip6_tunnel_locate(struct net *net,
		struct ip_tunnel_parm *parms, int create)
{
	__be32 remote = parms->iph.daddr;
	__be32 local = parms->iph.saddr;
	struct ip_tunnel *t, *nt;
	struct ip_tunnel __rcu **tp;
	struct net_device *dev;
	char name[IFNAMSIZ];
	struct sit_net *sitn = net_generic(net, sit_net_id);

	for (tp = __ipip6_bucket(sitn, parms);
	    (t = rtnl_dereference(*tp)) != NULL;
	     tp = &t->next) {
		if (local == t->parms.iph.saddr &&
		    remote == t->parms.iph.daddr &&
		    parms->link == t->parms.link) {
			if (create)
				return NULL;
			else
				return t;
		}
	}
	if (!create)
		goto failed;

	if (parms->name[0])
		strlcpy(name, parms->name, IFNAMSIZ);
	else
		strcpy(name, "sit%d");

	dev = alloc_netdev(sizeof(*t), name, ipip6_tunnel_setup);
	if (dev == NULL)
		return NULL;

	dev_net_set(dev, net);

	nt = netdev_priv(dev);

	nt->parms = *parms;
	if (ipip6_tunnel_create(dev) < 0)
		goto failed_free;

	return nt;

failed_free:
	ipip6_dev_free(dev);
failed:
	return NULL;
}

#define for_each_prl_rcu(start)			\
	for (prl = rcu_dereference(start);	\
	     prl;				\
	     prl = rcu_dereference(prl->next))

static struct ip_tunnel_prl_entry *
__ipip6_tunnel_locate_prl(struct ip_tunnel *t, __be32 addr)
{
	struct ip_tunnel_prl_entry *prl;

	for_each_prl_rcu(t->prl)
		if (prl->addr == addr)
			break;
	return prl;

}

static int ipip6_tunnel_get_prl(struct ip_tunnel *t,
				struct ip_tunnel_prl __user *a)
{
	struct ip_tunnel_prl kprl, *kp;
	struct ip_tunnel_prl_entry *prl;
	unsigned int cmax, c = 0, ca, len;
	int ret = 0;

	if (copy_from_user(&kprl, a, sizeof(kprl)))
		return -EFAULT;
	cmax = kprl.datalen / sizeof(kprl);
	if (cmax > 1 && kprl.addr != htonl(INADDR_ANY))
		cmax = 1;

	/* For simple GET or for root users,
	 * we try harder to allocate.
	 */
	kp = (cmax <= 1 || capable(CAP_NET_ADMIN)) ?
		kcalloc(cmax, sizeof(*kp), GFP_KERNEL) :
		NULL;

	rcu_read_lock();

	ca = t->prl_count < cmax ? t->prl_count : cmax;

	if (!kp) {
		/* We don't try hard to allocate much memory for
		 * non-root users.
		 * For root users, retry allocating enough memory for
		 * the answer.
		 */
		kp = kcalloc(ca, sizeof(*kp), GFP_ATOMIC);
		if (!kp) {
			ret = -ENOMEM;
			goto out;
		}
	}

	c = 0;
	for_each_prl_rcu(t->prl) {
		if (c >= cmax)
			break;
		if (kprl.addr != htonl(INADDR_ANY) && prl->addr != kprl.addr)
			continue;
		kp[c].addr = prl->addr;
		kp[c].flags = prl->flags;
		c++;
		if (kprl.addr != htonl(INADDR_ANY))
			break;
	}
out:
	rcu_read_unlock();

	len = sizeof(*kp) * c;
	ret = 0;
	if ((len && copy_to_user(a + 1, kp, len)) || put_user(len, &a->datalen))
		ret = -EFAULT;

	kfree(kp);

	return ret;
}

static int
ipip6_tunnel_add_prl(struct ip_tunnel *t, struct ip_tunnel_prl *a, int chg)
{
	struct ip_tunnel_prl_entry *p;
	int err = 0;

	if (a->addr == htonl(INADDR_ANY))
		return -EINVAL;

	ASSERT_RTNL();

	for (p = rtnl_dereference(t->prl); p; p = rtnl_dereference(p->next)) {
		if (p->addr == a->addr) {
			if (chg) {
				p->flags = a->flags;
				goto out;
			}
			err = -EEXIST;
			goto out;
		}
	}

	if (chg) {
		err = -ENXIO;
		goto out;
	}

	p = kzalloc(sizeof(struct ip_tunnel_prl_entry), GFP_KERNEL);
	if (!p) {
		err = -ENOBUFS;
		goto out;
	}

	p->next = t->prl;
	p->addr = a->addr;
	p->flags = a->flags;
	t->prl_count++;
	rcu_assign_pointer(t->prl, p);
out:
	return err;
}

static void prl_list_destroy_rcu(struct rcu_head *head)
{
	struct ip_tunnel_prl_entry *p, *n;

	p = container_of(head, struct ip_tunnel_prl_entry, rcu_head);
	do {
		n = rcu_dereference_protected(p->next, 1);
		kfree(p);
		p = n;
	} while (p);
}

static int
ipip6_tunnel_del_prl(struct ip_tunnel *t, struct ip_tunnel_prl *a)
{
	struct ip_tunnel_prl_entry *x;
	struct ip_tunnel_prl_entry __rcu **p;
	int err = 0;

	ASSERT_RTNL();

	if (a && a->addr != htonl(INADDR_ANY)) {
		for (p = &t->prl;
		     (x = rtnl_dereference(*p)) != NULL;
		     p = &x->next) {
			if (x->addr == a->addr) {
				*p = x->next;
				kfree_rcu(x, rcu_head);
				t->prl_count--;
				goto out;
			}
		}
		err = -ENXIO;
	} else {
		x = rtnl_dereference(t->prl);
		if (x) {
			t->prl_count = 0;
			call_rcu(&x->rcu_head, prl_list_destroy_rcu);
			t->prl = NULL;
		}
	}
out:
	return err;
}

static int
isatap_chksrc(struct sk_buff *skb, const struct iphdr *iph, struct ip_tunnel *t)
{
	struct ip_tunnel_prl_entry *p;
	int ok = 1;

	rcu_read_lock();
	p = __ipip6_tunnel_locate_prl(t, iph->saddr);
	if (p) {
		if (p->flags & PRL_DEFAULT)
			skb->ndisc_nodetype = NDISC_NODETYPE_DEFAULT;
		else
			skb->ndisc_nodetype = NDISC_NODETYPE_NODEFAULT;
	} else {
		const struct in6_addr *addr6 = &ipv6_hdr(skb)->saddr;

		if (ipv6_addr_is_isatap(addr6) &&
		    (addr6->s6_addr32[3] == iph->saddr) &&
		    ipv6_chk_prefix(addr6, t->dev))
			skb->ndisc_nodetype = NDISC_NODETYPE_HOST;
		else
			ok = 0;
	}
	rcu_read_unlock();
	return ok;
}

static void ipip6_tunnel_uninit(struct net_device *dev)
{
	struct net *net = dev_net(dev);
	struct sit_net *sitn = net_generic(net, sit_net_id);

	if (dev == sitn->fb_tunnel_dev) {
		RCU_INIT_POINTER(sitn->tunnels_wc[0], NULL);
	} else {
		ipip6_tunnel_unlink(sitn, netdev_priv(dev));
		ipip6_tunnel_del_prl(netdev_priv(dev), NULL);
	}
	dev_put(dev);
}


static int ipip6_err(struct sk_buff *skb, u32 info)
{

/* All the routers (except for Linux) return only
   8 bytes of packet payload. It means, that precise relaying of
   ICMP in the real Internet is absolutely infeasible.
 */
	const struct iphdr *iph = (const struct iphdr *)skb->data;
	const int type = icmp_hdr(skb)->type;
	const int code = icmp_hdr(skb)->code;
	struct ip_tunnel *t;
	int err;

	switch (type) {
	default:
	case ICMP_PARAMETERPROB:
		return 0;

	case ICMP_DEST_UNREACH:
		switch (code) {
		case ICMP_SR_FAILED:
		case ICMP_PORT_UNREACH:
			/* Impossible event. */
			return 0;
		default:
			/* All others are translated to HOST_UNREACH.
			   rfc2003 contains "deep thoughts" about NET_UNREACH,
			   I believe they are just ether pollution. --ANK
			 */
			break;
		}
		break;
	case ICMP_TIME_EXCEEDED:
		if (code != ICMP_EXC_TTL)
			return 0;
		break;
	case ICMP_REDIRECT:
		break;
	}

	err = -ENOENT;

	t = ipip6_tunnel_lookup(dev_net(skb->dev),
				skb->dev,
				iph->daddr,
				iph->saddr);
	if (t == NULL)
		goto out;

	if (type == ICMP_DEST_UNREACH && code == ICMP_FRAG_NEEDED) {
		ipv4_update_pmtu(skb, dev_net(skb->dev), info,
				 t->parms.link, 0, IPPROTO_IPV6, 0);
		err = 0;
		goto out;
	}
	if (type == ICMP_REDIRECT) {
		ipv4_redirect(skb, dev_net(skb->dev), t->parms.link, 0,
			      IPPROTO_IPV6, 0);
		err = 0;
		goto out;
	}

	if (t->parms.iph.daddr == 0)
		goto out;

	err = 0;
	if (t->parms.iph.ttl == 0 && type == ICMP_TIME_EXCEEDED)
		goto out;

	if (time_before(jiffies, t->err_time + IPTUNNEL_ERR_TIMEO))
		t->err_count++;
	else
		t->err_count = 1;
	t->err_time = jiffies;
out:
	return err;
}

static inline bool is_spoofed_6rd(struct ip_tunnel *tunnel, const __be32 v4addr,
				  const struct in6_addr *v6addr)
{
	__be32 v4embed = 0;
	if (check_6rd(tunnel, v6addr, &v4embed) && v4addr != v4embed)
		return true;
	return false;
}

/* Checks if an address matches an address on the tunnel interface.
 * Used to detect the NAT of proto 41 packets and let them pass spoofing test.
 * Long story:
 * This function is called after we considered the packet as spoofed
 * in is_spoofed_6rd.
 * We may have a router that is doing NAT for proto 41 packets
 * for an internal station. Destination a.a.a.a/PREFIX:bbbb:bbbb
 * will be translated to n.n.n.n/PREFIX:bbbb:bbbb. And is_spoofed_6rd
 * function will return true, dropping the packet.
 * But, we can still check if is spoofed against the IP
 * addresses associated with the interface.
 */
static bool only_dnatted(const struct ip_tunnel *tunnel,
	const struct in6_addr *v6dst)
{
	int prefix_len;

#ifdef CONFIG_IPV6_SIT_6RD
	prefix_len = tunnel->ip6rd.prefixlen + 32
		- tunnel->ip6rd.relay_prefixlen;
#else
	prefix_len = 48;
#endif
	return ipv6_chk_custom_prefix(v6dst, prefix_len, tunnel->dev);
}

/* Returns true if a packet is spoofed */
static bool packet_is_spoofed(struct sk_buff *skb,
			      const struct iphdr *iph,
			      struct ip_tunnel *tunnel)
{
	const struct ipv6hdr *ipv6h;

	if (tunnel->dev->priv_flags & IFF_ISATAP) {
		if (!isatap_chksrc(skb, iph, tunnel))
			return true;

		return false;
	}

	if (tunnel->dev->flags & IFF_POINTOPOINT)
		return false;

	ipv6h = ipv6_hdr(skb);

	if (unlikely(is_spoofed_6rd(tunnel, iph->saddr, &ipv6h->saddr))) {
		net_warn_ratelimited("Src spoofed %pI4/%pI6c -> %pI4/%pI6c\n",
				     &iph->saddr, &ipv6h->saddr,
				     &iph->daddr, &ipv6h->daddr);
		return true;
	}

	if (likely(!is_spoofed_6rd(tunnel, iph->daddr, &ipv6h->daddr)))
		return false;

	if (only_dnatted(tunnel, &ipv6h->daddr))
		return false;

	net_warn_ratelimited("Dst spoofed %pI4/%pI6c -> %pI4/%pI6c\n",
			     &iph->saddr, &ipv6h->saddr,
			     &iph->daddr, &ipv6h->daddr);
	return true;
}

static int ipip6_rcv(struct sk_buff *skb)
{
	const struct iphdr *iph = ip_hdr(skb);
	struct ip_tunnel *tunnel;
	int err;

	tunnel = ipip6_tunnel_lookup(dev_net(skb->dev), skb->dev,
				     iph->saddr, iph->daddr);
	if (tunnel != NULL) {
		struct pcpu_tstats *tstats;

		secpath_reset(skb);
		skb->mac_header = skb->network_header;
		skb_reset_network_header(skb);
		IPCB(skb)->flags = 0;
		skb->protocol = htons(ETH_P_IPV6);
		skb->pkt_type = PACKET_HOST;

		if (packet_is_spoofed(skb, iph, tunnel)) {
			tunnel->dev->stats.rx_errors++;
			goto out;
		}

		__skb_tunnel_rx(skb, tunnel->dev);

		err = IP_ECN_decapsulate(iph, skb);
		if (unlikely(err)) {
			if (log_ecn_error)
				net_info_ratelimited("non-ECT from %pI4 with TOS=%#x\n",
						     &iph->saddr, iph->tos);
			if (err > 1) {
				++tunnel->dev->stats.rx_frame_errors;
				++tunnel->dev->stats.rx_errors;
				goto out;
			}
		}

		tstats = this_cpu_ptr(tunnel->dev->tstats);
		tstats->rx_packets++;
		tstats->rx_bytes += skb->len;

		netif_rx(skb);

		return 0;
	}

	/* no tunnel matched,  let upstream know, ipsec may handle it */
	return 1;
out:
	kfree_skb(skb);
	return 0;
}

/*
 * If the IPv6 address comes from 6rd / 6to4 (RFC 3056) addr space this function
 * stores the embedded IPv4 address in v4dst and returns true.
 */
static bool check_6rd(struct ip_tunnel *tunnel, const struct in6_addr *v6dst,
		      __be32 *v4dst)
{
#ifdef CONFIG_IPV6_SIT_6RD
	if (ipv6_prefix_equal(v6dst, &tunnel->ip6rd.prefix,
			      tunnel->ip6rd.prefixlen)) {
		unsigned int pbw0, pbi0;
		int pbi1;
		u32 d;

		pbw0 = tunnel->ip6rd.prefixlen >> 5;
		pbi0 = tunnel->ip6rd.prefixlen & 0x1f;

		d = (ntohl(v6dst->s6_addr32[pbw0]) << pbi0) >>
		    tunnel->ip6rd.relay_prefixlen;

		pbi1 = pbi0 - tunnel->ip6rd.relay_prefixlen;
		if (pbi1 > 0)
			d |= ntohl(v6dst->s6_addr32[pbw0 + 1]) >>
			     (32 - pbi1);

		*v4dst = tunnel->ip6rd.relay_prefix | htonl(d);
		return true;
	}
#else
	if (v6dst->s6_addr16[0] == htons(0x2002)) {
		/* 6to4 v6 addr has 16 bits prefix, 32 v4addr, 16 SLA, ... */
		memcpy(v4dst, &v6dst->s6_addr16[1], 4);
		return true;
	}
#endif
	return false;
}

static inline __be32 try_6rd(struct ip_tunnel *tunnel,
			     const struct in6_addr *v6dst)
{
	__be32 dst = 0;
	check_6rd(tunnel, v6dst, &dst);
	return dst;
}

/*
 *	This function assumes it is being called from dev_queue_xmit()
 *	and that skb is filled properly by that function.
 */

static netdev_tx_t ipip6_tunnel_xmit(struct sk_buff *skb,
				     struct net_device *dev)
{
	struct ip_tunnel *tunnel = netdev_priv(dev);
	const struct iphdr  *tiph = &tunnel->parms.iph;
	const struct ipv6hdr *iph6 = ipv6_hdr(skb);
	u8     tos = tunnel->parms.iph.tos;
	__be16 df = tiph->frag_off;
	struct rtable *rt;     			/* Route to the other host */
	struct net_device *tdev;		/* Device to other host */
	struct iphdr  *iph;			/* Our new IP header */
	unsigned int max_headroom;		/* The extra header space needed */
	__be32 dst = tiph->daddr;
	struct flowi4 fl4;
	int    mtu;
	const struct in6_addr *addr6;
	int addr_type;

	if (skb->protocol != htons(ETH_P_IPV6))
		goto tx_error;

	if (tos == 1)
		tos = ipv6_get_dsfield(iph6);

	/* ISATAP (RFC4214) - must come before 6to4 */
	if (dev->priv_flags & IFF_ISATAP) {
		struct neighbour *neigh = NULL;
		bool do_tx_error = false;

		if (skb_dst(skb))
			neigh = dst_neigh_lookup(skb_dst(skb), &iph6->daddr);

		if (neigh == NULL) {
			net_dbg_ratelimited("nexthop == NULL\n");
			goto tx_error;
		}

		addr6 = (const struct in6_addr *)&neigh->primary_key;
		addr_type = ipv6_addr_type(addr6);

		if ((addr_type & IPV6_ADDR_UNICAST) &&
		     ipv6_addr_is_isatap(addr6))
			dst = addr6->s6_addr32[3];
		else
			do_tx_error = true;

		neigh_release(neigh);
		if (do_tx_error)
			goto tx_error;
	}

	if (!dst)
		dst = try_6rd(tunnel, &iph6->daddr);

	if (!dst) {
		struct neighbour *neigh = NULL;
		bool do_tx_error = false;

		if (skb_dst(skb))
			neigh = dst_neigh_lookup(skb_dst(skb), &iph6->daddr);

		if (neigh == NULL) {
			net_dbg_ratelimited("nexthop == NULL\n");
			goto tx_error;
		}

		addr6 = (const struct in6_addr *)&neigh->primary_key;
		addr_type = ipv6_addr_type(addr6);

		if (addr_type == IPV6_ADDR_ANY) {
			addr6 = &ipv6_hdr(skb)->daddr;
			addr_type = ipv6_addr_type(addr6);
		}

		if ((addr_type & IPV6_ADDR_COMPATv4) != 0)
			dst = addr6->s6_addr32[3];
		else
			do_tx_error = true;

		neigh_release(neigh);
		if (do_tx_error)
			goto tx_error;
	}

	rt = ip_route_output_ports(dev_net(dev), &fl4, NULL,
				   dst, tiph->saddr,
				   0, 0,
				   IPPROTO_IPV6, RT_TOS(tos),
				   tunnel->parms.link);
	if (IS_ERR(rt)) {
		dev->stats.tx_carrier_errors++;
		goto tx_error_icmp;
	}
	if (rt->rt_type != RTN_UNICAST) {
		ip_rt_put(rt);
		dev->stats.tx_carrier_errors++;
		goto tx_error_icmp;
	}
	tdev = rt->dst.dev;

	if (tdev == dev) {
		ip_rt_put(rt);
		dev->stats.collisions++;
		goto tx_error;
	}

	if (df) {
		mtu = dst_mtu(&rt->dst) - sizeof(struct iphdr);

		if (mtu < 68) {
			dev->stats.collisions++;
			ip_rt_put(rt);
			goto tx_error;
		}

		if (mtu < IPV6_MIN_MTU) {
			mtu = IPV6_MIN_MTU;
			df = 0;
		}

		if (tunnel->parms.iph.daddr && skb_dst(skb))
			skb_dst(skb)->ops->update_pmtu(skb_dst(skb), NULL, skb, mtu);

		if (skb->len > mtu) {
			icmpv6_send(skb, ICMPV6_PKT_TOOBIG, 0, mtu);
			ip_rt_put(rt);
			goto tx_error;
		}
	}

	if (tunnel->err_count > 0) {
		if (time_before(jiffies,
				tunnel->err_time + IPTUNNEL_ERR_TIMEO)) {
			tunnel->err_count--;
			dst_link_failure(skb);
		} else
			tunnel->err_count = 0;
	}

	/*
	 * Okay, now see if we can stuff it in the buffer as-is.
	 */
	max_headroom = LL_RESERVED_SPACE(tdev)+sizeof(struct iphdr);

	if (skb_headroom(skb) < max_headroom || skb_shared(skb) ||
	    (skb_cloned(skb) && !skb_clone_writable(skb, 0))) {
		struct sk_buff *new_skb = skb_realloc_headroom(skb, max_headroom);
		if (!new_skb) {
			ip_rt_put(rt);
			dev->stats.tx_dropped++;
			dev_kfree_skb(skb);
			return NETDEV_TX_OK;
		}
		if (skb->sk)
			skb_set_owner_w(new_skb, skb->sk);
		dev_kfree_skb(skb);
		skb = new_skb;
		iph6 = ipv6_hdr(skb);
	}

	skb->transport_header = skb->network_header;
	skb_push(skb, sizeof(struct iphdr));
	skb_reset_network_header(skb);
	memset(&(IPCB(skb)->opt), 0, sizeof(IPCB(skb)->opt));
	IPCB(skb)->flags = 0;
	skb_dst_drop(skb);
	skb_dst_set(skb, &rt->dst);

	/*
	 *	Push down and install the IPIP header.
	 */

	iph 			=	ip_hdr(skb);
	iph->version		=	4;
	iph->ihl		=	sizeof(struct iphdr)>>2;
	iph->frag_off		=	df;
	iph->protocol		=	IPPROTO_IPV6;
	iph->tos		=	INET_ECN_encapsulate(tos, ipv6_get_dsfield(iph6));
	iph->daddr		=	fl4.daddr;
	iph->saddr		=	fl4.saddr;

	if ((iph->ttl = tiph->ttl) == 0)
		iph->ttl	=	iph6->hop_limit;

	skb->ip_summed = CHECKSUM_NONE;
<<<<<<< HEAD
	ip_select_ident(skb, skb_dst(skb), NULL);
=======
	ip_select_ident(skb, NULL);
>>>>>>> 0c992013
	iptunnel_xmit(skb, dev);
	return NETDEV_TX_OK;

tx_error_icmp:
	dst_link_failure(skb);
tx_error:
	dev->stats.tx_errors++;
	dev_kfree_skb(skb);
	return NETDEV_TX_OK;
}

static void ipip6_tunnel_bind_dev(struct net_device *dev)
{
	struct net_device *tdev = NULL;
	struct ip_tunnel *tunnel;
	const struct iphdr *iph;
	struct flowi4 fl4;

	tunnel = netdev_priv(dev);
	iph = &tunnel->parms.iph;

	if (iph->daddr) {
		struct rtable *rt = ip_route_output_ports(dev_net(dev), &fl4, NULL,
							  iph->daddr, iph->saddr,
							  0, 0,
							  IPPROTO_IPV6,
							  RT_TOS(iph->tos),
							  tunnel->parms.link);

		if (!IS_ERR(rt)) {
			tdev = rt->dst.dev;
			ip_rt_put(rt);
		}
		dev->flags |= IFF_POINTOPOINT;
	}

	if (!tdev && tunnel->parms.link)
		tdev = __dev_get_by_index(dev_net(dev), tunnel->parms.link);

	if (tdev) {
		dev->hard_header_len = tdev->hard_header_len + sizeof(struct iphdr);
		dev->mtu = tdev->mtu - sizeof(struct iphdr);
		if (dev->mtu < IPV6_MIN_MTU)
			dev->mtu = IPV6_MIN_MTU;
	}
	dev->iflink = tunnel->parms.link;
}

static void ipip6_tunnel_update(struct ip_tunnel *t, struct ip_tunnel_parm *p)
{
	struct net *net = dev_net(t->dev);
	struct sit_net *sitn = net_generic(net, sit_net_id);

	ipip6_tunnel_unlink(sitn, t);
	synchronize_net();
	t->parms.iph.saddr = p->iph.saddr;
	t->parms.iph.daddr = p->iph.daddr;
	memcpy(t->dev->dev_addr, &p->iph.saddr, 4);
	memcpy(t->dev->broadcast, &p->iph.daddr, 4);
	ipip6_tunnel_link(sitn, t);
	t->parms.iph.ttl = p->iph.ttl;
	t->parms.iph.tos = p->iph.tos;
	if (t->parms.link != p->link) {
		t->parms.link = p->link;
		ipip6_tunnel_bind_dev(t->dev);
	}
	netdev_state_change(t->dev);
}

#ifdef CONFIG_IPV6_SIT_6RD
static int ipip6_tunnel_update_6rd(struct ip_tunnel *t,
				   struct ip_tunnel_6rd *ip6rd)
{
	struct in6_addr prefix;
	__be32 relay_prefix;

	if (ip6rd->relay_prefixlen > 32 ||
	    ip6rd->prefixlen + (32 - ip6rd->relay_prefixlen) > 64)
		return -EINVAL;

	ipv6_addr_prefix(&prefix, &ip6rd->prefix, ip6rd->prefixlen);
	if (!ipv6_addr_equal(&prefix, &ip6rd->prefix))
		return -EINVAL;
	if (ip6rd->relay_prefixlen)
		relay_prefix = ip6rd->relay_prefix &
			       htonl(0xffffffffUL <<
				     (32 - ip6rd->relay_prefixlen));
	else
		relay_prefix = 0;
	if (relay_prefix != ip6rd->relay_prefix)
		return -EINVAL;

	t->ip6rd.prefix = prefix;
	t->ip6rd.relay_prefix = relay_prefix;
	t->ip6rd.prefixlen = ip6rd->prefixlen;
	t->ip6rd.relay_prefixlen = ip6rd->relay_prefixlen;
	netdev_state_change(t->dev);
	return 0;
}
#endif

static int
ipip6_tunnel_ioctl (struct net_device *dev, struct ifreq *ifr, int cmd)
{
	int err = 0;
	struct ip_tunnel_parm p;
	struct ip_tunnel_prl prl;
	struct ip_tunnel *t;
	struct net *net = dev_net(dev);
	struct sit_net *sitn = net_generic(net, sit_net_id);
#ifdef CONFIG_IPV6_SIT_6RD
	struct ip_tunnel_6rd ip6rd;
#endif

	switch (cmd) {
	case SIOCGETTUNNEL:
#ifdef CONFIG_IPV6_SIT_6RD
	case SIOCGET6RD:
#endif
		t = NULL;
		if (dev == sitn->fb_tunnel_dev) {
			if (copy_from_user(&p, ifr->ifr_ifru.ifru_data, sizeof(p))) {
				err = -EFAULT;
				break;
			}
			t = ipip6_tunnel_locate(net, &p, 0);
		}
		if (t == NULL)
			t = netdev_priv(dev);

		err = -EFAULT;
		if (cmd == SIOCGETTUNNEL) {
			memcpy(&p, &t->parms, sizeof(p));
			if (copy_to_user(ifr->ifr_ifru.ifru_data, &p,
					 sizeof(p)))
				goto done;
#ifdef CONFIG_IPV6_SIT_6RD
		} else {
			ip6rd.prefix = t->ip6rd.prefix;
			ip6rd.relay_prefix = t->ip6rd.relay_prefix;
			ip6rd.prefixlen = t->ip6rd.prefixlen;
			ip6rd.relay_prefixlen = t->ip6rd.relay_prefixlen;
			if (copy_to_user(ifr->ifr_ifru.ifru_data, &ip6rd,
					 sizeof(ip6rd)))
				goto done;
#endif
		}
		err = 0;
		break;

	case SIOCADDTUNNEL:
	case SIOCCHGTUNNEL:
		err = -EPERM;
		if (!ns_capable(net->user_ns, CAP_NET_ADMIN))
			goto done;

		err = -EFAULT;
		if (copy_from_user(&p, ifr->ifr_ifru.ifru_data, sizeof(p)))
			goto done;

		err = -EINVAL;
		if (p.iph.version != 4 || p.iph.protocol != IPPROTO_IPV6 ||
		    p.iph.ihl != 5 || (p.iph.frag_off&htons(~IP_DF)))
			goto done;
		if (p.iph.ttl)
			p.iph.frag_off |= htons(IP_DF);

		t = ipip6_tunnel_locate(net, &p, cmd == SIOCADDTUNNEL);

		if (dev != sitn->fb_tunnel_dev && cmd == SIOCCHGTUNNEL) {
			if (t != NULL) {
				if (t->dev != dev) {
					err = -EEXIST;
					break;
				}
			} else {
				if (((dev->flags&IFF_POINTOPOINT) && !p.iph.daddr) ||
				    (!(dev->flags&IFF_POINTOPOINT) && p.iph.daddr)) {
					err = -EINVAL;
					break;
				}
				t = netdev_priv(dev);
			}

			ipip6_tunnel_update(t, &p);
		}

		if (t) {
			err = 0;
			if (copy_to_user(ifr->ifr_ifru.ifru_data, &t->parms, sizeof(p)))
				err = -EFAULT;
		} else
			err = (cmd == SIOCADDTUNNEL ? -ENOBUFS : -ENOENT);
		break;

	case SIOCDELTUNNEL:
		err = -EPERM;
		if (!ns_capable(net->user_ns, CAP_NET_ADMIN))
			goto done;

		if (dev == sitn->fb_tunnel_dev) {
			err = -EFAULT;
			if (copy_from_user(&p, ifr->ifr_ifru.ifru_data, sizeof(p)))
				goto done;
			err = -ENOENT;
			if ((t = ipip6_tunnel_locate(net, &p, 0)) == NULL)
				goto done;
			err = -EPERM;
			if (t == netdev_priv(sitn->fb_tunnel_dev))
				goto done;
			dev = t->dev;
		}
		unregister_netdevice(dev);
		err = 0;
		break;

	case SIOCGETPRL:
		err = -EINVAL;
		if (dev == sitn->fb_tunnel_dev)
			goto done;
		err = -ENOENT;
		if (!(t = netdev_priv(dev)))
			goto done;
		err = ipip6_tunnel_get_prl(t, ifr->ifr_ifru.ifru_data);
		break;

	case SIOCADDPRL:
	case SIOCDELPRL:
	case SIOCCHGPRL:
		err = -EPERM;
		if (!ns_capable(net->user_ns, CAP_NET_ADMIN))
			goto done;
		err = -EINVAL;
		if (dev == sitn->fb_tunnel_dev)
			goto done;
		err = -EFAULT;
		if (copy_from_user(&prl, ifr->ifr_ifru.ifru_data, sizeof(prl)))
			goto done;
		err = -ENOENT;
		if (!(t = netdev_priv(dev)))
			goto done;

		switch (cmd) {
		case SIOCDELPRL:
			err = ipip6_tunnel_del_prl(t, &prl);
			break;
		case SIOCADDPRL:
		case SIOCCHGPRL:
			err = ipip6_tunnel_add_prl(t, &prl, cmd == SIOCCHGPRL);
			break;
		}
		netdev_state_change(dev);
		break;

#ifdef CONFIG_IPV6_SIT_6RD
	case SIOCADD6RD:
	case SIOCCHG6RD:
	case SIOCDEL6RD:
		err = -EPERM;
		if (!ns_capable(net->user_ns, CAP_NET_ADMIN))
			goto done;

		err = -EFAULT;
		if (copy_from_user(&ip6rd, ifr->ifr_ifru.ifru_data,
				   sizeof(ip6rd)))
			goto done;

		t = netdev_priv(dev);

		if (cmd != SIOCDEL6RD) {
			err = ipip6_tunnel_update_6rd(t, &ip6rd);
			if (err < 0)
				goto done;
		} else
			ipip6_tunnel_clone_6rd(dev, sitn);

		err = 0;
		break;
#endif

	default:
		err = -EINVAL;
	}

done:
	return err;
}

static int ipip6_tunnel_change_mtu(struct net_device *dev, int new_mtu)
{
	if (new_mtu < IPV6_MIN_MTU || new_mtu > 0xFFF8 - sizeof(struct iphdr))
		return -EINVAL;
	dev->mtu = new_mtu;
	return 0;
}

static const struct net_device_ops ipip6_netdev_ops = {
	.ndo_uninit	= ipip6_tunnel_uninit,
	.ndo_start_xmit	= ipip6_tunnel_xmit,
	.ndo_do_ioctl	= ipip6_tunnel_ioctl,
	.ndo_change_mtu	= ipip6_tunnel_change_mtu,
	.ndo_get_stats64 = ip_tunnel_get_stats64,
};

static void ipip6_dev_free(struct net_device *dev)
{
	free_percpu(dev->tstats);
	free_netdev(dev);
}

static void ipip6_tunnel_setup(struct net_device *dev)
{
	dev->netdev_ops		= &ipip6_netdev_ops;
	dev->destructor 	= ipip6_dev_free;

	dev->type		= ARPHRD_SIT;
	dev->hard_header_len 	= LL_MAX_HEADER + sizeof(struct iphdr);
	dev->mtu		= ETH_DATA_LEN - sizeof(struct iphdr);
	dev->flags		= IFF_NOARP;
	dev->priv_flags	       &= ~IFF_XMIT_DST_RELEASE;
	dev->iflink		= 0;
	dev->addr_len		= 4;
	dev->features		|= NETIF_F_NETNS_LOCAL;
	dev->features		|= NETIF_F_LLTX;
}

static int ipip6_tunnel_init(struct net_device *dev)
{
	struct ip_tunnel *tunnel = netdev_priv(dev);

	tunnel->dev = dev;

	memcpy(dev->dev_addr, &tunnel->parms.iph.saddr, 4);
	memcpy(dev->broadcast, &tunnel->parms.iph.daddr, 4);

	ipip6_tunnel_bind_dev(dev);
	dev->tstats = alloc_percpu(struct pcpu_tstats);
	if (!dev->tstats)
		return -ENOMEM;

	return 0;
}

static int __net_init ipip6_fb_tunnel_init(struct net_device *dev)
{
	struct ip_tunnel *tunnel = netdev_priv(dev);
	struct iphdr *iph = &tunnel->parms.iph;
	struct net *net = dev_net(dev);
	struct sit_net *sitn = net_generic(net, sit_net_id);

	tunnel->dev = dev;
	strcpy(tunnel->parms.name, dev->name);

	iph->version		= 4;
	iph->protocol		= IPPROTO_IPV6;
	iph->ihl		= 5;
	iph->ttl		= 64;

	dev->tstats = alloc_percpu(struct pcpu_tstats);
	if (!dev->tstats)
		return -ENOMEM;
	dev_hold(dev);
	rcu_assign_pointer(sitn->tunnels_wc[0], tunnel);
	return 0;
}

static void ipip6_netlink_parms(struct nlattr *data[],
				struct ip_tunnel_parm *parms)
{
	memset(parms, 0, sizeof(*parms));

	parms->iph.version = 4;
	parms->iph.protocol = IPPROTO_IPV6;
	parms->iph.ihl = 5;
	parms->iph.ttl = 64;

	if (!data)
		return;

	if (data[IFLA_IPTUN_LINK])
		parms->link = nla_get_u32(data[IFLA_IPTUN_LINK]);

	if (data[IFLA_IPTUN_LOCAL])
		parms->iph.saddr = nla_get_be32(data[IFLA_IPTUN_LOCAL]);

	if (data[IFLA_IPTUN_REMOTE])
		parms->iph.daddr = nla_get_be32(data[IFLA_IPTUN_REMOTE]);

	if (data[IFLA_IPTUN_TTL]) {
		parms->iph.ttl = nla_get_u8(data[IFLA_IPTUN_TTL]);
		if (parms->iph.ttl)
			parms->iph.frag_off = htons(IP_DF);
	}

	if (data[IFLA_IPTUN_TOS])
		parms->iph.tos = nla_get_u8(data[IFLA_IPTUN_TOS]);

	if (!data[IFLA_IPTUN_PMTUDISC] || nla_get_u8(data[IFLA_IPTUN_PMTUDISC]))
		parms->iph.frag_off = htons(IP_DF);

	if (data[IFLA_IPTUN_FLAGS])
		parms->i_flags = nla_get_be16(data[IFLA_IPTUN_FLAGS]);
}

#ifdef CONFIG_IPV6_SIT_6RD
/* This function returns true when 6RD attributes are present in the nl msg */
static bool ipip6_netlink_6rd_parms(struct nlattr *data[],
				    struct ip_tunnel_6rd *ip6rd)
{
	bool ret = false;
	memset(ip6rd, 0, sizeof(*ip6rd));

	if (!data)
		return ret;

	if (data[IFLA_IPTUN_6RD_PREFIX]) {
		ret = true;
		nla_memcpy(&ip6rd->prefix, data[IFLA_IPTUN_6RD_PREFIX],
			   sizeof(struct in6_addr));
	}

	if (data[IFLA_IPTUN_6RD_RELAY_PREFIX]) {
		ret = true;
		ip6rd->relay_prefix =
			nla_get_be32(data[IFLA_IPTUN_6RD_RELAY_PREFIX]);
	}

	if (data[IFLA_IPTUN_6RD_PREFIXLEN]) {
		ret = true;
		ip6rd->prefixlen = nla_get_u16(data[IFLA_IPTUN_6RD_PREFIXLEN]);
	}

	if (data[IFLA_IPTUN_6RD_RELAY_PREFIXLEN]) {
		ret = true;
		ip6rd->relay_prefixlen =
			nla_get_u16(data[IFLA_IPTUN_6RD_RELAY_PREFIXLEN]);
	}

	return ret;
}
#endif

static int ipip6_newlink(struct net *src_net, struct net_device *dev,
			 struct nlattr *tb[], struct nlattr *data[])
{
	struct net *net = dev_net(dev);
	struct ip_tunnel *nt;
#ifdef CONFIG_IPV6_SIT_6RD
	struct ip_tunnel_6rd ip6rd;
#endif
	int err;

	nt = netdev_priv(dev);
	ipip6_netlink_parms(data, &nt->parms);

	if (ipip6_tunnel_locate(net, &nt->parms, 0))
		return -EEXIST;

	err = ipip6_tunnel_create(dev);
	if (err < 0)
		return err;

#ifdef CONFIG_IPV6_SIT_6RD
	if (ipip6_netlink_6rd_parms(data, &ip6rd))
		err = ipip6_tunnel_update_6rd(nt, &ip6rd);
#endif

	return err;
}

static int ipip6_changelink(struct net_device *dev, struct nlattr *tb[],
			  struct nlattr *data[])
{
	struct ip_tunnel *t;
	struct ip_tunnel_parm p;
	struct net *net = dev_net(dev);
	struct sit_net *sitn = net_generic(net, sit_net_id);
#ifdef CONFIG_IPV6_SIT_6RD
	struct ip_tunnel_6rd ip6rd;
#endif

	if (dev == sitn->fb_tunnel_dev)
		return -EINVAL;

	ipip6_netlink_parms(data, &p);

	if (((dev->flags & IFF_POINTOPOINT) && !p.iph.daddr) ||
	    (!(dev->flags & IFF_POINTOPOINT) && p.iph.daddr))
		return -EINVAL;

	t = ipip6_tunnel_locate(net, &p, 0);

	if (t) {
		if (t->dev != dev)
			return -EEXIST;
	} else
		t = netdev_priv(dev);

	ipip6_tunnel_update(t, &p);

#ifdef CONFIG_IPV6_SIT_6RD
	if (ipip6_netlink_6rd_parms(data, &ip6rd))
		return ipip6_tunnel_update_6rd(t, &ip6rd);
#endif

	return 0;
}

static size_t ipip6_get_size(const struct net_device *dev)
{
	return
		/* IFLA_IPTUN_LINK */
		nla_total_size(4) +
		/* IFLA_IPTUN_LOCAL */
		nla_total_size(4) +
		/* IFLA_IPTUN_REMOTE */
		nla_total_size(4) +
		/* IFLA_IPTUN_TTL */
		nla_total_size(1) +
		/* IFLA_IPTUN_TOS */
		nla_total_size(1) +
		/* IFLA_IPTUN_PMTUDISC */
		nla_total_size(1) +
		/* IFLA_IPTUN_FLAGS */
		nla_total_size(2) +
#ifdef CONFIG_IPV6_SIT_6RD
		/* IFLA_IPTUN_6RD_PREFIX */
		nla_total_size(sizeof(struct in6_addr)) +
		/* IFLA_IPTUN_6RD_RELAY_PREFIX */
		nla_total_size(4) +
		/* IFLA_IPTUN_6RD_PREFIXLEN */
		nla_total_size(2) +
		/* IFLA_IPTUN_6RD_RELAY_PREFIXLEN */
		nla_total_size(2) +
#endif
		0;
}

static int ipip6_fill_info(struct sk_buff *skb, const struct net_device *dev)
{
	struct ip_tunnel *tunnel = netdev_priv(dev);
	struct ip_tunnel_parm *parm = &tunnel->parms;

	if (nla_put_u32(skb, IFLA_IPTUN_LINK, parm->link) ||
	    nla_put_be32(skb, IFLA_IPTUN_LOCAL, parm->iph.saddr) ||
	    nla_put_be32(skb, IFLA_IPTUN_REMOTE, parm->iph.daddr) ||
	    nla_put_u8(skb, IFLA_IPTUN_TTL, parm->iph.ttl) ||
	    nla_put_u8(skb, IFLA_IPTUN_TOS, parm->iph.tos) ||
	    nla_put_u8(skb, IFLA_IPTUN_PMTUDISC,
		       !!(parm->iph.frag_off & htons(IP_DF))) ||
	    nla_put_be16(skb, IFLA_IPTUN_FLAGS, parm->i_flags))
		goto nla_put_failure;

#ifdef CONFIG_IPV6_SIT_6RD
	if (nla_put(skb, IFLA_IPTUN_6RD_PREFIX, sizeof(struct in6_addr),
		    &tunnel->ip6rd.prefix) ||
	    nla_put_be32(skb, IFLA_IPTUN_6RD_RELAY_PREFIX,
			 tunnel->ip6rd.relay_prefix) ||
	    nla_put_u16(skb, IFLA_IPTUN_6RD_PREFIXLEN,
			tunnel->ip6rd.prefixlen) ||
	    nla_put_u16(skb, IFLA_IPTUN_6RD_RELAY_PREFIXLEN,
			tunnel->ip6rd.relay_prefixlen))
		goto nla_put_failure;
#endif

	return 0;

nla_put_failure:
	return -EMSGSIZE;
}

static const struct nla_policy ipip6_policy[IFLA_IPTUN_MAX + 1] = {
	[IFLA_IPTUN_LINK]		= { .type = NLA_U32 },
	[IFLA_IPTUN_LOCAL]		= { .type = NLA_U32 },
	[IFLA_IPTUN_REMOTE]		= { .type = NLA_U32 },
	[IFLA_IPTUN_TTL]		= { .type = NLA_U8 },
	[IFLA_IPTUN_TOS]		= { .type = NLA_U8 },
	[IFLA_IPTUN_PMTUDISC]		= { .type = NLA_U8 },
	[IFLA_IPTUN_FLAGS]		= { .type = NLA_U16 },
#ifdef CONFIG_IPV6_SIT_6RD
	[IFLA_IPTUN_6RD_PREFIX]		= { .len = sizeof(struct in6_addr) },
	[IFLA_IPTUN_6RD_RELAY_PREFIX]	= { .type = NLA_U32 },
	[IFLA_IPTUN_6RD_PREFIXLEN]	= { .type = NLA_U16 },
	[IFLA_IPTUN_6RD_RELAY_PREFIXLEN] = { .type = NLA_U16 },
#endif
};

static void ipip6_dellink(struct net_device *dev, struct list_head *head)
{
	struct net *net = dev_net(dev);
	struct sit_net *sitn = net_generic(net, sit_net_id);

	if (dev != sitn->fb_tunnel_dev)
		unregister_netdevice_queue(dev, head);
}

static struct rtnl_link_ops sit_link_ops __read_mostly = {
	.kind		= "sit",
	.maxtype	= IFLA_IPTUN_MAX,
	.policy		= ipip6_policy,
	.priv_size	= sizeof(struct ip_tunnel),
	.setup		= ipip6_tunnel_setup,
	.newlink	= ipip6_newlink,
	.changelink	= ipip6_changelink,
	.get_size	= ipip6_get_size,
	.fill_info	= ipip6_fill_info,
	.dellink	= ipip6_dellink,
};

static struct xfrm_tunnel sit_handler __read_mostly = {
	.handler	=	ipip6_rcv,
	.err_handler	=	ipip6_err,
	.priority	=	1,
};

static void __net_exit sit_destroy_tunnels(struct sit_net *sitn, struct list_head *head)
{
	int prio;

	for (prio = 1; prio < 4; prio++) {
		int h;
		for (h = 0; h < HASH_SIZE; h++) {
			struct ip_tunnel *t;

			t = rtnl_dereference(sitn->tunnels[prio][h]);
			while (t != NULL) {
				unregister_netdevice_queue(t->dev, head);
				t = rtnl_dereference(t->next);
			}
		}
	}
}

static int __net_init sit_init_net(struct net *net)
{
	struct sit_net *sitn = net_generic(net, sit_net_id);
	struct ip_tunnel *t;
	int err;

	sitn->tunnels[0] = sitn->tunnels_wc;
	sitn->tunnels[1] = sitn->tunnels_l;
	sitn->tunnels[2] = sitn->tunnels_r;
	sitn->tunnels[3] = sitn->tunnels_r_l;

	sitn->fb_tunnel_dev = alloc_netdev(sizeof(struct ip_tunnel), "sit0",
					   ipip6_tunnel_setup);
	if (!sitn->fb_tunnel_dev) {
		err = -ENOMEM;
		goto err_alloc_dev;
	}
	dev_net_set(sitn->fb_tunnel_dev, net);
	sitn->fb_tunnel_dev->rtnl_link_ops = &sit_link_ops;

	err = ipip6_fb_tunnel_init(sitn->fb_tunnel_dev);
	if (err)
		goto err_dev_free;

	ipip6_tunnel_clone_6rd(sitn->fb_tunnel_dev, sitn);

	if ((err = register_netdev(sitn->fb_tunnel_dev)))
		goto err_reg_dev;

	t = netdev_priv(sitn->fb_tunnel_dev);

	strcpy(t->parms.name, sitn->fb_tunnel_dev->name);
	return 0;

err_reg_dev:
	dev_put(sitn->fb_tunnel_dev);
err_dev_free:
	ipip6_dev_free(sitn->fb_tunnel_dev);
err_alloc_dev:
	return err;
}

static void __net_exit sit_exit_net(struct net *net)
{
	struct sit_net *sitn = net_generic(net, sit_net_id);
	LIST_HEAD(list);

	rtnl_lock();
	sit_destroy_tunnels(sitn, &list);
	unregister_netdevice_queue(sitn->fb_tunnel_dev, &list);
	unregister_netdevice_many(&list);
	rtnl_unlock();
}

static struct pernet_operations sit_net_ops = {
	.init = sit_init_net,
	.exit = sit_exit_net,
	.id   = &sit_net_id,
	.size = sizeof(struct sit_net),
};

static void __exit sit_cleanup(void)
{
	rtnl_link_unregister(&sit_link_ops);
	xfrm4_tunnel_deregister(&sit_handler, AF_INET6);

	unregister_pernet_device(&sit_net_ops);
	rcu_barrier(); /* Wait for completion of call_rcu()'s */
}

static int __init sit_init(void)
{
	int err;

	pr_info("IPv6 over IPv4 tunneling driver\n");

	err = register_pernet_device(&sit_net_ops);
	if (err < 0)
		return err;
	err = xfrm4_tunnel_register(&sit_handler, AF_INET6);
	if (err < 0) {
		pr_info("%s: can't add protocol\n", __func__);
		goto xfrm_tunnel_failed;
	}
	err = rtnl_link_register(&sit_link_ops);
	if (err < 0)
		goto rtnl_link_failed;

out:
	return err;

rtnl_link_failed:
	xfrm4_tunnel_deregister(&sit_handler, AF_INET6);
xfrm_tunnel_failed:
	unregister_pernet_device(&sit_net_ops);
	goto out;
}

module_init(sit_init);
module_exit(sit_cleanup);
MODULE_LICENSE("GPL");
MODULE_ALIAS_RTNL_LINK("sit");
MODULE_ALIAS_NETDEV("sit0");<|MERGE_RESOLUTION|>--- conflicted
+++ resolved
@@ -919,11 +919,7 @@
 		iph->ttl	=	iph6->hop_limit;
 
 	skb->ip_summed = CHECKSUM_NONE;
-<<<<<<< HEAD
-	ip_select_ident(skb, skb_dst(skb), NULL);
-=======
 	ip_select_ident(skb, NULL);
->>>>>>> 0c992013
 	iptunnel_xmit(skb, dev);
 	return NETDEV_TX_OK;
 
