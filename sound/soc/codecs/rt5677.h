--- conflicted
+++ resolved
@@ -1406,14 +1406,11 @@
 /* Flags used for the VAD firmware */
 #define RT5677_MBIST_TEST_PASSED	0
 #define RT5677_MBIST_TEST_FAILED	BIT(0)
-<<<<<<< HEAD
-=======
 #define RT5677_VAD_SLEEP		0
 #define RT5677_VAD_NO_SLEEP		BIT(1)
 
 /* Flag used for VAD AMIC/DMIC switch */
 #define RT5677_VAD_ENABLE_AMIC 1
->>>>>>> bb66a396
 
 /* System Clock Source */
 enum {
