/*
 * tegra30_i2s.c - Tegra30 I2S driver
 *
 * Author: Stephen Warren <swarren@nvidia.com>
 *
 * Based on code copyright/by:
 *
 * Copyright (c) 2009-2014, NVIDIA CORPORATION. All rights reserved.
 * Scott Peterson <speterson@nvidia.com>
 * Manoj Gangwal <mgangwal@nvidia.com>
 *
 * Copyright (C) 2010 Google, Inc.
 * Iliyan Malchev <malchev@google.com>
 *
 * This program is free software; you can redistribute it and/or modify it
 * under the terms and conditions of the GNU General Public License,
 * version 2, as published by the Free Software Foundation.
 *
 * This program is distributed in the hope it will be useful, but WITHOUT
 * ANY WARRANTY; without even the implied warranty of MERCHANTABILITY or
 * FITNESS FOR A PARTICULAR PURPOSE.  See the GNU General Public License for
 * more details.
 *
 * You should have received a copy of the GNU General Public License
 * along with this program.  If not, see <http://www.gnu.org/licenses/>.
 */

#include <linux/clk.h>
#include <linux/device.h>
#include <linux/io.h>
#include <linux/module.h>
#include <linux/of.h>
#include <linux/platform_device.h>
#include <linux/pm_runtime.h>
#include <linux/regmap.h>
#include <linux/slab.h>
#include <linux/delay.h>
#include <sound/core.h>
#include <sound/pcm.h>
#include <sound/pcm_params.h>
#include <sound/soc.h>
#include <asm/delay.h>
#include <mach/tegra_asoc_pdata.h>
#include <mach/gpio-tegra.h>
#include <linux/gpio.h>

#include "tegra30_ahub.h"
#include "tegra30_dam.h"
#include "tegra30_i2s.h"
#include "tegra_rt5677.h"
#include <mach/pinmux.h>

#define DRV_NAME "tegra30-i2s"

#define RETRY_CNT	10

static struct snd_soc_pcm_runtime *allocated_fe;
static int apbif_ref_cnt;
static DEFINE_MUTEX(apbif_mutex);

extern int tegra_i2sloopback_func;
static struct tegra30_i2s *i2scont[TEGRA30_NR_I2S_IFC];
#if defined(CONFIG_ARCH_TEGRA_14x_SOC)
static struct tegra30_i2s bbc1cont;
#endif

static int tegra30_i2s_runtime_suspend(struct device *dev)
{
	struct tegra30_i2s *i2s = dev_get_drvdata(dev);

	tegra30_ahub_disable_clocks();

	regcache_cache_only(i2s->regmap, true);

	clk_disable_unprepare(i2s->clk_i2s);

	return 0;
}

static int tegra30_i2s_runtime_resume(struct device *dev)
{
	struct tegra30_i2s *i2s = dev_get_drvdata(dev);
	int ret;

	tegra30_ahub_enable_clocks();

	ret = clk_prepare_enable(i2s->clk_i2s);
	if (ret) {
		dev_err(dev, "clk_enable failed: %d\n", ret);
		return ret;
	}

	regcache_cache_only(i2s->regmap, false);

	return 0;
}

void tegra30_i2s_request_gpio(struct snd_pcm_substream *substream, int i2s_id)
{
	struct snd_soc_pcm_runtime *rtd = substream->private_data;
	struct snd_soc_card *card = rtd->card;
	struct tegra_rt5677 *machine = snd_soc_card_get_drvdata(card);
	struct tegra_asoc_platform_data *pdata = machine->pdata;
	int i, ret;
	mutex_lock(&pdata->i2s_gpio_lock[i2s_id]);
	pr_debug("%s: pdata->gpio_free_count[%d]=%d\n", __func__, i2s_id, pdata->gpio_free_count[i2s_id]);
	if (i2s_id > 1) {
		/* Only HIFI_CODEC and SPEAKER GPIO need re-config */
		mutex_unlock(&pdata->i2s_gpio_lock[i2s_id]);
		return;
	} else {
		pdata->gpio_free_count[i2s_id]--;
		if (pdata->gpio_free_count[i2s_id] > 0) {
			pr_debug("pdata->gpio_free_count[%d]=%d > 0, needless to request again\n",
			            i2s_id, pdata->gpio_free_count[i2s_id]);
			mutex_unlock(&pdata->i2s_gpio_lock[i2s_id]);
			return;
		}
		pr_debug("pdata->gpio_free_count[%d]=%d\n", i2s_id, pdata->gpio_free_count[i2s_id]);
	}
	for (i = 0; i<4; i++) {
		ret = gpio_request(pdata->i2s_set[i2s_id*4 + i].id,
						pdata->i2s_set[i2s_id*4 + i].name);
		if (!pdata->i2s_set[i2s_id*4 + i].dir_in) {
			gpio_direction_output(pdata->i2s_set[i2s_id*4 + i].id, 0);
		} else {
			tegra_pinctrl_pg_set_pullupdown(pdata->i2s_set[i2s_id*4 + i].pg, TEGRA_PUPD_PULL_DOWN);
			gpio_direction_input(pdata->i2s_set[i2s_id*4 + i].id);
		}
		pr_debug("%s: gpio_request for gpio[%d] %s, return %d\n",
				__func__, pdata->i2s_set[i2s_id*4 + i].id, pdata->i2s_set[i2s_id*4 + i].name, ret);
	}
	mutex_unlock(&pdata->i2s_gpio_lock[i2s_id]);
}

void tegra30_i2s_free_gpio(struct snd_pcm_substream *substream, int i2s_id)
{
	struct snd_soc_pcm_runtime *rtd = substream->private_data;
	struct snd_soc_card *card = rtd->card;
	struct tegra_rt5677 *machine = snd_soc_card_get_drvdata(card);
	struct tegra_asoc_platform_data *pdata = machine->pdata;
	int i;
	if (i2s_id > 1) {
		/* Only HIFI_CODEC and SPEAKER GPIO need re-config */
		return;
	}

	if (pdata->first_time_free[i2s_id]) {
		mutex_init(&pdata->i2s_gpio_lock[i2s_id]);
		mutex_lock(&pdata->i2s_gpio_lock[i2s_id]);
		pdata->gpio_free_count[i2s_id]++;
		pr_debug("pdata->gpio_free_count[%d]=%d, 1st time enter, don't need free gpio\n",
                       i2s_id, pdata->gpio_free_count[i2s_id]);
		pdata->first_time_free[i2s_id] = false;
		mutex_unlock(&pdata->i2s_gpio_lock[i2s_id]);
		return;
	}

	mutex_lock(&pdata->i2s_gpio_lock[i2s_id]);
	pdata->gpio_free_count[i2s_id]++;
	if (pdata->gpio_free_count[i2s_id] > 1) {
		pr_debug("pdata->gpio_free_count[%d]=%d > 1, needless to free again\n",
		            i2s_id, pdata->gpio_free_count[i2s_id]);
		mutex_unlock(&pdata->i2s_gpio_lock[i2s_id]);
		return;
	}

	for (i = 0; i<4; i++) {
		gpio_free(pdata->i2s_set[i2s_id*4 + i].id);
		pr_debug("%s: gpio_free for gpio[%d] %s,\n",
				__func__, pdata->i2s_set[i2s_id*4 + i].id, pdata->i2s_set[i2s_id*4 + i].name);
	}
	mutex_unlock(&pdata->i2s_gpio_lock[i2s_id]);
}

int tegra30_i2s_startup(struct snd_pcm_substream *substream,
			struct snd_soc_dai *dai)
{
	struct tegra30_i2s *i2s = snd_soc_dai_get_drvdata(dai);
<<<<<<< HEAD
	int ret, i2s_id;

	if (substream->stream == SNDRV_PCM_STREAM_PLAYBACK) {
		/* To prevent power leakage */
		if (i2s->playback_ref_count == 0) {
			i2s_id = i2s->playback_i2s_cif - TEGRA30_AHUB_RXCIF_I2S0_RX0 - 1;
			pr_debug("%s-playback:i2s_id = %d\n", __func__, i2s_id);
			tegra30_i2s_free_gpio(substream, i2s_id);
		}
=======
	int ret = 0;
	struct snd_soc_pcm_runtime *rtd = substream->private_data;
	struct snd_soc_dai_link *dai_link = rtd->dai_link;

	if (substream->stream == SNDRV_PCM_STREAM_PLAYBACK) {
		int allocate_fifo = 1;
>>>>>>> f045b98b
		/* increment the playback ref count */
		i2s->playback_ref_count++;

		mutex_lock(&apbif_mutex);
		if (dai_link->no_pcm) {
			struct snd_soc_dpcm *dpcm;

			list_for_each_entry(dpcm,
				&rtd->dpcm[substream->stream].fe_clients,
				list_fe) {
				struct snd_soc_pcm_runtime *fe = dpcm->fe;

				if (allocated_fe == fe) {
					allocate_fifo = 0;
					break;
				}

				if (allocated_fe == NULL) {
					allocated_fe = fe;
					snd_soc_pcm_set_drvdata(allocated_fe,
						i2s);
				}
			}
		}

		if (allocate_fifo) {
			ret = tegra30_ahub_allocate_tx_fifo(
					&i2s->playback_fifo_cif,
					&i2s->playback_dma_data.addr,
					&i2s->playback_dma_data.req_sel);
			i2s->playback_dma_data.wrap = 4;
			i2s->playback_dma_data.width = 32;
		} else {
			struct tegra30_i2s *allocated_be =
					snd_soc_pcm_get_drvdata(allocated_fe);
			if (allocated_be) {
				memcpy(&i2s->playback_dma_data,
					&allocated_be->playback_dma_data,
					sizeof(struct tegra_pcm_dma_params));
				i2s->playback_fifo_cif =
						allocated_be->playback_fifo_cif;
			}
		}
		apbif_ref_cnt++;
		mutex_unlock(&apbif_mutex);

		if (!i2s->is_dam_used)
			tegra30_ahub_set_rx_cif_source(
				i2s->playback_i2s_cif,
				i2s->playback_fifo_cif);
	} else {
		/* To prevent power leakage */
		if (i2s->capture_ref_count == 0) {
			i2s_id = i2s->capture_i2s_cif - TEGRA30_AHUB_TXCIF_I2S0_TX0 - 1;
			pr_debug("%s-capture:i2s_id = %d\n", __func__, i2s_id);
			tegra30_i2s_free_gpio(substream, i2s_id);
		}
		/* increment the capture ref count */
		i2s->capture_ref_count++;
		ret = tegra30_ahub_allocate_rx_fifo(&i2s->capture_fifo_cif,
					&i2s->capture_dma_data.addr,
					&i2s->capture_dma_data.req_sel);
		i2s->capture_dma_data.wrap = 4;
		i2s->capture_dma_data.width = 32;
		tegra30_ahub_set_rx_cif_source(i2s->capture_fifo_cif,
					       i2s->capture_i2s_cif);
	}

	return ret;
}

void tegra30_i2s_shutdown(struct snd_pcm_substream *substream,
			struct snd_soc_dai *dai)
{
	struct tegra30_i2s *i2s = snd_soc_dai_get_drvdata(dai);
	int i2s_id;

	if (substream->stream == SNDRV_PCM_STREAM_PLAYBACK) {
		if (i2s->playback_ref_count == 1) {
			tegra30_ahub_unset_rx_cif_source(
				i2s->playback_i2s_cif);
			/* To prevent power leakage */
			i2s_id = i2s->playback_i2s_cif - TEGRA30_AHUB_RXCIF_I2S0_RX0 - 1;
			pr_debug("%s-playback:i2s_id = %d\n", __func__, i2s_id);
			tegra30_i2s_request_gpio(substream, i2s_id);
		}

		mutex_lock(&apbif_mutex);
		apbif_ref_cnt--;
		/* free the apbif dma channel*/
		if (!apbif_ref_cnt) {
			tegra30_ahub_free_tx_fifo(i2s->playback_fifo_cif);
			allocated_fe = NULL;
		}
		mutex_unlock(&apbif_mutex);
		i2s->playback_fifo_cif = -1;

		/* decrement the playback ref count */
		i2s->playback_ref_count--;
	} else {
		if (i2s->capture_ref_count == 1) {
			tegra30_ahub_unset_rx_cif_source(i2s->capture_fifo_cif);
			/* To prevent power leakage */
			i2s_id = i2s->capture_i2s_cif - TEGRA30_AHUB_TXCIF_I2S0_TX0 - 1;
			pr_debug("%s-capture:i2s_id = %d\n", __func__, i2s_id);
			tegra30_i2s_request_gpio(substream, i2s_id);
		}
		/* free the apbif dma channel*/
		tegra30_ahub_free_rx_fifo(i2s->capture_fifo_cif);

		/* decrement the capture ref count */
		i2s->capture_ref_count--;
	}
}

static int tegra30_i2s_set_dai_sysclk(struct snd_soc_dai *dai,
		int clk_id, unsigned int freq, int dir)
{
	struct tegra30_i2s *i2s = snd_soc_dai_get_drvdata(dai);

	i2s->i2s_bit_clk = freq;

	return 0;
}

static int tegra30_i2s_set_fmt(struct snd_soc_dai *dai,
				unsigned int fmt)
{
	struct tegra30_i2s *i2s = snd_soc_dai_get_drvdata(dai);
	unsigned int mask = 0, val = 0;

	mask = TEGRA30_I2S_CH_CTRL_EGDE_CTRL_MASK |
		TEGRA30_I2S_CH_CTRL_HIGHZ_CTRL_MASK;
	switch (fmt & SND_SOC_DAIFMT_INV_MASK) {
	case SND_SOC_DAIFMT_NB_NF:
		val = TEGRA30_I2S_CH_CTRL_EGDE_CTRL_POS_EDGE;
		if ((fmt & SND_SOC_DAIFMT_FORMAT_MASK)
			== SND_SOC_DAIFMT_DSP_A) {
			val = TEGRA30_I2S_CH_CTRL_EGDE_CTRL_NEG_EDGE |
				TEGRA30_I2S_CH_CTRL_HIGHZ_CTRL_ON_HALF_BIT_CLK;
		}
		break;
	case SND_SOC_DAIFMT_IB_NF:
		val = TEGRA30_I2S_CH_CTRL_EGDE_CTRL_NEG_EDGE;
		if ((fmt & SND_SOC_DAIFMT_FORMAT_MASK)
			== SND_SOC_DAIFMT_DSP_A) {
			val = TEGRA30_I2S_CH_CTRL_EGDE_CTRL_POS_EDGE;
		}
		break;
	default:
		return -EINVAL;
	}
	regmap_update_bits(i2s->regmap, TEGRA30_I2S_CH_CTRL, mask, val);
	mask = 0;
	val = 0;

	mask |= TEGRA30_I2S_CTRL_MASTER_ENABLE;
	switch (fmt & SND_SOC_DAIFMT_MASTER_MASK) {
	case SND_SOC_DAIFMT_CBS_CFS:
		val |= TEGRA30_I2S_CTRL_MASTER_ENABLE;
		break;
	case SND_SOC_DAIFMT_CBM_CFM:
		val = 0;
		break;
	default:
		return -EINVAL;
	}

	mask |= TEGRA30_I2S_CTRL_FRAME_FORMAT_MASK |
		TEGRA30_I2S_CTRL_LRCK_MASK;
	i2s->daifmt = fmt & SND_SOC_DAIFMT_FORMAT_MASK;
	switch (i2s->daifmt) {
	case SND_SOC_DAIFMT_DSP_A:
		val |= TEGRA30_I2S_CTRL_FRAME_FORMAT_FSYNC |
		      TEGRA30_I2S_CTRL_LRCK_R_LOW;
		break;
	case SND_SOC_DAIFMT_DSP_B:
		val |= TEGRA30_I2S_CTRL_FRAME_FORMAT_FSYNC |
		      TEGRA30_I2S_CTRL_LRCK_R_LOW;
		break;
	case SND_SOC_DAIFMT_I2S:
		val |= TEGRA30_I2S_CTRL_FRAME_FORMAT_LRCK |
		      TEGRA30_I2S_CTRL_LRCK_L_LOW;
		break;
	case SND_SOC_DAIFMT_RIGHT_J:
		val |= TEGRA30_I2S_CTRL_FRAME_FORMAT_LRCK |
		      TEGRA30_I2S_CTRL_LRCK_R_LOW;
		break;
	case SND_SOC_DAIFMT_LEFT_J:
		val |= TEGRA30_I2S_CTRL_FRAME_FORMAT_LRCK |
		      TEGRA30_I2S_CTRL_LRCK_R_LOW;
		break;
	default:
		return -EINVAL;
	}

	regmap_update_bits(i2s->regmap, TEGRA30_I2S_CTRL, mask, val);

	return 0;
}

static void tegra30_i2s_set_channel_bit_count(struct tegra30_i2s *i2s,
				int i2sclock, int srate)
{
	int sym_bitclk, bitcnt;
	unsigned int mask, val;

	bitcnt = (i2sclock / (2 * srate)) - 1;
	sym_bitclk = !(i2sclock % (2 * srate));

	mask = TEGRA30_I2S_TIMING_CHANNEL_BIT_COUNT_MASK;
	val = bitcnt << TEGRA30_I2S_TIMING_CHANNEL_BIT_COUNT_SHIFT;

	mask |= TEGRA30_I2S_TIMING_NON_SYM_ENABLE;
	if (!sym_bitclk)
		val |= TEGRA30_I2S_TIMING_NON_SYM_ENABLE;

	regmap_update_bits(i2s->regmap, TEGRA30_I2S_TIMING, mask, val);
}

static void tegra30_i2s_set_data_offset(struct tegra30_i2s *i2s)
{
	unsigned int mask, val;
	int rx_data_offset = i2s->dsp_config.rx_data_offset;
	int tx_data_offset = i2s->dsp_config.tx_data_offset;

	mask = TEGRA30_I2S_OFFSET_RX_DATA_OFFSET_MASK |
	       TEGRA30_I2S_OFFSET_TX_DATA_OFFSET_MASK;
	val = (rx_data_offset << TEGRA30_I2S_OFFSET_RX_DATA_OFFSET_SHIFT) |
	      (tx_data_offset << TEGRA30_I2S_OFFSET_TX_DATA_OFFSET_SHIFT);

	regmap_update_bits(i2s->regmap, TEGRA30_I2S_OFFSET, mask, val);
}

static void tegra30_i2s_set_slot_control(struct tegra30_i2s *i2s, int stream)
{
	unsigned int mask, val;
	int tx_mask = i2s->dsp_config.tx_mask;
	int rx_mask = i2s->dsp_config.rx_mask;

	if (stream == SNDRV_PCM_STREAM_PLAYBACK) {
#ifndef CONFIG_ARCH_TEGRA_3x_SOC
		mask = TEGRA30_I2S_SLOT_CTRL2_TX_SLOT_ENABLES_MASK;
		val = (tx_mask << TEGRA30_I2S_SLOT_CTRL2_TX_SLOT_ENABLES_SHIFT);
#else
		mask = TEGRA30_I2S_SLOT_CTRL_TX_SLOT_ENABLES_MASK;
		val = (tx_mask << TEGRA30_I2S_SLOT_CTRL_TX_SLOT_ENABLES_SHIFT);
#endif
	} else {
#ifndef CONFIG_ARCH_TEGRA_3x_SOC
		mask = TEGRA30_I2S_SLOT_CTRL2_RX_SLOT_ENABLES_MASK;
		val = (rx_mask << TEGRA30_I2S_SLOT_CTRL2_RX_SLOT_ENABLES_SHIFT);
#else
		mask = TEGRA30_I2S_SLOT_CTRL_RX_SLOT_ENABLES_MASK;
		val = (rx_mask << TEGRA30_I2S_SLOT_CTRL_RX_SLOT_ENABLES_SHIFT);
#endif
	}
#ifndef CONFIG_ARCH_TEGRA_3x_SOC
	regmap_update_bits(i2s->regmap, TEGRA30_I2S_SLOT_CTRL2, mask, val);
	mask = TEGRA30_I2S_SLOT_CTRL_TOTAL_SLOTS_MASK;
	val = (i2s->dsp_config.num_slots - 1) <<
	       TEGRA30_I2S_SLOT_CTRL_TOTAL_SLOTS_SHIFT;
#else
	mask |= TEGRA30_I2S_SLOT_CTRL_TOTAL_SLOTS_MASK;
	val |= (i2s->dsp_config.num_slots - 1) <<
	       TEGRA30_I2S_SLOT_CTRL_TOTAL_SLOTS_SHIFT;
#endif
	regmap_update_bits(i2s->regmap, TEGRA30_I2S_SLOT_CTRL, mask, val);
}

static int tegra30_i2s_tdm_setup_clocks(struct device *dev,
				struct tegra30_i2s *i2s, int *i2sclock)
{
	unsigned int val;
	int ret;

	regmap_read(i2s->regmap, TEGRA30_I2S_CTRL, &val);
	if (val & TEGRA30_I2S_CTRL_MASTER_ENABLE) {
		ret = clk_set_parent(i2s->clk_i2s, i2s->clk_pll_a_out0);
		if (ret) {
			dev_err(dev, "Can't set parent of I2S clock\n");
			return ret;
		}

		ret = clk_set_rate(i2s->clk_i2s, *i2sclock);
		if (ret) {
			dev_err(dev, "Can't set I2S clock rate: %d\n", ret);
			return ret;
		}
	} else {
		ret = clk_set_rate(i2s->clk_i2s_sync, *i2sclock);
		if (ret) {
			dev_err(dev, "Can't set I2S sync clock rate\n");
			return ret;
		}

		ret = clk_set_parent(clk_get_parent(i2s->clk_audio_2x),
						    i2s->clk_i2s_sync);
		if (ret) {
			dev_err(dev, "Can't set parent of audio2x clock\n");
			return ret;
		}

		ret = clk_set_rate(i2s->clk_audio_2x, *i2sclock);
		if (ret) {
			dev_err(dev, "Can't set audio2x clock rate\n");
			return ret;
		}

		ret = clk_set_parent(i2s->clk_i2s, i2s->clk_audio_2x);
		if (ret) {
			dev_err(dev, "Can't set parent of i2s clock\n");
			return ret;
		}
	}
	return ret;
}


static int tegra30_i2s_tdm_hw_params(struct snd_pcm_substream *substream,
				struct snd_pcm_hw_params *params,
				struct snd_soc_dai *dai)
{
	struct device *dev = substream->pcm->card->dev;
	struct tegra30_i2s *i2s = snd_soc_dai_get_drvdata(dai);
	unsigned int mask, val;
	int i2s_client_ch, i2s_audio_ch;
	int i2s_audio_bits = 0, i2s_client_bits = 0;
	int i2sclock, srate;
	int ret;

	srate = params_rate(params);

	i2sclock = srate *
		   i2s->dsp_config.num_slots *
		   i2s->dsp_config.slot_width;

	ret = tegra30_i2s_tdm_setup_clocks(dev, i2s, &i2sclock);
	if (ret)
		return -EINVAL;

	/* Run ahub clock greater than i2sclock */
	tegra30_ahub_clock_set_rate(i2sclock*2);

	tegra30_i2s_set_channel_bit_count(i2s, i2sclock*2, srate);

	i2s_client_ch = i2s->dsp_config.num_slots;
	i2s_audio_ch = i2s->dsp_config.num_slots;

	mask = TEGRA30_I2S_CTRL_BIT_SIZE_MASK;
	switch (i2s->dsp_config.slot_width) {
	case 16:
		i2s_audio_bits = TEGRA30_AUDIOCIF_BITS_16;
		i2s_client_bits = TEGRA30_AUDIOCIF_BITS_16;
		val = TEGRA30_I2S_CTRL_BIT_SIZE_16;
		break;
	case 32:
		i2s_audio_bits = TEGRA30_AUDIOCIF_BITS_32;
		i2s_client_bits = TEGRA30_AUDIOCIF_BITS_32;
		val = TEGRA30_I2S_CTRL_BIT_SIZE_32;
		break;
	default:
		dev_err(dev, "unknown slot_width %d\n",
				i2s->dsp_config.slot_width);
		return -EINVAL;
	}
	regmap_update_bits(i2s->regmap, TEGRA30_I2S_CTRL, mask, val);

	mask = TEGRA30_AUDIOCIF_CTRL_FIFO_THRESHOLD_MASK |
	       TEGRA30_AUDIOCIF_CTRL_AUDIO_CHANNELS_MASK |
	       TEGRA30_AUDIOCIF_CTRL_CLIENT_CHANNELS_MASK |
	       TEGRA30_AUDIOCIF_CTRL_AUDIO_BITS_MASK |
	       TEGRA30_AUDIOCIF_CTRL_CLIENT_BITS_MASK |
	       TEGRA30_AUDIOCIF_CTRL_DIRECTION_MASK;
	val = (0 << TEGRA30_AUDIOCIF_CTRL_FIFO_THRESHOLD_SHIFT) |
	      ((i2s_audio_ch - 1) <<
	      TEGRA30_AUDIOCIF_CTRL_AUDIO_CHANNELS_SHIFT) |
	      ((i2s_client_ch - 1) <<
	      TEGRA30_AUDIOCIF_CTRL_CLIENT_CHANNELS_SHIFT) |
	      (i2s_audio_bits <<
	      TEGRA30_AUDIOCIF_CTRL_AUDIO_BITS_SHIFT) |
	      (i2s_client_bits <<
	      TEGRA30_AUDIOCIF_CTRL_CLIENT_BITS_SHIFT);

	if (substream->stream == SNDRV_PCM_STREAM_PLAYBACK) {
		val |= TEGRA30_AUDIOCIF_CTRL_DIRECTION_RX;
		regmap_update_bits(i2s->regmap, TEGRA30_I2S_CIF_RX_CTRL,
				   mask, val);

		tegra30_ahub_set_tx_cif_channels(i2s->playback_fifo_cif,
						i2s_audio_ch,
						i2s_client_ch);
		tegra30_ahub_set_tx_cif_bits(i2s->playback_fifo_cif,
						i2s_audio_bits,
						i2s_client_bits);
		tegra30_ahub_set_tx_fifo_pack_mode(i2s->playback_fifo_cif, 0);

	} else {
		val |= TEGRA30_AUDIOCIF_CTRL_DIRECTION_TX;
		regmap_update_bits(i2s->regmap, TEGRA30_I2S_CIF_TX_CTRL,
				   mask, val);

		tegra30_ahub_set_rx_cif_channels(i2s->capture_fifo_cif,
						i2s_audio_ch,
						i2s_client_ch);
		tegra30_ahub_set_rx_cif_bits(i2s->capture_fifo_cif,
						i2s_audio_bits,
						i2s_client_bits);
		tegra30_ahub_set_rx_fifo_pack_mode(i2s->capture_fifo_cif, 0);
	}

	tegra30_i2s_set_slot_control(i2s, substream->stream);

	tegra30_i2s_set_data_offset(i2s);

	mask = TEGRA30_I2S_CH_CTRL_FSYNC_WIDTH_MASK;
	val = (i2s->dsp_config.slot_width - 1) <<
			TEGRA30_I2S_CH_CTRL_FSYNC_WIDTH_SHIFT;
	regmap_update_bits(i2s->regmap, TEGRA30_I2S_CH_CTRL, mask, val);

	return 0;
}

static int tegra30_i2s_hw_params(struct snd_pcm_substream *substream,
				 struct snd_pcm_hw_params *params,
				 struct snd_soc_dai *dai)
{
	struct device *dev = dai->dev;
	struct tegra30_i2s *i2s = snd_soc_dai_get_drvdata(dai);
	unsigned int mask, val, reg, reg_ctrl, i;
	int ret, sample_size, srate, i2sclock, bitcnt, sym_bitclk;
	int i2s_client_ch;

	mask = TEGRA30_I2S_CTRL_BIT_SIZE_MASK;
	switch (params_format(params)) {
	case SNDRV_PCM_FORMAT_S8:
		val = TEGRA30_I2S_CTRL_BIT_SIZE_8;
		sample_size = 8;
		break;
	case SNDRV_PCM_FORMAT_S16_LE:
		val = TEGRA30_I2S_CTRL_BIT_SIZE_16;
		sample_size = 16;
		break;
	case SNDRV_PCM_FORMAT_S24_LE:
	/* Fallthrough
	 * for 24 bit audio we support only S24_LE (S24_3LE is not
	 * supported) which is rendered on bus in 32 bits packet so
	 * consider as 32 bit
	 */
	case SNDRV_PCM_FORMAT_S32_LE:
		val = TEGRA30_I2S_CTRL_BIT_SIZE_32;
		sample_size = 32;
		break;
	default:
		return -EINVAL;
	}
	bitcnt = sample_size;
	i = 0;
	regmap_update_bits(i2s->regmap, TEGRA30_I2S_CTRL, mask, val);

	regmap_read(i2s->regmap, TEGRA30_I2S_CTRL, &reg_ctrl);
	/* I2S loopback*/
	if (tegra_i2sloopback_func)
		reg_ctrl |= TEGRA30_I2S_CTRL_LPBK_ENABLE;
	else
		reg_ctrl &= ~TEGRA30_I2S_CTRL_LPBK_ENABLE;
	mask = TEGRA30_I2S_CTRL_LPBK_ENABLE;
	regmap_update_bits(i2s->regmap, TEGRA30_I2S_CTRL, mask, reg_ctrl);
	/* TDM mode */
	if ((reg_ctrl & TEGRA30_I2S_CTRL_FRAME_FORMAT_FSYNC) &&
		(i2s->dsp_config.slot_width > 2))
		return tegra30_i2s_tdm_hw_params(substream, params, dai);

	srate = params_rate(params);

	if (reg_ctrl & TEGRA30_I2S_CTRL_MASTER_ENABLE) {
		i2sclock = srate * params_channels(params) * sample_size;

		/* Additional "* 4" is needed for FSYNC mode */
		if (reg_ctrl & TEGRA30_I2S_CTRL_FRAME_FORMAT_FSYNC)
			i2sclock *= 4;

		if (i2s->i2s_bit_clk != 0)
			i2sclock = i2s->i2s_bit_clk;

		ret = clk_set_parent(i2s->clk_i2s, i2s->clk_pll_a_out0);
		if (ret) {
			dev_err(dev, "Can't set parent of I2S clock\n");
			return ret;
		}

		ret = clk_set_rate(i2s->clk_i2s, i2sclock);
		if (ret) {
			dev_err(dev, "Can't set I2S clock rate: %d\n", ret);
			return ret;
		}

		if (reg_ctrl & TEGRA30_I2S_CTRL_FRAME_FORMAT_FSYNC) {
			bitcnt = (i2sclock / srate) - 1;
			sym_bitclk = !(i2sclock % srate);
		} else {
			bitcnt = (i2sclock / (2 * srate)) - 1;
			sym_bitclk = !(i2sclock % (2 * srate));
		}
		val = bitcnt << TEGRA30_I2S_TIMING_CHANNEL_BIT_COUNT_SHIFT;
		if (!sym_bitclk)
			val |= TEGRA30_I2S_TIMING_NON_SYM_ENABLE;

		regmap_write(i2s->regmap, TEGRA30_I2S_TIMING, val);
	} else {
		i2sclock = srate * params_channels(params) * sample_size;

		/* Additional "* 2" is needed for FSYNC mode */
		if (reg_ctrl & TEGRA30_I2S_CTRL_FRAME_FORMAT_FSYNC)
			i2sclock *= 2;

		ret = clk_set_rate(i2s->clk_i2s_sync, i2sclock);
		if (ret) {
			dev_err(dev, "Can't set I2S sync clock rate\n");
			return ret;
		}

		ret = clk_set_parent(clk_get_parent(i2s->clk_audio_2x),
						i2s->clk_i2s_sync);
		if (ret) {
			dev_err(dev, "Can't set parent of audio2x clock\n");
			return ret;
		}

		ret = clk_set_rate(i2s->clk_audio_2x, i2sclock);
		if (ret) {
			dev_err(dev, "Can't set I2S sync clock rate\n");
			return ret;
		}

		ret = clk_set_parent(i2s->clk_i2s, i2s->clk_audio_2x);
		if (ret) {
			dev_err(dev, "Can't set parent of audio2x clock\n");
			return ret;
		}

	}

	i2s_client_ch = (reg_ctrl & TEGRA30_I2S_CTRL_FRAME_FORMAT_FSYNC) ?
			params_channels(params) : 2;

	switch (sample_size) {
	case 8:
		val = (0 << TEGRA30_AUDIOCIF_CTRL_FIFO_THRESHOLD_SHIFT) |
	      ((params_channels(params) - 1) <<
			TEGRA30_AUDIOCIF_CTRL_AUDIO_CHANNELS_SHIFT) |
	      ((i2s_client_ch - 1) <<
			TEGRA30_AUDIOCIF_CTRL_CLIENT_CHANNELS_SHIFT) |
	      TEGRA30_AUDIOCIF_CTRL_AUDIO_BITS_8 |
	      TEGRA30_AUDIOCIF_CTRL_CLIENT_BITS_8;
		break;

	case 16:
		val = (0 << TEGRA30_AUDIOCIF_CTRL_FIFO_THRESHOLD_SHIFT) |
	      ((params_channels(params) - 1) <<
			TEGRA30_AUDIOCIF_CTRL_AUDIO_CHANNELS_SHIFT) |
	      ((i2s_client_ch - 1) <<
			TEGRA30_AUDIOCIF_CTRL_CLIENT_CHANNELS_SHIFT) |
	      TEGRA30_AUDIOCIF_CTRL_AUDIO_BITS_16 |
	      TEGRA30_AUDIOCIF_CTRL_CLIENT_BITS_16;
		break;

	case 24:
		val = (0 << TEGRA30_AUDIOCIF_CTRL_FIFO_THRESHOLD_SHIFT) |
	      ((params_channels(params) - 1) <<
			TEGRA30_AUDIOCIF_CTRL_AUDIO_CHANNELS_SHIFT) |
	      ((i2s_client_ch - 1) <<
			TEGRA30_AUDIOCIF_CTRL_CLIENT_CHANNELS_SHIFT) |
	      TEGRA30_AUDIOCIF_CTRL_AUDIO_BITS_24 |
	      TEGRA30_AUDIOCIF_CTRL_CLIENT_BITS_24;
		break;

	case 32:
		val = (0 << TEGRA30_AUDIOCIF_CTRL_FIFO_THRESHOLD_SHIFT) |
	      ((params_channels(params) - 1) <<
			TEGRA30_AUDIOCIF_CTRL_AUDIO_CHANNELS_SHIFT) |
	      ((i2s_client_ch - 1) <<
			TEGRA30_AUDIOCIF_CTRL_CLIENT_CHANNELS_SHIFT) |
	      TEGRA30_AUDIOCIF_CTRL_AUDIO_BITS_32 |
	      TEGRA30_AUDIOCIF_CTRL_CLIENT_BITS_32;
		break;

	default:
		pr_err("Error in sample size\n");
		val = 0;
		break;
	}

	if (substream->stream == SNDRV_PCM_STREAM_PLAYBACK) {
		val |= TEGRA30_AUDIOCIF_CTRL_DIRECTION_RX;
		reg = TEGRA30_I2S_CIF_RX_CTRL;

		tegra30_ahub_set_tx_cif_channels(i2s->playback_fifo_cif,
						 params_channels(params),
						 params_channels(params));

		switch (sample_size) {
		case 8:
			tegra30_ahub_set_tx_cif_bits(i2s->playback_fifo_cif,
			  TEGRA30_AUDIOCIF_BITS_8, TEGRA30_AUDIOCIF_BITS_8);
			tegra30_ahub_set_tx_fifo_pack_mode(i2s->playback_fifo_cif,
			  TEGRA30_AHUB_CHANNEL_CTRL_TX_PACK_8_4);
			break;

		case 16:
			tegra30_ahub_set_tx_cif_bits(i2s->playback_fifo_cif,
			  TEGRA30_AUDIOCIF_BITS_16, TEGRA30_AUDIOCIF_BITS_16);
			tegra30_ahub_set_tx_fifo_pack_mode(i2s->playback_fifo_cif,
			  TEGRA30_AHUB_CHANNEL_CTRL_TX_PACK_16);
			break;

		case 24:
			tegra30_ahub_set_tx_cif_bits(i2s->playback_fifo_cif,
			  TEGRA30_AUDIOCIF_BITS_24, TEGRA30_AUDIOCIF_BITS_24);
			tegra30_ahub_set_tx_fifo_pack_mode(i2s->playback_fifo_cif, 0);
			break;

		case 32:
			tegra30_ahub_set_tx_cif_bits(i2s->playback_fifo_cif,
			  TEGRA30_AUDIOCIF_BITS_32, TEGRA30_AUDIOCIF_BITS_32);
			tegra30_ahub_set_tx_fifo_pack_mode(i2s->playback_fifo_cif, 0);
			break;

		default:
			pr_err("Error in sample_size\n");
			break;
		}
	} else {
		val |= TEGRA30_AUDIOCIF_CTRL_DIRECTION_TX;
		reg = TEGRA30_I2S_CIF_TX_CTRL;

		tegra30_ahub_set_rx_cif_channels(i2s->capture_fifo_cif,
						 params_channels(params),
						 params_channels(params));

		switch (sample_size) {
		case 8:
			tegra30_ahub_set_rx_cif_bits(i2s->capture_fifo_cif,
			  TEGRA30_AUDIOCIF_BITS_8, TEGRA30_AUDIOCIF_BITS_8);
			tegra30_ahub_set_rx_fifo_pack_mode(i2s->capture_fifo_cif,
			  TEGRA30_AHUB_CHANNEL_CTRL_RX_PACK_8_4);
			break;

		case 16:
			tegra30_ahub_set_rx_cif_bits(i2s->capture_fifo_cif,
			  TEGRA30_AUDIOCIF_BITS_16, TEGRA30_AUDIOCIF_BITS_16);
			tegra30_ahub_set_rx_fifo_pack_mode(i2s->capture_fifo_cif,
			  TEGRA30_AHUB_CHANNEL_CTRL_RX_PACK_16);
			break;

		case 24:
			tegra30_ahub_set_rx_cif_bits(i2s->capture_fifo_cif,
			  TEGRA30_AUDIOCIF_BITS_24, TEGRA30_AUDIOCIF_BITS_24);
			tegra30_ahub_set_rx_fifo_pack_mode(i2s->capture_fifo_cif, 0);
			break;

		case 32:
			tegra30_ahub_set_rx_cif_bits(i2s->capture_fifo_cif,
			  TEGRA30_AUDIOCIF_BITS_32, TEGRA30_AUDIOCIF_BITS_32);
			tegra30_ahub_set_rx_fifo_pack_mode(i2s->capture_fifo_cif, 0);
			break;

		default:
			pr_err("Error in sample_size\n");
			break;
		}
	}
	regmap_write(i2s->regmap, reg, val);

	switch (i2s->daifmt) {
	case SND_SOC_DAIFMT_RIGHT_J:
		val = 0;
		if ((bitcnt - sample_size) > 0)
			val = bitcnt - sample_size;
		break;
	case SND_SOC_DAIFMT_DSP_B:
	case SND_SOC_DAIFMT_LEFT_J:
		val = 0;
		break;
	case SND_SOC_DAIFMT_I2S:
	case SND_SOC_DAIFMT_DSP_A: /* fall through */
		val = 1;
		break;
	default:
		return -EINVAL;
	}

	val = (val << TEGRA30_I2S_OFFSET_RX_DATA_OFFSET_SHIFT) |
	      (val << TEGRA30_I2S_OFFSET_TX_DATA_OFFSET_SHIFT);

	regmap_write(i2s->regmap, TEGRA30_I2S_OFFSET, val);

#ifndef CONFIG_ARCH_TEGRA_3x_SOC
	if (reg_ctrl & TEGRA30_I2S_CTRL_FRAME_FORMAT_FSYNC) {
		regmap_read(i2s->regmap, TEGRA30_I2S_SLOT_CTRL2, &val);

		if (substream->stream == SNDRV_PCM_STREAM_PLAYBACK) {
			val &=
				~TEGRA30_I2S_SLOT_CTRL2_TX_SLOT_ENABLES_MASK;
			val |= ((1 << params_channels(params)) - 1) <<
				TEGRA30_I2S_SLOT_CTRL2_TX_SLOT_ENABLES_SHIFT;
		} else {
			val &=
				~TEGRA30_I2S_SLOT_CTRL2_RX_SLOT_ENABLES_MASK;
			val |= ((1 << params_channels(params)) - 1) <<
				TEGRA30_I2S_SLOT_CTRL2_RX_SLOT_ENABLES_SHIFT;
		}
		regmap_write(i2s->regmap, TEGRA30_I2S_SLOT_CTRL2, val);
	}

	val = 0;
	mask = TEGRA30_I2S_SLOT_CTRL_TOTAL_SLOTS_MASK;
	if (reg_ctrl & TEGRA30_I2S_CTRL_FRAME_FORMAT_FSYNC)
		val = (params_channels(params) - 1) <<
			TEGRA30_I2S_SLOT_CTRL_TOTAL_SLOTS_SHIFT;
#else
	if (substream->stream == SNDRV_PCM_STREAM_PLAYBACK) {
		mask = TEGRA30_I2S_SLOT_CTRL_TX_SLOT_ENABLES_MASK;
		val = (1 << TEGRA30_I2S_SLOT_CTRL_TX_SLOT_ENABLES_SHIFT);
	} else {
		mask = TEGRA30_I2S_SLOT_CTRL_RX_SLOT_ENABLES_MASK;
		val = (1 << TEGRA30_I2S_SLOT_CTRL_RX_SLOT_ENABLES_SHIFT);
	}
#endif

	regmap_update_bits(i2s->regmap, TEGRA30_I2S_SLOT_CTRL, mask, val);

	return 0;
}

static int tegra30_i2s_soft_reset(struct tegra30_i2s *i2s)
{
	int dcnt = 10;
	unsigned int val;

	regmap_update_bits(i2s->regmap, TEGRA30_I2S_CTRL,
		TEGRA30_I2S_CTRL_SOFT_RESET, TEGRA30_I2S_CTRL_SOFT_RESET);

	do {
		udelay(100);
		regmap_read(i2s->regmap, TEGRA30_I2S_CTRL, &val);
	} while ((val & TEGRA30_I2S_CTRL_SOFT_RESET) && dcnt--);

	/* Restore reg_ctrl to ensure if a concurrent playback/capture
	   session was active it continues after SOFT_RESET */
	regmap_update_bits(i2s->regmap, TEGRA30_I2S_CTRL,
		TEGRA30_I2S_CTRL_SOFT_RESET, 0);

	return (dcnt < 0) ? -ETIMEDOUT : 0;
}

static void tegra30_i2s_start_playback(struct tegra30_i2s *i2s)
{
	tegra30_ahub_enable_tx_fifo(i2s->playback_fifo_cif);
	/* if this is the only user of i2s tx then enable it*/
	if (i2s->playback_ref_count == 1)
		regmap_update_bits(i2s->regmap, TEGRA30_I2S_CTRL,
				   TEGRA30_I2S_CTRL_XFER_EN_TX,
				   TEGRA30_I2S_CTRL_XFER_EN_TX);
}

static void tegra30_i2s_stop_playback(struct tegra30_i2s *i2s)
{
	int dcnt = 10;
	/* if this is the only user of i2s tx then disable it*/
	tegra30_ahub_disable_tx_fifo(i2s->playback_fifo_cif);
	if (i2s->playback_ref_count == 1) {
		regmap_update_bits(i2s->regmap, TEGRA30_I2S_CTRL,
				   TEGRA30_I2S_CTRL_XFER_EN_TX, 0);

		while (tegra30_ahub_tx_fifo_is_enabled(i2s->id) && dcnt--)
			udelay(100);

		dcnt = 10;
		while (!tegra30_ahub_tx_fifo_is_empty(i2s->id) && dcnt--)
			udelay(100);

		/* In case I2S FIFO does not get empty do a soft reset of the
		   I2S channel to prevent channel reversal in next session */
		if (dcnt < 0) {
			tegra30_i2s_soft_reset(i2s);

			dcnt = 10;
			while (!tegra30_ahub_tx_fifo_is_empty(i2s->id) &&
			       dcnt--)
				udelay(100);
		}
	}
}

static void tegra30_i2s_start_capture(struct tegra30_i2s *i2s)
{
	tegra30_ahub_enable_rx_fifo(i2s->capture_fifo_cif);
	if (!i2s->is_call_mode_rec)
		regmap_update_bits(i2s->regmap, TEGRA30_I2S_CTRL,
				   TEGRA30_I2S_CTRL_XFER_EN_RX,
				   TEGRA30_I2S_CTRL_XFER_EN_RX);
}

static void tegra30_i2s_stop_capture(struct tegra30_i2s *i2s)
{
	int dcnt = 10;

	if (!i2s->is_call_mode_rec && (i2s->capture_ref_count == 1)) {
		regmap_update_bits(i2s->regmap, TEGRA30_I2S_CTRL,
				   TEGRA30_I2S_CTRL_XFER_EN_RX, 0);
		while (tegra30_ahub_rx_fifo_is_enabled(i2s->id) && dcnt--)
			udelay(100);

		dcnt = 10;
		while (!tegra30_ahub_rx_fifo_is_empty(i2s->id) && dcnt--)
			udelay(100);

		/* In case I2S FIFO does not get empty do a soft reset of
		   the I2S channel to prevent channel reversal in next capture
		   session */
		if (dcnt < 0) {
			tegra30_i2s_soft_reset(i2s);

			dcnt = 10;
			while (!tegra30_ahub_rx_fifo_is_empty(i2s->id) &&
			       dcnt--)
				udelay(100);
		}
		tegra30_ahub_disable_rx_fifo(i2s->capture_fifo_cif);
	}
}

static int tegra30_i2s_trigger(struct snd_pcm_substream *substream, int cmd,
				struct snd_soc_dai *dai)
{
	struct tegra30_i2s *i2s = snd_soc_dai_get_drvdata(dai);

	switch (cmd) {
	case SNDRV_PCM_TRIGGER_START:
	case SNDRV_PCM_TRIGGER_PAUSE_RELEASE:
	case SNDRV_PCM_TRIGGER_RESUME:
		if (substream->stream == SNDRV_PCM_STREAM_PLAYBACK)
			tegra30_i2s_start_playback(i2s);
		else
			tegra30_i2s_start_capture(i2s);
		break;
	case SNDRV_PCM_TRIGGER_STOP:
	case SNDRV_PCM_TRIGGER_PAUSE_PUSH:
	case SNDRV_PCM_TRIGGER_SUSPEND:
		if (substream->stream == SNDRV_PCM_STREAM_PLAYBACK)
			tegra30_i2s_stop_playback(i2s);
		else
			tegra30_i2s_stop_capture(i2s);
		break;
	default:
		return -EINVAL;
	}

	return 0;
}

static int tegra30_i2s_probe(struct snd_soc_dai *dai)
{
	struct tegra30_i2s *i2s = snd_soc_dai_get_drvdata(dai);

	dai->capture_dma_data = &i2s->capture_dma_data;
	dai->playback_dma_data = &i2s->playback_dma_data;

	/* Default values for DSP mode */
	i2s->dsp_config.num_slots = 1;
	i2s->dsp_config.slot_width = 2;
	i2s->dsp_config.tx_mask = 1;
	i2s->dsp_config.rx_mask = 1;
	i2s->dsp_config.rx_data_offset = 1;
	i2s->dsp_config.tx_data_offset = 1;
	tegra_i2sloopback_func = 0;


	return 0;
}

int tegra30_i2s_set_tdm_slot(struct snd_soc_dai *cpu_dai,
							unsigned int tx_mask,
							unsigned int rx_mask,
							int slots,
							int slot_width)
{
	struct tegra30_i2s *i2s = snd_soc_dai_get_drvdata(cpu_dai);

	i2s->dsp_config.num_slots = slots;
	i2s->dsp_config.slot_width = slot_width;
	i2s->dsp_config.tx_mask = tx_mask;
	i2s->dsp_config.rx_mask = rx_mask;
	i2s->dsp_config.rx_data_offset = 0;
	i2s->dsp_config.tx_data_offset = 0;

	return 0;
}

static struct snd_soc_dai_ops tegra30_i2s_dai_ops = {
	.startup	= tegra30_i2s_startup,
	.shutdown	= tegra30_i2s_shutdown,
	.set_fmt	= tegra30_i2s_set_fmt,
	.hw_params	= tegra30_i2s_hw_params,
	.trigger	= tegra30_i2s_trigger,
	.set_tdm_slot	= tegra30_i2s_set_tdm_slot,
	.set_sysclk	= tegra30_i2s_set_dai_sysclk,
};

static struct snd_soc_dai_driver tegra30_i2s_dai_template = {
	.probe = tegra30_i2s_probe,
	.playback = {
		.stream_name = "Playback",
		.channels_min = 1,
		.channels_max = 16,
		.rates = SNDRV_PCM_RATE_8000_192000,
		.formats = SNDRV_PCM_FMTBIT_S8 | SNDRV_PCM_FMTBIT_S16_LE |
			SNDRV_PCM_FMTBIT_S24_LE | SNDRV_PCM_FMTBIT_S32_LE,
	},
	.capture = {
		.stream_name = "Capture",
		.channels_min = 1,
		.channels_max = 16,
		.rates = SNDRV_PCM_RATE_8000_96000,
		.formats = SNDRV_PCM_FMTBIT_S8 | SNDRV_PCM_FMTBIT_S16_LE |
			SNDRV_PCM_FMTBIT_S24_LE | SNDRV_PCM_FMTBIT_S32_LE,
	},
	.ops = &tegra30_i2s_dai_ops,
	.symmetric_rates = 1,
};

static const struct snd_soc_component_driver tegra30_i2s_component = {
	.name		= DRV_NAME,
};

static bool tegra30_i2s_wr_rd_reg(struct device *dev, unsigned int reg)
{
	switch (reg) {
	case TEGRA30_I2S_CTRL:
	case TEGRA30_I2S_TIMING:
	case TEGRA30_I2S_OFFSET:
	case TEGRA30_I2S_CH_CTRL:
	case TEGRA30_I2S_SLOT_CTRL:
	case TEGRA30_I2S_CIF_RX_CTRL:
	case TEGRA30_I2S_CIF_TX_CTRL:
	case TEGRA30_I2S_FLOWCTL:
	case TEGRA30_I2S_TX_STEP:
	case TEGRA30_I2S_FLOW_STATUS:
	case TEGRA30_I2S_FLOW_TOTAL:
	case TEGRA30_I2S_FLOW_OVER:
	case TEGRA30_I2S_FLOW_UNDER:
	case TEGRA30_I2S_LCOEF_1_4_0:
	case TEGRA30_I2S_LCOEF_1_4_1:
	case TEGRA30_I2S_LCOEF_1_4_2:
	case TEGRA30_I2S_LCOEF_1_4_3:
	case TEGRA30_I2S_LCOEF_1_4_4:
	case TEGRA30_I2S_LCOEF_1_4_5:
	case TEGRA30_I2S_LCOEF_2_4_0:
	case TEGRA30_I2S_LCOEF_2_4_1:
	case TEGRA30_I2S_LCOEF_2_4_2:
#ifndef CONFIG_ARCH_TEGRA_3x_SOC
	case TEGRA30_I2S_SLOT_CTRL2:
#endif
		return true;
	default:
		return false;
	};
}

static bool tegra30_i2s_volatile_reg(struct device *dev, unsigned int reg)
{
	switch (reg) {
	case TEGRA30_I2S_FLOW_STATUS:
	case TEGRA30_I2S_FLOW_TOTAL:
	case TEGRA30_I2S_FLOW_OVER:
	case TEGRA30_I2S_FLOW_UNDER:
		return true;
	default:
		return false;
	};
}

static const struct regmap_config tegra30_i2s_regmap_config = {
	.reg_bits = 32,
	.reg_stride = 4,
	.val_bits = 32,
#ifndef CONFIG_ARCH_TEGRA_3x_SOC
	.max_register = TEGRA30_I2S_SLOT_CTRL2,
#else
	.max_register = TEGRA30_I2S_LCOEF_2_4_2,
#endif
	.writeable_reg = tegra30_i2s_wr_rd_reg,
	.readable_reg = tegra30_i2s_wr_rd_reg,
	.volatile_reg = tegra30_i2s_volatile_reg,
	.cache_type = REGCACHE_FLAT,
};

int tegra30_i2s_set_cif_channels(struct tegra30_i2s  *i2s,
		unsigned int cif_reg,
		unsigned int audio_ch,
		unsigned int client_ch)
{
	unsigned int val;

	pm_runtime_get_sync(i2s->dev);

	regmap_read(i2s->regmap, cif_reg, &val);
	val &= ~(TEGRA30_AUDIOCIF_CTRL_AUDIO_CHANNELS_MASK |
		TEGRA30_AUDIOCIF_CTRL_CLIENT_CHANNELS_MASK);
	val |= ((audio_ch - 1) << TEGRA30_AUDIOCIF_CTRL_AUDIO_CHANNELS_SHIFT) |
	      ((client_ch - 1) << TEGRA30_AUDIOCIF_CTRL_CLIENT_CHANNELS_SHIFT);

	regmap_write(i2s->regmap, cif_reg, val);

	pm_runtime_put(i2s->dev);

	return 0;
}

int tegra30_i2s_set_cif_bits(struct tegra30_i2s  *i2s,
		unsigned int cif_reg,
		unsigned int audio_bits,
		unsigned int client_bits)
{
	unsigned int val;

	pm_runtime_get_sync(i2s->dev);

	regmap_read(i2s->regmap, cif_reg, &val);
	val &= ~(TEGRA30_AUDIOCIF_CTRL_AUDIO_BITS_MASK |
		TEGRA30_AUDIOCIF_CTRL_CLIENT_BITS_MASK);
	val |= ((audio_bits) << TEGRA30_AUDIOCIF_CTRL_AUDIO_BITS_SHIFT) |
	      ((client_bits) << TEGRA30_AUDIOCIF_CTRL_CLIENT_BITS_SHIFT);

	regmap_write(i2s->regmap, cif_reg, val);

	pm_runtime_put(i2s->dev);

	return 0;
}

int tegra30_i2s_set_cif_stereo_conv(struct tegra30_i2s  *i2s,
		unsigned int cif_reg,
		int conv)
{
	unsigned int val;

	pm_runtime_get_sync(i2s->dev);

	regmap_read(i2s->regmap, cif_reg, &val);
	val &= ~TEGRA30_AUDIOCIF_CTRL_STEREO_CONV_MASK;
	val |= conv;

	regmap_write(i2s->regmap, cif_reg, val);

	pm_runtime_put(i2s->dev);

	return 0;
}

static int configure_baseband_i2s(struct tegra30_i2s  *i2s, int is_i2smaster,
		int i2s_mode, int channels, int rate, int bitsize, int bit_clk)
{
	int i2sclock, bitcnt, ret, is_formatdsp;
	unsigned int mask, mask1, val, val1;

	is_formatdsp = (i2s_mode == TEGRA_DAIFMT_DSP_A) ||
					(i2s_mode == TEGRA_DAIFMT_DSP_B);
	if (bit_clk) {
		i2sclock = bit_clk;
	} else {
		i2sclock = rate * channels * bitsize * 2;
		/* additional 8 for baseband */
		if (is_formatdsp)
			i2sclock *= 8;
	}

	if (is_i2smaster) {
		ret = clk_set_parent(i2s->clk_i2s, i2s->clk_pll_a_out0);
		if (ret) {
			pr_err("Can't set parent of I2S clock\n");
			return ret;
		}

		ret = clk_set_rate(i2s->clk_i2s, i2sclock);
		if (ret) {
			pr_err("Can't set I2S clock rate: %d\n", ret);
			return ret;
		}
	} else {
		ret = clk_set_rate(i2s->clk_i2s_sync, i2sclock);
		if (ret) {
			pr_err("Can't set I2S sync clock rate\n");
			return ret;
		}

		ret = clk_set_rate(i2s->clk_audio_2x, i2sclock);
		if (ret) {
			pr_err("Can't set I2S sync clock rate\n");
			return ret;
		}

		ret = clk_set_parent(i2s->clk_i2s, i2s->clk_audio_2x);
		if (ret) {
			pr_err("Can't set parent of audio2x clock\n");
			return ret;
		}
	}

	pm_runtime_get_sync(i2s->dev);

	mask = (TEGRA30_I2S_CTRL_BIT_SIZE_MASK |
			TEGRA30_I2S_CTRL_FRAME_FORMAT_MASK |
			TEGRA30_I2S_CTRL_LRCK_MASK |
			TEGRA30_I2S_CTRL_MASTER_ENABLE);
	mask1 = TEGRA30_I2S_CH_CTRL_EGDE_CTRL_MASK;

	val = TEGRA30_I2S_CTRL_BIT_SIZE_16;
	if (is_i2smaster)
		val |= TEGRA30_I2S_CTRL_MASTER_ENABLE;

	if (i2s_mode == TEGRA_DAIFMT_DSP_A) {
		val |= TEGRA30_I2S_CTRL_FRAME_FORMAT_FSYNC;
		val |= TEGRA30_I2S_CTRL_LRCK_R_LOW;
		val1 = TEGRA30_I2S_CH_CTRL_EGDE_CTRL_NEG_EDGE;
	} else if (i2s_mode == TEGRA_DAIFMT_DSP_B) {
		val |= TEGRA30_I2S_CTRL_FRAME_FORMAT_FSYNC;
		val |= TEGRA30_I2S_CTRL_LRCK_R_LOW;
		val1 = TEGRA30_I2S_CH_CTRL_EGDE_CTRL_POS_EDGE;
	} else {
		val |= TEGRA30_I2S_CTRL_FRAME_FORMAT_LRCK;
		val |= TEGRA30_I2S_CTRL_LRCK_L_LOW;
		val1 = TEGRA30_I2S_CH_CTRL_EGDE_CTRL_POS_EDGE;
	}
	regmap_update_bits(i2s->regmap, TEGRA30_I2S_CTRL, mask, val);
	regmap_update_bits(i2s->regmap, TEGRA30_I2S_CH_CTRL, mask1, val1);

#ifndef CONFIG_ARCH_TEGRA_3x_SOC
	regmap_read(i2s->regmap, TEGRA30_I2S_SLOT_CTRL2, &val);
	val &= ~TEGRA30_I2S_SLOT_CTRL2_TX_SLOT_ENABLES_MASK;
	val |= ((1 << channels) - 1) <<
		TEGRA30_I2S_SLOT_CTRL2_TX_SLOT_ENABLES_SHIFT;
	val &= ~TEGRA30_I2S_SLOT_CTRL2_RX_SLOT_ENABLES_MASK;
	val |= ((1 << channels) - 1) <<
		TEGRA30_I2S_SLOT_CTRL2_RX_SLOT_ENABLES_SHIFT;
	regmap_write(i2s->regmap, TEGRA30_I2S_SLOT_CTRL2, val);

	val = 0;
	mask = TEGRA30_I2S_SLOT_CTRL_TOTAL_SLOTS_MASK;
	if (is_formatdsp)
		val = (channels - 1) <<
			TEGRA30_I2S_SLOT_CTRL_TOTAL_SLOTS_SHIFT;
#else
	mask = (TEGRA30_I2S_SLOT_CTRL_TX_SLOT_ENABLES_MASK |
	       TEGRA30_I2S_SLOT_CTRL_RX_SLOT_ENABLES_MASK);
	val = (1 << TEGRA30_I2S_SLOT_CTRL_TX_SLOT_ENABLES_SHIFT |
	      1 << TEGRA30_I2S_SLOT_CTRL_RX_SLOT_ENABLES_SHIFT);
#endif
	regmap_update_bits(i2s->regmap, TEGRA30_I2S_SLOT_CTRL, mask, val);

	val = (1 << TEGRA30_I2S_OFFSET_RX_DATA_OFFSET_SHIFT) |
	      (1 << TEGRA30_I2S_OFFSET_TX_DATA_OFFSET_SHIFT);
	regmap_write(i2s->regmap, TEGRA30_I2S_OFFSET, val);

	if (is_formatdsp) {
		bitcnt = (i2sclock/rate) - 1;
		val = bitcnt << TEGRA30_I2S_TIMING_CHANNEL_BIT_COUNT_SHIFT;
		if (i2sclock % (rate))
			val |= TEGRA30_I2S_TIMING_NON_SYM_ENABLE;
	} else {
		bitcnt = (i2sclock/(2*rate)) - 1;
		val = bitcnt << TEGRA30_I2S_TIMING_CHANNEL_BIT_COUNT_SHIFT;
		if (i2sclock % (2*rate))
			val |= TEGRA30_I2S_TIMING_NON_SYM_ENABLE;
	}
	regmap_write(i2s->regmap, TEGRA30_I2S_TIMING, val);

	/* configure the i2s cif*/
	val = (0 << TEGRA30_AUDIOCIF_CTRL_FIFO_THRESHOLD_SHIFT) |
	      ((channels - 1) << TEGRA30_AUDIOCIF_CTRL_AUDIO_CHANNELS_SHIFT) |
	      ((channels - 1) << TEGRA30_AUDIOCIF_CTRL_CLIENT_CHANNELS_SHIFT) |
	      TEGRA30_AUDIOCIF_CTRL_AUDIO_BITS_16 |
	      TEGRA30_AUDIOCIF_CTRL_CLIENT_BITS_16;
	val |= TEGRA30_AUDIOCIF_CTRL_DIRECTION_RX;
	regmap_write(i2s->regmap, TEGRA30_I2S_CIF_RX_CTRL, val);

	val &= ~TEGRA30_AUDIOCIF_CTRL_DIRECTION_MASK;
	val |= TEGRA30_AUDIOCIF_CTRL_DIRECTION_TX;
	regmap_write(i2s->regmap, TEGRA30_I2S_CIF_TX_CTRL, val);

	pm_runtime_put(i2s->dev);

	return 0;
}

static int configure_dam(struct tegra30_i2s  *i2s, int out_channel,
		int out_rate, int out_bitsize, int in_channels,
		int in_rate, int in_bitsize)
{
	if (!i2s->dam_ch_refcount)
		i2s->dam_ifc = tegra30_dam_allocate_controller();

	if (i2s->dam_ifc < 0)
		return -ENOENT;

	tegra30_dam_allocate_channel(i2s->dam_ifc, TEGRA30_DAM_CHIN0_SRC);
	i2s->dam_ch_refcount++;
	tegra30_dam_enable_clock(i2s->dam_ifc);
	tegra30_dam_set_samplerate(i2s->dam_ifc, TEGRA30_DAM_CHOUT, out_rate);
	tegra30_dam_set_samplerate(i2s->dam_ifc, TEGRA30_DAM_CHIN0_SRC,
				in_rate);
	tegra30_dam_set_gain(i2s->dam_ifc, TEGRA30_DAM_CHIN0_SRC, 0x1000);
#ifndef CONFIG_ARCH_TEGRA_3x_SOC
	tegra30_dam_set_acif(i2s->dam_ifc, TEGRA30_DAM_CHIN0_SRC,
			in_channels, in_bitsize, 1, 32);
	tegra30_dam_set_acif(i2s->dam_ifc, TEGRA30_DAM_CHOUT,
			out_channel, out_bitsize, out_channel, 32);
#else
	tegra30_dam_set_acif(i2s->dam_ifc, TEGRA30_DAM_CHIN0_SRC,
			in_channels, in_bitsize, 1, 16);
	tegra30_dam_set_acif(i2s->dam_ifc, TEGRA30_DAM_CHOUT,
			out_channel, out_bitsize, out_channel, out_bitsize);
#endif

	return 0;
}

#if defined(CONFIG_ARCH_TEGRA_14x_SOC)
int t14x_make_bt_voice_call_connections(struct codec_config *codec_info,
				struct ahub_bbc1_config *bb_info,
				int uses_voice_codec)
{
	struct tegra30_i2s *codec_i2s = &i2scont[codec_info->i2s_id];
	struct tegra30_i2s *bb_i2s = &bbc1cont;
	unsigned int val;
	int dcnt = RETRY_CNT;
	int ret = 0;

	if (codec_i2s == NULL || bb_i2s == NULL)
		return -ENOENT;

	/* increment the codec i2s playback ref count */
	codec_i2s->playback_ref_count++;
	bb_i2s->playback_ref_count++;
	codec_i2s->capture_ref_count++;
	bb_i2s->capture_ref_count++;

	pm_runtime_get_sync(codec_i2s->dev);

	/* Make sure i2s is disabled during the configiration */
	if (codec_i2s->reg_ctrl & TEGRA30_I2S_CTRL_XFER_EN_RX) {
		regmap_update_bits(codec_i2s->regmap, TEGRA30_I2S_CTRL,
				   TEGRA30_I2S_CTRL_XFER_EN_RX, 0);
		while (!tegra30_ahub_rx_fifo_is_empty(codec_i2s->id) && dcnt--)
			udelay(100);
	}

	dcnt = RETRY_CNT;
	if (codec_i2s->reg_ctrl & TEGRA30_I2S_CTRL_XFER_EN_TX) {
		regmap_update_bits(codec_i2s->regmap, TEGRA30_I2S_CTRL,
				   TEGRA30_I2S_CTRL_XFER_EN_TX, 0);
		while (!tegra30_ahub_tx_fifo_is_empty(codec_i2s->id) && dcnt--)
			udelay(100);
	}

	regmap_update_bits(codec_i2s->regmap, TEGRA30_I2S_CTRL,
				   TEGRA30_I2S_CTRL_TX_FLOWCTL_EN, 0);

	/* Configure codec i2s */
	ret = configure_baseband_i2s(codec_i2s, codec_info->is_i2smaster,
		codec_info->i2s_mode, codec_info->channels,
		codec_info->rate, codec_info->bitsize,
		 codec_info->bit_clk);
	if (ret)
		pr_info("%s:Failed to configure codec i2s\n", __func__);

	/* configure codec dam */
	ret = configure_dam(codec_i2s, codec_info->channels,
	   codec_info->rate, codec_info->bitsize, bb_info->channels,
	   bb_info->rate, bb_info->sample_size);
	if (ret)
		pr_info("%s:Failed to configure codec dam\n", __func__);

	/* configure bb dam */
	ret = configure_dam(bb_i2s, bb_info->channels,
		bb_info->rate, bb_info->sample_size, codec_info->channels,
		codec_info->rate, codec_info->bitsize);
	if (ret)
		pr_info("%s:Failed to configure bbc dam\n", __func__);

	tegra30_dam_set_acif_stereo_conv(bb_i2s->dam_ifc,
			TEGRA30_DAM_CHIN0_SRC,
			TEGRA30_CIF_STEREOCONV_AVG);

	/* make ahub connections */

	/* if this is the only user of i2s tx, make i2s rx connection */
	if (codec_i2s->playback_ref_count == 1) {
		tegra30_ahub_set_rx_cif_source(
		  TEGRA30_AHUB_RXCIF_I2S0_RX0 + codec_info->i2s_id,
		  TEGRA30_AHUB_TXCIF_DAM0_TX0 + codec_i2s->dam_ifc);
	}

	tegra30_ahub_set_rx_cif_source(TEGRA30_AHUB_RXCIF_BBC1_RX0,
			TEGRA30_AHUB_TXCIF_DAM0_TX0 + bb_i2s->dam_ifc);
	tegra30_ahub_set_rx_cif_source(TEGRA30_AHUB_RXCIF_DAM0_RX0 +
		(codec_i2s->dam_ifc*2), TEGRA30_AHUB_TXCIF_BBC1_TX0);
	tegra30_ahub_set_rx_cif_source(TEGRA30_AHUB_RXCIF_DAM0_RX0 +
		(bb_i2s->dam_ifc*2), TEGRA30_AHUB_TXCIF_I2S0_TX0 +
		codec_info->i2s_id);

	/* enable dam and i2s */
	tegra30_dam_enable(codec_i2s->dam_ifc, TEGRA30_DAM_ENABLE,
		TEGRA30_DAM_CHIN0_SRC);
	tegra30_dam_enable(bb_i2s->dam_ifc, TEGRA30_DAM_ENABLE,
		TEGRA30_DAM_CHIN0_SRC);

	val = TEGRA30_I2S_CTRL_XFER_EN_TX | TEGRA30_I2S_CTRL_XFER_EN_RX;
	regmap_update_bits(codec_i2s->regmap, TEGRA30_I2S_CTRL, val, val);

	return 0;
}

int t14x_break_bt_voice_call_connections(struct codec_config *codec_info,
				struct ahub_bbc1_config *bb_info,
				int uses_voice_codec)
{
	struct tegra30_i2s *codec_i2s = &i2scont[codec_info->i2s_id];
	struct tegra30_i2s *bb_i2s = &bbc1cont;
	int dcnt = RETRY_CNT;

	/* Disable Codec I2S TX (RX from ahub) */
	if (codec_i2s->playback_ref_count == 1) {
		regmap_update_bits(codec_i2s->regmap, TEGRA30_I2S_CTRL,
				   TEGRA30_I2S_CTRL_XFER_EN_TX, 0);

		while (!tegra30_ahub_tx_fifo_is_empty(codec_i2s->id) &&
				dcnt--)
			udelay(100);

		dcnt = RETRY_CNT;
	}

	/* Disable Codec I2S RX (TX to ahub) */
	if (codec_i2s->capture_ref_count == 1) {
		regmap_update_bits(codec_i2s->regmap, TEGRA30_I2S_CTRL,
				   TEGRA30_I2S_CTRL_XFER_EN_RX, 0);

		while (!tegra30_ahub_rx_fifo_is_empty(codec_i2s->id) &&
				dcnt--)
			udelay(100);

		dcnt = RETRY_CNT;
	}

	/* Disable baseband DAM */
	tegra30_dam_enable(bb_i2s->dam_ifc, TEGRA30_DAM_DISABLE,
			TEGRA30_DAM_CHIN0_SRC);
	tegra30_dam_free_channel(bb_i2s->dam_ifc,
			TEGRA30_DAM_CHIN0_SRC);
	bb_i2s->dam_ch_refcount--;
	if (!bb_i2s->dam_ch_refcount)
		tegra30_dam_free_controller(bb_i2s->dam_ifc);

	/* Disable Codec DAM */
	tegra30_dam_enable(codec_i2s->dam_ifc,
		TEGRA30_DAM_DISABLE, TEGRA30_DAM_CHIN0_SRC);
	tegra30_dam_free_channel(codec_i2s->dam_ifc,
		TEGRA30_DAM_CHIN0_SRC);
	codec_i2s->dam_ch_refcount--;
	if (!codec_i2s->dam_ch_refcount)
		tegra30_dam_free_controller(codec_i2s->dam_ifc);

	/* Disconnect the ahub connections */
	/* If this is the only user of i2s tx then break ahub
		i2s rx connection */
	if (codec_i2s->playback_ref_count == 1)
		tegra30_ahub_unset_rx_cif_source(
		   TEGRA30_AHUB_RXCIF_I2S0_RX0 + codec_info->i2s_id);

	tegra30_ahub_unset_rx_cif_source(TEGRA30_AHUB_RXCIF_BBC1_RX0);
	tegra30_ahub_unset_rx_cif_source(TEGRA30_AHUB_RXCIF_DAM0_RX0
				+ (codec_i2s->dam_ifc*2));
	tegra30_ahub_unset_rx_cif_source(TEGRA30_AHUB_RXCIF_DAM0_RX0
				+ (bb_i2s->dam_ifc*2));

	tegra30_dam_disable_clock(codec_i2s->dam_ifc);
	tegra30_dam_disable_clock(bb_i2s->dam_ifc);

	/* Decrement the codec and bb i2s playback ref count */
	codec_i2s->playback_ref_count--;
	bb_i2s->playback_ref_count--;
	codec_i2s->capture_ref_count--;
	bb_i2s->capture_ref_count--;

	/* Soft reset */
	tegra30_i2s_soft_reset(codec_i2s);

	/* Disable the clocks */
	pm_runtime_put(codec_i2s->dev);

	return 0;
}

int t14x_make_voice_call_connections(struct codec_config *codec_info,
				struct ahub_bbc1_config *bb_info,
				int uses_voice_codec)
{
	struct tegra30_i2s *codec_i2s = &i2scont[codec_info->i2s_id];
	struct tegra30_i2s *bb_i2s = &bbc1cont;
	unsigned int val;
	int dcnt = RETRY_CNT;
	int ret = 0;

	/* increment the codec i2s playback ref count */
	codec_i2s->playback_ref_count++;
	bb_i2s->playback_ref_count++;
	codec_i2s->capture_ref_count++;
	bb_i2s->capture_ref_count++;

	/* Make sure i2s is disabled during the configiration */
	if (codec_i2s->reg_ctrl & TEGRA30_I2S_CTRL_XFER_EN_RX) {
		regmap_update_bits(codec_i2s->regmap, TEGRA30_I2S_CTRL,
				   TEGRA30_I2S_CTRL_XFER_EN_RX, 0);
		while (!tegra30_ahub_rx_fifo_is_empty(codec_i2s->id) && dcnt--)
			udelay(100);
	}

	dcnt = RETRY_CNT;
	if (codec_i2s->reg_ctrl & TEGRA30_I2S_CTRL_XFER_EN_TX) {
		regmap_update_bits(codec_i2s->regmap, TEGRA30_I2S_CTRL,
				   TEGRA30_I2S_CTRL_XFER_EN_TX, 0);
		while (!tegra30_ahub_tx_fifo_is_empty(codec_i2s->id) && dcnt--)
			udelay(100);
	}

	/* flow controller should be disable for ahub-bbc1 */
	regmap_update_bits(codec_i2s->regmap, TEGRA30_I2S_CTRL,
				   TEGRA30_I2S_CTRL_TX_FLOWCTL_EN, 0);


	/* Configure codec i2s */
	ret = configure_baseband_i2s(codec_i2s, codec_info->is_i2smaster,
		codec_info->i2s_mode, codec_info->channels,
		codec_info->rate, codec_info->bitsize,
		codec_info->bit_clk);
	if (ret)
		pr_info("%s:Failed to configure codec i2s\n", __func__);

	/* configure codec i2s tx cif */
	tegra30_i2s_set_cif_channels(codec_i2s, TEGRA30_I2S_CIF_TX_CTRL,
			bb_info->channels, codec_info->channels);
	tegra30_i2s_set_cif_bits(codec_i2s, TEGRA30_I2S_CIF_TX_CTRL,
			TEGRA30_AUDIOCIF_BITS_16, TEGRA30_AUDIOCIF_BITS_16);

	if (codec_info->channels == 2 && bb_info->channels == 1) {
		tegra30_i2s_set_cif_stereo_conv(codec_i2s,
				TEGRA30_I2S_CIF_TX_CTRL,
				TEGRA30_CIF_STEREOCONV_AVG);
	}

	/* configure dam in DL path */
	ret = configure_dam(codec_i2s, bb_info->channels,
		bb_info->rate, bb_info->sample_size, codec_info->channels,
		48000, codec_info->bitsize);
	if (ret)
		pr_info("%s:Failed to configure codec dam\n", __func__);

	ret = tegra30_dam_allocate_channel(codec_i2s->dam_ifc,
					TEGRA30_DAM_CHIN1);
	if (ret)
		pr_info("%s:Failed to allocate dam\n", __func__);

	tegra30_dam_set_gain(codec_i2s->dam_ifc, TEGRA30_DAM_CHIN1, 0x1000);
	tegra30_dam_set_acif(codec_i2s->dam_ifc, TEGRA30_DAM_CHIN1, 1,
			codec_info->bitsize, 1, 32);
	tegra30_dam_set_acif(codec_i2s->dam_ifc, TEGRA30_DAM_CHOUT, 2, 16,
		1, 32);
	tegra30_dam_ch0_set_datasync(codec_i2s->dam_ifc, 2);
	tegra30_dam_ch1_set_datasync(codec_i2s->dam_ifc, 0);

	tegra30_dam_set_acif_stereo_conv(codec_i2s->dam_ifc,
			TEGRA30_DAM_CHIN0_SRC,
			TEGRA30_CIF_STEREOCONV_AVG);

	/* do routing in ahub */
	tegra30_ahub_set_rx_cif_source(TEGRA30_AHUB_RXCIF_DAM0_RX1 +
			(codec_i2s->dam_ifc*2), TEGRA30_AHUB_TXCIF_BBC1_TX0);

	tegra30_ahub_set_rx_cif_source(TEGRA30_AHUB_RXCIF_DAM0_RX0 +
		(codec_i2s->dam_ifc*2), codec_i2s->playback_i2s_cif);

	tegra30_ahub_set_rx_cif_source(TEGRA30_AHUB_RXCIF_I2S0_RX0 +
		codec_info->i2s_id,
		TEGRA30_AHUB_TXCIF_DAM0_TX0 + codec_i2s->dam_ifc);

	tegra30_ahub_set_rx_cif_source(TEGRA30_AHUB_RXCIF_BBC1_RX0,
			TEGRA30_AHUB_TXCIF_I2S0_TX0 + codec_info->i2s_id);

	/* enable the dam*/
	tegra30_dam_enable(codec_i2s->dam_ifc, TEGRA30_DAM_ENABLE,
		TEGRA30_DAM_CHIN0_SRC);

	tegra30_dam_enable(codec_i2s->dam_ifc, TEGRA30_DAM_ENABLE,
			TEGRA30_DAM_CHIN1);

	val = TEGRA30_I2S_CTRL_XFER_EN_TX | TEGRA30_I2S_CTRL_XFER_EN_RX;
	regmap_update_bits(codec_i2s->regmap, TEGRA30_I2S_CTRL, val, val);

	return 0;
}

int t14x_break_voice_call_connections(struct codec_config *codec_info,
				struct ahub_bbc1_config *bb_info,
				int uses_voice_codec)
{
	struct tegra30_i2s *codec_i2s = &i2scont[codec_info->i2s_id];
	struct tegra30_i2s *bb_i2s = &bbc1cont;
	int dcnt = RETRY_CNT;
	unsigned int reg_ctrl;

	/* Disable Codec I2S TX (RX from ahub) */
	if (codec_i2s->playback_ref_count == 1) {
		regmap_update_bits(codec_i2s->regmap, TEGRA30_I2S_CTRL,
			TEGRA30_I2S_CTRL_XFER_EN_TX, 0);

		while (!tegra30_ahub_tx_fifo_is_empty(codec_i2s->id) &&
				dcnt--)
			udelay(100);

		dcnt = RETRY_CNT;
	}

	/* Disable Codec I2S RX (TX to ahub) */
	if (codec_i2s->capture_ref_count == 1) {
		regmap_update_bits(codec_i2s->regmap, TEGRA30_I2S_CTRL,
			TEGRA30_I2S_CTRL_XFER_EN_RX, 0);

		while (!tegra30_ahub_rx_fifo_is_empty(codec_i2s->id) &&
				dcnt--)
			udelay(100);

		dcnt = RETRY_CNT;
	}

	/* Disable DAM in DL path */
	tegra30_dam_enable(codec_i2s->dam_ifc,
		TEGRA30_DAM_DISABLE, TEGRA30_DAM_CHIN0_SRC);
	tegra30_dam_free_channel(codec_i2s->dam_ifc,
		TEGRA30_DAM_CHIN0_SRC);

	tegra30_dam_enable(codec_i2s->dam_ifc,
		TEGRA30_DAM_DISABLE, TEGRA30_DAM_CHIN1);
	tegra30_dam_free_channel(codec_i2s->dam_ifc,
		TEGRA30_DAM_CHIN1);

	codec_i2s->dam_ch_refcount--;
	if (!codec_i2s->dam_ch_refcount)
		tegra30_dam_free_controller(codec_i2s->dam_ifc);

	/* Disconnect the ahub connections */
	tegra30_ahub_unset_rx_cif_source(TEGRA30_AHUB_RXCIF_BBC1_RX0);

	tegra30_ahub_unset_rx_cif_source(TEGRA30_AHUB_RXCIF_DAM0_RX1 +
			(codec_i2s->dam_ifc*2));

	tegra30_ahub_unset_rx_cif_source(TEGRA30_AHUB_RXCIF_DAM0_RX0 +
		(codec_i2s->dam_ifc*2));

	tegra30_ahub_unset_rx_cif_source(TEGRA30_AHUB_RXCIF_I2S0_RX0 +
			codec_info->i2s_id);

	tegra30_dam_disable_clock(codec_i2s->dam_ifc);

	/* Decrement the codec and bb i2s playback ref count */
	codec_i2s->playback_ref_count--;
	bb_i2s->playback_ref_count--;
	codec_i2s->capture_ref_count--;
	bb_i2s->capture_ref_count--;

	/* Soft reset */
	tegra30_i2s_soft_reset(codec_i2s);

	/* Disable the clocks */
	pm_runtime_put(codec_i2s->dev);
	tegra30_dam_disable_clock(codec_i2s->dam_ifc);

	return 0;
}
#endif

int tegra30_make_voice_call_connections(struct codec_config *codec_info,
			struct codec_config *bb_info, int uses_voice_codec)
{
	struct tegra30_i2s  *codec_i2s;
	struct tegra30_i2s  *bb_i2s;
	unsigned int val;
	unsigned int en_flwcntrl = 0;
	int dcnt = 10, ret = 0;

	codec_i2s = i2scont[codec_info->i2s_id];
	bb_i2s = i2scont[bb_info->i2s_id];

	if (codec_i2s == NULL || bb_i2s == NULL)
		return -ENOENT;

	/* increment the codec i2s playback ref count */
	codec_i2s->playback_ref_count++;
	bb_i2s->playback_ref_count++;
	codec_i2s->capture_ref_count++;
	bb_i2s->capture_ref_count++;

	pm_runtime_get_sync(codec_i2s->dev);
	pm_runtime_get_sync(bb_i2s->dev);

	/* Make sure i2s is disabled during the configiration */
	regmap_read(codec_i2s->regmap, TEGRA30_I2S_CTRL, &val);
	if (val & TEGRA30_I2S_CTRL_XFER_EN_RX) {
		regmap_update_bits(codec_i2s->regmap, TEGRA30_I2S_CTRL,
				TEGRA30_I2S_CTRL_XFER_EN_RX, 0);
		while (!tegra30_ahub_rx_fifo_is_empty(codec_i2s->id) &&
				dcnt--)
			udelay(100);
	}

	dcnt = 10;
	regmap_read(codec_i2s->regmap, TEGRA30_I2S_CTRL, &val);
	if (val & TEGRA30_I2S_CTRL_XFER_EN_TX) {
		regmap_update_bits(codec_i2s->regmap, TEGRA30_I2S_CTRL,
				TEGRA30_I2S_CTRL_XFER_EN_TX, 0);
		while (!tegra30_ahub_tx_fifo_is_empty(codec_i2s->id) &&
				dcnt--)
			udelay(100);
	}

	regmap_read(codec_i2s->regmap, TEGRA30_I2S_CTRL, &val);
	if (val & TEGRA30_I2S_CTRL_TX_FLOWCTL_EN) {
		regmap_update_bits(codec_i2s->regmap, TEGRA30_I2S_CTRL,
				TEGRA30_I2S_CTRL_TX_FLOWCTL_EN, 0);
	}

	/*Configure codec i2s*/
	configure_baseband_i2s(codec_i2s, codec_info->is_i2smaster,
		codec_info->i2s_mode, codec_info->channels,
		codec_info->rate, codec_info->bitsize, codec_info->bit_clk);

	/*Configure bb i2s*/
	configure_baseband_i2s(bb_i2s, bb_info->is_i2smaster,
		bb_info->i2s_mode, bb_info->channels,
		bb_info->rate, bb_info->bitsize, bb_info->bit_clk);

	if (uses_voice_codec) {
		tegra30_ahub_unset_rx_cif_source(TEGRA30_AHUB_RXCIF_APBIF_RX0 +
			codec_info->i2s_id);
		tegra30_ahub_unset_rx_cif_source(TEGRA30_AHUB_RXCIF_APBIF_RX0 +
			bb_info->i2s_id);

		tegra30_ahub_set_rx_cif_source(TEGRA30_AHUB_RXCIF_I2S0_RX0 +
			    bb_info->i2s_id, TEGRA30_AHUB_TXCIF_I2S0_TX0 +
			    codec_info->i2s_id);
		tegra30_ahub_set_rx_cif_source(TEGRA30_AHUB_RXCIF_I2S0_RX0 +
			    codec_info->i2s_id, TEGRA30_AHUB_TXCIF_I2S0_TX0 +
			    bb_info->i2s_id);
		if (!(codec_info->is_i2smaster && bb_info->is_i2smaster)) {
			regmap_write(codec_i2s->regmap, TEGRA30_I2S_FLOWCTL,
				TEGRA30_I2S_FILTER_QUAD);
			regmap_write(bb_i2s->regmap, TEGRA30_I2S_FLOWCTL,
				TEGRA30_I2S_FILTER_QUAD);
			regmap_write(codec_i2s->regmap, TEGRA30_I2S_TX_STEP, 4);
			regmap_write(bb_i2s->regmap, TEGRA30_I2S_TX_STEP, 4);
			en_flwcntrl = 1;
		}
	} else {

		/*configure dam for system sound*/
		ret = configure_dam(codec_i2s, codec_info->channels,
			codec_info->rate, codec_info->bitsize,
			bb_info->channels, 48000,
			bb_info->bitsize);

		if (ret)
			pr_info("%s:Failed to configure dam\n", __func__);

		/*configure codec dam*/
		ret = configure_dam(bb_i2s, bb_info->channels,
			bb_info->rate, bb_info->bitsize,
			codec_info->channels, codec_info->rate,
			codec_info->bitsize);

		if (ret)
			pr_info("%s:Failed to configure dam\n", __func__);

		ret = tegra30_dam_allocate_channel(bb_i2s->dam_ifc,
						TEGRA30_DAM_CHIN1);
		if (ret)
			pr_info("%s:Failed to allocate dam\n", __func__);

		tegra30_dam_set_gain(bb_i2s->dam_ifc,
				TEGRA30_DAM_CHIN1, 0x1000);
		tegra30_dam_set_acif(bb_i2s->dam_ifc, TEGRA30_DAM_CHIN1, 1,
				bb_info->bitsize, 1, 32);
		tegra30_dam_set_acif(bb_i2s->dam_ifc, TEGRA30_DAM_CHOUT,
				2, codec_info->bitsize, 1, 32);
		tegra30_dam_ch0_set_datasync(bb_i2s->dam_ifc, 2);
		tegra30_dam_ch1_set_datasync(bb_i2s->dam_ifc, 0);

		/* do routing in ahub */
		tegra30_ahub_set_rx_cif_source(
			TEGRA30_AHUB_RXCIF_DAM0_RX0 + (codec_i2s->dam_ifc*2),
			 codec_i2s->playback_fifo_cif);

		tegra30_ahub_set_rx_cif_source(
			TEGRA30_AHUB_RXCIF_DAM0_RX0 + (bb_i2s->dam_ifc*2),
			TEGRA30_AHUB_TXCIF_DAM0_TX0 + codec_i2s->dam_ifc);

		tegra30_ahub_set_rx_cif_source(
			TEGRA30_AHUB_RXCIF_DAM0_RX1 + (bb_i2s->dam_ifc*2),
			TEGRA30_AHUB_TXCIF_I2S0_TX0 + bb_info->i2s_id);

		tegra30_ahub_set_rx_cif_source(
			TEGRA30_AHUB_RXCIF_I2S0_RX0 + codec_info->i2s_id,
			TEGRA30_AHUB_TXCIF_DAM0_TX0 + bb_i2s->dam_ifc);

		tegra30_ahub_set_rx_cif_source(
			TEGRA30_AHUB_RXCIF_I2S0_RX0 + bb_info->i2s_id,
			TEGRA30_AHUB_TXCIF_I2S0_TX0 + codec_info->i2s_id);

		/*enable dam and i2s*/
		tegra30_dam_enable(bb_i2s->dam_ifc, TEGRA30_DAM_ENABLE,
			TEGRA30_DAM_CHIN0_SRC);
		tegra30_dam_enable(bb_i2s->dam_ifc, TEGRA30_DAM_ENABLE,
			TEGRA30_DAM_CHIN1);
		tegra30_dam_enable(codec_i2s->dam_ifc, TEGRA30_DAM_ENABLE,
			TEGRA30_DAM_CHIN0_SRC);
	}

	val = TEGRA30_I2S_CTRL_XFER_EN_TX | TEGRA30_I2S_CTRL_XFER_EN_RX;
	if (en_flwcntrl)
		val |= TEGRA30_I2S_CTRL_TX_FLOWCTL_EN;

	msleep(20);
	regmap_update_bits(codec_i2s->regmap, TEGRA30_I2S_CTRL, val, val);
	msleep(20);
	regmap_update_bits(bb_i2s->regmap, TEGRA30_I2S_CTRL, val, val);

	return 0;
}

int tegra30_break_voice_call_connections(struct codec_config *codec_info,
			struct codec_config *bb_info, int uses_voice_codec)
{
	struct tegra30_i2s  *codec_i2s;
	struct tegra30_i2s  *bb_i2s;
	int dcnt = 10;

	codec_i2s = i2scont[codec_info->i2s_id];
	bb_i2s = i2scont[bb_info->i2s_id];

	if (codec_i2s == NULL || bb_i2s == NULL)
		return -ENOENT;

	/*Disable Codec I2S RX (TX to ahub)*/
	if (codec_i2s->capture_ref_count == 1) {
		regmap_update_bits(codec_i2s->regmap, TEGRA30_I2S_CTRL,
				   TEGRA30_I2S_CTRL_XFER_EN_RX, 0);

		while (!tegra30_ahub_rx_fifo_is_empty(codec_i2s->id) &&
				dcnt--)
			udelay(100);

	dcnt = 10;
	}

	/*Disable baseband I2S TX (RX from ahub)*/
	regmap_update_bits(bb_i2s->regmap, TEGRA30_I2S_CTRL,
			   TEGRA30_I2S_CTRL_XFER_EN_TX, 0);

	while (!tegra30_ahub_tx_fifo_is_empty(bb_i2s->id) && dcnt--)
		udelay(100);

	dcnt = 10;

	/*Disable baseband I2S RX (TX to ahub)*/
	regmap_update_bits(bb_i2s->regmap, TEGRA30_I2S_CTRL,
			   TEGRA30_I2S_CTRL_XFER_EN_RX, 0);

	while (!tegra30_ahub_rx_fifo_is_empty(bb_i2s->id) && dcnt--)
		udelay(100);

	dcnt = 10;

	/*Disable Codec I2S TX (RX from ahub)*/
	if (codec_i2s->playback_ref_count == 1) {
		regmap_update_bits(codec_i2s->regmap, TEGRA30_I2S_CTRL,
				   TEGRA30_I2S_CTRL_XFER_EN_TX, 0);

	while (!tegra30_ahub_tx_fifo_is_empty(codec_i2s->id) && dcnt--)
		udelay(100);

	dcnt = 10;
	}

	if (uses_voice_codec) {
		tegra30_ahub_unset_rx_cif_source(TEGRA30_AHUB_RXCIF_I2S0_RX0 +
			    bb_info->i2s_id);
		tegra30_ahub_unset_rx_cif_source(TEGRA30_AHUB_RXCIF_I2S0_RX0 +
			    codec_info->i2s_id);
	} else {

		/*Disable Codec DAM*/
		tegra30_dam_enable(bb_i2s->dam_ifc,
			TEGRA30_DAM_DISABLE, TEGRA30_DAM_CHIN0_SRC);
		tegra30_dam_free_channel(bb_i2s->dam_ifc,
			TEGRA30_DAM_CHIN0_SRC);

		tegra30_dam_enable(bb_i2s->dam_ifc,
			TEGRA30_DAM_DISABLE, TEGRA30_DAM_CHIN1);
		tegra30_dam_free_channel(bb_i2s->dam_ifc,
			TEGRA30_DAM_CHIN1);

		tegra30_dam_enable(codec_i2s->dam_ifc,
			TEGRA30_DAM_DISABLE, TEGRA30_DAM_CHIN0_SRC);
		tegra30_dam_free_channel(codec_i2s->dam_ifc,
			TEGRA30_DAM_CHIN0_SRC);

		bb_i2s->dam_ch_refcount--;
		codec_i2s->dam_ch_refcount--;

		if (!bb_i2s->dam_ch_refcount)
			tegra30_dam_free_controller(bb_i2s->dam_ifc);

		if (!codec_i2s->dam_ch_refcount)
			tegra30_dam_free_controller(codec_i2s->dam_ifc);

		tegra30_ahub_unset_rx_cif_source(TEGRA30_AHUB_RXCIF_I2S0_RX0
			+ bb_info->i2s_id);
		tegra30_ahub_unset_rx_cif_source(TEGRA30_AHUB_RXCIF_DAM0_RX1
			+ (bb_i2s->dam_ifc*2));

		tegra30_ahub_unset_rx_cif_source(TEGRA30_AHUB_RXCIF_DAM0_RX0
			+ (bb_i2s->dam_ifc*2));

		tegra30_ahub_unset_rx_cif_source(TEGRA30_AHUB_RXCIF_DAM0_RX0
			+ (codec_i2s->dam_ifc*2));

		tegra30_ahub_unset_rx_cif_source(TEGRA30_AHUB_RXCIF_I2S0_RX0 +
			codec_info->i2s_id);

		tegra30_dam_ch0_set_datasync(bb_i2s->dam_ifc, 0);
		tegra30_dam_ch1_set_datasync(bb_i2s->dam_ifc, 0);

		tegra30_dam_disable_clock(bb_i2s->dam_ifc);
		tegra30_dam_disable_clock(codec_i2s->dam_ifc);
	}
	/* Decrement the codec and bb i2s playback ref count */
	codec_i2s->playback_ref_count--;
	bb_i2s->playback_ref_count--;
	codec_i2s->capture_ref_count--;
	bb_i2s->capture_ref_count--;

	/* Soft reset */
	tegra30_i2s_soft_reset(codec_i2s);

	tegra30_i2s_soft_reset(bb_i2s);

	/* Disable the clocks */
	pm_runtime_put(codec_i2s->dev);
	pm_runtime_put(bb_i2s->dev);

	return 0;
}

int tegra30_make_bt_voice_call_connections(struct codec_config *codec_info,
			struct codec_config *bb_info, int uses_voice_codec)
{
	struct tegra30_i2s  *codec_i2s;
	struct tegra30_i2s  *bb_i2s;
	unsigned int val;
	unsigned int en_flwcntrl = 0;
	int dcnt = 10;

	codec_i2s = i2scont[codec_info->i2s_id];
	bb_i2s = i2scont[bb_info->i2s_id];

	if (codec_i2s == NULL || bb_i2s == NULL)
		return -ENOENT;

	/* increment the codec i2s playback ref count */
	codec_i2s->playback_ref_count++;
	bb_i2s->playback_ref_count++;
	codec_i2s->capture_ref_count++;
	bb_i2s->capture_ref_count++;

	pm_runtime_get_sync(codec_i2s->dev);
	pm_runtime_get_sync(bb_i2s->dev);

	/* Make sure i2s is disabled during the configiration */
	regmap_read(codec_i2s->regmap, TEGRA30_I2S_CTRL, &val);
	if (val & TEGRA30_I2S_CTRL_XFER_EN_RX) {
		regmap_update_bits(codec_i2s->regmap, TEGRA30_I2S_CTRL,
				TEGRA30_I2S_CTRL_XFER_EN_RX, 0);
		while (!tegra30_ahub_rx_fifo_is_empty(codec_i2s->id) &&
			dcnt--)
			udelay(100);
	}

	dcnt = 10;
	regmap_read(codec_i2s->regmap, TEGRA30_I2S_CTRL, &val);
	if (val & TEGRA30_I2S_CTRL_XFER_EN_TX) {
		regmap_update_bits(codec_i2s->regmap, TEGRA30_I2S_CTRL,
				TEGRA30_I2S_CTRL_XFER_EN_TX, 0);
		while (!tegra30_ahub_tx_fifo_is_empty(codec_i2s->id) &&
			dcnt--)
			udelay(100);
	}

	regmap_read(codec_i2s->regmap, TEGRA30_I2S_CTRL, &val);
	if (val & TEGRA30_I2S_CTRL_TX_FLOWCTL_EN) {
		regmap_update_bits(codec_i2s->regmap, TEGRA30_I2S_CTRL,
				TEGRA30_I2S_CTRL_TX_FLOWCTL_EN, 0);
	}

	/*Configure codec i2s*/
	configure_baseband_i2s(codec_i2s, codec_info->is_i2smaster,
		codec_info->i2s_mode, codec_info->channels,
		codec_info->rate, codec_info->bitsize, codec_info->bit_clk);

	/*Configure bb i2s*/
	configure_baseband_i2s(bb_i2s, bb_info->is_i2smaster,
		bb_info->i2s_mode, bb_info->channels,
		bb_info->rate, bb_info->bitsize, bb_info->bit_clk);

	if (uses_voice_codec) {
		tegra30_ahub_unset_rx_cif_source(TEGRA30_AHUB_RXCIF_APBIF_RX0 +
			codec_info->i2s_id);
		tegra30_ahub_unset_rx_cif_source(TEGRA30_AHUB_RXCIF_APBIF_RX0 +
			bb_info->i2s_id);

		tegra30_ahub_set_rx_cif_source(TEGRA30_AHUB_RXCIF_I2S0_RX0 +
			    bb_info->i2s_id, TEGRA30_AHUB_TXCIF_I2S0_TX0 +
			    codec_info->i2s_id);
		tegra30_ahub_set_rx_cif_source(TEGRA30_AHUB_RXCIF_I2S0_RX0 +
			    codec_info->i2s_id, TEGRA30_AHUB_TXCIF_I2S0_TX0 +
			    bb_info->i2s_id);
		if (!(codec_info->is_i2smaster && bb_info->is_i2smaster)) {
			regmap_write(codec_i2s->regmap, TEGRA30_I2S_FLOWCTL,
				TEGRA30_I2S_FILTER_QUAD);
			regmap_write(bb_i2s->regmap, TEGRA30_I2S_FLOWCTL,
				TEGRA30_I2S_FILTER_QUAD);
			regmap_write(codec_i2s->regmap, TEGRA30_I2S_TX_STEP, 4);
			regmap_write(bb_i2s->regmap, TEGRA30_I2S_TX_STEP, 4);
			en_flwcntrl = 1;
		}
	} else {
		/*configure codec dam*/
		configure_dam(codec_i2s, codec_info->channels,
			codec_info->rate, codec_info->bitsize,
			1, bb_info->rate,
			bb_info->bitsize);

		tegra30_dam_ch1_set_datasync(codec_i2s->dam_ifc, 1);

		/*configure bb dam*/
		configure_dam(bb_i2s, bb_info->channels,
			bb_info->rate, bb_info->bitsize,
			codec_info->channels, codec_info->rate,
			codec_info->bitsize);

		/*make ahub connections*/

		/* if this is the only user of i2s tx then make
		ahub i2s rx connection*/
		if (codec_i2s->playback_ref_count == 1) {
			tegra30_ahub_set_rx_cif_source(
			TEGRA30_AHUB_RXCIF_I2S0_RX0 + codec_info->i2s_id,
			TEGRA30_AHUB_TXCIF_DAM0_TX0 + codec_i2s->dam_ifc);
		}

		tegra30_ahub_set_rx_cif_source(
		TEGRA30_AHUB_RXCIF_I2S0_RX0 + bb_info->i2s_id,
		TEGRA30_AHUB_TXCIF_DAM0_TX0 + bb_i2s->dam_ifc);
		tegra30_ahub_set_rx_cif_source(
		TEGRA30_AHUB_RXCIF_DAM0_RX0 + (codec_i2s->dam_ifc*2),
		TEGRA30_AHUB_TXCIF_I2S0_TX0 + bb_info->i2s_id);
		tegra30_ahub_set_rx_cif_source(
		TEGRA30_AHUB_RXCIF_DAM0_RX0 + (bb_i2s->dam_ifc*2),
		TEGRA30_AHUB_TXCIF_I2S0_TX0 + codec_info->i2s_id);

		tegra30_ahub_set_rx_cif_source(
		TEGRA30_AHUB_RXCIF_DAM0_RX1 + (codec_i2s->dam_ifc*2),
		codec_i2s->playback_fifo_cif);
		tegra30_ahub_set_rx_cif_source(
		TEGRA30_AHUB_RXCIF_I2S0_RX0 + codec_info->i2s_id,
		TEGRA30_AHUB_TXCIF_DAM0_TX0 + codec_i2s->dam_ifc);

		/*enable dam and i2s*/
		tegra30_dam_enable(codec_i2s->dam_ifc, TEGRA30_DAM_ENABLE,
			TEGRA30_DAM_CHIN0_SRC);
		tegra30_dam_enable(bb_i2s->dam_ifc, TEGRA30_DAM_ENABLE,
			TEGRA30_DAM_CHIN0_SRC);
	}

	val = TEGRA30_I2S_CTRL_XFER_EN_TX | TEGRA30_I2S_CTRL_XFER_EN_RX;
	if (en_flwcntrl)
		val |= TEGRA30_I2S_CTRL_TX_FLOWCTL_EN;

	msleep(20);
	regmap_update_bits(codec_i2s->regmap, TEGRA30_I2S_CTRL, val, val);
	msleep(20);
	regmap_update_bits(bb_i2s->regmap, TEGRA30_I2S_CTRL, val, val);

	return 0;
}

int tegra30_break_bt_voice_call_connections(struct codec_config *codec_info,
			struct codec_config *bb_info, int uses_voice_codec)
{
	struct tegra30_i2s  *codec_i2s;
	struct tegra30_i2s  *bb_i2s;
	int dcnt = 10;

	codec_i2s = i2scont[codec_info->i2s_id];
	bb_i2s = i2scont[bb_info->i2s_id];

	if (codec_i2s == NULL || bb_i2s == NULL)
		return -ENOENT;

	/*Disable Codec I2S RX (TX to ahub)*/
	if (codec_i2s->capture_ref_count == 1)
		regmap_update_bits(codec_i2s->regmap, TEGRA30_I2S_CTRL,
				   TEGRA30_I2S_CTRL_XFER_EN_RX, 0);

	while (!tegra30_ahub_rx_fifo_is_empty(codec_i2s->id) && dcnt--)
		udelay(100);

	dcnt = 10;

	/*Disable baseband I2S TX (RX from ahub)*/
	regmap_update_bits(bb_i2s->regmap, TEGRA30_I2S_CTRL,
			   TEGRA30_I2S_CTRL_XFER_EN_TX, 0);

	while (!tegra30_ahub_tx_fifo_is_empty(bb_i2s->id) && dcnt--)
		udelay(100);

	dcnt = 10;

	/*Disable baseband I2S RX (TX to ahub)*/
	regmap_update_bits(bb_i2s->regmap, TEGRA30_I2S_CTRL,
			   TEGRA30_I2S_CTRL_XFER_EN_RX, 0);

	while (!tegra30_ahub_rx_fifo_is_empty(bb_i2s->id) && dcnt--)
		udelay(100);

	dcnt = 10;

	/*Disable Codec I2S TX (RX from ahub)*/
	if (codec_i2s->playback_ref_count == 1)
		regmap_update_bits(codec_i2s->regmap, TEGRA30_I2S_CTRL,
				   TEGRA30_I2S_CTRL_XFER_EN_TX, 0);

	while (!tegra30_ahub_tx_fifo_is_empty(codec_i2s->id) && dcnt--)
		udelay(100);

	dcnt = 10;

	if (uses_voice_codec) {
		tegra30_ahub_unset_rx_cif_source(TEGRA30_AHUB_RXCIF_I2S0_RX0 +
			    bb_info->i2s_id);
		tegra30_ahub_unset_rx_cif_source(TEGRA30_AHUB_RXCIF_I2S0_RX0 +
			    codec_info->i2s_id);
	} else {
		/*Disable baseband DAM*/
		tegra30_dam_enable(bb_i2s->dam_ifc, TEGRA30_DAM_DISABLE,
			TEGRA30_DAM_CHIN0_SRC);
		tegra30_dam_free_channel(bb_i2s->dam_ifc,
			TEGRA30_DAM_CHIN0_SRC);
		bb_i2s->dam_ch_refcount--;
		if (!bb_i2s->dam_ch_refcount)
			tegra30_dam_free_controller(bb_i2s->dam_ifc);


		/*Disable Codec DAM*/
		tegra30_dam_enable(codec_i2s->dam_ifc,
			TEGRA30_DAM_DISABLE, TEGRA30_DAM_CHIN0_SRC);
		tegra30_dam_free_channel(codec_i2s->dam_ifc,
			TEGRA30_DAM_CHIN0_SRC);
		codec_i2s->dam_ch_refcount--;
		if (!codec_i2s->dam_ch_refcount)
			tegra30_dam_free_controller(codec_i2s->dam_ifc);

		/* Disconnect the ahub connections */
		/* If this is the only user of i2s tx then break ahub
		i2s rx connection */
		if (codec_i2s->playback_ref_count == 1)
			tegra30_ahub_unset_rx_cif_source(
				TEGRA30_AHUB_RXCIF_I2S0_RX0
				+ codec_info->i2s_id);

		tegra30_ahub_unset_rx_cif_source(TEGRA30_AHUB_RXCIF_I2S0_RX0
			+ bb_info->i2s_id);
		tegra30_ahub_unset_rx_cif_source(TEGRA30_AHUB_RXCIF_DAM0_RX0
			+ (codec_i2s->dam_ifc*2));
		tegra30_ahub_unset_rx_cif_source(TEGRA30_AHUB_RXCIF_DAM0_RX0
			+ (bb_i2s->dam_ifc*2));

		tegra30_ahub_unset_rx_cif_source(TEGRA30_AHUB_RXCIF_DAM0_RX1 +
		(codec_i2s->dam_ifc*2));

		tegra30_ahub_unset_rx_cif_source(TEGRA30_AHUB_RXCIF_I2S0_RX0 +
			codec_info->i2s_id);

		tegra30_dam_ch1_set_datasync(codec_i2s->dam_ifc, 0);

		tegra30_dam_disable_clock(codec_i2s->dam_ifc);
		tegra30_dam_disable_clock(bb_i2s->dam_ifc);
	}
	/* Decrement the codec and bb i2s playback ref count */
	codec_i2s->playback_ref_count--;
	bb_i2s->playback_ref_count--;
	codec_i2s->capture_ref_count--;
	bb_i2s->capture_ref_count--;

	/* Soft reset */
	tegra30_i2s_soft_reset(codec_i2s);

	tegra30_i2s_soft_reset(bb_i2s);

	/* Disable the clocks */
	pm_runtime_put(codec_i2s->dev);
	pm_runtime_put(bb_i2s->dev);

	return 0;
}


static int tegra30_i2s_platform_probe(struct platform_device *pdev)
{
	struct tegra30_i2s *i2s;
	u32 cif_ids[2];
	struct resource *mem, *memregion;
	void __iomem *regs;
	int ret;
	i2s = devm_kzalloc(&pdev->dev, sizeof(struct tegra30_i2s), GFP_KERNEL);
	if (!i2s) {
		dev_err(&pdev->dev, "Can't allocate tegra30_i2s\n");
		ret = -ENOMEM;
		goto err;
	}
	dev_set_drvdata(&pdev->dev, i2s);
	i2s->dev = &pdev->dev;
	i2s->dai = tegra30_i2s_dai_template;
	i2s->dai.name = dev_name(&pdev->dev);

	if (pdev->dev.of_node) {
		ret = of_property_read_u32_array(pdev->dev.of_node,
						 "nvidia,ahub-cif-ids", cif_ids,
						 ARRAY_SIZE(cif_ids));
		if (ret < 0)
			goto err;

		i2s->playback_i2s_cif = cif_ids[0];
		i2s->capture_i2s_cif = cif_ids[1];
		i2s->id = i2s->playback_i2s_cif - TEGRA30_AHUB_RXCIF_I2S0_RX0;
	} else {
		i2s->id = pdev->id;
		i2s->playback_i2s_cif = TEGRA30_AHUB_RXCIF_I2S0_RX0 + pdev->id;
		i2s->capture_i2s_cif = TEGRA30_AHUB_TXCIF_I2S0_TX0 + pdev->id;
	}

	switch (i2s->id) {
	case 0:
		i2s->dai.playback.stream_name = DRV_NAME ".0 Playback";
		i2s->dai.capture.stream_name = DRV_NAME ".0 Capture";
		break;
	case 1:
		i2s->dai.playback.stream_name = DRV_NAME ".1 Playback";
		i2s->dai.capture.stream_name = DRV_NAME ".1 Capture";
		break;
	case 2:
		i2s->dai.playback.stream_name = DRV_NAME ".2 Playback";
		i2s->dai.capture.stream_name = DRV_NAME ".3 Capture";
		break;
	case 3:
		i2s->dai.playback.stream_name = DRV_NAME ".3 Playback";
		i2s->dai.capture.stream_name = DRV_NAME ".3 Capture";
		break;
	case 4:
		i2s->dai.playback.stream_name = DRV_NAME ".4 Playback";
		i2s->dai.capture.stream_name = DRV_NAME ".4 Capture";
		break;
	default:
		break;
	}

	i2scont[i2s->id] = i2s;

	i2s->clk_i2s = clk_get(&pdev->dev, "i2s");
	if (IS_ERR(i2s->clk_i2s)) {
		dev_err(&pdev->dev, "Can't retrieve i2s clock\n");
		ret = PTR_ERR(i2s->clk_i2s);
		goto err;
	}

	i2s->clk_i2s_sync = clk_get(&pdev->dev, "ext_audio_sync");
	if (IS_ERR(i2s->clk_i2s_sync)) {
		dev_err(&pdev->dev, "Can't retrieve i2s_sync clock\n");
		ret = PTR_ERR(i2s->clk_i2s_sync);
		goto err_clk_put;
	}

	i2s->clk_audio_2x = clk_get(&pdev->dev, "audio_sync_2x");
	if (IS_ERR(i2s->clk_audio_2x)) {
		dev_err(&pdev->dev, "Can't retrieve audio 2x clock\n");
		ret = PTR_ERR(i2s->clk_audio_2x);
		goto err_i2s_sync_clk_put;
	}

	i2s->clk_pll_a_out0 = clk_get_sys(NULL, "pll_a_out0");
	if (IS_ERR(i2s->clk_pll_a_out0)) {
		dev_err(&pdev->dev, "Can't retrieve pll_a_out0 clock\n");
		ret = PTR_ERR(i2s->clk_pll_a_out0);
		goto err_audio_2x_clk_put;
	}

	mem = platform_get_resource(pdev, IORESOURCE_MEM, 0);
	if (!mem) {
		dev_err(&pdev->dev, "No memory resource\n");
		ret = -ENODEV;
		goto err_pll_a_out0_clk_put;
	}

	memregion = devm_request_mem_region(&pdev->dev, mem->start,
					    resource_size(mem), DRV_NAME);
	if (!memregion) {
		dev_err(&pdev->dev, "Memory region already claimed\n");
		ret = -EBUSY;
		goto err_pll_a_out0_clk_put;
	}

	regs = devm_ioremap(&pdev->dev, mem->start, resource_size(mem));
	if (!regs) {
		dev_err(&pdev->dev, "ioremap failed\n");
		ret = -ENOMEM;
		goto err_pll_a_out0_clk_put;
	}

	i2s->regmap = devm_regmap_init_mmio(&pdev->dev, regs,
					    &tegra30_i2s_regmap_config);
	if (IS_ERR(i2s->regmap)) {
		dev_err(&pdev->dev, "regmap init failed\n");
		ret = PTR_ERR(i2s->regmap);
		goto err_pll_a_out0_clk_put;
	}
	regcache_cache_only(i2s->regmap, true);

	pm_runtime_enable(&pdev->dev);
	if (!pm_runtime_enabled(&pdev->dev)) {
		ret = tegra30_i2s_runtime_resume(&pdev->dev);
		if (ret)
			goto err_pm_disable;
	}

	ret = snd_soc_register_component(&pdev->dev, &tegra30_i2s_component,
					 &i2s->dai, 1);

	if (ret) {
		dev_err(&pdev->dev, "Could not register DAI: %d\n", ret);
		ret = -ENOMEM;
		goto err_suspend;
	}

	ret = tegra_pcm_platform_register(&pdev->dev);
	if (ret) {
		dev_err(&pdev->dev, "Could not register PCM: %d\n", ret);
		goto err_unregister_dai;
	}

	return 0;

err_unregister_dai:
	snd_soc_unregister_component(&pdev->dev);
err_suspend:
	if (!pm_runtime_status_suspended(&pdev->dev))
		tegra30_i2s_runtime_suspend(&pdev->dev);
err_pm_disable:
	pm_runtime_disable(&pdev->dev);
err_pll_a_out0_clk_put:
	clk_put(i2s->clk_pll_a_out0);
err_audio_2x_clk_put:
	clk_put(i2s->clk_audio_2x);
err_i2s_sync_clk_put:
	clk_put(i2s->clk_i2s_sync);
err_clk_put:
	clk_put(i2s->clk_i2s);
err:
	return ret;
}

static int tegra30_i2s_platform_remove(struct platform_device *pdev)
{
	struct tegra30_i2s *i2s = dev_get_drvdata(&pdev->dev);

	pm_runtime_disable(&pdev->dev);
	if (!pm_runtime_status_suspended(&pdev->dev))
		tegra30_i2s_runtime_suspend(&pdev->dev);

	tegra_pcm_platform_unregister(&pdev->dev);
	snd_soc_unregister_component(&pdev->dev);

	clk_put(i2s->clk_pll_a_out0);
	clk_put(i2s->clk_audio_2x);
	clk_put(i2s->clk_i2s_sync);
	clk_put(i2s->clk_i2s);

	return 0;
}

static const struct of_device_id tegra30_i2s_of_match[] = {
	{ .compatible = "nvidia,tegra30-i2s", },
	{},
};

static const struct dev_pm_ops tegra30_i2s_pm_ops = {
	SET_RUNTIME_PM_OPS(tegra30_i2s_runtime_suspend,
			   tegra30_i2s_runtime_resume, NULL)
};

static struct platform_driver tegra30_i2s_driver = {
	.driver = {
		.name = DRV_NAME,
		.owner = THIS_MODULE,
		.of_match_table = tegra30_i2s_of_match,
		.pm = &tegra30_i2s_pm_ops,
	},
	.probe = tegra30_i2s_platform_probe,
	.remove = tegra30_i2s_platform_remove,
};
module_platform_driver(tegra30_i2s_driver);

MODULE_AUTHOR("Stephen Warren <swarren@nvidia.com>");
MODULE_DESCRIPTION("Tegra30 I2S ASoC driver");
MODULE_LICENSE("GPL");
MODULE_ALIAS("platform:" DRV_NAME);
MODULE_DEVICE_TABLE(of, tegra30_i2s_of_match);<|MERGE_RESOLUTION|>--- conflicted
+++ resolved
@@ -177,24 +177,20 @@
 			struct snd_soc_dai *dai)
 {
 	struct tegra30_i2s *i2s = snd_soc_dai_get_drvdata(dai);
-<<<<<<< HEAD
-	int ret, i2s_id;
+	int ret = 0;
+	struct snd_soc_pcm_runtime *rtd = substream->private_data;
+	struct snd_soc_dai_link *dai_link = rtd->dai_link;
+	int i2s_id;
 
 	if (substream->stream == SNDRV_PCM_STREAM_PLAYBACK) {
+		int allocate_fifo = 1;
+
 		/* To prevent power leakage */
 		if (i2s->playback_ref_count == 0) {
 			i2s_id = i2s->playback_i2s_cif - TEGRA30_AHUB_RXCIF_I2S0_RX0 - 1;
 			pr_debug("%s-playback:i2s_id = %d\n", __func__, i2s_id);
 			tegra30_i2s_free_gpio(substream, i2s_id);
 		}
-=======
-	int ret = 0;
-	struct snd_soc_pcm_runtime *rtd = substream->private_data;
-	struct snd_soc_dai_link *dai_link = rtd->dai_link;
-
-	if (substream->stream == SNDRV_PCM_STREAM_PLAYBACK) {
-		int allocate_fifo = 1;
->>>>>>> f045b98b
 		/* increment the playback ref count */
 		i2s->playback_ref_count++;
 
