--- conflicted
+++ resolved
@@ -265,12 +265,9 @@
 			struct snd_soc_dai *dai)
 {
 	struct tegra30_i2s *i2s = snd_soc_dai_get_drvdata(dai);
-<<<<<<< HEAD
-	int i2s_id;
-=======
 	struct snd_soc_pcm_runtime *rtd = substream->private_data;
 	struct snd_soc_dai_link *dai_link = rtd->dai_link;
->>>>>>> 819bbd34
+	int i2s_id;
 
 	if (substream->stream == SNDRV_PCM_STREAM_PLAYBACK) {
 		if (i2s->playback_ref_count == 1) {
