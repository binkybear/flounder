--- conflicted
+++ resolved
@@ -2,11 +2,7 @@
  * tegra_asoc_utils.c - Harmony machine ASoC driver
  *
  * Author: Stephen Warren <swarren@nvidia.com>
-<<<<<<< HEAD
- * Copyright (c) 2010-2013, NVIDIA CORPORATION.  All rights reserved.
-=======
  * Copyright (c) 2010-2014, NVIDIA CORPORATION.  All rights reserved.
->>>>>>> 95b166b8
  *
  * This program is free software; you can redistribute it and/or
  * modify it under the terms of the GNU General Public License
