/*
 *   Additional mixer mapping
 *
 *   Copyright (c) 2002 by Takashi Iwai <tiwai@suse.de>
 *
 *   This program is free software; you can redistribute it and/or modify
 *   it under the terms of the GNU General Public License as published by
 *   the Free Software Foundation; either version 2 of the License, or
 *   (at your option) any later version.
 *
 *   This program is distributed in the hope that it will be useful,
 *   but WITHOUT ANY WARRANTY; without even the implied warranty of
 *   MERCHANTABILITY or FITNESS FOR A PARTICULAR PURPOSE.  See the
 *   GNU General Public License for more details.
 *
 *   You should have received a copy of the GNU General Public License
 *   along with this program; if not, write to the Free Software
 *   Foundation, Inc., 59 Temple Place, Suite 330, Boston, MA  02111-1307 USA
 *
 */

struct usbmix_dB_map {
	u32 min;
	u32 max;
};

struct usbmix_name_map {
	int id;
	const char *name;
	int control;
	struct usbmix_dB_map *dB;
};

struct usbmix_selector_map {
	int id;
	int count;
	const char **names;
};

struct usbmix_ctl_map {
	u32 id;
	const struct usbmix_name_map *map;
	const struct usbmix_selector_map *selector_map;
	int ignore_ctl_error;
};

/*
 * USB control mappers for SB Exitigy
 */

/*
 * Topology of SB Extigy (see on the wide screen :)

USB_IN[1] --->FU[2]------------------------------+->MU[16]-->PU[17]-+->FU[18]--+->EU[27]--+->EU[21]-->FU[22]--+->FU[23] > Dig_OUT[24]
                                                 ^                  |          |          |                   |
USB_IN[3] -+->SU[5]-->FU[6]--+->MU[14] ->PU[15]->+                  |          |          |                   +->FU[25] > Dig_OUT[26]
           ^                 ^                   |                  |          |          |
Dig_IN[4] -+                 |                   |                  |          |          +->FU[28]---------------------> Spk_OUT[19]
                             |                   |                  |          |
Lin-IN[7] -+-->FU[8]---------+                   |                  |          +----------------------------------------> Hph_OUT[20]
           |                                     |                  |
Mic-IN[9] --+->FU[10]----------------------------+                  |
           ||                                                       |
           ||  +----------------------------------------------------+
           VV  V
           ++--+->SU[11]-->FU[12] --------------------------------------------------------------------------------------> USB_OUT[13]
*/

static struct usbmix_name_map extigy_map[] = {
	/* 1: IT pcm */
	{ 2, "PCM Playback" }, /* FU */
	/* 3: IT pcm */
	/* 4: IT digital in */
	{ 5, NULL }, /* DISABLED: this seems to be bogus on some firmware */
	{ 6, "Digital In" }, /* FU */
	/* 7: IT line */
	{ 8, "Line Playback" }, /* FU */
	/* 9: IT mic */
	{ 10, "Mic Playback" }, /* FU */
	{ 11, "Capture Source" }, /* SU */
	{ 12, "Capture" }, /* FU */
	/* 13: OT pcm capture */
	/* 14: MU (w/o controls) */
	/* 15: PU (3D enh) */
	/* 16: MU (w/o controls) */
	{ 17, NULL, 1 }, /* DISABLED: PU-switch (any effect?) */
	{ 17, "Channel Routing", 2 },	/* PU: mode select */
	{ 18, "Tone Control - Bass", UAC_FU_BASS }, /* FU */
	{ 18, "Tone Control - Treble", UAC_FU_TREBLE }, /* FU */
	{ 18, "Master Playback" }, /* FU; others */
	/* 19: OT speaker */
	/* 20: OT headphone */
	{ 21, NULL }, /* DISABLED: EU (for what?) */
	{ 22, "Digital Out Playback" }, /* FU */
	{ 23, "Digital Out1 Playback" }, /* FU */  /* FIXME: corresponds to 24 */
	/* 24: OT digital out */
	{ 25, "IEC958 Optical Playback" }, /* FU */
	{ 26, "IEC958 Optical Playback" }, /* OT */
	{ 27, NULL }, /* DISABLED: EU (for what?) */
	/* 28: FU speaker (mute) */
	{ 29, NULL }, /* Digital Input Playback Source? */
	{ 0 } /* terminator */
};

/* Sound Blaster MP3+ controls mapping
 * The default mixer channels have totally misleading names,
 * e.g. no Master and fake PCM volume
 *			Pavel Mihaylov <bin@bash.info>
 */
static struct usbmix_dB_map mp3plus_dB_1 = {-4781, 0};	/* just guess */
static struct usbmix_dB_map mp3plus_dB_2 = {-1781, 618}; /* just guess */

static struct usbmix_name_map mp3plus_map[] = {
	/* 1: IT pcm */
	/* 2: IT mic */
	/* 3: IT line */
	/* 4: IT digital in */
	/* 5: OT digital out */
	/* 6: OT speaker */
	/* 7: OT pcm capture */
	{ 8, "Capture Source" }, /* FU, default PCM Capture Source */
		/* (Mic, Input 1 = Line input, Input 2 = Optical input) */
	{ 9, "Master Playback" }, /* FU, default Speaker 1 */
	/* { 10, "Mic Capture", 1 }, */ /* FU, Mic Capture */
	{ 10, /* "Mic Capture", */ NULL, 2, .dB = &mp3plus_dB_2 },
		/* FU, Mic Capture */
	{ 10, "Mic Boost", 7 }, /* FU, default Auto Gain Input */
	{ 11, "Line Capture", .dB = &mp3plus_dB_2 },
		/* FU, default PCM Capture */
	{ 12, "Digital In Playback" }, /* FU, default PCM 1 */
	{ 13, /* "Mic Playback", */ .dB = &mp3plus_dB_1 },
		/* FU, default Mic Playback */
	{ 14, "Line Playback", .dB = &mp3plus_dB_1 }, /* FU, default Speaker */
	/* 15: MU */
	{ 0 } /* terminator */
};

/* Topology of SB Audigy 2 NX

          +----------------------------->EU[27]--+
          |                                      v
          | +----------------------------------->SU[29]---->FU[22]-->Dig_OUT[24]
          | |                                    ^
USB_IN[1]-+------------+              +->EU[17]->+->FU[11]-+
            |          v              |          v         |
Dig_IN[4]---+->FU[6]-->MU[16]->FU[18]-+->EU[21]->SU[31]----->FU[30]->Hph_OUT[20]
            |          ^              |                    |
Lin_IN[7]-+--->FU[8]---+              +->EU[23]->FU[28]------------->Spk_OUT[19]
          | |                                              v
          +--->FU[12]------------------------------------->SU[14]--->USB_OUT[15]
            |                                              ^
            +->FU[13]--------------------------------------+
*/
static struct usbmix_name_map audigy2nx_map[] = {
	/* 1: IT pcm playback */
	/* 4: IT digital in */
	{ 6, "Digital In Playback" }, /* FU */
	/* 7: IT line in */
	{ 8, "Line Playback" }, /* FU */
	{ 11, "What-U-Hear Capture" }, /* FU */
	{ 12, "Line Capture" }, /* FU */
	{ 13, "Digital In Capture" }, /* FU */
	{ 14, "Capture Source" }, /* SU */
	/* 15: OT pcm capture */
	/* 16: MU w/o controls */
	{ 17, NULL }, /* DISABLED: EU (for what?) */
	{ 18, "Master Playback" }, /* FU */
	/* 19: OT speaker */
	/* 20: OT headphone */
	{ 21, NULL }, /* DISABLED: EU (for what?) */
	{ 22, "Digital Out Playback" }, /* FU */
	{ 23, NULL }, /* DISABLED: EU (for what?) */
	/* 24: OT digital out */
	{ 27, NULL }, /* DISABLED: EU (for what?) */
	{ 28, "Speaker Playback" }, /* FU */
	{ 29, "Digital Out Source" }, /* SU */
	{ 30, "Headphone Playback" }, /* FU */
	{ 31, "Headphone Source" }, /* SU */
	{ 0 } /* terminator */
};

static struct usbmix_selector_map c400_selectors[] = {
	{
		.id = 0x80,
		.count = 2,
		.names = (const char*[]) {"Internal", "SPDIF"}
	},
	{ 0 } /* terminator */
};

static struct usbmix_selector_map audigy2nx_selectors[] = {
	{
		.id = 14, /* Capture Source */
		.count = 3,
		.names = (const char*[]) {"Line", "Digital In", "What-U-Hear"}
	},
	{
		.id = 29, /* Digital Out Source */
		.count = 3,
		.names = (const char*[]) {"Front", "PCM", "Digital In"}
	},
	{
		.id = 31, /* Headphone Source */
		.count = 2,
		.names = (const char*[]) {"Front", "Side"}
	},
	{ 0 } /* terminator */
};

/* Creative SoundBlaster Live! 24-bit External */
static struct usbmix_name_map live24ext_map[] = {
	/* 2: PCM Playback Volume */
	{ 5, "Mic Capture" }, /* FU, default PCM Capture Volume */
	{ 0 } /* terminator */
};

/* LineX FM Transmitter entry - needed to bypass controls bug */
static struct usbmix_name_map linex_map[] = {
	/* 1: IT pcm */
	/* 2: OT Speaker */ 
	{ 3, "Master" }, /* FU: master volume - left / right / mute */
	{ 0 } /* terminator */
};

static struct usbmix_name_map maya44_map[] = {
	/* 1: IT line */
	{ 2, "Line Playback" }, /* FU */
	/* 3: IT line */
	{ 4, "Line Playback" }, /* FU */
	/* 5: IT pcm playback */
	/* 6: MU */
	{ 7, "Master Playback" }, /* FU */
	/* 8: OT speaker */
	/* 9: IT line */
	{ 10, "Line Capture" }, /* FU */
	/* 11: MU */
	/* 12: OT pcm capture */
	{ }
};

/* Section "justlink_map" below added by James Courtier-Dutton <James@superbug.demon.co.uk>
 * sourced from Maplin Electronics (http://www.maplin.co.uk), part number A56AK
 * Part has 2 connectors that act as a single output. (TOSLINK Optical for digital out, and 3.5mm Jack for Analogue out.)
 * The USB Mixer publishes a Microphone and extra Volume controls for it, but none exist on the device,
 * so this map removes all unwanted sliders from alsamixer
 */

static struct usbmix_name_map justlink_map[] = {
	/* 1: IT pcm playback */
	/* 2: Not present */
	{ 3, NULL}, /* IT mic (No mic input on device) */
	/* 4: Not present */
	/* 5: OT speacker */
	/* 6: OT pcm capture */
	{ 7, "Master Playback" }, /* Mute/volume for speaker */
	{ 8, NULL }, /* Capture Switch (No capture inputs on device) */
	{ 9, NULL }, /* Capture Mute/volume (No capture inputs on device */
	/* 0xa: Not present */
	/* 0xb: MU (w/o controls) */
	{ 0xc, NULL }, /* Mic feedback Mute/volume (No capture inputs on device) */
	{ 0 } /* terminator */
};

/* TerraTec Aureon 5.1 MkII USB */
static struct usbmix_name_map aureon_51_2_map[] = {
	/* 1: IT USB */
	/* 2: IT Mic */
	/* 3: IT Line */
	/* 4: IT SPDIF */
	/* 5: OT SPDIF */
	/* 6: OT Speaker */
	/* 7: OT USB */
	{ 8, "Capture Source" }, /* SU */
	{ 9, "Master Playback" }, /* FU */
	{ 10, "Mic Capture" }, /* FU */
	{ 11, "Line Capture" }, /* FU */
	{ 12, "IEC958 In Capture" }, /* FU */
	{ 13, "Mic Playback" }, /* FU */
	{ 14, "Line Playback" }, /* FU */
	/* 15: MU */
	{} /* terminator */
};

static struct usbmix_name_map scratch_live_map[] = {
	/* 1: IT Line 1 (USB streaming) */
	/* 2: OT Line 1 (Speaker) */
	/* 3: IT Line 1 (Line connector) */
	{ 4, "Line 1 In" }, /* FU */
	/* 5: OT Line 1 (USB streaming) */
	/* 6: IT Line 2 (USB streaming) */
	/* 7: OT Line 2 (Speaker) */
	/* 8: IT Line 2 (Line connector) */
	{ 9, "Line 2 In" }, /* FU */
	/* 10: OT Line 2 (USB streaming) */
	/* 11: IT Mic (Line connector) */
	/* 12: OT Mic (USB streaming) */
	{ 0 } /* terminator */
};

static struct usbmix_name_map ebox44_map[] = {
	{ 4, NULL }, /* FU */
	{ 6, NULL }, /* MU */
	{ 7, NULL }, /* FU */
	{ 10, NULL }, /* FU */
	{ 11, NULL }, /* MU */
	{ 0 }
};

/* "Gamesurround Muse Pocket LT" looks same like "Sound Blaster MP3+"
 *  most importand difference is SU[8], it should be set to "Capture Source"
 *  to make alsamixer and PA working properly.
 *  FIXME: or mp3plus_map should use "Capture Source" too,
 *  so this maps can be merget
 */
static struct usbmix_name_map hercules_usb51_map[] = {
	{ 8, "Capture Source" },	/* SU, default "PCM Capture Source" */
	{ 9, "Master Playback" },	/* FU, default "Speaker Playback" */
	{ 10, "Mic Boost", 7 },		/* FU, default "Auto Gain Input" */
	{ 11, "Line Capture" },		/* FU, default "PCM Capture" */
	{ 13, "Mic Bypass Playback" },	/* FU, default "Mic Playback" */
	{ 14, "Line Bypass Playback" },	/* FU, default "Line Playback" */
	{ 0 }				/* terminator */
};

<<<<<<< HEAD
static const struct usbmix_name_map kef_x300a_map[] = {
	{ 10, NULL }, /* firmware locks up (?) when we try to access this FU */
	{ 0 }
};

=======
/* some (all?) SCMS USB3318 devices are affected by a firmware lock up
 * when anything attempts to access FU 10 (control)
 */
static const struct usbmix_name_map scms_usb3318_map[] = {
	{ 10, NULL },
	{ 0 }
};

/* Bose companion 5, the dB conversion factor is 16 instead of 256 */
static struct usbmix_dB_map bose_companion5_dB = {-5006, -6};
static struct usbmix_name_map bose_companion5_map[] = {
	{ 3, NULL, .dB = &bose_companion5_dB },
	{ 0 }	/* terminator */
};

/* Dragonfly DAC 1.2, the dB conversion factor is 1 instead of 256 */
static struct usbmix_dB_map dragonfly_1_2_dB = {0, 5000};
static struct usbmix_name_map dragonfly_1_2_map[] = {
	{ 7, NULL, .dB = &dragonfly_1_2_dB },
	{ 0 }	/* terminator */
};

>>>>>>> 0c992013
/*
 * Control map entries
 */

static struct usbmix_ctl_map usbmix_ctl_maps[] = {
	{
		.id = USB_ID(0x041e, 0x3000),
		.map = extigy_map,
		.ignore_ctl_error = 1,
	},
	{
		.id = USB_ID(0x041e, 0x3010),
		.map = mp3plus_map,
	},
	{
		.id = USB_ID(0x041e, 0x3020),
		.map = audigy2nx_map,
		.selector_map = audigy2nx_selectors,
	},
 	{
		.id = USB_ID(0x041e, 0x3040),
		.map = live24ext_map,
	},
	{
		.id = USB_ID(0x041e, 0x3048),
		.map = audigy2nx_map,
		.selector_map = audigy2nx_selectors,
	},
	{	/* Logitech, Inc. QuickCam Pro for Notebooks */
		.id = USB_ID(0x046d, 0x0991),
		.ignore_ctl_error = 1,
	},
	{	/* Logitech, Inc. QuickCam E 3500 */
		.id = USB_ID(0x046d, 0x09a4),
		.ignore_ctl_error = 1,
	},
	{
		/* Hercules DJ Console (Windows Edition) */
		.id = USB_ID(0x06f8, 0xb000),
		.ignore_ctl_error = 1,
	},
	{
		/* Hercules DJ Console (Macintosh Edition) */
		.id = USB_ID(0x06f8, 0xd002),
		.ignore_ctl_error = 1,
	},
	{
		/* Hercules Gamesurround Muse Pocket LT
		 * (USB 5.1 Channel Audio Adapter)
		 */
		.id = USB_ID(0x06f8, 0xc000),
		.map = hercules_usb51_map,
	},
	{
		.id = USB_ID(0x0763, 0x2030),
		.selector_map = c400_selectors,
	},
	{
		.id = USB_ID(0x0763, 0x2031),
		.selector_map = c400_selectors,
	},
	{
		.id = USB_ID(0x08bb, 0x2702),
		.map = linex_map,
		.ignore_ctl_error = 1,
	},
	{
		.id = USB_ID(0x0a92, 0x0091),
		.map = maya44_map,
	},
	{
		.id = USB_ID(0x0c45, 0x1158),
		.map = justlink_map,
	},
	{
		.id = USB_ID(0x0ccd, 0x0028),
		.map = aureon_51_2_map,
	},
	{
		.id = USB_ID(0x13e5, 0x0001),
		.map = scratch_live_map,
		.ignore_ctl_error = 1,
	},
	{
		.id = USB_ID(0x200c, 0x1018),
		.map = ebox44_map,
	},
	{
<<<<<<< HEAD
		.id = USB_ID(0x27ac, 0x1000),
		.map = kef_x300a_map,
=======
		/* MAYA44 USB+ */
		.id = USB_ID(0x2573, 0x0008),
		.map = maya44_map,
	},
	{
		/* KEF X300A */
		.id = USB_ID(0x27ac, 0x1000),
		.map = scms_usb3318_map,
	},
	{
		/* Arcam rPAC */
		.id = USB_ID(0x25c4, 0x0003),
		.map = scms_usb3318_map,
	},
	{
		/* Bose Companion 5 */
		.id = USB_ID(0x05a7, 0x1020),
		.map = bose_companion5_map,
	},
	{
		/* Dragonfly DAC 1.2 */
		.id = USB_ID(0x21b4, 0x0081),
		.map = dragonfly_1_2_map,
>>>>>>> 0c992013
	},
	{ 0 } /* terminator */
};
<|MERGE_RESOLUTION|>--- conflicted
+++ resolved
@@ -322,13 +322,6 @@
 	{ 0 }				/* terminator */
 };
 
-<<<<<<< HEAD
-static const struct usbmix_name_map kef_x300a_map[] = {
-	{ 10, NULL }, /* firmware locks up (?) when we try to access this FU */
-	{ 0 }
-};
-
-=======
 /* some (all?) SCMS USB3318 devices are affected by a firmware lock up
  * when anything attempts to access FU 10 (control)
  */
@@ -351,7 +344,6 @@
 	{ 0 }	/* terminator */
 };
 
->>>>>>> 0c992013
 /*
  * Control map entries
  */
@@ -440,10 +432,6 @@
 		.map = ebox44_map,
 	},
 	{
-<<<<<<< HEAD
-		.id = USB_ID(0x27ac, 0x1000),
-		.map = kef_x300a_map,
-=======
 		/* MAYA44 USB+ */
 		.id = USB_ID(0x2573, 0x0008),
 		.map = maya44_map,
@@ -467,7 +455,6 @@
 		/* Dragonfly DAC 1.2 */
 		.id = USB_ID(0x21b4, 0x0081),
 		.map = dragonfly_1_2_map,
->>>>>>> 0c992013
-	},
-	{ 0 } /* terminator */
-};
+	},
+	{ 0 } /* terminator */
+};
