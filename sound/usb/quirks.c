/*
 *   This program is free software; you can redistribute it and/or modify
 *   it under the terms of the GNU General Public License as published by
 *   the Free Software Foundation; either version 2 of the License, or
 *   (at your option) any later version.
 *
 *   This program is distributed in the hope that it will be useful,
 *   but WITHOUT ANY WARRANTY; without even the implied warranty of
 *   MERCHANTABILITY or FITNESS FOR A PARTICULAR PURPOSE.  See the
 *   GNU General Public License for more details.
 *
 *   You should have received a copy of the GNU General Public License
 *   along with this program; if not, write to the Free Software
 *   Foundation, Inc., 59 Temple Place, Suite 330, Boston, MA  02111-1307 USA
 */

#include <linux/init.h>
#include <linux/slab.h>
#include <linux/usb.h>
#include <linux/usb/audio.h>

#include <sound/control.h>
#include <sound/core.h>
#include <sound/info.h>
#include <sound/pcm.h>

#include "usbaudio.h"
#include "card.h"
#include "mixer.h"
#include "mixer_quirks.h"
#include "midi.h"
#include "quirks.h"
#include "helper.h"
#include "endpoint.h"
#include "pcm.h"
#include "clock.h"
#include "stream.h"

/*
 * handle the quirks for the contained interfaces
 */
static int create_composite_quirk(struct snd_usb_audio *chip,
				  struct usb_interface *iface,
				  struct usb_driver *driver,
				  const struct snd_usb_audio_quirk *quirk)
{
	int probed_ifnum = get_iface_desc(iface->altsetting)->bInterfaceNumber;
	int err;

	for (quirk = quirk->data; quirk->ifnum >= 0; ++quirk) {
		iface = usb_ifnum_to_if(chip->dev, quirk->ifnum);
		if (!iface)
			continue;
		if (quirk->ifnum != probed_ifnum &&
		    usb_interface_claimed(iface))
			continue;
		err = snd_usb_create_quirk(chip, iface, driver, quirk);
		if (err < 0)
			return err;
		if (quirk->ifnum != probed_ifnum)
			usb_driver_claim_interface(driver, iface, (void *)-1L);
	}
	return 0;
}

static int ignore_interface_quirk(struct snd_usb_audio *chip,
				  struct usb_interface *iface,
				  struct usb_driver *driver,
				  const struct snd_usb_audio_quirk *quirk)
{
	return 0;
}


/*
 * Allow alignment on audio sub-slot (channel samples) rather than
 * on audio slots (audio frames)
 */
static int create_align_transfer_quirk(struct snd_usb_audio *chip,
				       struct usb_interface *iface,
				       struct usb_driver *driver,
				       const struct snd_usb_audio_quirk *quirk)
{
	chip->txfr_quirk = 1;
	return 1;	/* Continue with creating streams and mixer */
}

static int create_any_midi_quirk(struct snd_usb_audio *chip,
				 struct usb_interface *intf,
				 struct usb_driver *driver,
				 const struct snd_usb_audio_quirk *quirk)
{
	return snd_usbmidi_create(chip->card, intf, &chip->midi_list, quirk);
}

/*
 * create a stream for an interface with proper descriptors
 */
static int create_standard_audio_quirk(struct snd_usb_audio *chip,
				       struct usb_interface *iface,
				       struct usb_driver *driver,
				       const struct snd_usb_audio_quirk *quirk)
{
	struct usb_host_interface *alts;
	struct usb_interface_descriptor *altsd;
	int err;

	alts = &iface->altsetting[0];
	altsd = get_iface_desc(alts);
	err = snd_usb_parse_audio_interface(chip, altsd->bInterfaceNumber);
	if (err < 0) {
		snd_printk(KERN_ERR "cannot setup if %d: error %d\n",
			   altsd->bInterfaceNumber, err);
		return err;
	}
	/* reset the current interface */
	usb_set_interface(chip->dev, altsd->bInterfaceNumber, 0);
	return 0;
}

/*
 * create a stream for an endpoint/altsetting without proper descriptors
 */
static int create_fixed_stream_quirk(struct snd_usb_audio *chip,
				     struct usb_interface *iface,
				     struct usb_driver *driver,
				     const struct snd_usb_audio_quirk *quirk)
{
	struct audioformat *fp;
	struct usb_host_interface *alts;
	int stream, err;
	unsigned *rate_table = NULL;

	fp = kmemdup(quirk->data, sizeof(*fp), GFP_KERNEL);
	if (!fp) {
		snd_printk(KERN_ERR "cannot memdup\n");
		return -ENOMEM;
	}
	if (fp->nr_rates > MAX_NR_RATES) {
		kfree(fp);
		return -EINVAL;
	}
	if (fp->nr_rates > 0) {
		rate_table = kmemdup(fp->rate_table,
				     sizeof(int) * fp->nr_rates, GFP_KERNEL);
		if (!rate_table) {
			kfree(fp);
			return -ENOMEM;
		}
		fp->rate_table = rate_table;
	}

	stream = (fp->endpoint & USB_DIR_IN)
		? SNDRV_PCM_STREAM_CAPTURE : SNDRV_PCM_STREAM_PLAYBACK;
	err = snd_usb_add_audio_stream(chip, stream, fp);
	if (err < 0) {
		kfree(fp);
		kfree(rate_table);
		return err;
	}
	if (fp->iface != get_iface_desc(&iface->altsetting[0])->bInterfaceNumber ||
	    fp->altset_idx >= iface->num_altsetting) {
		kfree(fp);
		kfree(rate_table);
		return -EINVAL;
	}
	alts = &iface->altsetting[fp->altset_idx];
	if (fp->datainterval == 0)
		fp->datainterval = snd_usb_parse_datainterval(chip, alts);
	if (fp->maxpacksize == 0)
		fp->maxpacksize = le16_to_cpu(get_endpoint(alts, 0)->wMaxPacketSize);
	usb_set_interface(chip->dev, fp->iface, 0);
	snd_usb_init_pitch(chip, fp->iface, alts, fp);
	snd_usb_init_sample_rate(chip, fp->iface, alts, fp, fp->rate_max);
	return 0;
}

/*
 * Create a stream for an Edirol UA-700/UA-25/UA-4FX interface.  
 * The only way to detect the sample rate is by looking at wMaxPacketSize.
 */
static int create_uaxx_quirk(struct snd_usb_audio *chip,
			     struct usb_interface *iface,
			     struct usb_driver *driver,
			     const struct snd_usb_audio_quirk *quirk)
{
	static const struct audioformat ua_format = {
		.formats = SNDRV_PCM_FMTBIT_S24_3LE,
		.channels = 2,
		.fmt_type = UAC_FORMAT_TYPE_I,
		.altsetting = 1,
		.altset_idx = 1,
		.rates = SNDRV_PCM_RATE_CONTINUOUS,
	};
	struct usb_host_interface *alts;
	struct usb_interface_descriptor *altsd;
	struct audioformat *fp;
	int stream, err;

	/* both PCM and MIDI interfaces have 2 or more altsettings */
	if (iface->num_altsetting < 2)
		return -ENXIO;
	alts = &iface->altsetting[1];
	altsd = get_iface_desc(alts);

	if (altsd->bNumEndpoints == 2) {
		static const struct snd_usb_midi_endpoint_info ua700_ep = {
			.out_cables = 0x0003,
			.in_cables  = 0x0003
		};
		static const struct snd_usb_audio_quirk ua700_quirk = {
			.type = QUIRK_MIDI_FIXED_ENDPOINT,
			.data = &ua700_ep
		};
		static const struct snd_usb_midi_endpoint_info uaxx_ep = {
			.out_cables = 0x0001,
			.in_cables  = 0x0001
		};
		static const struct snd_usb_audio_quirk uaxx_quirk = {
			.type = QUIRK_MIDI_FIXED_ENDPOINT,
			.data = &uaxx_ep
		};
		const struct snd_usb_audio_quirk *quirk =
			chip->usb_id == USB_ID(0x0582, 0x002b)
			? &ua700_quirk : &uaxx_quirk;
		return snd_usbmidi_create(chip->card, iface,
					  &chip->midi_list, quirk);
	}

	if (altsd->bNumEndpoints != 1)
		return -ENXIO;

	fp = kmemdup(&ua_format, sizeof(*fp), GFP_KERNEL);
	if (!fp)
		return -ENOMEM;

	fp->iface = altsd->bInterfaceNumber;
	fp->endpoint = get_endpoint(alts, 0)->bEndpointAddress;
	fp->ep_attr = get_endpoint(alts, 0)->bmAttributes;
	fp->datainterval = 0;
	fp->maxpacksize = le16_to_cpu(get_endpoint(alts, 0)->wMaxPacketSize);

	switch (fp->maxpacksize) {
	case 0x120:
		fp->rate_max = fp->rate_min = 44100;
		break;
	case 0x138:
	case 0x140:
		fp->rate_max = fp->rate_min = 48000;
		break;
	case 0x258:
	case 0x260:
		fp->rate_max = fp->rate_min = 96000;
		break;
	default:
		snd_printk(KERN_ERR "unknown sample rate\n");
		kfree(fp);
		return -ENXIO;
	}

	stream = (fp->endpoint & USB_DIR_IN)
		? SNDRV_PCM_STREAM_CAPTURE : SNDRV_PCM_STREAM_PLAYBACK;
	err = snd_usb_add_audio_stream(chip, stream, fp);
	if (err < 0) {
		kfree(fp);
		return err;
	}
	usb_set_interface(chip->dev, fp->iface, 0);
	return 0;
}

/*
 * Create a standard mixer for the specified interface.
 */
static int create_standard_mixer_quirk(struct snd_usb_audio *chip,
				       struct usb_interface *iface,
				       struct usb_driver *driver,
				       const struct snd_usb_audio_quirk *quirk)
{
	if (quirk->ifnum < 0)
		return 0;

	return snd_usb_create_mixer(chip, quirk->ifnum, 0);
}

/*
 * audio-interface quirks
 *
 * returns zero if no standard audio/MIDI parsing is needed.
 * returns a positive value if standard audio/midi interfaces are parsed
 * after this.
 * returns a negative value at error.
 */
int snd_usb_create_quirk(struct snd_usb_audio *chip,
			 struct usb_interface *iface,
			 struct usb_driver *driver,
			 const struct snd_usb_audio_quirk *quirk)
{
	typedef int (*quirk_func_t)(struct snd_usb_audio *,
				    struct usb_interface *,
				    struct usb_driver *,
				    const struct snd_usb_audio_quirk *);
	static const quirk_func_t quirk_funcs[] = {
		[QUIRK_IGNORE_INTERFACE] = ignore_interface_quirk,
		[QUIRK_COMPOSITE] = create_composite_quirk,
		[QUIRK_MIDI_STANDARD_INTERFACE] = create_any_midi_quirk,
		[QUIRK_MIDI_FIXED_ENDPOINT] = create_any_midi_quirk,
		[QUIRK_MIDI_YAMAHA] = create_any_midi_quirk,
		[QUIRK_MIDI_MIDIMAN] = create_any_midi_quirk,
		[QUIRK_MIDI_NOVATION] = create_any_midi_quirk,
		[QUIRK_MIDI_RAW_BYTES] = create_any_midi_quirk,
		[QUIRK_MIDI_EMAGIC] = create_any_midi_quirk,
		[QUIRK_MIDI_CME] = create_any_midi_quirk,
		[QUIRK_MIDI_AKAI] = create_any_midi_quirk,
		[QUIRK_MIDI_FTDI] = create_any_midi_quirk,
		[QUIRK_MIDI_CH345] = create_any_midi_quirk,
		[QUIRK_AUDIO_STANDARD_INTERFACE] = create_standard_audio_quirk,
		[QUIRK_AUDIO_FIXED_ENDPOINT] = create_fixed_stream_quirk,
		[QUIRK_AUDIO_EDIROL_UAXX] = create_uaxx_quirk,
		[QUIRK_AUDIO_ALIGN_TRANSFER] = create_align_transfer_quirk,
		[QUIRK_AUDIO_STANDARD_MIXER] = create_standard_mixer_quirk,
	};

	if (quirk->type < QUIRK_TYPE_COUNT) {
		return quirk_funcs[quirk->type](chip, iface, driver, quirk);
	} else {
		snd_printd(KERN_ERR "invalid quirk type %d\n", quirk->type);
		return -ENXIO;
	}
}

/*
 * boot quirks
 */

#define EXTIGY_FIRMWARE_SIZE_OLD 794
#define EXTIGY_FIRMWARE_SIZE_NEW 483

static int snd_usb_extigy_boot_quirk(struct usb_device *dev, struct usb_interface *intf)
{
	struct usb_host_config *config = dev->actconfig;
	int err;

	if (le16_to_cpu(get_cfg_desc(config)->wTotalLength) == EXTIGY_FIRMWARE_SIZE_OLD ||
	    le16_to_cpu(get_cfg_desc(config)->wTotalLength) == EXTIGY_FIRMWARE_SIZE_NEW) {
		snd_printdd("sending Extigy boot sequence...\n");
		/* Send message to force it to reconnect with full interface. */
		err = snd_usb_ctl_msg(dev, usb_sndctrlpipe(dev,0),
				      0x10, 0x43, 0x0001, 0x000a, NULL, 0);
		if (err < 0) snd_printdd("error sending boot message: %d\n", err);
		err = usb_get_descriptor(dev, USB_DT_DEVICE, 0,
				&dev->descriptor, sizeof(dev->descriptor));
		config = dev->actconfig;
		if (err < 0) snd_printdd("error usb_get_descriptor: %d\n", err);
		err = usb_reset_configuration(dev);
		if (err < 0) snd_printdd("error usb_reset_configuration: %d\n", err);
		snd_printdd("extigy_boot: new boot length = %d\n",
			    le16_to_cpu(get_cfg_desc(config)->wTotalLength));
		return -ENODEV; /* quit this anyway */
	}
	return 0;
}

static int snd_usb_audigy2nx_boot_quirk(struct usb_device *dev)
{
	u8 buf = 1;

	snd_usb_ctl_msg(dev, usb_rcvctrlpipe(dev, 0), 0x2a,
			USB_DIR_IN | USB_TYPE_VENDOR | USB_RECIP_OTHER,
			0, 0, &buf, 1);
	if (buf == 0) {
		snd_usb_ctl_msg(dev, usb_sndctrlpipe(dev, 0), 0x29,
				USB_DIR_OUT | USB_TYPE_VENDOR | USB_RECIP_OTHER,
				1, 2000, NULL, 0);
		return -ENODEV;
	}
	return 0;
}

static int snd_usb_fasttrackpro_boot_quirk(struct usb_device *dev)
{
	int err;

	if (dev->actconfig->desc.bConfigurationValue == 1) {
		snd_printk(KERN_INFO "usb-audio: "
			   "Fast Track Pro switching to config #2\n");
		/* This function has to be available by the usb core module.
		 * if it is not avialable the boot quirk has to be left out
		 * and the configuration has to be set by udev or hotplug
		 * rules
		 */
		err = usb_driver_set_configuration(dev, 2);
		if (err < 0)
			snd_printdd("error usb_driver_set_configuration: %d\n",
				    err);
		/* Always return an error, so that we stop creating a device
		   that will just be destroyed and recreated with a new
		   configuration */
		return -ENODEV;
	} else
		snd_printk(KERN_INFO "usb-audio: Fast Track Pro config OK\n");

	return 0;
}

/*
 * C-Media CM106/CM106+ have four 16-bit internal registers that are nicely
 * documented in the device's data sheet.
 */
static int snd_usb_cm106_write_int_reg(struct usb_device *dev, int reg, u16 value)
{
	u8 buf[4];
	buf[0] = 0x20;
	buf[1] = value & 0xff;
	buf[2] = (value >> 8) & 0xff;
	buf[3] = reg;
	return snd_usb_ctl_msg(dev, usb_sndctrlpipe(dev, 0), USB_REQ_SET_CONFIGURATION,
			       USB_DIR_OUT | USB_TYPE_CLASS | USB_RECIP_ENDPOINT,
			       0, 0, &buf, 4);
}

static int snd_usb_cm106_boot_quirk(struct usb_device *dev)
{
	/*
	 * Enable line-out driver mode, set headphone source to front
	 * channels, enable stereo mic.
	 */
	return snd_usb_cm106_write_int_reg(dev, 2, 0x8004);
}

/*
 * C-Media CM6206 is based on CM106 with two additional
 * registers that are not documented in the data sheet.
 * Values here are chosen based on sniffing USB traffic
 * under Windows.
 */
static int snd_usb_cm6206_boot_quirk(struct usb_device *dev)
{
	int err  = 0, reg;
	int val[] = {0x2004, 0x3000, 0xf800, 0x143f, 0x0000, 0x3000};

	for (reg = 0; reg < ARRAY_SIZE(val); reg++) {
		err = snd_usb_cm106_write_int_reg(dev, reg, val[reg]);
		if (err < 0)
			return err;
	}

	return err;
}

/*
 * Novation Twitch DJ controller
 */
static int snd_usb_twitch_boot_quirk(struct usb_device *dev)
{
	/* preemptively set up the device because otherwise the
	 * raw MIDI endpoints are not active */
	usb_set_interface(dev, 0, 1);
	return 0;
}

/*
 * This call will put the synth in "USB send" mode, i.e it will send MIDI
 * messages through USB (this is disabled at startup). The synth will
 * acknowledge by sending a sysex on endpoint 0x85 and by displaying a USB
 * sign on its LCD. Values here are chosen based on sniffing USB traffic
 * under Windows.
 */
static int snd_usb_accessmusic_boot_quirk(struct usb_device *dev)
{
	int err, actual_length;

	/* "midi send" enable */
	static const u8 seq[] = { 0x4e, 0x73, 0x52, 0x01 };

	void *buf = kmemdup(seq, ARRAY_SIZE(seq), GFP_KERNEL);
	if (!buf)
		return -ENOMEM;
	err = usb_interrupt_msg(dev, usb_sndintpipe(dev, 0x05), buf,
			ARRAY_SIZE(seq), &actual_length, 1000);
	kfree(buf);
	if (err < 0)
		return err;

	return 0;
}

/*
 * Some sound cards from Native Instruments are in fact compliant to the USB
 * audio standard of version 2 and other approved USB standards, even though
 * they come up as vendor-specific device when first connected.
 *
 * However, they can be told to come up with a new set of descriptors
 * upon their next enumeration, and the interfaces announced by the new
 * descriptors will then be handled by the kernel's class drivers. As the
 * product ID will also change, no further checks are required.
 */

static int snd_usb_nativeinstruments_boot_quirk(struct usb_device *dev)
{
	int ret = usb_control_msg(dev, usb_sndctrlpipe(dev, 0),
				  0xaf, USB_TYPE_VENDOR | USB_RECIP_DEVICE,
				  1, 0, NULL, 0, 1000);

	if (ret < 0)
		return ret;

	usb_reset_device(dev);

	/* return -EAGAIN, so the creation of an audio interface for this
	 * temporary device is aborted. The device will reconnect with a
	 * new product ID */
	return -EAGAIN;
}

static void mbox2_setup_48_24_magic(struct usb_device *dev)
{
	u8 srate[3];
	u8 temp[12];

	/* Choose 48000Hz permanently */
	srate[0] = 0x80;
	srate[1] = 0xbb;
	srate[2] = 0x00;

	/* Send the magic! */
	snd_usb_ctl_msg(dev, usb_rcvctrlpipe(dev, 0),
		0x01, 0x22, 0x0100, 0x0085, &temp, 0x0003);
	snd_usb_ctl_msg(dev, usb_sndctrlpipe(dev, 0),
		0x81, 0xa2, 0x0100, 0x0085, &srate, 0x0003);
	snd_usb_ctl_msg(dev, usb_sndctrlpipe(dev, 0),
		0x81, 0xa2, 0x0100, 0x0086, &srate, 0x0003);
	snd_usb_ctl_msg(dev, usb_sndctrlpipe(dev, 0),
		0x81, 0xa2, 0x0100, 0x0003, &srate, 0x0003);
	return;
}

/* Digidesign Mbox 2 needs to load firmware onboard
 * and driver must wait a few seconds for initialisation.
 */

#define MBOX2_FIRMWARE_SIZE    646
#define MBOX2_BOOT_LOADING     0x01 /* Hard coded into the device */
#define MBOX2_BOOT_READY       0x02 /* Hard coded into the device */

static int snd_usb_mbox2_boot_quirk(struct usb_device *dev)
{
	struct usb_host_config *config = dev->actconfig;
	int err;
	u8 bootresponse[0x12];
	int fwsize;
	int count;

	fwsize = le16_to_cpu(get_cfg_desc(config)->wTotalLength);

	if (fwsize != MBOX2_FIRMWARE_SIZE) {
		snd_printk(KERN_ERR "usb-audio: Invalid firmware size=%d.\n", fwsize);
		return -ENODEV;
	}

	snd_printd("usb-audio: Sending Digidesign Mbox 2 boot sequence...\n");

	count = 0;
	bootresponse[0] = MBOX2_BOOT_LOADING;
	while ((bootresponse[0] == MBOX2_BOOT_LOADING) && (count < 10)) {
		msleep(500); /* 0.5 second delay */
		snd_usb_ctl_msg(dev, usb_rcvctrlpipe(dev, 0),
			/* Control magic - load onboard firmware */
			0x85, 0xc0, 0x0001, 0x0000, &bootresponse, 0x0012);
		if (bootresponse[0] == MBOX2_BOOT_READY)
			break;
		snd_printd("usb-audio: device not ready, resending boot sequence...\n");
		count++;
	}

	if (bootresponse[0] != MBOX2_BOOT_READY) {
		snd_printk(KERN_ERR "usb-audio: Unknown bootresponse=%d, or timed out, ignoring device.\n", bootresponse[0]);
		return -ENODEV;
	}

	snd_printdd("usb-audio: device initialised!\n");

	err = usb_get_descriptor(dev, USB_DT_DEVICE, 0,
		&dev->descriptor, sizeof(dev->descriptor));
	config = dev->actconfig;
	if (err < 0)
		snd_printd("error usb_get_descriptor: %d\n", err);

	err = usb_reset_configuration(dev);
	if (err < 0)
		snd_printd("error usb_reset_configuration: %d\n", err);
	snd_printdd("mbox2_boot: new boot length = %d\n",
		le16_to_cpu(get_cfg_desc(config)->wTotalLength));

	mbox2_setup_48_24_magic(dev);

	snd_printk(KERN_INFO "usb-audio: Digidesign Mbox 2: 24bit 48kHz");

	return 0; /* Successful boot */
}

/*
 * Setup quirks
 */
#define MAUDIO_SET		0x01 /* parse device_setup */
#define MAUDIO_SET_COMPATIBLE	0x80 /* use only "win-compatible" interfaces */
#define MAUDIO_SET_DTS		0x02 /* enable DTS Digital Output */
#define MAUDIO_SET_96K		0x04 /* 48-96KHz rate if set, 8-48KHz otherwise */
#define MAUDIO_SET_24B		0x08 /* 24bits sample if set, 16bits otherwise */
#define MAUDIO_SET_DI		0x10 /* enable Digital Input */
#define MAUDIO_SET_MASK		0x1f /* bit mask for setup value */
#define MAUDIO_SET_24B_48K_DI	 0x19 /* 24bits+48KHz+Digital Input */
#define MAUDIO_SET_24B_48K_NOTDI 0x09 /* 24bits+48KHz+No Digital Input */
#define MAUDIO_SET_16B_48K_DI	 0x11 /* 16bits+48KHz+Digital Input */
#define MAUDIO_SET_16B_48K_NOTDI 0x01 /* 16bits+48KHz+No Digital Input */

static int quattro_skip_setting_quirk(struct snd_usb_audio *chip,
				      int iface, int altno)
{
	/* Reset ALL ifaces to 0 altsetting.
	 * Call it for every possible altsetting of every interface.
	 */
	usb_set_interface(chip->dev, iface, 0);
	if (chip->setup & MAUDIO_SET) {
		if (chip->setup & MAUDIO_SET_COMPATIBLE) {
			if (iface != 1 && iface != 2)
				return 1; /* skip all interfaces but 1 and 2 */
		} else {
			unsigned int mask;
			if (iface == 1 || iface == 2)
				return 1; /* skip interfaces 1 and 2 */
			if ((chip->setup & MAUDIO_SET_96K) && altno != 1)
				return 1; /* skip this altsetting */
			mask = chip->setup & MAUDIO_SET_MASK;
			if (mask == MAUDIO_SET_24B_48K_DI && altno != 2)
				return 1; /* skip this altsetting */
			if (mask == MAUDIO_SET_24B_48K_NOTDI && altno != 3)
				return 1; /* skip this altsetting */
			if (mask == MAUDIO_SET_16B_48K_NOTDI && altno != 4)
				return 1; /* skip this altsetting */
		}
	}
	snd_printdd(KERN_INFO
		    "using altsetting %d for interface %d config %d\n",
		    altno, iface, chip->setup);
	return 0; /* keep this altsetting */
}

static int audiophile_skip_setting_quirk(struct snd_usb_audio *chip,
					 int iface,
					 int altno)
{
	/* Reset ALL ifaces to 0 altsetting.
	 * Call it for every possible altsetting of every interface.
	 */
	usb_set_interface(chip->dev, iface, 0);

	if (chip->setup & MAUDIO_SET) {
		unsigned int mask;
		if ((chip->setup & MAUDIO_SET_DTS) && altno != 6)
			return 1; /* skip this altsetting */
		if ((chip->setup & MAUDIO_SET_96K) && altno != 1)
			return 1; /* skip this altsetting */
		mask = chip->setup & MAUDIO_SET_MASK;
		if (mask == MAUDIO_SET_24B_48K_DI && altno != 2)
			return 1; /* skip this altsetting */
		if (mask == MAUDIO_SET_24B_48K_NOTDI && altno != 3)
			return 1; /* skip this altsetting */
		if (mask == MAUDIO_SET_16B_48K_DI && altno != 4)
			return 1; /* skip this altsetting */
		if (mask == MAUDIO_SET_16B_48K_NOTDI && altno != 5)
			return 1; /* skip this altsetting */
	}

	return 0; /* keep this altsetting */
}

static int fasttrackpro_skip_setting_quirk(struct snd_usb_audio *chip,
					   int iface, int altno)
{
	/* Reset ALL ifaces to 0 altsetting.
	 * Call it for every possible altsetting of every interface.
	 */
	usb_set_interface(chip->dev, iface, 0);

	/* possible configuration where both inputs and only one output is
	 *used is not supported by the current setup
	 */
	if (chip->setup & (MAUDIO_SET | MAUDIO_SET_24B)) {
		if (chip->setup & MAUDIO_SET_96K) {
			if (altno != 3 && altno != 6)
				return 1;
		} else if (chip->setup & MAUDIO_SET_DI) {
			if (iface == 4)
				return 1; /* no analog input */
			if (altno != 2 && altno != 5)
				return 1; /* enable only altsets 2 and 5 */
		} else {
			if (iface == 5)
				return 1; /* disable digialt input */
			if (altno != 2 && altno != 5)
				return 1; /* enalbe only altsets 2 and 5 */
		}
	} else {
		/* keep only 16-Bit mode */
		if (altno != 1)
			return 1;
	}

	snd_printdd(KERN_INFO
		    "using altsetting %d for interface %d config %d\n",
		    altno, iface, chip->setup);
	return 0; /* keep this altsetting */
}

int snd_usb_apply_interface_quirk(struct snd_usb_audio *chip,
				  int iface,
				  int altno)
{
	/* audiophile usb: skip altsets incompatible with device_setup */
	if (chip->usb_id == USB_ID(0x0763, 0x2003))
		return audiophile_skip_setting_quirk(chip, iface, altno);
	/* quattro usb: skip altsets incompatible with device_setup */
	if (chip->usb_id == USB_ID(0x0763, 0x2001))
		return quattro_skip_setting_quirk(chip, iface, altno);
	/* fasttrackpro usb: skip altsets incompatible with device_setup */
	if (chip->usb_id == USB_ID(0x0763, 0x2012))
		return fasttrackpro_skip_setting_quirk(chip, iface, altno);

	return 0;
}

int snd_usb_apply_boot_quirk(struct usb_device *dev,
			     struct usb_interface *intf,
			     const struct snd_usb_audio_quirk *quirk)
{
	u32 id = USB_ID(le16_to_cpu(dev->descriptor.idVendor),
			le16_to_cpu(dev->descriptor.idProduct));

	switch (id) {
	case USB_ID(0x041e, 0x3000):
		/* SB Extigy needs special boot-up sequence */
		/* if more models come, this will go to the quirk list. */
		return snd_usb_extigy_boot_quirk(dev, intf);

	case USB_ID(0x041e, 0x3020):
		/* SB Audigy 2 NX needs its own boot-up magic, too */
		return snd_usb_audigy2nx_boot_quirk(dev);

	case USB_ID(0x10f5, 0x0200):
		/* C-Media CM106 / Turtle Beach Audio Advantage Roadie */
		return snd_usb_cm106_boot_quirk(dev);

	case USB_ID(0x0d8c, 0x0102):
		/* C-Media CM6206 / CM106-Like Sound Device */
	case USB_ID(0x0ccd, 0x00b1): /* Terratec Aureon 7.1 USB */
		return snd_usb_cm6206_boot_quirk(dev);

	case USB_ID(0x0dba, 0x3000):
		/* Digidesign Mbox 2 */
		return snd_usb_mbox2_boot_quirk(dev);

	case USB_ID(0x1235, 0x0018):
		/* Focusrite Novation Twitch */
		return snd_usb_twitch_boot_quirk(dev);

	case USB_ID(0x133e, 0x0815):
		/* Access Music VirusTI Desktop */
		return snd_usb_accessmusic_boot_quirk(dev);

	case USB_ID(0x17cc, 0x1000): /* Komplete Audio 6 */
	case USB_ID(0x17cc, 0x1010): /* Traktor Audio 6 */
	case USB_ID(0x17cc, 0x1020): /* Traktor Audio 10 */
		return snd_usb_nativeinstruments_boot_quirk(dev);
	case USB_ID(0x0763, 0x2012):  /* M-Audio Fast Track Pro USB */
		return snd_usb_fasttrackpro_boot_quirk(dev);
	}

	return 0;
}

/*
 * check if the device uses big-endian samples
 */
int snd_usb_is_big_endian_format(struct snd_usb_audio *chip, struct audioformat *fp)
{
	/* it depends on altsetting whether the device is big-endian or not */
	switch (chip->usb_id) {
	case USB_ID(0x0763, 0x2001): /* M-Audio Quattro: captured data only */
		if (fp->altsetting == 2 || fp->altsetting == 3 ||
			fp->altsetting == 5 || fp->altsetting == 6)
			return 1;
		break;
	case USB_ID(0x0763, 0x2003): /* M-Audio Audiophile USB */
		if (chip->setup == 0x00 ||
			fp->altsetting == 1 || fp->altsetting == 2 ||
			fp->altsetting == 3)
			return 1;
		break;
	case USB_ID(0x0763, 0x2012): /* M-Audio Fast Track Pro */
		if (fp->altsetting == 2 || fp->altsetting == 3 ||
			fp->altsetting == 5 || fp->altsetting == 6)
			return 1;
		break;
	}
	return 0;
}

/*
 * For E-Mu 0404USB/0202USB/TrackerPre/0204 sample rate should be set for device,
 * not for interface.
 */

enum {
	EMU_QUIRK_SR_44100HZ = 0,
	EMU_QUIRK_SR_48000HZ,
	EMU_QUIRK_SR_88200HZ,
	EMU_QUIRK_SR_96000HZ,
	EMU_QUIRK_SR_176400HZ,
	EMU_QUIRK_SR_192000HZ
};

static void set_format_emu_quirk(struct snd_usb_substream *subs,
				 struct audioformat *fmt)
{
	unsigned char emu_samplerate_id = 0;

	/* When capture is active
	 * sample rate shouldn't be changed
	 * by playback substream
	 */
	if (subs->direction == SNDRV_PCM_STREAM_PLAYBACK) {
		if (subs->stream->substream[SNDRV_PCM_STREAM_CAPTURE].interface != -1)
			return;
	}

	switch (fmt->rate_min) {
	case 48000:
		emu_samplerate_id = EMU_QUIRK_SR_48000HZ;
		break;
	case 88200:
		emu_samplerate_id = EMU_QUIRK_SR_88200HZ;
		break;
	case 96000:
		emu_samplerate_id = EMU_QUIRK_SR_96000HZ;
		break;
	case 176400:
		emu_samplerate_id = EMU_QUIRK_SR_176400HZ;
		break;
	case 192000:
		emu_samplerate_id = EMU_QUIRK_SR_192000HZ;
		break;
	default:
		emu_samplerate_id = EMU_QUIRK_SR_44100HZ;
		break;
	}
	snd_emuusb_set_samplerate(subs->stream->chip, emu_samplerate_id);
	subs->pkt_offset_adj = (emu_samplerate_id >= EMU_QUIRK_SR_176400HZ) ? 4 : 0;
}

void snd_usb_set_format_quirk(struct snd_usb_substream *subs,
			      struct audioformat *fmt)
{
	switch (subs->stream->chip->usb_id) {
	case USB_ID(0x041e, 0x3f02): /* E-Mu 0202 USB */
	case USB_ID(0x041e, 0x3f04): /* E-Mu 0404 USB */
	case USB_ID(0x041e, 0x3f0a): /* E-Mu Tracker Pre */
	case USB_ID(0x041e, 0x3f19): /* E-Mu 0204 USB */
		set_format_emu_quirk(subs, fmt);
		break;
	}
}

void snd_usb_endpoint_start_quirk(struct snd_usb_endpoint *ep)
{
	/*
	 * "Playback Design" products send bogus feedback data at the start
	 * of the stream. Ignore them.
	 */
	if ((le16_to_cpu(ep->chip->dev->descriptor.idVendor) == 0x23ba) &&
	    ep->type == SND_USB_ENDPOINT_TYPE_SYNC)
		ep->skip_packets = 4;

	/*
	 * M-Audio Fast Track C400/C600 - when packets are not skipped, real
	 * world latency varies by approx. +/- 50 frames (at 96KHz) each time
	 * the stream is (re)started. When skipping packets 16 at endpoint
	 * start up, the real world latency is stable within +/- 1 frame (also
	 * across power cycles).
	 */
	if ((ep->chip->usb_id == USB_ID(0x0763, 0x2030) ||
	     ep->chip->usb_id == USB_ID(0x0763, 0x2031)) &&
	    ep->type == SND_USB_ENDPOINT_TYPE_DATA)
		ep->skip_packets = 16;
}

void snd_usb_set_interface_quirk(struct usb_device *dev)
{
	/*
	 * "Playback Design" products need a 50ms delay after setting the
	 * USB interface.
	 */
	switch (le16_to_cpu(dev->descriptor.idVendor)) {
	case 0x23ba: /* Playback Design */
	case 0x0644: /* TEAC Corp. */
		mdelay(50);
		break;
	}
}

void snd_usb_ctl_msg_quirk(struct usb_device *dev, unsigned int pipe,
			   __u8 request, __u8 requesttype, __u16 value,
			   __u16 index, void *data, __u16 size)
{
	/*
	 * "Playback Design" products need a 20ms delay after each
	 * class compliant request
	 */
	if ((le16_to_cpu(dev->descriptor.idVendor) == 0x23ba) &&
	    (requesttype & USB_TYPE_MASK) == USB_TYPE_CLASS)
		mdelay(20);

<<<<<<< HEAD
=======
	/*
	 * "TEAC Corp." products need a 20ms delay after each
	 * class compliant request
	 */
	if ((le16_to_cpu(dev->descriptor.idVendor) == 0x0644) &&
	    (requesttype & USB_TYPE_MASK) == USB_TYPE_CLASS)
		mdelay(20);

>>>>>>> e4299a2f
	/* Marantz/Denon devices with USB DAC functionality need a delay
	 * after each class compliant request
	 */
	if ((le16_to_cpu(dev->descriptor.idVendor) == 0x154e) &&
	    (requesttype & USB_TYPE_MASK) == USB_TYPE_CLASS) {

		switch (le16_to_cpu(dev->descriptor.idProduct)) {
		case 0x3005: /* Marantz HD-DAC1 */
		case 0x3006: /* Marantz SA-14S1 */
			mdelay(20);
			break;
		}
	}
}

/*
 * snd_usb_interface_dsd_format_quirks() is called from format.c to
 * augment the PCM format bit-field for DSD types. The UAC standards
 * don't have a designated bit field to denote DSD-capable interfaces,
 * hence all hardware that is known to support this format has to be
 * listed here.
 */
u64 snd_usb_interface_dsd_format_quirks(struct snd_usb_audio *chip,
					struct audioformat *fp,
					unsigned int sample_bytes)
{
	/* Playback Designs */
	if (le16_to_cpu(chip->dev->descriptor.idVendor) == 0x23ba) {
		switch (fp->altsetting) {
		case 1:
			fp->dsd_dop = true;
			return SNDRV_PCM_FMTBIT_DSD_U16_LE;
		case 2:
			fp->dsd_bitrev = true;
			return SNDRV_PCM_FMTBIT_DSD_U8;
		case 3:
			fp->dsd_bitrev = true;
			return SNDRV_PCM_FMTBIT_DSD_U16_LE;
		}
	}

	return 0;
}<|MERGE_RESOLUTION|>--- conflicted
+++ resolved
@@ -920,8 +920,6 @@
 	    (requesttype & USB_TYPE_MASK) == USB_TYPE_CLASS)
 		mdelay(20);
 
-<<<<<<< HEAD
-=======
 	/*
 	 * "TEAC Corp." products need a 20ms delay after each
 	 * class compliant request
@@ -930,7 +928,6 @@
 	    (requesttype & USB_TYPE_MASK) == USB_TYPE_CLASS)
 		mdelay(20);
 
->>>>>>> e4299a2f
 	/* Marantz/Denon devices with USB DAC functionality need a delay
 	 * after each class compliant request
 	 */
